// EnergyPlus, Copyright (c) 1996-2021, The Board of Trustees of the University of Illinois,
// The Regents of the University of California, through Lawrence Berkeley National Laboratory
// (subject to receipt of any required approvals from the U.S. Dept. of Energy), Oak Ridge
// National Laboratory, managed by UT-Battelle, Alliance for Sustainable Energy, LLC, and other
// contributors. All rights reserved.
//
// NOTICE: This Software was developed under funding from the U.S. Department of Energy and the
// U.S. Government consequently retains certain rights. As such, the U.S. Government has been
// granted for itself and others acting on its behalf a paid-up, nonexclusive, irrevocable,
// worldwide license in the Software to reproduce, distribute copies to the public, prepare
// derivative works, and perform publicly and display publicly, and to permit others to do so.
//
// Redistribution and use in source and binary forms, with or without modification, are permitted
// provided that the following conditions are met:
//
// (1) Redistributions of source code must retain the above copyright notice, this list of
//     conditions and the following disclaimer.
//
// (2) Redistributions in binary form must reproduce the above copyright notice, this list of
//     conditions and the following disclaimer in the documentation and/or other materials
//     provided with the distribution.
//
// (3) Neither the name of the University of California, Lawrence Berkeley National Laboratory,
//     the University of Illinois, U.S. Dept. of Energy nor the names of its contributors may be
//     used to endorse or promote products derived from this software without specific prior
//     written permission.
//
// (4) Use of EnergyPlus(TM) Name. If Licensee (i) distributes the software in stand-alone form
//     without changes from the version obtained under this License, or (ii) Licensee makes a
//     reference solely to the software portion of its product, Licensee must refer to the
//     software as "EnergyPlus version X" software, where "X" is the version number Licensee
//     obtained under this License and may not use a different name for the software. Except as
//     specifically required in this Section (4), Licensee shall not use in a company name, a
//     product name, in advertising, publicity, or other promotional activities any name, trade
//     name, trademark, logo, or other designation of "EnergyPlus", "E+", "e+" or confusingly
//     similar designation, without the U.S. Department of Energy's prior written consent.
//
// THIS SOFTWARE IS PROVIDED BY THE COPYRIGHT HOLDERS AND CONTRIBUTORS "AS IS" AND ANY EXPRESS OR
// IMPLIED WARRANTIES, INCLUDING, BUT NOT LIMITED TO, THE IMPLIED WARRANTIES OF MERCHANTABILITY
// AND FITNESS FOR A PARTICULAR PURPOSE ARE DISCLAIMED. IN NO EVENT SHALL THE COPYRIGHT OWNER OR
// CONTRIBUTORS BE LIABLE FOR ANY DIRECT, INDIRECT, INCIDENTAL, SPECIAL, EXEMPLARY, OR
// CONSEQUENTIAL DAMAGES (INCLUDING, BUT NOT LIMITED TO, PROCUREMENT OF SUBSTITUTE GOODS OR
// SERVICES; LOSS OF USE, DATA, OR PROFITS; OR BUSINESS INTERRUPTION) HOWEVER CAUSED AND ON ANY
// THEORY OF LIABILITY, WHETHER IN CONTRACT, STRICT LIABILITY, OR TORT (INCLUDING NEGLIGENCE OR
// OTHERWISE) ARISING IN ANY WAY OUT OF THE USE OF THIS SOFTWARE, EVEN IF ADVISED OF THE
// POSSIBILITY OF SUCH DAMAGE.

// C++ Headers
#include <cassert>
#include <cmath>

// ObjexxFCL Headers
#include <ObjexxFCL/Array.functions.hh>
#include <ObjexxFCL/Fmath.hh>

// EnergyPlus Headers
#include <EnergyPlus/Autosizing/CoolingCapacitySizing.hh>
#include <EnergyPlus/Autosizing/HeatingCapacitySizing.hh>
#include <EnergyPlus/BranchNodeConnections.hh>
#include <EnergyPlus/Construction.hh>
#include <EnergyPlus/Data/EnergyPlusData.hh>
#include <EnergyPlus/DataBranchAirLoopPlant.hh>
#include <EnergyPlus/DataEnvironment.hh>
#include <EnergyPlus/DataHVACGlobals.hh>
#include <EnergyPlus/DataHeatBalFanSys.hh>
#include <EnergyPlus/DataHeatBalSurface.hh>
#include <EnergyPlus/DataHeatBalance.hh>
#include <EnergyPlus/DataLoopNode.hh>
#include <EnergyPlus/DataSizing.hh>
#include <EnergyPlus/DataSurfaceLists.hh>
#include <EnergyPlus/DataSurfaces.hh>
#include <EnergyPlus/DataZoneEquipment.hh>
#include <EnergyPlus/EMSManager.hh>
#include <EnergyPlus/FluidProperties.hh>
#include <EnergyPlus/General.hh>
#include <EnergyPlus/GeneralRoutines.hh>
#include <EnergyPlus/GlobalNames.hh>
#include <EnergyPlus/HeatBalanceSurfaceManager.hh>
#include <EnergyPlus/InputProcessing/InputProcessor.hh>
#include <EnergyPlus/LowTempRadiantSystem.hh>
#include <EnergyPlus/NodeInputManager.hh>
#include <EnergyPlus/OutputProcessor.hh>
#include <EnergyPlus/Plant/DataPlant.hh>
#include <EnergyPlus/PlantUtilities.hh>
#include <EnergyPlus/Psychrometrics.hh>
#include <EnergyPlus/ScheduleManager.hh>
#include <EnergyPlus/UtilityRoutines.hh>
#include <EnergyPlus/WeatherManager.hh>
#include <EnergyPlus/ZoneTempPredictorCorrector.hh>

namespace EnergyPlus {

namespace LowTempRadiantSystem {

    // Module containing the routines dealing with the low temperature radiant systems

    // MODULE INFORMATION:
    //       AUTHOR         Rick Strand
    //       DATE WRITTEN   November 2000
    //       MODIFIED       Rick Strand March 2001 (additional controls, etc.)
    //                      Rick Strand July 2003 (added constant flow hydronic system)
    //                      B. Griffith Sept 2010, plant upgrades, generalize fluid properties
    //                      Rick Strand August 2011 (improved condensation handling)

    // PURPOSE OF THIS MODULE:
    // The purpose of this module is to simulate low temperature radiant systems.
    // It is the intention of this module to cover all types of low temperature
    // radiant systems: wall, ceiling, floor, heating, cooling, panels, etc.

    // METHODOLOGY EMPLOYED:
    // Based on work done in IBLAST, this model has been revised for the structure
    // of EnergyPlus.  It is still based on the QTF formulation of heat transfer
    // through building elements with embedded heat sources/sinks.  Note that due
    // to the fact that a radiant system is both a building heat transfer element
    // and a controllable system that some iteration between the system and the
    // surface heat balance routine is necessary.
    // REFERENCES:
    // IBLAST-QTF research program, completed in January 1995 (unreleased)
    // Strand, R.K. 1995. "Heat Source Transfer Functions and Their Application to
    //   Low Temperature Radiant Heating Systems", Ph.D. dissertation, University
    //   of Illinois at Urbana-Champaign, Department of Mechanical and Industrial
    //   Engineering.
    // Seem, J.E. 1986. "Heat Transfer in Buildings", Ph.D. dissertation, University
    //   of Wisconsin-Madison.

    // OTHER NOTES: This module contains three different types of radiant system
    // models: (a) variable flow hydronic heating/cooling radiant system;
    // (b) constant flow, variable controlled temperature heating/cooling radiant
    // system; (c) electric resistance heating radiant system.  Systems (a) and
    // (b) are hydronic systems--one which varies hydronic flow as the key control
    // paramter (a) and one which varies the inlet hydronic temperature while
    // keeping the flow rate through the radiant system constant (b).  In system
    // (b), the injection rate from the main water loop is varied to obtain the
    // proper inlet temperature.

    // USE STATEMENTS:
    // Use statements for data only modules
    // Using/Aliasing
    using DataHeatBalance::Air;
    using DataHeatBalance::RegularMaterial;
    using DataHVACGlobals::SmallLoad;
    using DataSurfaces::HeatTransferModel_CTF;
    using Psychrometrics::PsyTdpFnWPb;

    // Data
    // MODULE PARAMETER DEFINITIONS:
    // System types:
    auto constexpr cHydronicSystem("ZoneHVAC:LowTemperatureRadiant:VariableFlow");
    auto constexpr cConstantFlowSystem("ZoneHVAC:LowTemperatureRadiant:ConstantFlow");
    auto constexpr OnePerSurf("OnePerSurface");
    auto constexpr CalcFromLength("CalculateFromCircuitLength");

    auto constexpr fluidNameWater("WATER");

    // DERIVED TYPE DEFINITIONS:

    // MODULE VARIABLE DECLARATIONS:
    // Standard, run-of-the-mill variables...
    bool GetInputFlag = true;
    int CFloCondIterNum(0);        // Number of iterations for a constant flow radiant system--controls variable cond sys ctrl
    int MaxCloNumOfSurfaces(0);    // Used to set allocate size in CalcClo routine
    bool VarOffCond(false);        // Set to true when in cooling for constant flow system + variable off condensation predicted
    bool FirstTimeInit(true);      // Set to true for first pass through init routine then set to false
    bool anyRadiantSystemUsingRunningMeanAverage(
        false);                           // Set to true when there is at least one constant flow radiant system that uses the running mean average
    Real64 LoopReqTemp(0.0);              // Temperature required at the inlet of the pump (from the loop) to meet control logic

    // Object Data
    std::unordered_map<std::string, std::string> LowTempRadUniqueNames;

    bool FirstTimeFlag = true; // for setting size of Ckj, Cmj, WaterTempOut arrays // state
    bool MyEnvrnFlagGeneral = true;
    bool ZoneEquipmentListChecked = false; // True after the Zone Equipment List has been checked for items
    bool MyOneTimeFlag = true;             // Initialization flag
    bool warnTooLow = false;
    bool warnTooHigh = false;

    void clear_state()
    {
        CFloCondIterNum = 0;
        MaxCloNumOfSurfaces = 0;
        VarOffCond = false;
        FirstTimeInit = true;
        anyRadiantSystemUsingRunningMeanAverage = false;
        LoopReqTemp = 0.0;
        LowTempRadUniqueNames.clear();
        GetInputFlag = true;
        FirstTimeFlag = true;
        MyEnvrnFlagGeneral = true;
        ZoneEquipmentListChecked = false;
        MyOneTimeFlag = true;
        warnTooLow = false;
        warnTooHigh = false;
    }

    void SimLowTempRadiantSystem(EnergyPlusData &state,
                                 std::string const &CompName,   // name of the low temperature radiant system
                                 bool const FirstHVACIteration, // TRUE if 1st HVAC simulation of system timestep
                                 Real64 &LoadMet,               // load met by the radiant system, in Watts
                                 int &CompIndex)
    {

        // SUBROUTINE INFORMATION:
        //       AUTHOR         Rick Strand
        //       DATE WRITTEN   November 2000

        // Using/Aliasing

        // SUBROUTINE LOCAL VARIABLE DECLARATIONS:
        int RadSysNum;  // Radiant system number/index in local derived types
        LowTempRadiantSystem::SystemType SystemType; // Type of radiant system: hydronic, constant flow, or electric
        bool InitErrorFound(false);


        if (GetInputFlag) {
            GetLowTempRadiantSystem(state);
            GetInputFlag = false;
        }

        // Find the correct Low Temp Radiant System
        if (CompIndex == 0) {
            RadSysNum = UtilityRoutines::FindItemInList(CompName, state.dataLowTempRadSys->RadSysTypes);
            if (RadSysNum == 0) {
                ShowFatalError(state, "SimLowTempRadiantSystem: Unit not found=" + CompName);
            }
            CompIndex = RadSysNum;
            SystemType = state.dataLowTempRadSys->RadSysTypes(RadSysNum).SystemType;
            {
                auto const SELECT_CASE_var(SystemType);
                if (SELECT_CASE_var == LowTempRadiantSystem::SystemType::HydronicSystem) {
                    state.dataLowTempRadSys->RadSysTypes(RadSysNum).CompIndex = UtilityRoutines::FindItemInList(CompName, state.dataLowTempRadSys->HydrRadSys);
                } else if (SELECT_CASE_var == LowTempRadiantSystem::SystemType::ConstantFlowSystem) {
                    state.dataLowTempRadSys->RadSysTypes(RadSysNum).CompIndex = UtilityRoutines::FindItemInList(CompName, state.dataLowTempRadSys->CFloRadSys);
                } else if (SELECT_CASE_var == LowTempRadiantSystem::SystemType::ElectricSystem) {
                    state.dataLowTempRadSys->RadSysTypes(RadSysNum).CompIndex = UtilityRoutines::FindItemInList(CompName, state.dataLowTempRadSys->ElecRadSys);
                }
            }
        } else {
            RadSysNum = CompIndex;
            SystemType = state.dataLowTempRadSys->RadSysTypes(RadSysNum).SystemType;
            if (RadSysNum > state.dataLowTempRadSys->TotalNumOfRadSystems || RadSysNum < 1) {
                ShowFatalError(state,
                               format("SimLowTempRadiantSystem:  Invalid CompIndex passed={}, Number of Units={}, Entered Unit name={}",
                                      RadSysNum,
                                      state.dataLowTempRadSys->TotalNumOfRadSystems,
                                      CompName));
            }
            if (state.dataLowTempRadSys->CheckEquipName(RadSysNum)) {
                if (CompName != state.dataLowTempRadSys->RadSysTypes(RadSysNum).Name) {
                    ShowFatalError(state,
                                   format("SimLowTempRadiantSystem: Invalid CompIndex passed={}, Unit name={}, stored Unit Name for that index={}",
                                          RadSysNum,
                                          CompName,
                                          state.dataLowTempRadSys->RadSysTypes(RadSysNum).Name));
                }
                state.dataLowTempRadSys->CheckEquipName(RadSysNum) = false;
            }
        }

        InitLowTempRadiantSystem(state, FirstHVACIteration, state.dataLowTempRadSys->RadSysTypes(RadSysNum).CompIndex, SystemType, InitErrorFound);
        if (InitErrorFound) {
            ShowFatalError(state, "InitLowTempRadiantSystem: Preceding error is not allowed to proceed with the simulation.  Correct this input problem.");
        }

        // Simulate, update, and report based on the type of radiant system
        {
            RadiantSystemBaseData *baseSystem;
            if (SystemType == LowTempRadiantSystem::SystemType::HydronicSystem) {
                baseSystem = &state.dataLowTempRadSys->HydrRadSys(state.dataLowTempRadSys->RadSysTypes(RadSysNum).CompIndex);
            } else if (SystemType == LowTempRadiantSystem::SystemType::ConstantFlowSystem) {
                baseSystem = &state.dataLowTempRadSys->CFloRadSys(state.dataLowTempRadSys->RadSysTypes(RadSysNum).CompIndex);
            } else if (SystemType == LowTempRadiantSystem::SystemType::ElectricSystem) {
                baseSystem = &state.dataLowTempRadSys->ElecRadSys(state.dataLowTempRadSys->RadSysTypes(RadSysNum).CompIndex);
            } else {
                ShowFatalError(state, "SimLowTempRadiantSystem: Illegal system type for system " + CompName);
            }

            if ((SystemType == LowTempRadiantSystem::SystemType::HydronicSystem) || (SystemType == LowTempRadiantSystem::SystemType::ConstantFlowSystem) || (SystemType == LowTempRadiantSystem::SystemType::ElectricSystem)) {
                baseSystem->calculateLowTemperatureRadiantSystem(state, LoadMet);
                baseSystem->updateLowTemperatureRadiantSystemSurfaces(state);
                baseSystem->updateLowTemperatureRadiantSystem(state); // Nothing to update for electric systems
                baseSystem->reportLowTemperatureRadiantSystem(state);
            }
        }
    }

    void GetLowTempRadiantSystem(EnergyPlusData &state)
    {

        // SUBROUTINE INFORMATION:
        //       AUTHOR         Rick Strand
        //       DATE WRITTEN   November 2000
        //       MODIFIED       August 2003 (added constant flow system, made input extensible)

        // PURPOSE OF THIS SUBROUTINE:
        // This subroutine reads the input for low temperature radiant systems
        // from the user input file.  This will contain all of the information
        // needed to simulate a low temperature radiant system.

        // Using/Aliasing
        using BranchNodeConnections::TestCompSet;
        using DataSizing::AutoSize;
        using DataSizing::CapacityPerFloorArea;
        using DataSizing::CoolingDesignCapacity;
        using DataSizing::FractionOfAutosizedCoolingCapacity;
        using DataSizing::FractionOfAutosizedHeatingCapacity;
        using DataSizing::HeatingDesignCapacity;
        using FluidProperties::FindGlycol;

        using NodeInputManager::GetOnlySingleNode;
        using ScheduleManager::GetScheduleIndex;
        using namespace DataLoopNode;
        using namespace DataSurfaceLists;

        // SUBROUTINE PARAMETER DEFINITIONS:
        auto constexpr RoutineName("GetLowTempRadiantSystem: "); // include trailing blank space
        auto constexpr Off("Off");
        auto constexpr SimpleOff("SimpleOff");
        auto constexpr VariableOff("VariableOff");
        int const iHeatCAPMAlphaNum(5);             // get input index to Low Temperature Radiant system heating capacity sizing method
        int const iHeatDesignCapacityNumericNum(1); // get input index to Low Temperature Radiant system electric heating capacity
        int const iHeatCapacityPerFloorAreaNumericNum(
            2); // get input index to Low Temperature Radiant system electric heating capacity per floor area sizing
        int const iHeatFracOfAutosizedCapacityNumericNum(
            3); //  get input index to Low Temperature Radiant system electric heating capacity sizing as fraction of autozized heating capacity

        // SUBROUTINE LOCAL VARIABLE DECLARATIONS:
        std::string CurrentModuleObject;       // for ease in getting objects
        Array1D_string Alphas;                 // Alpha items for object
        Array1D_string cAlphaFields;           // Alpha field names
        Array1D_string cNumericFields;         // Numeric field names
        Array1D_bool AssignedAsRadiantSurface; // Set to true when a surface is part of a radiant system
        int CheckSurfNum;                      // Surface number to check to see if it has already been used by a radiant system
        bool ErrorsFound(false);               // Set to true if errors in input, fatal at end of routine
        int GlycolIndex;                       // Index of 'Water' in glycol data structure
        int IOStatus;                          // Used in GetObjectItem
        int Item;                              // Item to be "gotten"
        int MaxAlphas;                         // Maximum number of alphas for these input keywords
        int MaxNumbers;                        // Maximum number of numbers for these input keywords
        Array1D<Real64> Numbers;               // Numeric items for object
        int NumAlphas;                         // Number of Alphas for each GetObjectItem call
        int NumArgs;                           // Unused variable that is part of a subroutine call
        int NumNumbers;                        // Number of Numbers for each GetObjectItem call
        int SurfListNum;                       // Index within the SurfList derived type for a surface list name
        int SurfNum;                           // DO loop counter for surfaces
        int BaseNum;                           // Temporary number for creating RadiantSystemTypes structure
        Array1D_bool lAlphaBlanks;             // Logical array, alpha field input BLANK = .TRUE.
        Array1D_bool lNumericBlanks;           // Logical array, numeric field input BLANK = .TRUE.

        auto &Zone(state.dataHeatBal->Zone);
        auto &Surface(state.dataSurface->Surface);

        Array1D_string VarFlowRadDesignNames;
        Array1D_string CFlowRadDesignNames;

        MaxAlphas = 0;
        MaxNumbers = 0;

        inputProcessor->getObjectDefMaxArgs(state, "ZoneHVAC:LowTemperatureRadiant:VariableFlow:Design", NumArgs, NumAlphas, NumNumbers);
        MaxAlphas = max(MaxAlphas, NumAlphas);
        MaxNumbers = max(MaxNumbers, NumNumbers);

        inputProcessor->getObjectDefMaxArgs(state, "ZoneHVAC:LowTemperatureRadiant:ConstantFlow:Design", NumArgs, NumAlphas, NumNumbers);
        MaxAlphas = max(MaxAlphas, NumAlphas);
        MaxNumbers = max(MaxNumbers, NumNumbers);

        inputProcessor->getObjectDefMaxArgs(state, "ZoneHVAC:LowTemperatureRadiant:VariableFlow", NumArgs, NumAlphas, NumNumbers);
        MaxAlphas = max(MaxAlphas, NumAlphas);
        MaxNumbers = max(MaxNumbers, NumNumbers);

        inputProcessor->getObjectDefMaxArgs(state, "ZoneHVAC:LowTemperatureRadiant:ConstantFlow", NumArgs, NumAlphas, NumNumbers);
        MaxAlphas = max(MaxAlphas, NumAlphas);
        MaxNumbers = max(MaxNumbers, NumNumbers);

        inputProcessor->getObjectDefMaxArgs(state, "ZoneHVAC:LowTemperatureRadiant:Electric", NumArgs, NumAlphas, NumNumbers);
        MaxAlphas = max(MaxAlphas, NumAlphas);
        MaxNumbers = max(MaxNumbers, NumNumbers);

        Alphas.allocate(MaxAlphas);
        Numbers.dimension(MaxNumbers, 0.0);
        cAlphaFields.allocate(MaxAlphas);
        cNumericFields.allocate(MaxNumbers);
        lAlphaBlanks.dimension(MaxAlphas, true);
        lNumericBlanks.dimension(MaxNumbers, true);

        state.dataLowTempRadSys->NumOfHydrLowTempRadSys = inputProcessor->getNumObjectsFound(state, "ZoneHVAC:LowTemperatureRadiant:VariableFlow");
        state.dataLowTempRadSys->NumOfCFloLowTempRadSys = inputProcessor->getNumObjectsFound(state, "ZoneHVAC:LowTemperatureRadiant:ConstantFlow");
        state.dataLowTempRadSys->NumOfElecLowTempRadSys = inputProcessor->getNumObjectsFound(state, "ZoneHVAC:LowTemperatureRadiant:Electric");

        state.dataLowTempRadSys->NumOfHydrLowTempRadSysDes = inputProcessor->getNumObjectsFound(state, "ZoneHVAC:LowTemperatureRadiant:VariableFlow:Design");
        state.dataLowTempRadSys->NumOfCFloLowTempRadSysDes = inputProcessor->getNumObjectsFound(state, "ZoneHVAC:LowTemperatureRadiant:ConstantFlow:Design");

        state.dataLowTempRadSys->TotalNumOfRadSystems = state.dataLowTempRadSys->NumOfHydrLowTempRadSys + state.dataLowTempRadSys->NumOfElecLowTempRadSys + state.dataLowTempRadSys->NumOfCFloLowTempRadSys;
        state.dataLowTempRadSys->RadSysTypes.allocate(state.dataLowTempRadSys->TotalNumOfRadSystems);
        LowTempRadUniqueNames.reserve(static_cast<unsigned>(state.dataLowTempRadSys->TotalNumOfRadSystems));
        state.dataLowTempRadSys->CheckEquipName.dimension(state.dataLowTempRadSys->TotalNumOfRadSystems, true);

        state.dataLowTempRadSys->HydrRadSys.allocate(state.dataLowTempRadSys->NumOfHydrLowTempRadSys);
        if (state.dataLowTempRadSys->NumOfHydrLowTempRadSys > 0) {
            GlycolIndex = FindGlycol(state, fluidNameWater);
            for (auto &e : state.dataLowTempRadSys->HydrRadSys)
                e.GlycolIndex = GlycolIndex;
            if (GlycolIndex == 0) {
                ShowSevereError(state, "Hydronic radiant systems: no water property data found in input");
                ErrorsFound = true;
            }
        } else {
            for (auto &e : state.dataLowTempRadSys->HydrRadSys)
                e.GlycolIndex = 0;
        }

        state.dataLowTempRadSys->CFloRadSys.allocate(state.dataLowTempRadSys->NumOfCFloLowTempRadSys);
        if (state.dataLowTempRadSys->NumOfCFloLowTempRadSys > 0) {
            GlycolIndex = FindGlycol(state, fluidNameWater);
            for (auto &e : state.dataLowTempRadSys->CFloRadSys)
                e.GlycolIndex = GlycolIndex;
            if (GlycolIndex == 0) {
                ShowSevereError(state, "Constant flow radiant systems: no water property data found in input");
                ErrorsFound = true;
            }
        } else {
            for (auto &e : state.dataLowTempRadSys->CFloRadSys)
                e.GlycolIndex = 0;
        }

        state.dataLowTempRadSys->ElecRadSys.allocate(state.dataLowTempRadSys->NumOfElecLowTempRadSys);
        state.dataLowTempRadSys->ElecRadSysNumericFields.allocate(state.dataLowTempRadSys->NumOfElecLowTempRadSys);

        state.dataLowTempRadSys->HydronicRadiantSysNumericFields.allocate(state.dataLowTempRadSys->NumOfHydrLowTempRadSys);
        state.dataLowTempRadSys->HydronicRadiantSysDesign.allocate(state.dataLowTempRadSys->NumOfHydrLowTempRadSysDes);
        VarFlowRadDesignNames.allocate(state.dataLowTempRadSys->NumOfHydrLowTempRadSysDes);

        state.dataLowTempRadSys->CflowRadiantSysDesign.allocate(state.dataLowTempRadSys->NumOfCFloLowTempRadSysDes);
        CFlowRadDesignNames.allocate(state.dataLowTempRadSys->NumOfCFloLowTempRadSysDes);

        // make sure data is gotten for surface lists
        GetNumberOfSurfaceLists(state);

        // Obtain all of the design data related to hydronic low temperature radiant systems...
        CurrentModuleObject = "ZoneHVAC:LowTemperatureRadiant:VariableFlow:Design";
        for (Item = 1; Item <= state.dataLowTempRadSys->NumOfHydrLowTempRadSysDes; ++Item) {

            inputProcessor->getObjectItem(state,
                                          CurrentModuleObject,
                                          Item,
                                          Alphas,
                                          NumAlphas,
                                          Numbers,
                                          NumNumbers,
                                          IOStatus,
                                          lNumericBlanks,
                                          lAlphaBlanks,
                                          cAlphaFields,
                                          cNumericFields
            );


            state.dataLowTempRadSys->HydronicRadiantSysDesign(Item).FieldNames.allocate(NumNumbers);
            state.dataLowTempRadSys->HydronicRadiantSysDesign(Item).FieldNames = "";
            state.dataLowTempRadSys->HydronicRadiantSysDesign(Item).FieldNames = cNumericFields;
            GlobalNames::VerifyUniqueInterObjectName(state, LowTempRadUniqueNames, Alphas(1), CurrentModuleObject, cAlphaFields(1), ErrorsFound);

            auto &thisRadSysDesign(state.dataLowTempRadSys->HydronicRadiantSysDesign(Item));

            // General user input data
            thisRadSysDesign.designName         = Alphas(1);

            thisRadSysDesign.FluidToSlabHeatTransfer = thisRadSysDesign.getFluidToSlabHeatTransferInput(state, Alphas(2));

            thisRadSysDesign.TubeDiameterInner = Numbers(1);
            thisRadSysDesign.TubeDiameterOuter = Numbers(2);

            thisRadSysDesign.VarFlowTubeConductivity = Numbers(3);

            // Process the temperature control type
            thisRadSysDesign.VarFlowControlType = thisRadSysDesign.processRadiantSystemControlInput(state, Alphas(3), cAlphaFields(3), LowTempRadiantSystem::SystemType::HydronicSystem);

            // Process the setpoint type
            thisRadSysDesign.VarFlowSetpointType = thisRadSysDesign.processRadiantSystemSetpointInput(state, Alphas(4), cAlphaFields(4));

            // Refactor everything below to Alphas as HCMethod, etc

            // Determine Low Temp Radiant heating design capacity sizing method
            thisRadSysDesign.DesignHeatingCapMethodInput = Alphas(5);
            if (UtilityRoutines::SameString(thisRadSysDesign.DesignHeatingCapMethodInput, "HeatingDesignCapacity")) {
                thisRadSysDesign.DesignHeatingCapMethod = HeatingDesignCapacity;
            } else if (UtilityRoutines::SameString(thisRadSysDesign.DesignHeatingCapMethodInput, "CapacityPerFloorArea")) {
                thisRadSysDesign.DesignHeatingCapMethod = CapacityPerFloorArea;
                if (!lNumericBlanks(4)) {
                    thisRadSysDesign.DesignScaledHeatingCapacity = Numbers(4);
                    if (thisRadSysDesign.DesignScaledHeatingCapacity <= 0.0) {
                        ShowSevereError(state, CurrentModuleObject + " = " + thisRadSysDesign.designName);
                        ShowContinueError(state, "Input for " + cAlphaFields(5) + " = " + thisRadSysDesign.DesignHeatingCapMethodInput);
                        ShowContinueError(state, format("Illegal {} = {:.7T}", cNumericFields(4), Numbers(4)));
                        ErrorsFound = true;
                    } else if (thisRadSysDesign.DesignScaledHeatingCapacity == AutoSize) {
                        ShowSevereError(state, CurrentModuleObject + " = " + thisRadSysDesign.designName);
                        ShowContinueError(state, "Input for " + cAlphaFields(5) + " = " + thisRadSysDesign.DesignHeatingCapMethodInput);
                        ShowContinueError(state, "Illegal " + cNumericFields(4) + " = Autosize");
                        ErrorsFound = true;
                    }
                } else {
                    ShowSevereError(state, CurrentModuleObject + " = " + thisRadSysDesign.Name);
                    ShowContinueError(state, "Input for " + cAlphaFields(5) + " = " + thisRadSysDesign.DesignHeatingCapMethodInput);
                    ShowContinueError(state, "Blank field not allowed for " + cNumericFields(4));
                    ErrorsFound = true;
                }
            } else if (UtilityRoutines::SameString(thisRadSysDesign.DesignHeatingCapMethodInput, "FractionOfAutosizedHeatingCapacity")) {
                thisRadSysDesign.DesignHeatingCapMethod = FractionOfAutosizedHeatingCapacity;
                if (!lNumericBlanks(5)) {
                    thisRadSysDesign.DesignScaledHeatingCapacity = Numbers(5);
                    if (thisRadSysDesign.DesignScaledHeatingCapacity < 0.0) {
                        ShowSevereError(state, CurrentModuleObject + " = " + thisRadSysDesign.designName);
                        ShowContinueError(state, format("Illegal {} = {:.7T}", cNumericFields(5), Numbers(5)));
                        ErrorsFound = true;
                    }
                } else {
                    ShowSevereError(state, CurrentModuleObject + " = " + thisRadSysDesign.designName);
                    ShowContinueError(state, "Input for " + cAlphaFields(5) + " = " + thisRadSysDesign.DesignHeatingCapMethodInput);
                    ShowContinueError(state, "Blank field not allowed for " + cNumericFields(5));
                    ErrorsFound = true;
                }
            } else {
                ShowSevereError(state, CurrentModuleObject + " = " + thisRadSysDesign.designName);
                ShowContinueError(state, "Illegal " + cAlphaFields(5) + " = " + thisRadSysDesign.DesignHeatingCapMethodInput);
                ErrorsFound = true;
            }

            thisRadSysDesign.HotThrottlRange    = Numbers(6);

            thisRadSysDesign.HotSetptSched = Alphas(6);
            thisRadSysDesign.HotSetptSchedPtr = GetScheduleIndex(state,  thisRadSysDesign.HotSetptSched);
            if ((thisRadSysDesign.HotSetptSchedPtr == 0) && (!lAlphaBlanks(6))) {
                ShowSevereError(state, cAlphaFields(6) + " not found: " + Alphas(6));
                ShowContinueError(state, "Occurs in " + CurrentModuleObject + " = " + Alphas(1));
                ErrorsFound = true;
            }

            // Determine Low Temp Radiant cooling design capacity sizing method
            thisRadSysDesign.DesignCoolingCapMethodInput = Alphas(7);
            if (UtilityRoutines::SameString(thisRadSysDesign.DesignCoolingCapMethodInput, "CoolingDesignCapacity")) {
                thisRadSysDesign.DesignCoolingCapMethod = CoolingDesignCapacity;
            } else if (UtilityRoutines::SameString(thisRadSysDesign.DesignCoolingCapMethodInput, "CapacityPerFloorArea")) {
                thisRadSysDesign.DesignCoolingCapMethod = CapacityPerFloorArea;
                if (!lNumericBlanks(7)) {
                    thisRadSysDesign.DesignScaledCoolingCapacity = Numbers(7);
                    std::string a = cNumericFields(4);
                    if (thisRadSysDesign.DesignScaledCoolingCapacity <= 0.0) {
                        ShowSevereError(state, CurrentModuleObject + " = " + thisRadSysDesign.designName);
                        ShowContinueError(state, "Input for " + cAlphaFields(7) + " = " + thisRadSysDesign.DesignCoolingCapMethodInput);
                        ShowContinueError(state, format("Illegal {} = {:.7T}", cNumericFields(7), thisRadSysDesign.DesignScaledCoolingCapacity));
                        ErrorsFound = true;
                    } else if (thisRadSysDesign.DesignScaledCoolingCapacity == AutoSize) {
                        ShowSevereError(state, CurrentModuleObject + " = " + thisRadSysDesign.designName);
                        ShowContinueError(state, "Input for " + cAlphaFields(7) + " = " + thisRadSysDesign.DesignCoolingCapMethodInput);
                        ShowContinueError(state, "Illegal " + cNumericFields(7) + " = Autosize");
                        ErrorsFound = true;
                    }
                } else {
                    ShowSevereError(state, CurrentModuleObject + " = " + thisRadSysDesign.designName);
                    ShowContinueError(state, "Input for " + cAlphaFields(7) + " = " + thisRadSysDesign.DesignCoolingCapMethodInput);
                    ShowContinueError(state, "Blank field not allowed for " + cNumericFields(7));
                    ErrorsFound = true;
                }
            } else if (UtilityRoutines::SameString(thisRadSysDesign.DesignCoolingCapMethodInput, "FractionOfAutosizedCoolingCapacity")) {
                thisRadSysDesign.DesignCoolingCapMethod = FractionOfAutosizedCoolingCapacity;
                if (!lNumericBlanks(8)) {
                    thisRadSysDesign.DesignScaledCoolingCapacity = Numbers(8);
                    if (thisRadSysDesign.DesignScaledCoolingCapacity < 0.0) {
                        ShowSevereError(state, CurrentModuleObject + " = " + thisRadSysDesign.designName);
                        ShowContinueError(state, format("Illegal {} = {:.7T}", cNumericFields(8), Numbers(8)));
                        ErrorsFound = true;
                    }
                } else {
                    ShowSevereError(state, CurrentModuleObject + " = " + thisRadSysDesign.designName);
                    ShowContinueError(state, "Input for " + cAlphaFields(7) + " = " + thisRadSysDesign.DesignCoolingCapMethodInput);
                    ShowContinueError(state, "Blank field not allowed for " + cNumericFields(8));
                    ErrorsFound = true;
                }
            } else {
                ShowSevereError(state, CurrentModuleObject + " = " + thisRadSysDesign.designName);
                ShowContinueError(state, "Illegal " + cAlphaFields(7) + " = " + thisRadSysDesign.DesignCoolingCapMethodInput);
                ErrorsFound = true;
            }

            thisRadSysDesign.ColdThrottlRange = Numbers(9);

            thisRadSysDesign.ColdSetptSched = Alphas(8);
            thisRadSysDesign.ColdSetptSchedPtr = GetScheduleIndex(state, Alphas(8));
            if ((thisRadSysDesign.ColdSetptSchedPtr == 0) && (!lAlphaBlanks(8))) {
                ShowSevereError(state, cAlphaFields(8) + " not found: " + Alphas(8));
                ShowContinueError(state, "Occurs in " + CurrentModuleObject + " = " + Alphas(1));
                ErrorsFound = true;
            }

            if (UtilityRoutines::SameString(Alphas(9), Off)) {
                thisRadSysDesign.CondCtrlType = CondContrlType::CondCtrlNone;
            } else if (UtilityRoutines::SameString(Alphas(9), SimpleOff)) {
                thisRadSysDesign.CondCtrlType = CondContrlType::CondCtrlSimpleOff;
            } else if (UtilityRoutines::SameString(Alphas(9), VariableOff)) {
                thisRadSysDesign.CondCtrlType = CondContrlType::CondCtrlVariedOff;
            } else {
                thisRadSysDesign.CondCtrlType = CondContrlType::CondCtrlSimpleOff;
            }

            thisRadSysDesign.CondDewPtDeltaT    = Numbers(10);

            thisRadSysDesign.schedNameChangeoverDelay = Alphas(10);
            if (!lAlphaBlanks(10)) {
                thisRadSysDesign.schedPtrChangeoverDelay = GetScheduleIndex(state, thisRadSysDesign.schedNameChangeoverDelay);
                if (thisRadSysDesign.schedPtrChangeoverDelay == 0) {
                    ShowWarningError(state, cAlphaFields(10) + " not found for " + thisRadSysDesign.schedNameChangeoverDelay);
                    ShowContinueError(state, "This occurs for " + cAlphaFields(1) + " = " + Alphas(1));
                    ShowContinueError(state, "As a result, no changeover delay will be used for this radiant system.");
                }
            }

            VarFlowRadDesignNames(Item) =  Alphas(1);
        }


        // Obtain all of the user data related to hydronic low temperature radiant systems...
        BaseNum = 0;
        CurrentModuleObject = "ZoneHVAC:LowTemperatureRadiant:VariableFlow";
        for (Item = 1; Item <= state.dataLowTempRadSys->NumOfHydrLowTempRadSys; ++Item) {

            inputProcessor->getObjectItem(state,
                                          CurrentModuleObject,
                                          Item,
                                          Alphas,
                                          NumAlphas,
                                          Numbers,
                                          NumNumbers,
                                          IOStatus,
                                          lNumericBlanks,
                                          lAlphaBlanks,
                                          cAlphaFields,
                                          cNumericFields);

            state.dataLowTempRadSys->HydronicRadiantSysNumericFields(Item).FieldNames.allocate(NumNumbers);
            state.dataLowTempRadSys->HydronicRadiantSysNumericFields(Item).FieldNames = "";
            state.dataLowTempRadSys->HydronicRadiantSysNumericFields(Item).FieldNames = cNumericFields;
            GlobalNames::VerifyUniqueInterObjectName(state, LowTempRadUniqueNames, Alphas(1), CurrentModuleObject, cAlphaFields(1), ErrorsFound);

            ++BaseNum;
            state.dataLowTempRadSys->RadSysTypes(BaseNum).Name = Alphas(1);
            state.dataLowTempRadSys->RadSysTypes(BaseNum).SystemType = LowTempRadiantSystem::SystemType::HydronicSystem;

            auto &thisRadSys(state.dataLowTempRadSys->HydrRadSys(Item));

            // General user input data
            thisRadSys.Name = Alphas(1);

            thisRadSys.designObjectName = Alphas(2);
            thisRadSys.DesignObjectPtr = UtilityRoutines::FindItemInList( thisRadSys.designObjectName, VarFlowRadDesignNames);
            VarFlowRadDesignData variableFlowDesignDataObject{state.dataLowTempRadSys->HydronicRadiantSysDesign(thisRadSys.DesignObjectPtr)}; // Contains the data for variable flow hydronic systems

            thisRadSys.SchedName = Alphas(3);
            if (lAlphaBlanks(3)) {
                thisRadSys.SchedPtr = DataGlobalConstants::ScheduleAlwaysOn;
            } else {
                thisRadSys.SchedPtr = GetScheduleIndex(state, Alphas(3));
                if (thisRadSys.SchedPtr == 0) {
                    ShowSevereError(state, cAlphaFields(2) + " not found for " + Alphas(1));
                    ShowContinueError(state, "Missing " + cAlphaFields(3) + " is " + Alphas(3));
                    ErrorsFound = true;
                }
            }

            thisRadSys.ZoneName = Alphas(4);
            thisRadSys.ZonePtr = UtilityRoutines::FindItemInList(Alphas(4), Zone);
            if (thisRadSys.ZonePtr == 0) {
                ShowSevereError(state, format("{}Invalid {} = {}", RoutineName, cAlphaFields(3), Alphas(4)));
                ShowContinueError(state, "Occurs in " + CurrentModuleObject + " = " + Alphas(1));
                ErrorsFound = true;
            }

            thisRadSys.SurfListName = Alphas(5);
            SurfListNum = 0;
            if (NumOfSurfaceLists > 0) SurfListNum = UtilityRoutines::FindItemInList(thisRadSys.SurfListName, SurfList);
            if (SurfListNum > 0) { // Found a valid surface list
                thisRadSys.NumOfSurfaces = SurfList(SurfListNum).NumOfSurfaces;
                thisRadSys.SurfacePtr.allocate(thisRadSys.NumOfSurfaces);
                thisRadSys.SurfaceName.allocate(thisRadSys.NumOfSurfaces);
                thisRadSys.SurfaceFrac.allocate(thisRadSys.NumOfSurfaces);
                thisRadSys.NumCircuits.allocate(thisRadSys.NumOfSurfaces);
                for (SurfNum = 1; SurfNum <= SurfList(SurfListNum).NumOfSurfaces; ++SurfNum) {
                    thisRadSys.SurfacePtr(SurfNum) = SurfList(SurfListNum).SurfPtr(SurfNum);
                    thisRadSys.SurfaceName(SurfNum) = SurfList(SurfListNum).SurfName(SurfNum);
                    thisRadSys.SurfaceFrac(SurfNum) = SurfList(SurfListNum).SurfFlowFrac(SurfNum);
                    if (thisRadSys.SurfacePtr(SurfNum) > 0) {
                        Surface(thisRadSys.SurfacePtr(SurfNum)).IntConvSurfHasActiveInIt = true;
                    }
                }
            } else { // User entered a single surface name rather than a surface list
                thisRadSys.NumOfSurfaces = 1;
                thisRadSys.SurfacePtr.allocate(thisRadSys.NumOfSurfaces);
                thisRadSys.SurfaceName.allocate(thisRadSys.NumOfSurfaces);
                thisRadSys.SurfaceFrac.allocate(thisRadSys.NumOfSurfaces);
                thisRadSys.NumCircuits.allocate(thisRadSys.NumOfSurfaces);
                thisRadSys.SurfaceName(1) = thisRadSys.SurfListName;
                thisRadSys.SurfacePtr(1) = UtilityRoutines::FindItemInList(thisRadSys.SurfaceName(1), Surface);
                thisRadSys.SurfaceFrac(1) = 1.0;
                thisRadSys.NumCircuits(1) = 0.0;
                // Error checking for single surfaces
                if (thisRadSys.SurfacePtr(1) == 0) {
                    ShowSevereError(state, format("{}Invalid {} = {}", RoutineName, cAlphaFields(5), Alphas(5)));
                    ShowContinueError(state, "Occurs in " + CurrentModuleObject + " = " + Alphas(1));
                    ErrorsFound = true;
                } else if (Surface(thisRadSys.SurfacePtr(1)).IsRadSurfOrVentSlabOrPool) {
                    ShowSevereError(state, RoutineName + CurrentModuleObject + "=\"" + Alphas(1) + "\", Invalid Surface");
                    ShowContinueError(state, cAlphaFields(5) + "=\"" + Alphas(5) + "\" has been used in another radiant system or ventilated slab.");
                    ErrorsFound = true;
                }
                if (thisRadSys.SurfacePtr(1) != 0) {
                    Surface(thisRadSys.SurfacePtr(1)).IntConvSurfHasActiveInIt = true;
                    Surface(thisRadSys.SurfacePtr(1)).IsRadSurfOrVentSlabOrPool = true;
                }
            }

            // Error checking for zones and construction information
            thisRadSys.errorCheckZonesAndConstructions(state, ErrorsFound);

            thisRadSys.TubeLength = Numbers(1);

            // Determine Low Temp Radiant heating design capacity sizing method
            if (variableFlowDesignDataObject.DesignHeatingCapMethod == HeatingDesignCapacity) {
                thisRadSys.HeatingCapMethod = HeatingDesignCapacity;
                if (!lNumericBlanks(2)) {
                    thisRadSys.ScaledHeatingCapacity = Numbers(2);
                    if (thisRadSys.ScaledHeatingCapacity < 0.0 && thisRadSys.ScaledHeatingCapacity != AutoSize) {
                        ShowSevereError(state, CurrentModuleObject + " = " + thisRadSys.Name);
                        ShowContinueError(state, format("Illegal {} = {:.7T}", cNumericFields(2), Numbers(2)));
                        ErrorsFound = true;
                    }
                } else {
                    if ((!lAlphaBlanks(6)) || (!lAlphaBlanks(7))) {
                        ShowSevereError(state, CurrentModuleObject + " = " + thisRadSys.Name);
                        ShowContinueError(state, "Input for Heating Design Capacity Method = HeatingDesignCapacity");
                        ShowContinueError(state, "Blank field not allowed for " + cNumericFields(2));
                        ErrorsFound = true;
                    }
                }
            } else if (variableFlowDesignDataObject.DesignHeatingCapMethod == CapacityPerFloorArea) {
                thisRadSys.HeatingCapMethod = CapacityPerFloorArea;
                thisRadSys.ScaledHeatingCapacity = variableFlowDesignDataObject.DesignScaledHeatingCapacity;
            } else if (variableFlowDesignDataObject.DesignHeatingCapMethod == FractionOfAutosizedHeatingCapacity) {
                thisRadSys.HeatingCapMethod = FractionOfAutosizedHeatingCapacity;
                thisRadSys.ScaledHeatingCapacity = variableFlowDesignDataObject.DesignScaledHeatingCapacity;
            }

            // Heating user input data
            thisRadSys.WaterVolFlowMaxHeat = Numbers(3);

            thisRadSys.HotWaterInNode = GetOnlySingleNode(state,
                Alphas(6), ErrorsFound, CurrentModuleObject, Alphas(1), NodeType_Water, NodeConnectionType_Inlet, 1, ObjectIsNotParent);

            thisRadSys.HotWaterOutNode = GetOnlySingleNode(state,
                Alphas(7), ErrorsFound, CurrentModuleObject, Alphas(1), NodeType_Water, NodeConnectionType_Outlet, 1, ObjectIsNotParent);

            if ((!lAlphaBlanks(6)) || (!lAlphaBlanks(7))) {
                TestCompSet(state, CurrentModuleObject, Alphas(1), Alphas(6), Alphas(7), "Hot Water Nodes");
            }
            if ((thisRadSys.WaterVolFlowMaxHeat == AutoSize) &&
                (lAlphaBlanks(6) || lAlphaBlanks(7) || (thisRadSys.HotWaterInNode <= 0) || (thisRadSys.HotWaterOutNode <= 0) ||
                 (variableFlowDesignDataObject.HotSetptSchedPtr == 0))) {
                ShowSevereError(state, "Hydronic radiant systems may not be autosized without specification of nodes or schedules.");
                ShowContinueError(state, "Occurs in " + CurrentModuleObject + " (heating input) = " + Alphas(1));
                ErrorsFound = true;
            }

            // Determine Low Temp Radiant cooling design capacity sizing method
            if (variableFlowDesignDataObject.DesignCoolingCapMethod == CoolingDesignCapacity) {
                thisRadSys.CoolingCapMethod = CoolingDesignCapacity;
                if (!lNumericBlanks(4)) {
                    thisRadSys.ScaledCoolingCapacity = Numbers(4);
                    if (thisRadSys.ScaledCoolingCapacity < 0.0 && thisRadSys.ScaledCoolingCapacity != AutoSize) {
                        ShowSevereError(state, CurrentModuleObject + " = " + thisRadSys.Name);
                        ShowContinueError(state, format("Illegal {} = {:.7T}", cNumericFields(4), Numbers(4)));
                        ErrorsFound = true;
                    }
                } else {
                    if ((!lAlphaBlanks(8)) || (!lAlphaBlanks(9))) {
                        ShowSevereError(state, CurrentModuleObject + " = " + thisRadSys.Name);
                        ShowContinueError(state, "Input for Cooling Design Capacity Method = CoolingDesignCapacity");
                        ShowContinueError(state, "Blank field not allowed for " + cNumericFields(4));
                        ErrorsFound = true;
                    }
                }
            } else if (variableFlowDesignDataObject.DesignCoolingCapMethod == CapacityPerFloorArea) {
                thisRadSys.CoolingCapMethod = CapacityPerFloorArea;
                thisRadSys.ScaledCoolingCapacity = variableFlowDesignDataObject.DesignScaledCoolingCapacity;
            } else if (variableFlowDesignDataObject.DesignCoolingCapMethod == FractionOfAutosizedCoolingCapacity) {
                thisRadSys.CoolingCapMethod = FractionOfAutosizedCoolingCapacity;
                thisRadSys.ScaledCoolingCapacity = variableFlowDesignDataObject.DesignScaledCoolingCapacity;
            }

            // Cooling user input data
            thisRadSys.WaterVolFlowMaxCool = Numbers(5);

            thisRadSys.ColdWaterInNode = GetOnlySingleNode(state,
                Alphas(8), ErrorsFound, CurrentModuleObject, Alphas(1), NodeType_Water, NodeConnectionType_Inlet, 2, ObjectIsNotParent);

            thisRadSys.ColdWaterOutNode = GetOnlySingleNode(state,
                Alphas(9), ErrorsFound, CurrentModuleObject, Alphas(1), NodeType_Water, NodeConnectionType_Outlet, 2, ObjectIsNotParent);

            if ((!lAlphaBlanks(8)) || (!lAlphaBlanks(9))) {
                TestCompSet(state, CurrentModuleObject, Alphas(1), Alphas(8), Alphas(9), "Chilled Water Nodes");
            }

            if (UtilityRoutines::SameString(Alphas(10), OnePerSurf)) {
                thisRadSys.NumCircCalcMethod = OneCircuit;
            } else if (UtilityRoutines::SameString(Alphas(10), CalcFromLength)) {
                thisRadSys.NumCircCalcMethod = CalculateFromLength;
            } else {
                thisRadSys.NumCircCalcMethod = OneCircuit;
            }

            thisRadSys.schedPtrChangeoverDelay = variableFlowDesignDataObject.schedPtrChangeoverDelay;

            thisRadSys.CircLength = Numbers(6);

            if ((thisRadSys.WaterVolFlowMaxCool == AutoSize) &&
                (variableFlowDesignDataObject.DesignCoolingCapMethod == 0 || lAlphaBlanks(6) || lAlphaBlanks(7) || (thisRadSys.ColdWaterInNode <= 0) ||
                 (thisRadSys.ColdWaterOutNode <= 0) || (variableFlowDesignDataObject.ColdSetptSchedPtr == 0))) {
                ShowSevereError(state, "Hydronic radiant systems may not be autosized without specification of nodes or schedules");
                ShowContinueError(state, "Occurs in " + CurrentModuleObject + " (cooling input) =" + Alphas(1));
                ErrorsFound = true;
            }
        }

        // Obtain all of the design data related to Constant flow low temperature radiant systems...
        CurrentModuleObject = "ZoneHVAC:LowTemperatureRadiant:ConstantFlow:Design";
        for (Item = 1; Item <= state.dataLowTempRadSys->NumOfCFloLowTempRadSysDes; ++Item) {

            inputProcessor->getObjectItem(state,
                                          CurrentModuleObject,
                                          Item,
                                          Alphas,
                                          NumAlphas,
                                          Numbers,
                                          NumNumbers,
                                          IOStatus,
                                          lNumericBlanks,
                                          lAlphaBlanks,
                                          cAlphaFields,
                                          cNumericFields
            );


            state.dataLowTempRadSys->CflowRadiantSysDesign(Item).FieldNames.allocate(NumNumbers);
            state.dataLowTempRadSys->CflowRadiantSysDesign(Item).FieldNames = "";
            state.dataLowTempRadSys->CflowRadiantSysDesign(Item).FieldNames = cNumericFields;
            GlobalNames::VerifyUniqueInterObjectName(state, LowTempRadUniqueNames, Alphas(1), CurrentModuleObject, cAlphaFields(1), ErrorsFound);

            auto &thisRadSysDesign(state.dataLowTempRadSys->CflowRadiantSysDesign(Item));

            // General user input data
            thisRadSysDesign.designName         = Alphas(1);

            thisRadSysDesign.FluidToSlabHeatTransfer = thisRadSysDesign.getFluidToSlabHeatTransferInput(state,
                                                                                                        Alphas(2));

            thisRadSysDesign.TubeDiameterInner                              = Numbers(1);
            thisRadSysDesign.TubeDiameterOuter                              = Numbers(2);
            thisRadSysDesign.ConstFlowTubeConductivity                      = Numbers(3);

            // Process the temperature control type
            thisRadSysDesign.ConstFlowControlType = thisRadSysDesign.processRadiantSystemControlInput(state,
                                                                                                      Alphas(3),
                                                                                                      cAlphaFields(3),
                                                                                                      LowTempRadiantSystem::SystemType::ConstantFlowSystem);
            thisRadSysDesign.runningMeanOutdoorAirTemperatureWeightingFactor    = Numbers(4);
            thisRadSysDesign.MotorEffic                                         = Numbers(5);
            thisRadSysDesign.FracMotorLossToFluid                               = Numbers(6);

            if (UtilityRoutines::SameString(Alphas(4), Off)) {
                thisRadSysDesign.CondCtrlType = CondContrlType::CondCtrlNone;
            } else if (UtilityRoutines::SameString(Alphas(4), SimpleOff)) {
                thisRadSysDesign.CondCtrlType = CondContrlType::CondCtrlSimpleOff;
            } else if (UtilityRoutines::SameString(Alphas(4), VariableOff)) {
                thisRadSysDesign.CondCtrlType = CondContrlType::CondCtrlVariedOff;
            } else {
                thisRadSysDesign.CondCtrlType = CondContrlType::CondCtrlSimpleOff;
            }
            thisRadSysDesign.CondDewPtDeltaT    = Numbers(7);

            thisRadSysDesign.schedNameChangeoverDelay = Alphas(5);
            if (!lAlphaBlanks(5)) {
                thisRadSysDesign.schedPtrChangeoverDelay = GetScheduleIndex(state, thisRadSysDesign.schedNameChangeoverDelay);
                if (thisRadSysDesign.schedPtrChangeoverDelay == 0) {
                    ShowWarningError(state, cAlphaFields(5) + " not found for " + thisRadSysDesign.schedNameChangeoverDelay);
                    ShowContinueError(state, "This occurs for " + cAlphaFields(1) + " = " + Alphas(1));
                    ShowContinueError(state, "As a result, no changeover delay will be used for this radiant system.");
                }
            }
            CFlowRadDesignNames(Item) =  Alphas(1);
        }

        // Obtain all of the user data related to constant flow (hydronic) low temperature radiant systems...
        CurrentModuleObject = "ZoneHVAC:LowTemperatureRadiant:ConstantFlow";
        for (Item = 1; Item <= state.dataLowTempRadSys->NumOfCFloLowTempRadSys; ++Item) {

            inputProcessor->getObjectItem(state,
                                          CurrentModuleObject,
                                          Item,
                                          Alphas,
                                          NumAlphas,
                                          Numbers,
                                          NumNumbers,
                                          IOStatus,
                                          lNumericBlanks,
                                          lAlphaBlanks,
                                          cAlphaFields,
                                          cNumericFields);
            GlobalNames::VerifyUniqueInterObjectName(state, LowTempRadUniqueNames, Alphas(1), CurrentModuleObject, cAlphaFields(1), ErrorsFound);
            ++BaseNum;
            state.dataLowTempRadSys->RadSysTypes(BaseNum).Name = Alphas(1);
            state.dataLowTempRadSys->RadSysTypes(BaseNum).SystemType = LowTempRadiantSystem::SystemType::ConstantFlowSystem;

            // General user input data
            auto &thisCFloSys(state.dataLowTempRadSys->CFloRadSys(Item));

            thisCFloSys.Name = Alphas(1);
            thisCFloSys.designObjectName = Alphas(2);
            thisCFloSys.DesignObjectPtr = UtilityRoutines::FindItemInList( thisCFloSys.designObjectName, CFlowRadDesignNames);
            ConstantFlowRadDesignData ConstantFlowRadDesignDataObject{state.dataLowTempRadSys->CflowRadiantSysDesign(thisCFloSys.DesignObjectPtr)}; // Contains the data for variable flow hydronic systems

            thisCFloSys.SchedName = Alphas(3);
            if (lAlphaBlanks(3)) {
                thisCFloSys.SchedPtr = DataGlobalConstants::ScheduleAlwaysOn;
            } else {
                thisCFloSys.SchedPtr = GetScheduleIndex(state, Alphas(3));
                if (thisCFloSys.SchedPtr == 0) {
                    ShowSevereError(state, cAlphaFields(3) + " not found for " + Alphas(1));
                    ShowContinueError(state, "Missing " + cAlphaFields(3) + " is " + Alphas(3));
                    ErrorsFound = true;
                }
            }

            thisCFloSys.ZoneName = Alphas(4);
            thisCFloSys.ZonePtr = UtilityRoutines::FindItemInList(Alphas(4), Zone);
            if (thisCFloSys.ZonePtr == 0) {
                ShowSevereError(state, format("{}Invalid {} = {}", RoutineName, cAlphaFields(4), Alphas(4)));
                ShowContinueError(state, "Occurs in " + CurrentModuleObject + " = " + Alphas(1));
                ErrorsFound = true;
            }

            thisCFloSys.SurfListName = Alphas(5);
            SurfListNum = 0;
            if (NumOfSurfaceLists > 0) SurfListNum = UtilityRoutines::FindItemInList(thisCFloSys.SurfListName, SurfList);
            if (SurfListNum > 0) { // Found a valid surface list
                thisCFloSys.NumOfSurfaces = SurfList(SurfListNum).NumOfSurfaces;
                thisCFloSys.SurfacePtr.allocate(thisCFloSys.NumOfSurfaces);
                thisCFloSys.SurfaceName.allocate(thisCFloSys.NumOfSurfaces);
                thisCFloSys.SurfaceFrac.allocate(thisCFloSys.NumOfSurfaces);
                thisCFloSys.NumCircuits.allocate(thisCFloSys.NumOfSurfaces);
                MaxCloNumOfSurfaces = max(MaxCloNumOfSurfaces, thisCFloSys.NumOfSurfaces);
                for (SurfNum = 1; SurfNum <= SurfList(SurfListNum).NumOfSurfaces; ++SurfNum) {
                    thisCFloSys.SurfacePtr(SurfNum) = SurfList(SurfListNum).SurfPtr(SurfNum);
                    thisCFloSys.SurfaceName(SurfNum) = SurfList(SurfListNum).SurfName(SurfNum);
                    thisCFloSys.SurfaceFrac(SurfNum) = SurfList(SurfListNum).SurfFlowFrac(SurfNum);
                    thisCFloSys.NumCircuits(SurfNum) = 0.0;
                    if (thisCFloSys.SurfacePtr(SurfNum) != 0) {
                        Surface(thisCFloSys.SurfacePtr(SurfNum)).IntConvSurfHasActiveInIt = true;
                    }
                }
            } else { // User entered a single surface name rather than a surface list
                thisCFloSys.NumOfSurfaces = 1;
                thisCFloSys.SurfacePtr.allocate(thisCFloSys.NumOfSurfaces);
                thisCFloSys.SurfaceName.allocate(thisCFloSys.NumOfSurfaces);
                thisCFloSys.SurfaceFrac.allocate(thisCFloSys.NumOfSurfaces);
                thisCFloSys.NumCircuits.allocate(thisCFloSys.NumOfSurfaces);
                MaxCloNumOfSurfaces = max(MaxCloNumOfSurfaces, thisCFloSys.NumOfSurfaces);
                thisCFloSys.SurfaceName(1) = thisCFloSys.SurfListName;
                thisCFloSys.SurfacePtr(1) = UtilityRoutines::FindItemInList(thisCFloSys.SurfaceName(1), Surface);
                thisCFloSys.SurfaceFrac(1) = 1.0;
                thisCFloSys.NumCircuits(1) = 0.0;
                // Error checking for single surfaces
                if (thisCFloSys.SurfacePtr(1) == 0) {
                    ShowSevereError(state, format("{}Invalid {} = {}", RoutineName, cAlphaFields(4), Alphas(4)));
                    ShowContinueError(state, "Occurs in " + CurrentModuleObject + " = " + Alphas(1));
                    ErrorsFound = true;
                } else if (Surface(thisCFloSys.SurfacePtr(1)).IsRadSurfOrVentSlabOrPool) {
                    ShowSevereError(state, RoutineName + CurrentModuleObject + "=\"" + Alphas(1) + "\", Invalid Surface");
                    ShowContinueError(state, cAlphaFields(5) + "=\"" + Alphas(5) + "\" has been used in another radiant system or ventilated slab.");
                    ErrorsFound = true;
                }
                if (thisCFloSys.SurfacePtr(1) != 0) {
                    Surface(thisCFloSys.SurfacePtr(1)).IntConvSurfHasActiveInIt = true;
                    Surface(thisCFloSys.SurfacePtr(1)).IsRadSurfOrVentSlabOrPool = true;
                }
            }

            // Error checking for zones and construction information
            thisCFloSys.errorCheckZonesAndConstructions(state, ErrorsFound);

            thisCFloSys.TubeLength = Numbers(1);

            // Process pump input for constant flow (hydronic) radiant system
            thisCFloSys.WaterVolFlowMax = Numbers(2);
            thisCFloSys.VolFlowSched = Alphas(6);
            thisCFloSys.VolFlowSchedPtr = GetScheduleIndex(state, thisCFloSys.VolFlowSched);
            if ((thisCFloSys.VolFlowSchedPtr == 0) && (!lAlphaBlanks(6))) {
                ShowSevereError(state, cAlphaFields(6) + " not found: " + Alphas(6));
                ShowContinueError(state, "Occurs in " + CurrentModuleObject + " = " + Alphas(1));
                ErrorsFound = true;
            }
            thisCFloSys.NomPumpHead = Numbers(3);
            thisCFloSys.NomPowerUse = Numbers(4);

            // Heating user input data
            thisCFloSys.HotWaterInNode = GetOnlySingleNode(state,
                Alphas(7), ErrorsFound, CurrentModuleObject, Alphas(1), NodeType_Water, NodeConnectionType_Inlet, 1, ObjectIsNotParent);

            thisCFloSys.HotWaterOutNode = GetOnlySingleNode(state,
                Alphas(8), ErrorsFound, CurrentModuleObject, Alphas(1), NodeType_Water, NodeConnectionType_Outlet, 1, ObjectIsNotParent);

            if ((!lAlphaBlanks(7)) || (!lAlphaBlanks(8))) {
                TestCompSet(state, CurrentModuleObject, Alphas(1), Alphas(7), Alphas(8), "Hot Water Nodes");
            }

            thisCFloSys.HotWaterHiTempSched = Alphas(9);
            thisCFloSys.HotWaterHiTempSchedPtr = GetScheduleIndex(state, Alphas(9));
            if ((thisCFloSys.HotWaterHiTempSchedPtr == 0) && (!lAlphaBlanks(9))) {
                ShowSevereError(state, cAlphaFields(9) + " not found: " + Alphas(9));
                ShowContinueError(state, "Occurs in " + CurrentModuleObject + " = " + Alphas(1));
                ErrorsFound = true;
            }

            thisCFloSys.HotWaterLoTempSched = Alphas(10);
            thisCFloSys.HotWaterLoTempSchedPtr = GetScheduleIndex(state, Alphas(10));
            if ((thisCFloSys.HotWaterLoTempSchedPtr == 0) && (!lAlphaBlanks(10))) {
                ShowSevereError(state, cAlphaFields(10) + " not found: " + Alphas(10));
                ShowContinueError(state, "Occurs in " + CurrentModuleObject + " = " + Alphas(1));
                ErrorsFound = true;
            }

            thisCFloSys.HotCtrlHiTempSched = Alphas(11);
            thisCFloSys.HotCtrlHiTempSchedPtr = GetScheduleIndex(state, Alphas(11));
            if ((thisCFloSys.HotCtrlHiTempSchedPtr == 0) && (!lAlphaBlanks(11))) {
                ShowSevereError(state, cAlphaFields(11) + " not found: " + Alphas(11));
                ShowContinueError(state, "Occurs in " + CurrentModuleObject + " = " + Alphas(1));
                ErrorsFound = true;
            }

            thisCFloSys.HotCtrlLoTempSched = Alphas(12);
            thisCFloSys.HotCtrlLoTempSchedPtr = GetScheduleIndex(state, Alphas(12));
            if ((thisCFloSys.HotCtrlLoTempSchedPtr == 0) && (!lAlphaBlanks(12))) {
                ShowSevereError(state, cAlphaFields(12) + " not found: " + Alphas(12));
                ShowContinueError(state, "Occurs in " + CurrentModuleObject + " = " + Alphas(1));
                ErrorsFound = true;
            }

            // Cooling user input data
            thisCFloSys.ColdWaterInNode = GetOnlySingleNode(state,
                Alphas(13), ErrorsFound, CurrentModuleObject, Alphas(1), NodeType_Water, NodeConnectionType_Inlet, 2, ObjectIsNotParent);

            thisCFloSys.ColdWaterOutNode = GetOnlySingleNode(state,
                Alphas(14), ErrorsFound, CurrentModuleObject, Alphas(1), NodeType_Water, NodeConnectionType_Outlet, 2, ObjectIsNotParent);

            if ((!lAlphaBlanks(13)) || (!lAlphaBlanks(14))) {
                TestCompSet(state, CurrentModuleObject, Alphas(1), Alphas(13), Alphas(14), "Chilled Water Nodes");
            }

            thisCFloSys.ColdWaterHiTempSched = Alphas(15);
            thisCFloSys.ColdWaterHiTempSchedPtr = GetScheduleIndex(state, Alphas(15));
            if ((thisCFloSys.ColdWaterHiTempSchedPtr == 0) && (!lAlphaBlanks(15))) {
                ShowSevereError(state, cAlphaFields(15) + " not found: " + Alphas(15));
                ShowContinueError(state, "Occurs in " + CurrentModuleObject + " = " + Alphas(1));
                ErrorsFound = true;
            }

            thisCFloSys.ColdWaterLoTempSched = Alphas(16);
            thisCFloSys.ColdWaterLoTempSchedPtr = GetScheduleIndex(state, Alphas(16));
            if ((thisCFloSys.ColdWaterLoTempSchedPtr == 0) && (!lAlphaBlanks(16))) {
                ShowSevereError(state, cAlphaFields(16) + " not found: " + Alphas(16));
                ShowContinueError(state, "Occurs in " + CurrentModuleObject + " = " + Alphas(1));
                ErrorsFound = true;
            }

            thisCFloSys.ColdCtrlHiTempSched = Alphas(17);
            thisCFloSys.ColdCtrlHiTempSchedPtr = GetScheduleIndex(state, Alphas(17));
            if ((thisCFloSys.ColdCtrlHiTempSchedPtr == 0) && (!lAlphaBlanks(17))) {
                ShowSevereError(state, cAlphaFields(17) + " not found: " + Alphas(17));
                ShowContinueError(state, "Occurs in " + CurrentModuleObject + " = " + Alphas(1));
                ErrorsFound = true;
            }

            thisCFloSys.ColdCtrlLoTempSched = Alphas(18);
            thisCFloSys.ColdCtrlLoTempSchedPtr = GetScheduleIndex(state, Alphas(18));
            if ((thisCFloSys.ColdCtrlLoTempSchedPtr == 0) && (!lAlphaBlanks(18))) {
                ShowSevereError(state, cAlphaFields(19) + " not found: " + Alphas(18));
                ShowContinueError(state, "Occurs in " + CurrentModuleObject + " = " + Alphas(1));
                ErrorsFound = true;
            }

            if (UtilityRoutines::SameString(Alphas(19), OnePerSurf)) {
                thisCFloSys.NumCircCalcMethod = OneCircuit;
            } else if (UtilityRoutines::SameString(Alphas(19), CalcFromLength)) {
                thisCFloSys.NumCircCalcMethod = CalculateFromLength;
            } else {
                thisCFloSys.NumCircCalcMethod = OneCircuit;
            }

            thisCFloSys.schedPtrChangeoverDelay = ConstantFlowRadDesignDataObject.schedPtrChangeoverDelay;

            thisCFloSys.CircLength = Numbers(5);


        }

        // Obtain all of the user data related to electric low temperature radiant systems...
        CurrentModuleObject = "ZoneHVAC:LowTemperatureRadiant:Electric";

        for (Item = 1; Item <= state.dataLowTempRadSys->NumOfElecLowTempRadSys; ++Item) {

            inputProcessor->getObjectItem(state,
                                          CurrentModuleObject,
                                          Item,
                                          Alphas,
                                          NumAlphas,
                                          Numbers,
                                          NumNumbers,
                                          IOStatus,
                                          lNumericBlanks,
                                          lAlphaBlanks,
                                          cAlphaFields,
                                          cNumericFields);

            state.dataLowTempRadSys->ElecRadSysNumericFields(Item).FieldNames.allocate(NumNumbers);
            state.dataLowTempRadSys->ElecRadSysNumericFields(Item).FieldNames = "";
            state.dataLowTempRadSys->ElecRadSysNumericFields(Item).FieldNames = cNumericFields;

            GlobalNames::VerifyUniqueInterObjectName(state, LowTempRadUniqueNames, Alphas(1), CurrentModuleObject, cAlphaFields(1), ErrorsFound);
            ++BaseNum;
            state.dataLowTempRadSys->RadSysTypes(BaseNum).Name = Alphas(1);
            state.dataLowTempRadSys->RadSysTypes(BaseNum).SystemType = LowTempRadiantSystem::SystemType::ElectricSystem;

            // General user input data
            auto &thisElecSys(state.dataLowTempRadSys->ElecRadSys(Item));

            thisElecSys.Name = Alphas(1);

            thisElecSys.SchedName = Alphas(2);
            if (lAlphaBlanks(2)) {
                thisElecSys.SchedPtr = DataGlobalConstants::ScheduleAlwaysOn;
            } else {
                thisElecSys.SchedPtr = GetScheduleIndex(state, Alphas(2));
                if (thisElecSys.SchedPtr == 0) {
                    ShowSevereError(state, cAlphaFields(2) + " not found for" + Alphas(1));
                    ShowContinueError(state, "Incorrect " + cAlphaFields(2) + " = " + Alphas(2));
                    ErrorsFound = true;
                }
            }

            thisElecSys.ZoneName = Alphas(3);
            thisElecSys.ZonePtr = UtilityRoutines::FindItemInList(Alphas(3), Zone);
            if (thisElecSys.ZonePtr == 0) {
                ShowSevereError(state, format("{}Invalid {} = {}", RoutineName, cAlphaFields(3), Alphas(3)));
                ShowContinueError(state, "Occurs in " + CurrentModuleObject + " = " + Alphas(1));
                ErrorsFound = true;
            }

            thisElecSys.SurfListName = Alphas(4);
            SurfListNum = 0;
            if (NumOfSurfaceLists > 0) SurfListNum = UtilityRoutines::FindItemInList(thisElecSys.SurfListName, SurfList);
            if (SurfListNum > 0) { // Found a valid surface list
                thisElecSys.NumOfSurfaces = SurfList(SurfListNum).NumOfSurfaces;
                thisElecSys.SurfacePtr.allocate(thisElecSys.NumOfSurfaces);
                thisElecSys.SurfaceName.allocate(thisElecSys.NumOfSurfaces);
                thisElecSys.SurfaceFrac.allocate(thisElecSys.NumOfSurfaces);
                for (SurfNum = 1; SurfNum <= SurfList(SurfListNum).NumOfSurfaces; ++SurfNum) {
                    thisElecSys.SurfacePtr(SurfNum) = SurfList(SurfListNum).SurfPtr(SurfNum);
                    thisElecSys.SurfaceName(SurfNum) = SurfList(SurfListNum).SurfName(SurfNum);
                    thisElecSys.SurfaceFrac(SurfNum) = SurfList(SurfListNum).SurfFlowFrac(SurfNum);
                }
            } else { // User entered a single surface name rather than a surface list
                thisElecSys.NumOfSurfaces = 1;
                thisElecSys.SurfacePtr.allocate(thisElecSys.NumOfSurfaces);
                thisElecSys.SurfaceName.allocate(thisElecSys.NumOfSurfaces);
                thisElecSys.SurfaceFrac.allocate(thisElecSys.NumOfSurfaces);
                thisElecSys.SurfaceName(1) = thisElecSys.SurfListName;
                thisElecSys.SurfacePtr(1) = UtilityRoutines::FindItemInList(thisElecSys.SurfaceName(1), Surface);
                thisElecSys.SurfaceFrac(1) = 1.0;
                // Error checking for single surfaces
                if (thisElecSys.SurfacePtr(1) == 0) {
                    ShowSevereError(state, format("{}Invalid {} = {}", RoutineName, cAlphaFields(4), Alphas(4)));
                    ShowContinueError(state, "Occurs in " + CurrentModuleObject + " = " + Alphas(1));
                    ErrorsFound = true;
                } else if (Surface(thisElecSys.SurfacePtr(1)).IsRadSurfOrVentSlabOrPool) {
                    ShowSevereError(state, RoutineName + CurrentModuleObject + "=\"" + Alphas(1) + "\", Invalid Surface");
                    ShowContinueError(state, cAlphaFields(4) + "=\"" + Alphas(4) + "\" has been used in another radiant system or ventilated slab.");
                    ErrorsFound = true;
                }
                if (thisElecSys.SurfacePtr(1) != 0) {
                    Surface(state.dataLowTempRadSys->ElecRadSys(Item).SurfacePtr(1)).IsRadSurfOrVentSlabOrPool = true;
                }
            }

            // Error checking for zones and construction information
            thisElecSys.errorCheckZonesAndConstructions(state, ErrorsFound);

            // Heating user input data
            // Determine Low Temp Radiant heating design capacity sizing method
            if (UtilityRoutines::SameString(Alphas(iHeatCAPMAlphaNum), "HeatingDesignCapacity")) {
                thisElecSys.HeatingCapMethod = HeatingDesignCapacity;
                if (!lNumericBlanks(iHeatDesignCapacityNumericNum)) {
                    thisElecSys.ScaledHeatingCapacity = Numbers(iHeatDesignCapacityNumericNum);
                    thisElecSys.MaxElecPower = thisElecSys.ScaledHeatingCapacity;
                    if (thisElecSys.ScaledHeatingCapacity < 0.0 && thisElecSys.ScaledHeatingCapacity != AutoSize) {
                        ShowSevereError(state, CurrentModuleObject + " = " + thisElecSys.Name);
                        ShowContinueError(
                            state,
                            format("Illegal {} = {:.7T}", cNumericFields(iHeatDesignCapacityNumericNum), Numbers(iHeatDesignCapacityNumericNum)));
                        ErrorsFound = true;
                    }
                } else {
                    ShowSevereError(state, CurrentModuleObject + " = " + thisElecSys.Name);
                    ShowContinueError(state, "Input for " + cAlphaFields(iHeatCAPMAlphaNum) + " = " + Alphas(iHeatCAPMAlphaNum));
                    ShowContinueError(state, "Blank field not allowed for " + cNumericFields(iHeatDesignCapacityNumericNum));
                    ErrorsFound = true;
                }
            } else if (UtilityRoutines::SameString(Alphas(iHeatCAPMAlphaNum), "CapacityPerFloorArea")) {
                thisElecSys.HeatingCapMethod = CapacityPerFloorArea;
                if (!lNumericBlanks(iHeatCapacityPerFloorAreaNumericNum)) {
                    thisElecSys.ScaledHeatingCapacity = Numbers(iHeatCapacityPerFloorAreaNumericNum);
                    thisElecSys.MaxElecPower = thisElecSys.ScaledHeatingCapacity;
                    if (thisElecSys.ScaledHeatingCapacity <= 0.0) {
                        ShowSevereError(state, CurrentModuleObject + " = " + thisElecSys.Name);
                        ShowContinueError(state, "Input for " + cAlphaFields(iHeatCAPMAlphaNum) + " = " + Alphas(iHeatCAPMAlphaNum));
                        ShowContinueError(state,
                                          format("Illegal {} = {:.7T}",
                                                 cNumericFields(iHeatCapacityPerFloorAreaNumericNum),
                                                 Numbers(iHeatCapacityPerFloorAreaNumericNum)));
                        ErrorsFound = true;
                    } else if (thisElecSys.ScaledHeatingCapacity == AutoSize) {
                        ShowSevereError(state, CurrentModuleObject + " = " + thisElecSys.Name);
                        ShowContinueError(state, "Input for " + cAlphaFields(iHeatCAPMAlphaNum) + " = " + Alphas(iHeatCAPMAlphaNum));
                        ShowContinueError(state, "Illegal " + cNumericFields(iHeatCapacityPerFloorAreaNumericNum) + " = Autosize");
                        ErrorsFound = true;
                    }
                } else {
                    ShowSevereError(state, CurrentModuleObject + " = " + thisElecSys.Name);
                    ShowContinueError(state, "Input for " + cAlphaFields(iHeatCAPMAlphaNum) + " = " + Alphas(iHeatCAPMAlphaNum));
                    ShowContinueError(state, "Blank field not allowed for " + cNumericFields(iHeatCapacityPerFloorAreaNumericNum));
                    ErrorsFound = true;
                }
            } else if (UtilityRoutines::SameString(Alphas(iHeatCAPMAlphaNum), "FractionOfAutosizedHeatingCapacity")) {
                thisElecSys.HeatingCapMethod = FractionOfAutosizedHeatingCapacity;
                if (!lNumericBlanks(iHeatFracOfAutosizedCapacityNumericNum)) {
                    thisElecSys.ScaledHeatingCapacity = Numbers(iHeatFracOfAutosizedCapacityNumericNum);
                    thisElecSys.MaxElecPower = thisElecSys.ScaledHeatingCapacity;
                    if (thisElecSys.ScaledHeatingCapacity < 0.0) {
                        ShowSevereError(state, CurrentModuleObject + " = " + thisElecSys.Name);
                        ShowContinueError(state,
                                          format("Illegal {} = {:.7T}",
                                                 cNumericFields(iHeatFracOfAutosizedCapacityNumericNum),
                                                 Numbers(iHeatFracOfAutosizedCapacityNumericNum)));
                        ErrorsFound = true;
                    }
                } else {
                    ShowSevereError(state, CurrentModuleObject + " = " + thisElecSys.Name);
                    ShowContinueError(state, "Input for " + cAlphaFields(iHeatCAPMAlphaNum) + " = " + Alphas(iHeatCAPMAlphaNum));
                    ShowContinueError(state, "Blank field not allowed for " + cNumericFields(iHeatFracOfAutosizedCapacityNumericNum));
                    ErrorsFound = true;
                }
            } else {
                ShowSevereError(state, CurrentModuleObject + " = " + thisElecSys.Name);
                ShowContinueError(state, "Illegal " + cAlphaFields(iHeatCAPMAlphaNum) + " = " + Alphas(iHeatCAPMAlphaNum));
                ErrorsFound = true;
            }

            // Process the temperature control type
            thisElecSys.ControlType = thisElecSys.processRadiantSystemControlInput(state, Alphas(6), cAlphaFields(6), LowTempRadiantSystem::SystemType::ElectricSystem);

            // Process the setpoint type
            thisElecSys.SetpointType = thisElecSys.processRadiantSystemSetpointInput(state, Alphas(7), cAlphaFields(7));

            thisElecSys.ThrottlRange = Numbers(4);

            thisElecSys.SetptSched = Alphas(8);
            thisElecSys.SetptSchedPtr = GetScheduleIndex(state, Alphas(8));
            if (thisElecSys.SetptSchedPtr == 0) {
                if (lAlphaBlanks(8)) {
                    ShowSevereError(state, cAlphaFields(8) + " must be input, missing for " + Alphas(1));
                } else {
                    ShowSevereError(state, cAlphaFields(8) + " not found for " + Alphas(8));
                    ShowContinueError(state, "Incorrect " + cAlphaFields(8) + " = " + Alphas(8));
                }
                ErrorsFound = true;
            }
        }

        // Check to see if any surface is included in more than one radiant system.  This is not allowed
        // and thus indicative that there is an error in the input file.  This is to make sure that two
        // different radiant systems are competing for the same surface.  Allowing this to happen would
        // result in lost energy somewhere and the situation really is not physically possible anyway.
        AssignedAsRadiantSurface.dimension(state.dataSurface->TotSurfaces, false);

        for (Item = 1; Item <= state.dataLowTempRadSys->NumOfHydrLowTempRadSys; ++Item) {
            for (SurfNum = 1; SurfNum <= state.dataLowTempRadSys->HydrRadSys(Item).NumOfSurfaces; ++SurfNum) {
                CheckSurfNum = state.dataLowTempRadSys->HydrRadSys(Item).SurfacePtr(SurfNum);
                if (CheckSurfNum == 0) continue;
                if (AssignedAsRadiantSurface(CheckSurfNum)) {
                    ShowSevereError(state, "Surface " + Surface(CheckSurfNum).Name + " is referenced by more than one radiant system--this is not allowed");
                    ErrorsFound = true;
                } else {
                    AssignedAsRadiantSurface(CheckSurfNum) = true;
                }
                // Also check the other side of interzone partitions
                if ((Surface(CheckSurfNum).ExtBoundCond > 0) && (Surface(CheckSurfNum).ExtBoundCond != CheckSurfNum)) {
                    if (AssignedAsRadiantSurface(Surface(CheckSurfNum).ExtBoundCond)) {
                        ShowSevereError(state, "Interzone surface " + Surface(Surface(CheckSurfNum).ExtBoundCond).Name +
                                        " is referenced by more than one radiant system--this is not allowed");
                        ErrorsFound = true;
                    } else {
                        AssignedAsRadiantSurface(Surface(CheckSurfNum).ExtBoundCond) = true;
                    }
                }
            }
        }

        for (Item = 1; Item <= state.dataLowTempRadSys->NumOfCFloLowTempRadSys; ++Item) {
            for (SurfNum = 1; SurfNum <= state.dataLowTempRadSys->CFloRadSys(Item).NumOfSurfaces; ++SurfNum) {
                CheckSurfNum = state.dataLowTempRadSys->CFloRadSys(Item).SurfacePtr(SurfNum);
                if (CheckSurfNum == 0) continue;
                if (AssignedAsRadiantSurface(CheckSurfNum)) {
                    ShowSevereError(state, "Surface " + Surface(CheckSurfNum).Name + " is referenced by more than one radiant system--this is not allowed");
                    ErrorsFound = true;
                } else {
                    AssignedAsRadiantSurface(CheckSurfNum) = true;
                }
                // Also check the other side of interzone partitions
                if ((Surface(CheckSurfNum).ExtBoundCond > 0) && (Surface(CheckSurfNum).ExtBoundCond != CheckSurfNum)) {
                    if (AssignedAsRadiantSurface(Surface(CheckSurfNum).ExtBoundCond)) {
                        ShowSevereError(state, "Interzone surface " + Surface(Surface(CheckSurfNum).ExtBoundCond).Name +
                                        " is referenced by more than one radiant system--this is not allowed");
                        ErrorsFound = true;
                    } else {
                        AssignedAsRadiantSurface(Surface(CheckSurfNum).ExtBoundCond) = true;
                    }
                }
            }
        }

        for (Item = 1; Item <= state.dataLowTempRadSys->NumOfElecLowTempRadSys; ++Item) {
            for (SurfNum = 1; SurfNum <= state.dataLowTempRadSys->ElecRadSys(Item).NumOfSurfaces; ++SurfNum) {
                CheckSurfNum = state.dataLowTempRadSys->ElecRadSys(Item).SurfacePtr(SurfNum);
                if (CheckSurfNum == 0) continue;
                if (AssignedAsRadiantSurface(CheckSurfNum)) {
                    ShowSevereError(state, "Surface " + Surface(CheckSurfNum).Name + " is referenced by more than one radiant system--this is not allowed");
                    ErrorsFound = true;
                } else {
                    AssignedAsRadiantSurface(CheckSurfNum) = true;
                }
                // Also check the other side of interzone partitions
                if ((Surface(CheckSurfNum).ExtBoundCond > 0) && (Surface(CheckSurfNum).ExtBoundCond != CheckSurfNum)) {
                    if (AssignedAsRadiantSurface(Surface(CheckSurfNum).ExtBoundCond)) {
                        ShowSevereError(state, "Interzone surface " + Surface(Surface(CheckSurfNum).ExtBoundCond).Name +
                                        " is referenced by more than one radiant system--this is not allowed");
                        ErrorsFound = true;
                    } else {
                        AssignedAsRadiantSurface(Surface(CheckSurfNum).ExtBoundCond) = true;
                    }
                }
            }
        }

        AssignedAsRadiantSurface.deallocate();
        Alphas.deallocate();
        Numbers.deallocate();
        cAlphaFields.deallocate();
        cNumericFields.deallocate();
        lAlphaBlanks.deallocate();
        lNumericBlanks.deallocate();

        if (ErrorsFound) {
            ShowFatalError(state, format("{}Errors found in input. Preceding conditions cause termination.", RoutineName));
        }

        // Set up the output variables for low temperature radiant systems
        // ZoneHVAC:LowTemperatureRadiant:VariableFlow (HydrRadSys)
        for (Item = 1; Item <= state.dataLowTempRadSys->NumOfHydrLowTempRadSys; ++Item) {

            auto &thisHydrSys(state.dataLowTempRadSys->HydrRadSys(Item));

            SetupOutputVariable(state,
                "Zone Radiant HVAC Heating Rate", OutputProcessor::Unit::W, thisHydrSys.HeatPower, "System", "Average", thisHydrSys.Name);
            SetupOutputVariable(state, "Zone Radiant HVAC Heating Energy",
                                OutputProcessor::Unit::J,
                                thisHydrSys.HeatEnergy,
                                "System",
                                "Sum",
                                thisHydrSys.Name,
                                _,
                                "ENERGYTRANSFER",
                                "HEATINGCOILS",
                                _,
                                "System");
            SetupOutputVariable(state, "Zone Radiant HVAC Heating Fluid Energy",
                                OutputProcessor::Unit::J,
                                thisHydrSys.HeatEnergy,
                                "System",
                                "Sum",
                                thisHydrSys.Name,
                                _,
                                "PLANTLOOPHEATINGDEMAND",
                                "HEATINGCOILS",
                                _,
                                "System");
            SetupOutputVariable(state,
                "Zone Radiant HVAC Cooling Rate", OutputProcessor::Unit::W, thisHydrSys.CoolPower, "System", "Average", thisHydrSys.Name);

            SetupOutputVariable(state, "Zone Radiant HVAC Cooling Energy",
                                OutputProcessor::Unit::J,
                                thisHydrSys.CoolEnergy,
                                "System",
                                "Sum",
                                thisHydrSys.Name,
                                _,
                                "ENERGYTRANSFER",
                                "COOLINGCOILS",
                                _,
                                "System");
            SetupOutputVariable(state, "Zone Radiant HVAC Cooling Fluid Energy",
                                OutputProcessor::Unit::J,
                                thisHydrSys.CoolEnergy,
                                "System",
                                "Sum",
                                thisHydrSys.Name,
                                _,
                                "PLANTLOOPCOOLINGDEMAND",
                                "COOLINGCOILS",
                                _,
                                "System");
            SetupOutputVariable(state, "Zone Radiant HVAC Mass Flow Rate",
                                OutputProcessor::Unit::kg_s,
                                thisHydrSys.WaterMassFlowRate,
                                "System",
                                "Average",
                                thisHydrSys.Name);
            SetupOutputVariable(state,
                "Zone Radiant HVAC Inlet Temperature", OutputProcessor::Unit::C, thisHydrSys.WaterInletTemp, "System", "Average", thisHydrSys.Name);
            SetupOutputVariable(state,
                "Zone Radiant HVAC Outlet Temperature", OutputProcessor::Unit::C, thisHydrSys.WaterOutletTemp, "System", "Average", thisHydrSys.Name);
            SetupOutputVariable(state, "Zone Radiant HVAC Moisture Condensation Time",
                                OutputProcessor::Unit::s,
                                thisHydrSys.CondCausedTimeOff,
                                "System",
                                "Sum",
                                thisHydrSys.Name);
            SetupOutputVariable(state,
                "Zone Radiant HVAC Operation Mode", OutputProcessor::Unit::None, thisHydrSys.OperatingMode, "System", "Average", thisHydrSys.Name);
            if (state.dataGlobal->AnyEnergyManagementSystemInModel) {
                SetupEMSInternalVariable(state, "Hydronic Low Temp Radiant Design Water Volume Flow Rate for Heating",
                                         thisHydrSys.Name,
                                         "[m3/s]",
                                         thisHydrSys.WaterVolFlowMaxHeat);
                SetupEMSInternalVariable(state, "Hydronic Low Temp Radiant Design Water Volume Flow Rate for Cooling",
                                         thisHydrSys.Name,
                                         "[m3/s]",
                                         thisHydrSys.WaterVolFlowMaxCool);
                SetupEMSActuator(state, "Hydronic Low Temp Radiant",
                                 thisHydrSys.Name,
                                 "Water Mass Flow Rate",
                                 "[kg/s]",
                                 thisHydrSys.EMSOverrideOnWaterMdot,
                                 thisHydrSys.EMSWaterMdotOverrideValue);
            }
        }

        // Set up the output variables for low temperature radiant systems
        // ZoneHVAC:LowTemperatureRadiant:ConstantFlow (CFloRadSys)
        for (Item = 1; Item <= state.dataLowTempRadSys->NumOfCFloLowTempRadSys; ++Item) {

            auto &thisCFloSys(state.dataLowTempRadSys->CFloRadSys(Item));

            SetupOutputVariable(state,
                "Zone Radiant HVAC Heating Rate", OutputProcessor::Unit::W, thisCFloSys.HeatPower, "System", "Average", thisCFloSys.Name);
            SetupOutputVariable(state, "Zone Radiant HVAC Heating Energy",
                                OutputProcessor::Unit::J,
                                thisCFloSys.HeatEnergy,
                                "System",
                                "Sum",
                                thisCFloSys.Name,
                                _,
                                "ENERGYTRANSFER",
                                "HEATINGCOILS",
                                _,
                                "System");
            SetupOutputVariable(state, "Zone Radiant HVAC Heating Fluid Heat Transfer Energy",
                                OutputProcessor::Unit::J,
                                thisCFloSys.HeatEnergy,
                                "System",
                                "Sum",
                                thisCFloSys.Name,
                                _,
                                "PLANTLOOPHEATINGDEMAND",
                                "HEATINGCOILS",
                                _,
                                "System");
            SetupOutputVariable(state,
                "Zone Radiant HVAC Cooling Rate", OutputProcessor::Unit::W, thisCFloSys.CoolPower, "System", "Average", thisCFloSys.Name);
            SetupOutputVariable(state, "Zone Radiant HVAC Cooling Energy",
                                OutputProcessor::Unit::J,
                                thisCFloSys.CoolEnergy,
                                "System",
                                "Sum",
                                thisCFloSys.Name,
                                _,
                                "ENERGYTRANSFER",
                                "COOLINGCOILS",
                                _,
                                "System");
            SetupOutputVariable(state, "Zone Radiant HVAC Cooling Fluid Heat Transfer Energy",
                                OutputProcessor::Unit::J,
                                thisCFloSys.CoolEnergy,
                                "System",
                                "Sum",
                                thisCFloSys.Name,
                                _,
                                "PLANTLOOPCOOLINGDEMAND",
                                "COOLINGCOILS",
                                _,
                                "System");
            SetupOutputVariable(state, "Zone Radiant HVAC Mass Flow Rate",
                                OutputProcessor::Unit::kg_s,
                                thisCFloSys.WaterMassFlowRate,
                                "System",
                                "Average",
                                thisCFloSys.Name);
            SetupOutputVariable(state, "Zone Radiant HVAC Injection Mass Flow Rate",
                                OutputProcessor::Unit::kg_s,
                                thisCFloSys.WaterInjectionRate,
                                "System",
                                "Average",
                                thisCFloSys.Name);
            SetupOutputVariable(state, "Zone Radiant HVAC Recirculation Mass Flow Rate",
                                OutputProcessor::Unit::kg_s,
                                thisCFloSys.WaterRecircRate,
                                "System",
                                "Average",
                                thisCFloSys.Name);
            SetupOutputVariable(state,
                "Zone Radiant HVAC Inlet Temperature", OutputProcessor::Unit::C, thisCFloSys.WaterInletTemp, "System", "Average", thisCFloSys.Name);
            SetupOutputVariable(state,
                "Zone Radiant HVAC Outlet Temperature", OutputProcessor::Unit::C, thisCFloSys.WaterOutletTemp, "System", "Average", thisCFloSys.Name);
            SetupOutputVariable(state, "Zone Radiant HVAC Pump Inlet Temperature",
                                OutputProcessor::Unit::C,
                                thisCFloSys.PumpInletTemp,
                                "System",
                                "Average",
                                thisCFloSys.Name);
            SetupOutputVariable(state,
                "Zone Radiant HVAC Pump Electricity Rate", OutputProcessor::Unit::W, thisCFloSys.PumpPower, "System", "Average", thisCFloSys.Name);
            SetupOutputVariable(state, "Zone Radiant HVAC Pump Electricity Energy",
                                OutputProcessor::Unit::J,
                                thisCFloSys.PumpEnergy,
                                "System",
                                "Sum",
                                thisCFloSys.Name,
                                _,
                                "Electricity",
                                "Pumps",
                                _,
                                "Plant");
            SetupOutputVariable(state, "Zone Radiant HVAC Pump Mass Flow Rate",
                                OutputProcessor::Unit::kg_s,
                                thisCFloSys.PumpMassFlowRate,
                                "System",
                                "Average",
                                thisCFloSys.Name);
            SetupOutputVariable(state, "Zone Radiant HVAC Pump Fluid Heat Gain Rate",
                                OutputProcessor::Unit::W,
                                thisCFloSys.PumpHeattoFluid,
                                "System",
                                "Average",
                                thisCFloSys.Name);
            SetupOutputVariable(state, "Zone Radiant HVAC Pump Fluid Heat Gain Energy",
                                OutputProcessor::Unit::J,
                                thisCFloSys.PumpHeattoFluidEnergy,
                                "System",
                                "Sum",
                                thisCFloSys.Name);
            SetupOutputVariable(state, "Zone Radiant HVAC Moisture Condensation Time",
                                OutputProcessor::Unit::s,
                                thisCFloSys.CondCausedTimeOff,
                                "System",
                                "Sum",
                                thisCFloSys.Name);
            SetupOutputVariable(state,
                "Zone Radiant HVAC Operation Mode", OutputProcessor::Unit::None, thisCFloSys.OperatingMode, "System", "Average", thisCFloSys.Name);
            if (anyRadiantSystemUsingRunningMeanAverage) {
                SetupOutputVariable(state, "Zone Radiant HVAC Running Mean Outdoor Dry-Bulb Temperature",
                                    OutputProcessor::Unit::C,
                                    thisCFloSys.todayRunningMeanOutdoorDryBulbTemperature,
                                    "System",
                                    "Average",
                                    thisCFloSys.Name);
                SetupOutputVariable(state, "Zone Radiant HVAC Previous Day Running Mean Outdoor Dry-Bulb Temperature",
                                    OutputProcessor::Unit::C,
                                    thisCFloSys.yesterdayRunningMeanOutdoorDryBulbTemperature,
                                    "System",
                                    "Average",
                                    thisCFloSys.Name);
                SetupOutputVariable(state, "Zone Radiant HVAC Previous Day Average Outdoor Dry-Bulb Temperature",
                                    OutputProcessor::Unit::C,
                                    thisCFloSys.yesterdayAverageOutdoorDryBulbTemperature,
                                    "System",
                                    "Average",
                                    thisCFloSys.Name);
            }
            if (state.dataGlobal->AnyEnergyManagementSystemInModel) {
                SetupEMSInternalVariable(state,
                    "Constant Flow Low Temp Radiant Design Water Mass Flow Rate", thisCFloSys.Name, "[m3/s]", thisCFloSys.WaterVolFlowMax);
                SetupEMSActuator(state, "Constant Flow Low Temp Radiant",
                                 thisCFloSys.Name,
                                 "Water Mass Flow Rate",
                                 "[kg/s]",
                                 thisCFloSys.EMSOverrideOnWaterMdot,
                                 thisCFloSys.EMSWaterMdotOverrideValue);
            }
        }

        for (Item = 1; Item <= state.dataLowTempRadSys->NumOfElecLowTempRadSys; ++Item) {
            // Set up the output variables for low temperature radiant systems
            // ZoneHVAC:LowTemperatureRadiant:Electric (ElecRadSys)

            auto &thisElecSys(state.dataLowTempRadSys->ElecRadSys(Item));

            SetupOutputVariable(state,
                "Zone Radiant HVAC Electricity Rate", OutputProcessor::Unit::W, thisElecSys.ElecPower, "System", "Average", thisElecSys.Name);
            SetupOutputVariable(state, "Zone Radiant HVAC Electricity Energy",
                                OutputProcessor::Unit::J,
                                thisElecSys.ElecEnergy,
                                "System",
                                "Sum",
                                thisElecSys.Name,
                                _,
                                "ELECTRICITY",
                                "Heating",
                                _,
                                "System");
            SetupOutputVariable(state,
                "Zone Radiant HVAC Heating Rate", OutputProcessor::Unit::W, thisElecSys.HeatPower, "System", "Average", thisElecSys.Name);
            SetupOutputVariable(state, "Zone Radiant HVAC Heating Energy",
                                OutputProcessor::Unit::J,
                                thisElecSys.HeatEnergy,
                                "System",
                                "Sum",
                                thisElecSys.Name,
                                _,
                                "ENERGYTRANSFER",
                                "HEATINGCOILS",
                                _,
                                "System");
        }
    }

    FluidToSlabHeatTransferTypes HydronicSystemBaseData::getFluidToSlabHeatTransferInput(EnergyPlusData &state, std::string const userInput)
    {
        if (UtilityRoutines::SameString(userInput, "ConvectionOnly")) {
            return FluidToSlabHeatTransferTypes::ConvectionOnly;
        } else if (UtilityRoutines::SameString(userInput, "ISOStandard")) {
            return FluidToSlabHeatTransferTypes::ISOStandard;
        } else {
            ShowWarningError(state, "Invalid Fluid to Slab Heat Transfer Model Input = " + userInput);
            ShowContinueError(state, "Occurs in Low Temperature Radiant System = " + this->Name);
            ShowContinueError(state, "Heat transfer model reset to convection only for this Low Temperature Radiant System.");
            return FluidToSlabHeatTransferTypes::ConvectionOnly;
        }
    }

    LowTempRadiantControlTypes RadiantSystemBaseData::processRadiantSystemControlInput(EnergyPlusData &state,
                                                                                       std::string const &controlInput,
                                                                                       std::string const &controlInputField,
                                                                                       LowTempRadiantSystem::SystemType const &typeOfRadiantSystem)
    {
        if (UtilityRoutines::SameString(controlInput, "MeanAirTemperature")) {
            return LowTempRadiantControlTypes::MATControl;
        } else if (UtilityRoutines::SameString(controlInput, "MeanRadiantTemperature")) {
            return LowTempRadiantControlTypes::MRTControl;
        } else if (UtilityRoutines::SameString(controlInput, "OperativeTemperature")) {
            return LowTempRadiantControlTypes::OperativeControl;
        } else if (UtilityRoutines::SameString(controlInput, "OutdoorDryBulbTemperature")) {
            return LowTempRadiantControlTypes::ODBControl;
        } else if (UtilityRoutines::SameString(controlInput, "OutdoorWetBulbTemperature")) {
            return LowTempRadiantControlTypes::OWBControl;
        } else if (UtilityRoutines::SameString(controlInput, "SurfaceFaceTemperature")) {
            return LowTempRadiantControlTypes::SurfFaceTempControl;
        } else if (UtilityRoutines::SameString(controlInput, "SurfaceInteriorTemperature")) {
            return LowTempRadiantControlTypes::SurfIntTempControl;
        } else if (UtilityRoutines::SameString(controlInput, "RunningMeanOutdoorDryBulbTemperature") && typeOfRadiantSystem == LowTempRadiantSystem::SystemType::ConstantFlowSystem) {
            anyRadiantSystemUsingRunningMeanAverage = true;
            return LowTempRadiantControlTypes::RunningMeanODBControl;
        } else {
            ShowWarningError(state, "Invalid " + controlInputField + " = " + controlInput);
            ShowContinueError(state, "Occurs in Low Temperature Radiant System = " + this->Name);
            ShowContinueError(state, "Control reset to MAT control for this Low Temperature Radiant System.");
            return LowTempRadiantControlTypes::MATControl;
        }
    }

    LowTempRadiantSetpointTypes RadiantSystemBaseData::processRadiantSystemSetpointInput(EnergyPlusData &state,
                                                                                         std::string const &controlInput,
                                                                                         std::string const &controlInputField)
    {
        if (UtilityRoutines::SameString(controlInput, "HalfFlowPower")) {
            return LowTempRadiantSetpointTypes::halfFlowPower;
        } else if (UtilityRoutines::SameString(controlInput, "ZeroFlowPower")) {
            return LowTempRadiantSetpointTypes::zeroFlowPower;
        } else {
            ShowWarningError(state, "Invalid " + controlInputField + " = " + controlInput);
            ShowContinueError(state, "Occurs in Low Temperature Radiant System = " + this->Name);
            ShowContinueError(state, "Setpoint type reset to HalfFlowPower for this Low Temperature Radiant System.");
            return LowTempRadiantSetpointTypes::halfFlowPower;
        }
    }

    void RadiantSystemBaseData::errorCheckZonesAndConstructions(EnergyPlusData &state, bool &errorsFound)
    {
        auto &Zone(state.dataHeatBal->Zone);
        auto &Surface(state.dataSurface->Surface);

        Real64 zoneMultipliers = 0.0;
        Real64 zoneMultipliersSurface = 0.0;
        Real64 zoneMultiplersTolerance = 0.001;
        for (int SurfNum = 1; SurfNum <= this->NumOfSurfaces; ++SurfNum) {

            if (this->SurfacePtr(SurfNum) == 0) continue; // invalid surface -- detected earlier

            if (state.dataGlobal->DisplayExtraWarnings) {
                // check zone numbers--ok if they are not the same
                // group warning issued earlier, show detailed warning here
                if (Surface(this->SurfacePtr(SurfNum)).Zone != this->ZonePtr) {
                    ShowWarningError(state, "A surface referenced in a Low Temperature Radiant System is not in same zone as the radiant system itself");
                    ShowContinueError(state, "Surface = " + Surface(this->SurfacePtr(SurfNum)).Name);
                    ShowContinueError(state, "Surface in Zone = " + Zone(Surface(this->SurfacePtr(SurfNum)).Zone).Name +
                                      ". Radiant System in Zone = " + this->ZoneName);
                    ShowContinueError(state, "Occurs in Low Temperature Radiant System = " + this->Name);
                    ShowContinueError(state, "If this is intentionally a radiant system with surfaces in more than one thermal zone,");
                    ShowContinueError(state, "then ignore this warning message.  Otherwise, check the surfaces in this radiant system.");
                }
            }

            // check zone multipliers--these must be the same
            if (SurfNum == 1)
                zoneMultipliers =
                    double(Zone(this->ZonePtr).Multiplier) * double(Zone(this->ZonePtr).ListMultiplier);
            zoneMultipliersSurface = double(Zone(Surface(this->SurfacePtr(SurfNum)).Zone).Multiplier) *
                                     double(Zone(Surface(this->SurfacePtr(SurfNum)).Zone).ListMultiplier);
            if (std::abs(zoneMultipliers - zoneMultipliersSurface) > zoneMultiplersTolerance) {
                ShowSevereError(state, "The zone multipliers are not the same for all surfaces contained in this radiant system");
                ShowContinueError(state, "This is not allowed and must be fixed for the simulation to run.");
                ShowContinueError(state, "Occurs in Low Temperature Radiant System = " + this->Name);
                errorsFound = true;
            }

            // make sure that this construction is defined with a source/sink--this must be the case or it can't serve as a radiant system surface
            if (!state.dataConstruction->Construct(Surface(this->SurfacePtr(SurfNum)).Construction).SourceSinkPresent) {
                ShowSevereError(state, "Construction referenced in Radiant System Surface does not have a source/sink present");
                ShowContinueError(state, "Surface name= " + Surface(this->SurfacePtr(SurfNum)).Name +
                                  "  Construction name = " + state.dataConstruction->Construct(Surface(this->SurfacePtr(SurfNum)).Construction).Name);
                ShowContinueError(state, "Construction needs to be referenced by a \"ConstructionProperty:InternalHeatSource\" object.");
                errorsFound = true;
            }
        }
    }

    void InitLowTempRadiantSystem(EnergyPlusData &state,
                                  bool const FirstHVACIteration, // TRUE if 1st HVAC simulation of system timestep
                                  int const RadSysNum,  // Index for the low temperature radiant system under consideration within the derived types
                                  LowTempRadiantSystem::SystemType const SystemType, // Type of radiant system: hydronic, constant flow, or electric
                                  bool &InitErrorsFound)
    {

        // SUBROUTINE INFORMATION:
        //       AUTHOR         Rick Strand
        //       DATE WRITTEN   November 2000

        // Using/Aliasing
        using DataPlant::TypeOf_LowTempRadiant_ConstFlow;
        using DataPlant::TypeOf_LowTempRadiant_VarFlow;
        using DataSizing::AutoSize;
        using DataZoneEquipment::CheckZoneEquipmentList;
        using FluidProperties::GetDensityGlycol;

        using PlantUtilities::InitComponentNodes;
        using PlantUtilities::ScanPlantLoopsForObject;
        using PlantUtilities::SetComponentFlowRate;
        using ScheduleManager::GetCurrentScheduleValue;

        // SUBROUTINE PARAMETER DEFINITIONS:
        Real64 const ZeroTol(0.0000001); // Smallest non-zero value allowed
        auto constexpr RoutineName("InitLowTempRadiantSystem");

        // SUBROUTINE LOCAL VARIABLE DECLARATIONS:
        Real64 CurrentFlowSchedule; // Schedule value for flow fraction in a constant flow radiant system
        int RadNum;                 // Number of the radiant system (DO loop counter)
        int RadSurfNum;             // Number of the radiant system surface (DO loop counter)
        int SurfNum;                // Intermediate variable for keeping track of the surface number
        Real64 TotalEffic;          // Intermediate calculation variable for total pump efficiency
        int ZoneNum;                // Intermediate variable for keeping track of the zone number
        int Loop;
        Real64 mdot; // local fluid mass flow rate
        Real64 rho;  // local fluid density
        bool errFlag;

        InitErrorsFound = false;

        auto &Surface(state.dataSurface->Surface);

        if (MyOneTimeFlag) {
            state.dataLowTempRadSys->MyEnvrnFlagHydr.allocate(state.dataLowTempRadSys->NumOfHydrLowTempRadSys);
            state.dataLowTempRadSys->MyEnvrnFlagCFlo.allocate(state.dataLowTempRadSys->NumOfCFloLowTempRadSys);
            state.dataLowTempRadSys->MyEnvrnFlagElec.allocate(state.dataLowTempRadSys->NumOfElecLowTempRadSys);
            state.dataLowTempRadSys->MyPlantScanFlagHydr.allocate(state.dataLowTempRadSys->NumOfHydrLowTempRadSys);
            state.dataLowTempRadSys->MyPlantScanFlagCFlo.allocate(state.dataLowTempRadSys->NumOfCFloLowTempRadSys);
            state.dataLowTempRadSys->MyPlantScanFlagHydr = true;
            state.dataLowTempRadSys->MyPlantScanFlagCFlo = true;
            state.dataLowTempRadSys->MyEnvrnFlagHydr = true;
            state.dataLowTempRadSys->MyEnvrnFlagCFlo = true;
            state.dataLowTempRadSys->MyEnvrnFlagElec = true;
            MyOneTimeFlag = false;
        }

        if (FirstTimeInit) {

            state.dataLowTempRadSys->ZeroSourceSumHATsurf.dimension(state.dataGlobal->NumOfZones, 0.0);
            state.dataLowTempRadSys->QRadSysSrcAvg.dimension(state.dataSurface->TotSurfaces, 0.0);
            state.dataLowTempRadSys->LastQRadSysSrc.dimension(state.dataSurface->TotSurfaces, 0.0);
            state.dataLowTempRadSys->LastSysTimeElapsed.dimension(state.dataSurface->TotSurfaces, 0.0);
            state.dataLowTempRadSys->LastTimeStepSys.dimension(state.dataSurface->TotSurfaces, 0.0);
            state.dataLowTempRadSys->MySizeFlagHydr.allocate(state.dataLowTempRadSys->NumOfHydrLowTempRadSys);
            state.dataLowTempRadSys->MySizeFlagCFlo.allocate(state.dataLowTempRadSys->NumOfCFloLowTempRadSys);
            state.dataLowTempRadSys->MySizeFlagElec.allocate(state.dataLowTempRadSys->NumOfElecLowTempRadSys);
            state.dataLowTempRadSys->MySizeFlagHydr = true;
            state.dataLowTempRadSys->MySizeFlagCFlo = true;
            state.dataLowTempRadSys->MySizeFlagElec = true;

            // Initialize total areas for all radiant systems
            for (RadNum = 1; RadNum <= state.dataLowTempRadSys->NumOfHydrLowTempRadSys; ++RadNum) {
                state.dataLowTempRadSys->HydrRadSys(RadNum).TotalSurfaceArea = 0.0;
                for (SurfNum = 1; SurfNum <= state.dataLowTempRadSys->HydrRadSys(RadNum).NumOfSurfaces; ++SurfNum) {
                    state.dataLowTempRadSys->HydrRadSys(RadNum).TotalSurfaceArea += Surface(state.dataLowTempRadSys->HydrRadSys(RadNum).SurfacePtr(SurfNum)).Area;
                }
            }
            for (RadNum = 1; RadNum <= state.dataLowTempRadSys->NumOfCFloLowTempRadSys; ++RadNum) {
                state.dataLowTempRadSys->CFloRadSys(RadNum).TotalSurfaceArea = 0.0;
                for (SurfNum = 1; SurfNum <= state.dataLowTempRadSys->CFloRadSys(RadNum).NumOfSurfaces; ++SurfNum) {
                    state.dataLowTempRadSys->CFloRadSys(RadNum).TotalSurfaceArea += Surface(state.dataLowTempRadSys->CFloRadSys(RadNum).SurfacePtr(SurfNum)).Area;
                }
            }
            for (RadNum = 1; RadNum <= state.dataLowTempRadSys->NumOfElecLowTempRadSys; ++RadNum) {
                state.dataLowTempRadSys->ElecRadSys(RadNum).TotalSurfaceArea = 0.0;
                for (SurfNum = 1; SurfNum <= state.dataLowTempRadSys->ElecRadSys(RadNum).NumOfSurfaces; ++SurfNum) {
                    state.dataLowTempRadSys->ElecRadSys(RadNum).TotalSurfaceArea += Surface(state.dataLowTempRadSys->ElecRadSys(RadNum).SurfacePtr(SurfNum)).Area;
                }
            }

            Real64 MotorEffic(0.0);
            if  (SystemType == LowTempRadiantSystem::SystemType::ConstantFlowSystem) {
                ConstantFlowRadDesignData constantFlowDesignDataObject{state.dataLowTempRadSys->CflowRadiantSysDesign(state.dataLowTempRadSys->CFloRadSys(RadSysNum).DesignObjectPtr)}; // Contains the data for constant flow hydronic systems
                MotorEffic = constantFlowDesignDataObject.MotorEffic;
            }

            // Check pump parameters for constant flow hydronic radiant systems
            for (RadNum = 1; RadNum <= state.dataLowTempRadSys->NumOfCFloLowTempRadSys; ++RadNum) {
                // Calculate the efficiency for each pump: The calculation
                // is based on the PMPSIM code in the ASHRAE Secondary Toolkit
                Real64 PEC = state.dataLowTempRadSys->CFloRadSys(RadNum).PumpEffic;
                if ((state.dataLowTempRadSys->CFloRadSys(RadNum).NomPowerUse > ZeroTol) && (MotorEffic > ZeroTol) &&
                    (state.dataLowTempRadSys->CFloRadSys(RadNum).WaterVolFlowMax != AutoSize)) {
                    TotalEffic = state.dataLowTempRadSys->CFloRadSys(RadNum).WaterVolFlowMax * state.dataLowTempRadSys->CFloRadSys(RadNum).NomPumpHead / state.dataLowTempRadSys->CFloRadSys(RadNum).NomPowerUse;
                    state.dataLowTempRadSys->CFloRadSys(RadNum).PumpEffic = TotalEffic / MotorEffic;
                    PEC = state.dataLowTempRadSys->CFloRadSys(RadNum).PumpEffic;
                    auto constexpr fmt = "Check input.  Calc Pump Efficiency={:.5R}% {}, for pump in radiant system {}";
                    Real64 pumpEfficiency = state.dataLowTempRadSys->CFloRadSys(RadNum).PumpEffic * 100.0;
                    PEC = state.dataLowTempRadSys->CFloRadSys(RadNum).PumpEffic;
                    if (state.dataLowTempRadSys->CFloRadSys(RadNum).PumpEffic < 0.50) {
                        ShowWarningError(state, format(fmt, pumpEfficiency, "which is less than 50%", state.dataLowTempRadSys->CFloRadSys(RadNum).Name));
                    } else if ((state.dataLowTempRadSys->CFloRadSys(RadNum).PumpEffic > 0.95) && (state.dataLowTempRadSys->CFloRadSys(RadNum).PumpEffic <= 1.0)) {
                        ShowWarningError(state, format(fmt, pumpEfficiency, "is approaching 100%", state.dataLowTempRadSys->CFloRadSys(RadNum).Name));
                    } else if (state.dataLowTempRadSys->CFloRadSys(RadNum).PumpEffic > 1.0) {
                        ShowSevereError(state, format(fmt, pumpEfficiency, "which is bigger than 100%", state.dataLowTempRadSys->CFloRadSys(RadNum).Name));
                        InitErrorsFound = true;
                    }
                } else {
                    if (state.dataLowTempRadSys->CFloRadSys(RadNum).WaterVolFlowMax !=
                        AutoSize) { // Autosize is not an error but it does not need to check pump efficiency here
                        ShowSevereError(state, "Check input.  Pump nominal power and motor efficiency cannot be 0, for pump=" + state.dataLowTempRadSys->CFloRadSys(RadNum).Name);
                        InitErrorsFound = true;
                    }
                }
            }

            FirstTimeInit = false;
        }

        if (SystemType == LowTempRadiantSystem::SystemType::HydronicSystem) {
            if (state.dataLowTempRadSys->MyPlantScanFlagHydr(RadSysNum) && allocated(state.dataPlnt->PlantLoop)) {
                errFlag = false;
                if (state.dataLowTempRadSys->HydrRadSys(RadSysNum).HotWaterInNode > 0) {
                    ScanPlantLoopsForObject(state,
                                            state.dataLowTempRadSys->HydrRadSys(RadSysNum).Name,
                                            TypeOf_LowTempRadiant_VarFlow,
                                            state.dataLowTempRadSys->HydrRadSys(RadSysNum).HWLoopNum,
                                            state.dataLowTempRadSys->HydrRadSys(RadSysNum).HWLoopSide,
                                            state.dataLowTempRadSys->HydrRadSys(RadSysNum).HWBranchNum,
                                            state.dataLowTempRadSys->HydrRadSys(RadSysNum).HWCompNum,
                                            errFlag,
                                            _,
                                            _,
                                            _,
                                            state.dataLowTempRadSys->HydrRadSys(RadSysNum).HotWaterInNode,
                                            _);
                    if (errFlag) {
                        ShowFatalError(state, "InitLowTempRadiantSystem: Program terminated due to previous condition(s).");
                    }
                }
                if (state.dataLowTempRadSys->HydrRadSys(RadSysNum).ColdWaterInNode > 0) {
                    ScanPlantLoopsForObject(state,
                                            state.dataLowTempRadSys->HydrRadSys(RadSysNum).Name,
                                            TypeOf_LowTempRadiant_VarFlow,
                                            state.dataLowTempRadSys->HydrRadSys(RadSysNum).CWLoopNum,
                                            state.dataLowTempRadSys->HydrRadSys(RadSysNum).CWLoopSide,
                                            state.dataLowTempRadSys->HydrRadSys(RadSysNum).CWBranchNum,
                                            state.dataLowTempRadSys->HydrRadSys(RadSysNum).CWCompNum,
                                            errFlag,
                                            _,
                                            _,
                                            _,
                                            state.dataLowTempRadSys->HydrRadSys(RadSysNum).ColdWaterInNode,
                                            _);
                    if (errFlag) {
                        ShowFatalError(state, "InitLowTempRadiantSystem: Program terminated due to previous condition(s).");
                    }
                }
                state.dataLowTempRadSys->MyPlantScanFlagHydr(RadSysNum) = false;
            } else if (state.dataLowTempRadSys->MyPlantScanFlagHydr(RadSysNum) && !state.dataGlobal->AnyPlantInModel) {
                state.dataLowTempRadSys->MyPlantScanFlagHydr(RadSysNum) = false;
            }
        }

        if (SystemType == LowTempRadiantSystem::SystemType::ConstantFlowSystem) {
            if (state.dataLowTempRadSys->MyPlantScanFlagCFlo(RadSysNum) && allocated(state.dataPlnt->PlantLoop)) {
                errFlag = false;
                if (state.dataLowTempRadSys->CFloRadSys(RadSysNum).HotWaterInNode > 0) {
                    ScanPlantLoopsForObject(state,
                                            state.dataLowTempRadSys->CFloRadSys(RadSysNum).Name,
                                            TypeOf_LowTempRadiant_ConstFlow,
                                            state.dataLowTempRadSys->CFloRadSys(RadSysNum).HWLoopNum,
                                            state.dataLowTempRadSys->CFloRadSys(RadSysNum).HWLoopSide,
                                            state.dataLowTempRadSys->CFloRadSys(RadSysNum).HWBranchNum,
                                            state.dataLowTempRadSys->CFloRadSys(RadSysNum).HWCompNum,
                                            errFlag,
                                            _,
                                            _,
                                            _,
                                            state.dataLowTempRadSys->CFloRadSys(RadSysNum).HotWaterInNode,
                                            _);
                    if (errFlag) {
                        ShowFatalError(state, "InitLowTempRadiantSystem: Program terminated due to previous condition(s).");
                    }
                }
                if (state.dataLowTempRadSys->CFloRadSys(RadSysNum).ColdWaterInNode > 0) {
                    ScanPlantLoopsForObject(state,
                                            state.dataLowTempRadSys->CFloRadSys(RadSysNum).Name,
                                            TypeOf_LowTempRadiant_ConstFlow,
                                            state.dataLowTempRadSys->CFloRadSys(RadSysNum).CWLoopNum,
                                            state.dataLowTempRadSys->CFloRadSys(RadSysNum).CWLoopSide,
                                            state.dataLowTempRadSys->CFloRadSys(RadSysNum).CWBranchNum,
                                            state.dataLowTempRadSys->CFloRadSys(RadSysNum).CWCompNum,
                                            errFlag,
                                            _,
                                            _,
                                            _,
                                            state.dataLowTempRadSys->CFloRadSys(RadSysNum).ColdWaterInNode,
                                            _);
                    if (errFlag) {
                        ShowFatalError(state, "InitLowTempRadiantSystem: Program terminated due to previous condition(s).");
                    }
                }
                state.dataLowTempRadSys->MyPlantScanFlagCFlo(RadSysNum) = false;
            } else if (state.dataLowTempRadSys->MyPlantScanFlagCFlo(RadSysNum) && !state.dataGlobal->AnyPlantInModel) {
                state.dataLowTempRadSys->MyPlantScanFlagCFlo(RadSysNum) = false;
            }
        }

        // need to check all units to see if they are on Zone Equipment List or issue warning
        if (!ZoneEquipmentListChecked && state.dataZoneEquip->ZoneEquipInputsFilled) {
            ZoneEquipmentListChecked = true;
            for (Loop = 1; Loop <= state.dataLowTempRadSys->TotalNumOfRadSystems; ++Loop) {
                {
                    auto const SELECT_CASE_var(state.dataLowTempRadSys->RadSysTypes(Loop).SystemType);

                    if (SELECT_CASE_var == LowTempRadiantSystem::SystemType::HydronicSystem) {
                        if (CheckZoneEquipmentList(state, "ZoneHVAC:LowTemperatureRadiant:VariableFlow", state.dataLowTempRadSys->RadSysTypes(Loop).Name)) continue;
                        ShowSevereError(state, "InitLowTempRadiantSystem: Unit=[ZoneHVAC:LowTemperatureRadiant:VariableFlow," + state.dataLowTempRadSys->RadSysTypes(Loop).Name +
                                        "] is not on any ZoneHVAC:EquipmentList.  It will not be simulated.");
                    } else if (SELECT_CASE_var == LowTempRadiantSystem::SystemType::ConstantFlowSystem) {
                        if (CheckZoneEquipmentList(state, "ZoneHVAC:LowTemperatureRadiant:ConstantFlow", state.dataLowTempRadSys->RadSysTypes(Loop).Name)) continue;
                        ShowSevereError(state, "InitLowTempRadiantSystem: Unit=[ZoneHVAC:LowTemperatureRadiant:ConstantFlow," + state.dataLowTempRadSys->RadSysTypes(Loop).Name +
                                        "] is not on any ZoneHVAC:EquipmentList.  It will not be simulated.");
                    } else if (SELECT_CASE_var == LowTempRadiantSystem::SystemType::ElectricSystem) {
                        if (CheckZoneEquipmentList(state, "ZoneHVAC:LowTemperatureRadiant:Electric", state.dataLowTempRadSys->RadSysTypes(Loop).Name)) continue;
                        ShowSevereError(state, "InitLowTempRadiantSystem: Unit=[ZoneHVAC:LowTemperatureRadiant:Electric," + state.dataLowTempRadSys->RadSysTypes(Loop).Name +
                                        "] is not on any ZoneHVAC:EquipmentList.  It will not be simulated.");
                    } else { // Illegal system, but checked earlier
                    }
                }
            }
        }

        if (!state.dataGlobal->SysSizingCalc && (SystemType == LowTempRadiantSystem::SystemType::HydronicSystem)) {
            if (state.dataLowTempRadSys->MySizeFlagHydr(RadSysNum) && !state.dataLowTempRadSys->MyPlantScanFlagHydr(RadSysNum)) {
                // for each radiant system do the sizing once.
                SizeLowTempRadiantSystem(state, RadSysNum, SystemType);
                state.dataLowTempRadSys->MySizeFlagHydr(RadSysNum) = false;


                int ColdSetptSchedPtr(0), HotSetptSchedPtr(0);
                if  (SystemType == LowTempRadiantSystem::SystemType::HydronicSystem) {
                    VarFlowRadDesignData variableFlowDesignDataObject{state.dataLowTempRadSys->HydronicRadiantSysDesign(state.dataLowTempRadSys->HydrRadSys(RadSysNum).DesignObjectPtr)}; // Contains the data for variable flow hydronic systems;
                    ColdSetptSchedPtr = variableFlowDesignDataObject.ColdSetptSchedPtr;
                    HotSetptSchedPtr = variableFlowDesignDataObject.HotSetptSchedPtr;
                }

                // Can this system actually do cooling?
                if ((state.dataLowTempRadSys->HydrRadSys(RadSysNum).WaterVolFlowMaxCool > 0.0) && (state.dataLowTempRadSys->HydrRadSys(RadSysNum).ColdWaterInNode > 0) &&
                    (state.dataLowTempRadSys->HydrRadSys(RadSysNum).ColdWaterOutNode > 0) && ColdSetptSchedPtr > 0) {
                    state.dataLowTempRadSys->HydrRadSys(RadSysNum).CoolingSystem = true;
                }

                // Can this system actually do heating?
                if ((state.dataLowTempRadSys->HydrRadSys(RadSysNum).WaterVolFlowMaxHeat > 0.0) && (state.dataLowTempRadSys->HydrRadSys(RadSysNum).HotWaterInNode > 0) &&
                    (state.dataLowTempRadSys->HydrRadSys(RadSysNum).HotWaterOutNode > 0) && (HotSetptSchedPtr > 0)) {
                    state.dataLowTempRadSys->HydrRadSys(RadSysNum).HeatingSystem = true;
                }

                // set design mass flow rates
                if (state.dataLowTempRadSys->HydrRadSys(RadSysNum).HotWaterInNode > 0) {
                    rho = GetDensityGlycol(state,
                                           state.dataPlnt->PlantLoop(state.dataLowTempRadSys->HydrRadSys(RadSysNum).HWLoopNum).FluidName,
                                           DataGlobalConstants::HWInitConvTemp,
                                           state.dataPlnt->PlantLoop(state.dataLowTempRadSys->HydrRadSys(RadSysNum).HWLoopNum).FluidIndex,
                                           RoutineName);
                    state.dataLowTempRadSys->HydrRadSys(RadSysNum).WaterFlowMaxHeat = rho * state.dataLowTempRadSys->HydrRadSys(RadSysNum).WaterVolFlowMaxHeat;
                    InitComponentNodes(0.0,
                                       state.dataLowTempRadSys->HydrRadSys(RadSysNum).WaterFlowMaxHeat,
                                       state.dataLowTempRadSys->HydrRadSys(RadSysNum).HotWaterInNode,
                                       state.dataLowTempRadSys->HydrRadSys(RadSysNum).HotWaterOutNode,
                                       state.dataLowTempRadSys->HydrRadSys(RadSysNum).HWLoopNum,
                                       state.dataLowTempRadSys->HydrRadSys(RadSysNum).HWLoopSide,
                                       state.dataLowTempRadSys->HydrRadSys(RadSysNum).HWBranchNum,
                                       state.dataLowTempRadSys->HydrRadSys(RadSysNum).HWCompNum);
                }
                if (state.dataLowTempRadSys->HydrRadSys(RadSysNum).ColdWaterInNode > 0) {
                    rho = GetDensityGlycol(state,
                                           state.dataPlnt->PlantLoop(state.dataLowTempRadSys->HydrRadSys(RadSysNum).CWLoopNum).FluidName,
                                           DataGlobalConstants::CWInitConvTemp,
                                           state.dataPlnt->PlantLoop(state.dataLowTempRadSys->HydrRadSys(RadSysNum).CWLoopNum).FluidIndex,
                                           RoutineName);
                    state.dataLowTempRadSys->HydrRadSys(RadSysNum).WaterFlowMaxCool = rho * state.dataLowTempRadSys->HydrRadSys(RadSysNum).WaterVolFlowMaxCool;
                    InitComponentNodes(0.0,
                                       state.dataLowTempRadSys->HydrRadSys(RadSysNum).WaterFlowMaxCool,
                                       state.dataLowTempRadSys->HydrRadSys(RadSysNum).ColdWaterInNode,
                                       state.dataLowTempRadSys->HydrRadSys(RadSysNum).ColdWaterOutNode,
                                       state.dataLowTempRadSys->HydrRadSys(RadSysNum).CWLoopNum,
                                       state.dataLowTempRadSys->HydrRadSys(RadSysNum).CWLoopSide,
                                       state.dataLowTempRadSys->HydrRadSys(RadSysNum).CWBranchNum,
                                       state.dataLowTempRadSys->HydrRadSys(RadSysNum).CWCompNum);
                }
            }
        }

        if (!state.dataGlobal->SysSizingCalc && (SystemType == LowTempRadiantSystem::SystemType::ConstantFlowSystem)) {
            if (state.dataLowTempRadSys->MySizeFlagCFlo(RadSysNum) && !state.dataLowTempRadSys->MyPlantScanFlagCFlo(RadSysNum)) {
                // for each radiant system do the sizing once.
                SizeLowTempRadiantSystem(state, RadSysNum, SystemType);

                // set design mass flow rates
                if (state.dataLowTempRadSys->CFloRadSys(RadSysNum).HotWaterInNode > 0) {
                    rho = GetDensityGlycol(state,
                                           state.dataPlnt->PlantLoop(state.dataLowTempRadSys->CFloRadSys(RadSysNum).HWLoopNum).FluidName,
                                           DataGlobalConstants::HWInitConvTemp,
                                           state.dataPlnt->PlantLoop(state.dataLowTempRadSys->CFloRadSys(RadSysNum).HWLoopNum).FluidIndex,
                                           RoutineName);
                    state.dataLowTempRadSys->CFloRadSys(RadSysNum).HotDesignWaterMassFlowRate = rho * state.dataLowTempRadSys->CFloRadSys(RadSysNum).WaterVolFlowMax;
                    InitComponentNodes(0.0,
                                       state.dataLowTempRadSys->CFloRadSys(RadSysNum).HotDesignWaterMassFlowRate,
                                       state.dataLowTempRadSys->CFloRadSys(RadSysNum).HotWaterInNode,
                                       state.dataLowTempRadSys->CFloRadSys(RadSysNum).HotWaterOutNode,
                                       state.dataLowTempRadSys->CFloRadSys(RadSysNum).HWLoopNum,
                                       state.dataLowTempRadSys->CFloRadSys(RadSysNum).HWLoopSide,
                                       state.dataLowTempRadSys->CFloRadSys(RadSysNum).HWBranchNum,
                                       state.dataLowTempRadSys->CFloRadSys(RadSysNum).HWCompNum);
                }
                if (state.dataLowTempRadSys->CFloRadSys(RadSysNum).ColdWaterInNode > 0) {
                    rho = GetDensityGlycol(state,
                                           state.dataPlnt->PlantLoop(state.dataLowTempRadSys->CFloRadSys(RadSysNum).CWLoopNum).FluidName,
                                           DataGlobalConstants::CWInitConvTemp,
                                           state.dataPlnt->PlantLoop(state.dataLowTempRadSys->CFloRadSys(RadSysNum).CWLoopNum).FluidIndex,
                                           RoutineName);
                    state.dataLowTempRadSys->CFloRadSys(RadSysNum).ColdDesignWaterMassFlowRate = rho * state.dataLowTempRadSys->CFloRadSys(RadSysNum).WaterVolFlowMax;
                    InitComponentNodes(0.0,
                                       state.dataLowTempRadSys->CFloRadSys(RadSysNum).ColdDesignWaterMassFlowRate,
                                       state.dataLowTempRadSys->CFloRadSys(RadSysNum).ColdWaterInNode,
                                       state.dataLowTempRadSys->CFloRadSys(RadSysNum).ColdWaterOutNode,
                                       state.dataLowTempRadSys->CFloRadSys(RadSysNum).CWLoopNum,
                                       state.dataLowTempRadSys->CFloRadSys(RadSysNum).CWLoopSide,
                                       state.dataLowTempRadSys->CFloRadSys(RadSysNum).CWBranchNum,
                                       state.dataLowTempRadSys->CFloRadSys(RadSysNum).CWCompNum);
                }
                state.dataLowTempRadSys->MySizeFlagCFlo(RadSysNum) = false;
            }
        }

        if (!state.dataGlobal->SysSizingCalc && (SystemType == LowTempRadiantSystem::SystemType::ElectricSystem)) {
            if (state.dataLowTempRadSys->MySizeFlagElec(RadSysNum)) {
                // for each radiant system do the sizing once.
                SizeLowTempRadiantSystem(state, RadSysNum, SystemType);
                state.dataLowTempRadSys->MySizeFlagElec(RadSysNum) = false;
            }
        }

        if (state.dataGlobal->BeginEnvrnFlag && MyEnvrnFlagGeneral) {
            state.dataLowTempRadSys->ZeroSourceSumHATsurf = 0.0;
            state.dataLowTempRadSys->QRadSysSrcAvg = 0.0;
            state.dataLowTempRadSys->LastQRadSysSrc = 0.0;
            state.dataLowTempRadSys->LastSysTimeElapsed = 0.0;
            state.dataLowTempRadSys->LastTimeStepSys = 0.0;
            MyEnvrnFlagGeneral = false;
        }
        if (!state.dataGlobal->BeginEnvrnFlag) MyEnvrnFlagGeneral = true;

        // If we are at the beginning of a new environment OR the warmup period is done and the simulation is starting,
        // then the various changeover variables need to be reset so that we are starting from scratch.
        if ((state.dataGlobal->BeginEnvrnFlag && FirstHVACIteration) ||
            (!state.dataGlobal->WarmupFlag && state.dataGlobal->BeginDayFlag && FirstHVACIteration && state.dataGlobal->DayOfSim == 1)) {
            // Reset values related to changeover
            if (SystemType == LowTempRadiantSystem::SystemType::HydronicSystem) {
                state.dataLowTempRadSys->HydrRadSys(RadSysNum).lastOperatingMode = NotOperating;
                state.dataLowTempRadSys->HydrRadSys(RadSysNum).lastDayOfSim = 0;
                state.dataLowTempRadSys->HydrRadSys(RadSysNum).lastHourOfDay = 0;
                state.dataLowTempRadSys->HydrRadSys(RadSysNum).lastTimeStep = 0;
            }
            if (SystemType == LowTempRadiantSystem::SystemType::ConstantFlowSystem) {
                state.dataLowTempRadSys->CFloRadSys(RadSysNum).lastOperatingMode = NotOperating;
                state.dataLowTempRadSys->CFloRadSys(RadSysNum).lastDayOfSim = 0;
                state.dataLowTempRadSys->CFloRadSys(RadSysNum).lastHourOfDay = 0;
                state.dataLowTempRadSys->CFloRadSys(RadSysNum).lastTimeStep = 0;
            }
        }

        if (SystemType == LowTempRadiantSystem::SystemType::HydronicSystem) {
            if (state.dataGlobal->BeginEnvrnFlag && state.dataLowTempRadSys->MyEnvrnFlagHydr(RadSysNum)) {
                state.dataLowTempRadSys->HydrRadSys(RadSysNum).HeatPower = 0.0;
                state.dataLowTempRadSys->HydrRadSys(RadSysNum).HeatEnergy = 0.0;
                state.dataLowTempRadSys->HydrRadSys(RadSysNum).CoolPower = 0.0;
                state.dataLowTempRadSys->HydrRadSys(RadSysNum).CoolEnergy = 0.0;
                state.dataLowTempRadSys->HydrRadSys(RadSysNum).WaterInletTemp = 0.0;
                state.dataLowTempRadSys->HydrRadSys(RadSysNum).WaterOutletTemp = 0.0;
                state.dataLowTempRadSys->HydrRadSys(RadSysNum).WaterMassFlowRate = 0.0;

                if (!state.dataLowTempRadSys->MyPlantScanFlagHydr(RadSysNum)) {
                    if (state.dataLowTempRadSys->HydrRadSys(RadSysNum).HotWaterInNode > 0) {
                        InitComponentNodes(0.0,
                                           state.dataLowTempRadSys->HydrRadSys(RadSysNum).WaterFlowMaxHeat,
                                           state.dataLowTempRadSys->HydrRadSys(RadSysNum).HotWaterInNode,
                                           state.dataLowTempRadSys->HydrRadSys(RadSysNum).HotWaterOutNode,
                                           state.dataLowTempRadSys->HydrRadSys(RadSysNum).HWLoopNum,
                                           state.dataLowTempRadSys->HydrRadSys(RadSysNum).HWLoopSide,
                                           state.dataLowTempRadSys->HydrRadSys(RadSysNum).HWBranchNum,
                                           state.dataLowTempRadSys->HydrRadSys(RadSysNum).HWCompNum);
                    }
                    if (state.dataLowTempRadSys->HydrRadSys(RadSysNum).ColdWaterInNode > 0) {
                        InitComponentNodes(0.0,
                                           state.dataLowTempRadSys->HydrRadSys(RadSysNum).WaterFlowMaxCool,
                                           state.dataLowTempRadSys->HydrRadSys(RadSysNum).ColdWaterInNode,
                                           state.dataLowTempRadSys->HydrRadSys(RadSysNum).ColdWaterOutNode,
                                           state.dataLowTempRadSys->HydrRadSys(RadSysNum).CWLoopNum,
                                           state.dataLowTempRadSys->HydrRadSys(RadSysNum).CWLoopSide,
                                           state.dataLowTempRadSys->HydrRadSys(RadSysNum).CWBranchNum,
                                           state.dataLowTempRadSys->HydrRadSys(RadSysNum).CWCompNum);
                    }
                }
                state.dataLowTempRadSys->MyEnvrnFlagHydr(RadSysNum) = false;
            }
        } // NumOfHydrLowTempRadSys > 0
        if (!state.dataGlobal->BeginEnvrnFlag && SystemType == LowTempRadiantSystem::SystemType::HydronicSystem) state.dataLowTempRadSys->MyEnvrnFlagHydr(RadSysNum) = true;

        if (SystemType == LowTempRadiantSystem::SystemType::ConstantFlowSystem) {
            if (state.dataGlobal->BeginEnvrnFlag && state.dataLowTempRadSys->MyEnvrnFlagCFlo(RadSysNum)) {
                state.dataLowTempRadSys->CFloRadSys(RadSysNum).WaterInletTemp = 0.0;
                state.dataLowTempRadSys->CFloRadSys(RadSysNum).WaterOutletTemp = 0.0;
                state.dataLowTempRadSys->CFloRadSys(RadSysNum).PumpInletTemp = 0.0;
                state.dataLowTempRadSys->CFloRadSys(RadSysNum).WaterMassFlowRate = 0.0;
                state.dataLowTempRadSys->CFloRadSys(RadSysNum).WaterInjectionRate = 0.0;
                state.dataLowTempRadSys->CFloRadSys(RadSysNum).WaterRecircRate = 0.0;
                state.dataLowTempRadSys->CFloRadSys(RadSysNum).HeatPower = 0.0;
                state.dataLowTempRadSys->CFloRadSys(RadSysNum).HeatEnergy = 0.0;
                state.dataLowTempRadSys->CFloRadSys(RadSysNum).CoolPower = 0.0;
                state.dataLowTempRadSys->CFloRadSys(RadSysNum).CoolEnergy = 0.0;
                state.dataLowTempRadSys->CFloRadSys(RadSysNum).PumpPower = 0.0;
                state.dataLowTempRadSys->CFloRadSys(RadSysNum).PumpMassFlowRate = 0.0;
                state.dataLowTempRadSys->CFloRadSys(RadSysNum).PumpHeattoFluid = 0.0;

                if (!state.dataLowTempRadSys->MyPlantScanFlagCFlo(RadSysNum)) {
                    if (state.dataLowTempRadSys->CFloRadSys(RadSysNum).HotWaterInNode > 0) {
                        InitComponentNodes(0.0,
                                           state.dataLowTempRadSys->CFloRadSys(RadSysNum).HotDesignWaterMassFlowRate,
                                           state.dataLowTempRadSys->CFloRadSys(RadSysNum).HotWaterInNode,
                                           state.dataLowTempRadSys->CFloRadSys(RadSysNum).HotWaterOutNode,
                                           state.dataLowTempRadSys->CFloRadSys(RadSysNum).HWLoopNum,
                                           state.dataLowTempRadSys->CFloRadSys(RadSysNum).HWLoopSide,
                                           state.dataLowTempRadSys->CFloRadSys(RadSysNum).HWBranchNum,
                                           state.dataLowTempRadSys->CFloRadSys(RadSysNum).HWCompNum);
                    }
                    if (state.dataLowTempRadSys->CFloRadSys(RadSysNum).ColdWaterInNode > 0) {
                        InitComponentNodes(0.0,
                                           state.dataLowTempRadSys->CFloRadSys(RadSysNum).ColdDesignWaterMassFlowRate,
                                           state.dataLowTempRadSys->CFloRadSys(RadSysNum).ColdWaterInNode,
                                           state.dataLowTempRadSys->CFloRadSys(RadSysNum).ColdWaterOutNode,
                                           state.dataLowTempRadSys->CFloRadSys(RadSysNum).CWLoopNum,
                                           state.dataLowTempRadSys->CFloRadSys(RadSysNum).CWLoopSide,
                                           state.dataLowTempRadSys->CFloRadSys(RadSysNum).CWBranchNum,
                                           state.dataLowTempRadSys->CFloRadSys(RadSysNum).CWCompNum);
                    }
                }
                state.dataLowTempRadSys->MyEnvrnFlagCFlo(RadSysNum) = false;
            }

            if (anyRadiantSystemUsingRunningMeanAverage) {
                if (state.dataGlobal->BeginDayFlag && state.dataLowTempRadSys->CFloRadSys(RadSysNum).setRunningMeanValuesAtBeginningOfDay) {
                    state.dataLowTempRadSys->CFloRadSys(RadSysNum).calculateRunningMeanAverageTemperature(state, RadSysNum);
                    state.dataLowTempRadSys->CFloRadSys(RadSysNum).setRunningMeanValuesAtBeginningOfDay = false; // only set these once per system
                } else if (!state.dataGlobal->BeginDayFlag && !state.dataLowTempRadSys->CFloRadSys(RadSysNum).setRunningMeanValuesAtBeginningOfDay) {
                    state.dataLowTempRadSys->CFloRadSys(RadSysNum).setRunningMeanValuesAtBeginningOfDay =
                        true; // reset so that the next time BeginDayFlag is true this can get set
                }
            }

        } // NumOfCFloLowTempRadSys > 0
        if (!state.dataGlobal->BeginEnvrnFlag && SystemType == LowTempRadiantSystem::SystemType::ConstantFlowSystem) state.dataLowTempRadSys->MyEnvrnFlagCFlo(RadSysNum) = true;

        if (SystemType == LowTempRadiantSystem::SystemType::ElectricSystem) {
            if (state.dataGlobal->BeginEnvrnFlag && state.dataLowTempRadSys->MyEnvrnFlagElec(RadSysNum)) {
                state.dataLowTempRadSys->ElecRadSys(RadSysNum).HeatPower = 0.0;
                state.dataLowTempRadSys->ElecRadSys(RadSysNum).HeatEnergy = 0.0;
                state.dataLowTempRadSys->ElecRadSys(RadSysNum).ElecPower = 0.0;
                state.dataLowTempRadSys->ElecRadSys(RadSysNum).ElecEnergy = 0.0;
            }
            state.dataLowTempRadSys->MyEnvrnFlagElec(RadSysNum) = false;
        }
        if (!state.dataGlobal->BeginEnvrnFlag && SystemType == LowTempRadiantSystem::SystemType::ElectricSystem) state.dataLowTempRadSys->MyEnvrnFlagElec(RadSysNum) = true;

        if (SystemType == LowTempRadiantSystem::SystemType::ConstantFlowSystem) {

            // Can this system actually do heating?
            if ((state.dataLowTempRadSys->CFloRadSys(RadSysNum).WaterVolFlowMax > 0.0) && (state.dataLowTempRadSys->CFloRadSys(RadSysNum).HotWaterInNode > 0) &&
                (state.dataLowTempRadSys->CFloRadSys(RadSysNum).HotWaterOutNode > 0) && (state.dataLowTempRadSys->CFloRadSys(RadSysNum).HotWaterHiTempSchedPtr > 0) &&
                (state.dataLowTempRadSys->CFloRadSys(RadSysNum).HotWaterLoTempSchedPtr > 0) && (state.dataLowTempRadSys->CFloRadSys(RadSysNum).HotCtrlHiTempSchedPtr > 0) &&
                (state.dataLowTempRadSys->CFloRadSys(RadSysNum).HotCtrlLoTempSchedPtr > 0)) {
                state.dataLowTempRadSys->CFloRadSys(RadSysNum).HeatingSystem = true;
            }

            // Can this system actually do cooling?
            if ((state.dataLowTempRadSys->CFloRadSys(RadSysNum).WaterVolFlowMax > 0.0) && (state.dataLowTempRadSys->CFloRadSys(RadSysNum).ColdWaterInNode > 0) &&
                (state.dataLowTempRadSys->CFloRadSys(RadSysNum).ColdWaterOutNode > 0) && (state.dataLowTempRadSys->CFloRadSys(RadSysNum).ColdWaterHiTempSchedPtr > 0) &&
                (state.dataLowTempRadSys->CFloRadSys(RadSysNum).ColdWaterLoTempSchedPtr > 0) && (state.dataLowTempRadSys->CFloRadSys(RadSysNum).ColdCtrlHiTempSchedPtr > 0) &&
                (state.dataLowTempRadSys->CFloRadSys(RadSysNum).ColdCtrlLoTempSchedPtr > 0)) {
                state.dataLowTempRadSys->CFloRadSys(RadSysNum).CoolingSystem = true;
            }
        }

        if (state.dataGlobal->BeginTimeStepFlag && FirstHVACIteration) { // This is the first pass through in a particular time step

            {
                auto const SELECT_CASE_var(SystemType);

                if (SELECT_CASE_var == LowTempRadiantSystem::SystemType::HydronicSystem) {

                    ZoneNum = state.dataLowTempRadSys->HydrRadSys(RadSysNum).ZonePtr;
                    state.dataLowTempRadSys->ZeroSourceSumHATsurf(ZoneNum) = SumHATsurf(state, ZoneNum); // Set this to figure what part of the load the radiant system meets
                    for (RadSurfNum = 1; RadSurfNum <= state.dataLowTempRadSys->HydrRadSys(RadSysNum).NumOfSurfaces; ++RadSurfNum) {
                        SurfNum = state.dataLowTempRadSys->HydrRadSys(RadSysNum).SurfacePtr(RadSurfNum);
                        state.dataLowTempRadSys->QRadSysSrcAvg(SurfNum) = 0.0;      // Initialize this variable to zero (radiant system defaults to off)
                        state.dataLowTempRadSys->LastQRadSysSrc(SurfNum) = 0.0;     // At the start of a time step, reset to zero so average calculation can begin again
                        state.dataLowTempRadSys->LastSysTimeElapsed(SurfNum) = 0.0; // At the start of a time step, reset to zero so average calculation can begin again
                        state.dataLowTempRadSys->LastTimeStepSys(SurfNum) = 0.0;    // At the start of a time step, reset to zero so average calculation can begin again
                    }

                } else if (SELECT_CASE_var == LowTempRadiantSystem::SystemType::ConstantFlowSystem) {

                    ZoneNum = state.dataLowTempRadSys->CFloRadSys(RadSysNum).ZonePtr;
                    state.dataLowTempRadSys->ZeroSourceSumHATsurf(ZoneNum) = SumHATsurf(state, ZoneNum); // Set this to figure what part of the load the radiant system meets
                    for (RadSurfNum = 1; RadSurfNum <= state.dataLowTempRadSys->CFloRadSys(RadSysNum).NumOfSurfaces; ++RadSurfNum) {
                        SurfNum = state.dataLowTempRadSys->CFloRadSys(RadSysNum).SurfacePtr(RadSurfNum);
                        state.dataLowTempRadSys->QRadSysSrcAvg(SurfNum) = 0.0;      // Initialize this variable to zero (radiant system defaults to off)
                        state.dataLowTempRadSys->LastQRadSysSrc(SurfNum) = 0.0;     // At the start of a time step, reset to zero so average calculation can begin again
                        state.dataLowTempRadSys->LastSysTimeElapsed(SurfNum) = 0.0; // At the start of a time step, reset to zero so average calculation can begin again
                        state.dataLowTempRadSys->LastTimeStepSys(SurfNum) = 0.0;    // At the start of a time step, reset to zero so average calculation can begin again
                    }

                } else if (SELECT_CASE_var == LowTempRadiantSystem::SystemType::ElectricSystem) {

                    ZoneNum = state.dataLowTempRadSys->ElecRadSys(RadSysNum).ZonePtr;
                    state.dataLowTempRadSys->ZeroSourceSumHATsurf(ZoneNum) = SumHATsurf(state, ZoneNum); // Set this to figure what part of the load the radiant system meets
                    for (RadSurfNum = 1; RadSurfNum <= state.dataLowTempRadSys->ElecRadSys(RadSysNum).NumOfSurfaces; ++RadSurfNum) {
                        SurfNum = state.dataLowTempRadSys->ElecRadSys(RadSysNum).SurfacePtr(RadSurfNum);
                        state.dataLowTempRadSys->QRadSysSrcAvg(SurfNum) = 0.0;      // Initialize this variable to zero (radiant system defaults to off)
                        state.dataLowTempRadSys->LastQRadSysSrc(SurfNum) = 0.0;     // At the start of a time step, reset to zero so average calculation can begin again
                        state.dataLowTempRadSys->LastSysTimeElapsed(SurfNum) = 0.0; // At the start of a time step, reset to zero so average calculation can begin again
                        state.dataLowTempRadSys->LastTimeStepSys(SurfNum) = 0.0;    // At the start of a time step, reset to zero so average calculation can begin again
                    }

                } else {

                    ShowSevereError(state, "Radiant system entered without specification of type: electric, constant flow, or hydronic?");
                    ShowContinueError(state, "Occurs in Radiant System=" + state.dataLowTempRadSys->HydrRadSys(RadSysNum).Name);
                    ShowFatalError(state, "Preceding condition causes termination.");
                }
            }

        } // ...for first pass through in a particular time step.

        {
            auto const SELECT_CASE_var(SystemType);

            if (SELECT_CASE_var == LowTempRadiantSystem::SystemType::HydronicSystem) {

                // Initialize the appropriate node data
                if (state.dataLowTempRadSys->HydrRadSys(RadSysNum).HeatingSystem) {
                    mdot = 0.0;
                    SetComponentFlowRate(state, mdot,
                                         state.dataLowTempRadSys->HydrRadSys(RadSysNum).HotWaterInNode,
                                         state.dataLowTempRadSys->HydrRadSys(RadSysNum).HotWaterOutNode,
                                         state.dataLowTempRadSys->HydrRadSys(RadSysNum).HWLoopNum,
                                         state.dataLowTempRadSys->HydrRadSys(RadSysNum).HWLoopSide,
                                         state.dataLowTempRadSys->HydrRadSys(RadSysNum).HWBranchNum,
                                         state.dataLowTempRadSys->HydrRadSys(RadSysNum).HWCompNum);
                }
                if (state.dataLowTempRadSys->HydrRadSys(RadSysNum).CoolingSystem) {
                    mdot = 0.0;
                    SetComponentFlowRate(state, mdot,
                                         state.dataLowTempRadSys->HydrRadSys(RadSysNum).ColdWaterInNode,
                                         state.dataLowTempRadSys->HydrRadSys(RadSysNum).ColdWaterOutNode,
                                         state.dataLowTempRadSys->HydrRadSys(RadSysNum).CWLoopNum,
                                         state.dataLowTempRadSys->HydrRadSys(RadSysNum).CWLoopSide,
                                         state.dataLowTempRadSys->HydrRadSys(RadSysNum).CWBranchNum,
                                         state.dataLowTempRadSys->HydrRadSys(RadSysNum).CWCompNum);
                }
                if (state.dataLowTempRadSys->HydrRadSys(RadSysNum).OperatingMode != NotOperating && FirstHVACIteration) state.dataLowTempRadSys->HydrRadSys(RadSysNum).updateOperatingModeHistory(state);

            } else if (SELECT_CASE_var == LowTempRadiantSystem::SystemType::ConstantFlowSystem) {
                state.dataLowTempRadSys->CFloRadSys(RadSysNum).WaterMassFlowRate = 0.0;
                // Initialize the appropriate node data
                if (state.dataLowTempRadSys->CFloRadSys(RadSysNum).HeatingSystem) {
                    if (state.dataLowTempRadSys->CFloRadSys(RadSysNum).VolFlowSchedPtr > 0) {
                        CurrentFlowSchedule = GetCurrentScheduleValue(state, state.dataLowTempRadSys->CFloRadSys(RadSysNum).VolFlowSchedPtr);
                    } else {
                        CurrentFlowSchedule = 1.0; // Allow user to avoid putting in a schedule (defaults to constant flow at all times)
                    }
                    if (CurrentFlowSchedule > 1.0) CurrentFlowSchedule = 1.0; // Do not allow more flow than design maximum
                    if (CurrentFlowSchedule < 0.0) CurrentFlowSchedule = 0.0; // Do not allow negative flow

                    state.dataLowTempRadSys->CFloRadSys(RadSysNum).HotWaterMassFlowRate = state.dataLowTempRadSys->CFloRadSys(RadSysNum).HotDesignWaterMassFlowRate * CurrentFlowSchedule;

                    if (state.dataLowTempRadSys->CFloRadSys(RadSysNum).EMSOverrideOnWaterMdot)
                        state.dataLowTempRadSys->CFloRadSys(RadSysNum).HotWaterMassFlowRate = state.dataLowTempRadSys->CFloRadSys(RadSysNum).EMSWaterMdotOverrideValue;

                    if (state.dataLowTempRadSys->CFloRadSys(RadSysNum).HotWaterInNode > 0)
                        SetComponentFlowRate(state, state.dataLowTempRadSys->CFloRadSys(RadSysNum).HotWaterMassFlowRate,
                                             state.dataLowTempRadSys->CFloRadSys(RadSysNum).HotWaterInNode,
                                             state.dataLowTempRadSys->CFloRadSys(RadSysNum).HotWaterOutNode,
                                             state.dataLowTempRadSys->CFloRadSys(RadSysNum).HWLoopNum,
                                             state.dataLowTempRadSys->CFloRadSys(RadSysNum).HWLoopSide,
                                             state.dataLowTempRadSys->CFloRadSys(RadSysNum).HWBranchNum,
                                             state.dataLowTempRadSys->CFloRadSys(RadSysNum).HWCompNum);
                }
                if (state.dataLowTempRadSys->CFloRadSys(RadSysNum).CoolingSystem) {
                    if (state.dataLowTempRadSys->CFloRadSys(RadSysNum).VolFlowSchedPtr > 0) {
                        CurrentFlowSchedule = GetCurrentScheduleValue(state, state.dataLowTempRadSys->CFloRadSys(RadSysNum).VolFlowSchedPtr);
                    } else {
                        CurrentFlowSchedule = 1.0; // Allow user to avoid putting in a schedule (defaults to constant flow at all times)
                    }
                    if (CurrentFlowSchedule > 1.0) CurrentFlowSchedule = 1.0; // Do not allow more flow than design maximum
                    if (CurrentFlowSchedule < 0.0) CurrentFlowSchedule = 0.0; // Do not allow negative flow
                    state.dataLowTempRadSys->CFloRadSys(RadSysNum).ChWaterMassFlowRate = state.dataLowTempRadSys->CFloRadSys(RadSysNum).ColdDesignWaterMassFlowRate * CurrentFlowSchedule;

                    if (state.dataLowTempRadSys->CFloRadSys(RadSysNum).EMSOverrideOnWaterMdot)
                        state.dataLowTempRadSys->CFloRadSys(RadSysNum).ChWaterMassFlowRate = state.dataLowTempRadSys->CFloRadSys(RadSysNum).EMSWaterMdotOverrideValue;

                    if (state.dataLowTempRadSys->CFloRadSys(RadSysNum).ColdWaterInNode > 0)
                        SetComponentFlowRate(state, state.dataLowTempRadSys->CFloRadSys(RadSysNum).ChWaterMassFlowRate,
                                             state.dataLowTempRadSys->CFloRadSys(RadSysNum).ColdWaterInNode,
                                             state.dataLowTempRadSys->CFloRadSys(RadSysNum).ColdWaterOutNode,
                                             state.dataLowTempRadSys->CFloRadSys(RadSysNum).CWLoopNum,
                                             state.dataLowTempRadSys->CFloRadSys(RadSysNum).CWLoopSide,
                                             state.dataLowTempRadSys->CFloRadSys(RadSysNum).CWBranchNum,
                                             state.dataLowTempRadSys->CFloRadSys(RadSysNum).CWCompNum);
                }
                if (state.dataLowTempRadSys->CFloRadSys(RadSysNum).OperatingMode != NotOperating && FirstHVACIteration) state.dataLowTempRadSys->CFloRadSys(RadSysNum).updateOperatingModeHistory(state);

            } else if (SELECT_CASE_var == LowTempRadiantSystem::SystemType::ElectricSystem) {

                state.dataLowTempRadSys->ElecRadSys(RadSysNum).OperatingMode = NotOperating;

            }
        }
    }

    void HydronicSystemBaseData::updateOperatingModeHistory(EnergyPlusData &state)
    {
        // Since this is only called when the operating mode is something other than "not operating",
        // the status from the previous system time step is what it did in the last or previous time step.
        // So, we can update the last status of the system using this information before reseting things
        // to "not operating".
        this->lastOperatingMode = this->OperatingMode;

        if (state.dataGlobal->BeginDayFlag) {
            // The begin day flag is set which mean this is the first time step of the day.
            // This also means that the previous time step was the last time step of yesterday.
            // So, the day should be the previous day, the hour should bethe last hour of the
            // day, and the time step should be the last time step.
            this->lastDayOfSim = state.dataGlobal->DayOfSim - 1;
            this->lastHourOfDay = int(DataGlobalConstants::HoursInDay);
            this->lastTimeStep = state.dataGlobal->NumOfTimeStepInHour;
        } else if (state.dataGlobal->BeginHourFlag) {
            // It's not the beginning of the day but it is the beginning of an hour other than
            // the first hour.  This means that the previous time step was the previous hour of
            // today in the last time step.  So, the day should be the current day, the hour should
            // be the previous hour, and the time step should be the last time step.
            this->lastDayOfSim = state.dataGlobal->DayOfSim;
            this->lastHourOfDay = state.dataGlobal->HourOfDay - 1;
            this->lastTimeStep = state.dataGlobal->NumOfTimeStepInHour;
        } else if (state.dataGlobal->BeginTimeStepFlag) {
            // It's neither the beginning of the day nor the beginning of an hour but it is the start
            // of a time step other than the first time step in the hour.  So, the day should be the
            // current day, the hour should be the current hour, and the time step should be the
            // previous time step.
            this->lastDayOfSim = state.dataGlobal->DayOfSim;
            this->lastHourOfDay = state.dataGlobal->HourOfDay;
            this->lastTimeStep = state.dataGlobal->TimeStep - 1;
        } else {
            // It's not the beginning of the day, hour, or time step so the "last" value is simply the
            // same as the current value.  Note that these parameters only track down to the zone time
            // step level and will make decisions based on that.
            this->lastDayOfSim = state.dataGlobal->DayOfSim;
            this->lastHourOfDay = state.dataGlobal->HourOfDay;
            this->lastTimeStep = state.dataGlobal->TimeStep;
        }

        // Now go ahead and reset the operating mode (this will be set to something else if the system is running)
        this->OperatingMode = NotOperating;
    }

    void HydronicSystemBaseData::setOperatingModeBasedOnChangeoverDelay(EnergyPlusData &state)
    {
        if (this->lastOperatingMode == NotOperating) return; // this should only happen at the beginning of a simulation (at the start of warmup and the actual simulation)
                                                             // so let things proceed with whatever the system wants to do

        if (this->OperatingMode == NotOperating) return;  // always let it turn off

        if (this->OperatingMode == this->lastOperatingMode) return; // always let it continue to operating in the same mode

        if (this->schedPtrChangeoverDelay == 0) return; // user not requesting any delays (no schedule entered) so let it do whatever is requested

        Real64 currentChangeoverDelay = ScheduleManager::GetCurrentScheduleValue(state, this->schedPtrChangeoverDelay);
        if (currentChangeoverDelay <= 0.0) return;  // delay is zero so let it do whatever it requested

        // At this point, the radiant system is trying to switch modes from the previous time step, the user is requesting a delay in the changeover,
        // and the requested delay is greater than zero.  Calculate what the current time is in hours from the start of the simulation
        Real64 timeCurrent = 24.0 * float(state.dataGlobal->DayOfSim - 1) + float(state.dataGlobal->HourOfDay - 1) +
                             float(state.dataGlobal->TimeStep - 1) / float(state.dataGlobal->NumOfTimeStepInHour);
        Real64 timeLast = 24.0 * float(this->lastDayOfSim - 1) + float(this->lastHourOfDay - 1) +
                          float(this->lastTimeStep - 1) / float(state.dataGlobal->NumOfTimeStepInHour);
        Real64 actualTimeDifference = timeCurrent - timeLast;

        // If the time difference is not longer than the user delay, then the system should not switch modes and needs to be turned off.
        if (actualTimeDifference <= currentChangeoverDelay) this->OperatingMode = NotOperating;

        // Note: if the time difference is greater than the user delay request, then go ahead and keep the operating mode needed (don't do anything).
    }

    void SizeLowTempRadiantSystem(EnergyPlusData &state,
                                  int const RadSysNum, // Index for the low temperature radiant system under consideration within the derived types
                                  LowTempRadiantSystem::SystemType const SystemType // Type of radiant system: hydronic, constant flow, or electric
    )
    {

        // SUBROUTINE INFORMATION:
        //       AUTHOR         Fred Buhl
        //       DATE WRITTEN   February 2002
        //       MODIFIED       August 2013 Daeho Kang, add component sizing table entries
        //                      August 2014 Bereket Nigusse, added scalable sizing
        //                      March 2014 Daeho Kang, add constant flow system autosizing

        // PURPOSE OF THIS SUBROUTINE:
        // This subroutine is for sizing low temperature radiant components for which flow rates
        // and tube length or max electric power have not been specified in the input

        // METHODOLOGY EMPLOYED:
        // Obtains flow rates from the zone sizing arrays and plant sizing data. Maximum electric
        // power is set to the design heat load. Tube length is calculated by rule-of-thumb from
        // the surface area.

        // Using/Aliasing
        using namespace DataSizing;
        using DataHVACGlobals::AutoCalculateSizing;
        using DataHVACGlobals::CoolingCapacitySizing;
        using DataHVACGlobals::HeatingCapacitySizing;
        using FluidProperties::GetDensityGlycol;
        using FluidProperties::GetSpecificHeatGlycol;

        using PlantUtilities::MyPlantSizingIndex;
        using PlantUtilities::RegisterPlantCompDesignFlow;

        // SUBROUTINE PARAMETER DEFINITIONS:
        auto constexpr RoutineName("SizeLowTempRadiantSystem");

        enum class OperatingMode {
            OFF,
            ClgHtg,
            ClgOnly,
            HtgOnly
        };

        // SUBROUTINE LOCAL VARIABLE DECLARATIONS:
        int PltSizHeatNum(0);    // index of plant sizing object for 1st heating loop
        int PltSizCoolNum(0);    // index of plant sizing object for 1st cooling loop
        int SurfNum;             // surface index in radiant system data structure
        bool ErrorsFound(false); // If errors detected in input
        Real64 rho;
        Real64 Cp;
        bool IsAutoSize(false);              // Indicator to autosize
        Real64 WaterVolFlowMaxHeatDes(0.0);  // Design hot water flow for reproting
        Real64 WaterVolFlowMaxHeatUser(0.0); // User hard-sized hot water flow for
        Real64 WaterVolFlowMaxCoolDes(0.0);  // Design chilled water flow for reproting
        Real64 WaterVolFlowMaxCoolUser(0.0); // User hard-sized chilled water flow for reproting
        Real64 TubeLengthDes(0.0);           // Design tube length for reproting
        Real64 TubeLengthUser(0.0);          // User hard-sized tube length for reproting
        std::string CompName;                // component name
        std::string CompType;                // component type
        std::string SizingString;            // input field sizing description (e.g., Nominal Capacity)
        Real64 TempSize;                     // autosized value of coil input field
        int FieldNum = 1;                    // IDD numeric field number where input field description is found
        int SizingMethod;                    // Integer representation of sizing method name (e.g. CoolingCapacitySizing, HeatingCapacitySizing)
        bool PrintFlag;                      // TRUE when sizing information is reported in the eio file
        int CapSizingMethod(0);     // capacity sizing methods (HeatingDesignCapacity, CapacityPerFloorArea, FractionOfAutosizedCoolingCapacity, and
                                    // FractionOfAutosizedHeatingCapacity )
        Real64 DesCoilLoad;         // design autosized or user specified capacity
        OperatingMode OpMode(OperatingMode::ClgHtg);              // System operating mode
        int HeatNode;               // Hot water inlet node to determine system operating mode
        int CoolNode;               // Chilled water inlet node to determine system operating mode
        Real64 WaterVolFlowMaxDes;  // Design water volume flow rate for reproting
        Real64 WaterVolFlowMaxUser; // User hard-sized water volume flow rate for reproting

        auto &ZoneEqSizing(state.dataSize->ZoneEqSizing);

        DesCoilLoad = 0.0;
        state.dataSize->DataScalableCapSizingON = false;
        state.dataSize->DataFracOfAutosizedHeatingCapacity = 1.0;

        auto &Zone(state.dataHeatBal->Zone);

        if (SystemType == LowTempRadiantSystem::SystemType::ElectricSystem) {

            if (state.dataLowTempRadSys->ElecRadSys(RadSysNum).MaxElecPower == AutoSize) {
                IsAutoSize = true;
            }

            if (state.dataSize->CurZoneEqNum > 0) {

                CompType = "ZoneHVAC:LowTemperatureRadiant:Electric";
                CompName = state.dataLowTempRadSys->ElecRadSys(RadSysNum).Name;
                SizingMethod = HeatingCapacitySizing;
                FieldNum = 1;
                PrintFlag = true;
                SizingString = state.dataLowTempRadSys->ElecRadSysNumericFields(RadSysNum).FieldNames(FieldNum) + " [W]";
                CapSizingMethod = state.dataLowTempRadSys->ElecRadSys(RadSysNum).HeatingCapMethod;
                ZoneEqSizing(state.dataSize->CurZoneEqNum).SizingMethod(SizingMethod) = CapSizingMethod;

                if (!IsAutoSize && !state.dataSize->ZoneSizingRunDone) { // simulation continue
                    if (CapSizingMethod == HeatingDesignCapacity && state.dataLowTempRadSys->ElecRadSys(RadSysNum).ScaledHeatingCapacity > 0.0) {
                        TempSize = state.dataLowTempRadSys->ElecRadSys(RadSysNum).ScaledHeatingCapacity;
                        bool errorsFound = false;
                        HeatingCapacitySizer sizerHeatingCapacity;
                        sizerHeatingCapacity.overrideSizingString(SizingString);
                        sizerHeatingCapacity.initializeWithinEP(state, CompType, CompName, PrintFlag, RoutineName);
                        DesCoilLoad = sizerHeatingCapacity.size(state, TempSize, errorsFound);
                    } else if (CapSizingMethod == CapacityPerFloorArea) {
                        state.dataSize->DataScalableCapSizingON = true;
                        TempSize = state.dataLowTempRadSys->ElecRadSys(RadSysNum).ScaledHeatingCapacity * Zone(state.dataLowTempRadSys->ElecRadSys(RadSysNum).ZonePtr).FloorArea;
                        bool errorsFound = false;
                        HeatingCapacitySizer sizerHeatingCapacity;
                        sizerHeatingCapacity.overrideSizingString(SizingString);
                        sizerHeatingCapacity.initializeWithinEP(state, CompType, CompName, PrintFlag, RoutineName);
                        DesCoilLoad = sizerHeatingCapacity.size(state, TempSize, errorsFound);
                        state.dataSize->DataScalableCapSizingON = false;
                        state.dataLowTempRadSys->ElecRadSys(RadSysNum).MaxElecPower = TempSize;
                    } else if (CapSizingMethod == FractionOfAutosizedHeatingCapacity) {
                        ShowSevereError(state, format("{}: auto-sizing cannot be done for {} = {}\".", RoutineName, CompType, state.dataLowTempRadSys->ElecRadSys(RadSysNum).Name));
                        ShowContinueError(state, "The \"SimulationControl\" object must have the field \"Do Zone Sizing Calculation\" set to Yes when the "
                                          "Heating Design Capacity Method = \"FractionOfAutosizedHeatingCapacity\".");
                        ErrorsFound = true;
                    }
                } else {
                    if (CapSizingMethod == HeatingDesignCapacity || CapSizingMethod == CapacityPerFloorArea ||
                        CapSizingMethod == FractionOfAutosizedHeatingCapacity) {
                        if (CapSizingMethod == HeatingDesignCapacity) {
                            if (state.dataSize->ZoneSizingRunDone) {
                                CheckZoneSizing(state, CompType, CompName);
                                SizingMethod = AutoCalculateSizing;
                                state.dataSize->DataConstantUsedForSizing = state.dataSize->FinalZoneSizing(state.dataSize->CurZoneEqNum).NonAirSysDesHeatLoad;
                                state.dataSize->DataFractionUsedForSizing = 1.0;
                            }
                            if (state.dataLowTempRadSys->ElecRadSys(RadSysNum).ScaledHeatingCapacity == AutoSize) {
                                TempSize = AutoSize;
                            } else {
                                TempSize = state.dataLowTempRadSys->ElecRadSys(RadSysNum).ScaledHeatingCapacity;
                            }
                        } else if (CapSizingMethod == CapacityPerFloorArea) {
                            if (state.dataSize->ZoneSizingRunDone) {
                                CheckZoneSizing(state, CompType, CompName);
                                ZoneEqSizing(state.dataSize->CurZoneEqNum).HeatingCapacity = true;
                                ZoneEqSizing(state.dataSize->CurZoneEqNum).DesHeatingLoad = state.dataSize->FinalZoneSizing(state.dataSize->CurZoneEqNum).NonAirSysDesHeatLoad;
                            }
                            TempSize = state.dataLowTempRadSys->ElecRadSys(RadSysNum).ScaledHeatingCapacity * Zone(state.dataLowTempRadSys->ElecRadSys(RadSysNum).ZonePtr).FloorArea;
                            state.dataSize->DataScalableCapSizingON = true;

                        } else if (CapSizingMethod == FractionOfAutosizedHeatingCapacity) {
                            CheckZoneSizing(state, CompType, CompName);
                            ZoneEqSizing(state.dataSize->CurZoneEqNum).HeatingCapacity = true;
                            ZoneEqSizing(state.dataSize->CurZoneEqNum).DesHeatingLoad = state.dataSize->FinalZoneSizing(state.dataSize->CurZoneEqNum).NonAirSysDesHeatLoad;
                            TempSize = ZoneEqSizing(state.dataSize->CurZoneEqNum).DesHeatingLoad * state.dataLowTempRadSys->ElecRadSys(RadSysNum).ScaledHeatingCapacity;
                            state.dataSize->DataScalableCapSizingON = true;
                        } else {
                            TempSize = state.dataLowTempRadSys->ElecRadSys(RadSysNum).ScaledHeatingCapacity;
                        }
                        HeatingCapacitySizer sizerHeatingCapacity;
                        sizerHeatingCapacity.overrideSizingString(SizingString);
                        sizerHeatingCapacity.initializeWithinEP(state, CompType, CompName, PrintFlag, RoutineName);
                        state.dataLowTempRadSys->ElecRadSys(RadSysNum).MaxElecPower = sizerHeatingCapacity.size(state, TempSize, ErrorsFound);
                        state.dataSize->DataConstantUsedForSizing = 0.0;
                        state.dataSize->DataFractionUsedForSizing = 0.0;
                        state.dataSize->DataScalableCapSizingON = false;
                    }
                }
            }
        }

        if (SystemType == LowTempRadiantSystem::SystemType::HydronicSystem) {

            CompType = "ZoneHVAC:LowTemperatureRadiant:VariableFlow";
            CompName = state.dataLowTempRadSys->HydrRadSys(RadSysNum).Name;

            IsAutoSize = false;
            if (state.dataLowTempRadSys->HydrRadSys(RadSysNum).ScaledHeatingCapacity == AutoSize) {
                IsAutoSize = true;
            }

            if (state.dataSize->CurZoneEqNum > 0) {

                SizingMethod = HeatingCapacitySizing;
                FieldNum = 2;
                PrintFlag = true;
                SizingString = state.dataLowTempRadSys->HydronicRadiantSysNumericFields(RadSysNum).FieldNames(FieldNum) + " [W]";
                CapSizingMethod = state.dataLowTempRadSys->HydrRadSys(RadSysNum).HeatingCapMethod;
                ZoneEqSizing(state.dataSize->CurZoneEqNum).SizingMethod(SizingMethod) = CapSizingMethod;

                if (!IsAutoSize && !state.dataSize->ZoneSizingRunDone) { // simulation continue
                    if (CapSizingMethod == HeatingDesignCapacity && state.dataLowTempRadSys->HydrRadSys(RadSysNum).ScaledHeatingCapacity > 0.0) {
                        TempSize = state.dataLowTempRadSys->HydrRadSys(RadSysNum).ScaledHeatingCapacity;
                        bool errorsFound = false;
                        HeatingCapacitySizer sizerHeatingCapacity;
                        sizerHeatingCapacity.overrideSizingString(SizingString);
                        sizerHeatingCapacity.initializeWithinEP(state, CompType, CompName, PrintFlag, RoutineName);
                        DesCoilLoad = sizerHeatingCapacity.size(state, TempSize, errorsFound);
                    } else if (CapSizingMethod == CapacityPerFloorArea) {
                        state.dataSize->DataScalableCapSizingON = true;
                        TempSize = state.dataLowTempRadSys->HydrRadSys(RadSysNum).ScaledHeatingCapacity * Zone(state.dataLowTempRadSys->HydrRadSys(RadSysNum).ZonePtr).FloorArea;
                        HeatingCapacitySizer sizerHeatingCapacity;
                        sizerHeatingCapacity.overrideSizingString(SizingString);
                        sizerHeatingCapacity.initializeWithinEP(state, CompType, CompName, PrintFlag, RoutineName);
                        DesCoilLoad = sizerHeatingCapacity.size(state, TempSize, ErrorsFound);
                        state.dataSize->DataScalableCapSizingON = false;
                    } else if (CapSizingMethod == FractionOfAutosizedHeatingCapacity) {
                        if (state.dataLowTempRadSys->HydrRadSys(RadSysNum).WaterVolFlowMaxHeat == AutoSize) {
                            ShowSevereError(state, format("{}: auto-sizing cannot be done for {} = {}\".", RoutineName, CompType, state.dataLowTempRadSys->HydrRadSys(RadSysNum).Name));
                            ShowContinueError(state, "The \"SimulationControl\" object must have the field \"Do Zone Sizing Calculation\" set to Yes when "
                                              "the Heating Design Capacity Method = \"FractionOfAutosizedHeatingCapacity\".");
                            ErrorsFound = true;
                        }
                    }
                } else { // Autosize or hard-size with sizing run
                    if (CapSizingMethod == HeatingDesignCapacity || CapSizingMethod == CapacityPerFloorArea ||
                        CapSizingMethod == FractionOfAutosizedHeatingCapacity) {
                        if (CapSizingMethod == HeatingDesignCapacity) {
                            if (state.dataSize->ZoneSizingRunDone) {
                                CheckZoneSizing(state, CompType, CompName);
                                SizingMethod = AutoCalculateSizing;
                                state.dataSize->DataConstantUsedForSizing = state.dataSize->FinalZoneSizing(state.dataSize->CurZoneEqNum).NonAirSysDesHeatLoad;
                                state.dataSize->DataFractionUsedForSizing = 1.0;
                            }
                            if (state.dataLowTempRadSys->HydrRadSys(RadSysNum).ScaledHeatingCapacity == AutoSize) {
                                TempSize = AutoSize;
                            } else {
                                TempSize = state.dataLowTempRadSys->HydrRadSys(RadSysNum).ScaledHeatingCapacity;
                            }
                        } else if (CapSizingMethod == CapacityPerFloorArea) {
                            if (state.dataSize->ZoneSizingRunDone) {
                                CheckZoneSizing(state, CompType, CompName);
                                ZoneEqSizing(state.dataSize->CurZoneEqNum).HeatingCapacity = true;
                                ZoneEqSizing(state.dataSize->CurZoneEqNum).DesHeatingLoad = state.dataSize->FinalZoneSizing(state.dataSize->CurZoneEqNum).NonAirSysDesHeatLoad;
                            }
                            TempSize = state.dataLowTempRadSys->HydrRadSys(RadSysNum).ScaledHeatingCapacity * Zone(state.dataLowTempRadSys->HydrRadSys(RadSysNum).ZonePtr).FloorArea;
                            state.dataSize->DataScalableCapSizingON = true;
                        } else if (CapSizingMethod == FractionOfAutosizedHeatingCapacity) {
                            CheckZoneSizing(state, CompType, CompName);
                            ZoneEqSizing(state.dataSize->CurZoneEqNum).HeatingCapacity = true;
                            ZoneEqSizing(state.dataSize->CurZoneEqNum).DesHeatingLoad = state.dataSize->FinalZoneSizing(state.dataSize->CurZoneEqNum).NonAirSysDesHeatLoad;
                            TempSize = ZoneEqSizing(state.dataSize->CurZoneEqNum).DesHeatingLoad * state.dataLowTempRadSys->HydrRadSys(RadSysNum).ScaledHeatingCapacity;
                            state.dataSize->DataScalableCapSizingON = true;
                        } else {
                            TempSize = state.dataLowTempRadSys->HydrRadSys(RadSysNum).ScaledHeatingCapacity;
                        }
                        HeatingCapacitySizer sizerHeatingCapacity;
                        sizerHeatingCapacity.overrideSizingString(SizingString);
                        sizerHeatingCapacity.initializeWithinEP(state, CompType, CompName, PrintFlag, RoutineName);
                        DesCoilLoad = sizerHeatingCapacity.size(state, TempSize, ErrorsFound);
                        state.dataSize->DataConstantUsedForSizing = 0.0;
                        state.dataSize->DataFractionUsedForSizing = 0.0;
                        state.dataSize->DataScalableCapSizingON = false;
                    } else {
                        DesCoilLoad = 0.0;
                    }
                }
                // finally heating capacity is saved in this variable
                state.dataLowTempRadSys->HydrRadSys(RadSysNum).ScaledHeatingCapacity = DesCoilLoad;
            }

            IsAutoSize = false;
            if (state.dataLowTempRadSys->HydrRadSys(RadSysNum).WaterVolFlowMaxHeat == AutoSize) {
                IsAutoSize = true;
            }

            if (state.dataSize->CurZoneEqNum > 0) {
                if (!IsAutoSize && !state.dataSize->ZoneSizingRunDone) { // simulation continue
                    if (state.dataLowTempRadSys->HydrRadSys(RadSysNum).WaterVolFlowMaxHeat > 0.0) {
                        BaseSizer::reportSizerOutput(state, CompType,
                                                     state.dataLowTempRadSys->HydrRadSys(RadSysNum).Name,
                                                     "User-Specified Maximum Hot Water Flow [m3/s]",
                                                     state.dataLowTempRadSys->HydrRadSys(RadSysNum).WaterVolFlowMaxHeat);
                    }
                } else { // Autosize or hard-size with sizing run
                    if (state.dataLowTempRadSys->HydrRadSys(RadSysNum).HotWaterInNode > 0 && state.dataLowTempRadSys->HydrRadSys(RadSysNum).HotWaterOutNode > 0) {
                        PltSizHeatNum = MyPlantSizingIndex(state, CompType,
                                                           state.dataLowTempRadSys->HydrRadSys(RadSysNum).Name,
                                                           state.dataLowTempRadSys->HydrRadSys(RadSysNum).HotWaterInNode,
                                                           state.dataLowTempRadSys->HydrRadSys(RadSysNum).HotWaterOutNode,
                                                           ErrorsFound);
                        if (PltSizHeatNum > 0) {
                            if (DesCoilLoad >= SmallLoad) {
                                rho = GetDensityGlycol(state,
                                                       state.dataPlnt->PlantLoop(state.dataLowTempRadSys->HydrRadSys(RadSysNum).HWLoopNum).FluidName,
                                                       DataGlobalConstants::HWInitConvTemp,
                                                       state.dataPlnt->PlantLoop(state.dataLowTempRadSys->HydrRadSys(RadSysNum).HWLoopNum).FluidIndex,
                                                       RoutineName);
                                Cp = GetSpecificHeatGlycol(state,
                                                           state.dataPlnt->PlantLoop(state.dataLowTempRadSys->HydrRadSys(RadSysNum).HWLoopNum).FluidName,
                                                           DataGlobalConstants::HWInitConvTemp,
                                                           state.dataPlnt->PlantLoop(state.dataLowTempRadSys->HydrRadSys(RadSysNum).HWLoopNum).FluidIndex,
                                                           RoutineName);
                                WaterVolFlowMaxHeatDes = DesCoilLoad / (state.dataSize->PlantSizData(PltSizHeatNum).DeltaT * Cp * rho);
                            } else {
                                WaterVolFlowMaxHeatDes = 0.0;
                            }
                        } else {
                            ShowSevereError(state, "Autosizing of water flow requires a heating loop Sizing:Plant object");
                            ShowContinueError(state, "Occurs in ZoneHVAC:LowTemperatureRadiant:VariableFlow Object=" + state.dataLowTempRadSys->HydrRadSys(RadSysNum).Name);
                            ErrorsFound = true;
                        }
                    }

                    if (IsAutoSize) {
                        state.dataLowTempRadSys->HydrRadSys(RadSysNum).WaterVolFlowMaxHeat = WaterVolFlowMaxHeatDes;
                        BaseSizer::reportSizerOutput(state,
                            CompType, state.dataLowTempRadSys->HydrRadSys(RadSysNum).Name, "Design Size Maximum Hot Water Flow [m3/s]", WaterVolFlowMaxHeatDes);
                    } else { // hard-size with sizing data
                        if (state.dataLowTempRadSys->HydrRadSys(RadSysNum).WaterVolFlowMaxHeat > 0.0 && WaterVolFlowMaxHeatDes > 0.0) {
                            WaterVolFlowMaxHeatUser = state.dataLowTempRadSys->HydrRadSys(RadSysNum).WaterVolFlowMaxHeat;
                            BaseSizer::reportSizerOutput(state, CompType,
                                                         state.dataLowTempRadSys->HydrRadSys(RadSysNum).Name,
                                                         "Design Size Maximum Hot Water Flow [m3/s]",
                                                         WaterVolFlowMaxHeatDes,
                                                         "User-Specified Maximum Hot Water Flow [m3/s]",
                                                         WaterVolFlowMaxHeatUser);
                            if (state.dataGlobal->DisplayExtraWarnings) {
                                if ((std::abs(WaterVolFlowMaxHeatDes - WaterVolFlowMaxHeatUser) / WaterVolFlowMaxHeatUser) >
                                    state.dataSize->AutoVsHardSizingThreshold) {
                                    ShowMessage(state, "SizeLowTempRadiantSystem: Potential issue with equipment sizing for "
                                                "ZoneHVAC:LowTemperatureRadiant:VariableFlow = \"" +
                                        state.dataLowTempRadSys->HydrRadSys(RadSysNum).Name + "\".");
                                    ShowContinueError(state,
                                                      format("User-Specified Maximum Hot Water Flow of {:.5R} [m3/s]", WaterVolFlowMaxHeatUser));
                                    ShowContinueError(
                                        state, format("differs from Design Size Maximum Hot Water Flow of {:.5R} [m3/s]", WaterVolFlowMaxHeatDes));
                                    ShowContinueError(state, "This may, or may not, indicate mismatched component sizes.");
                                    ShowContinueError(state, "Verify that the value entered is intended and is consistent with other components.");
                                }
                            }
                        }
                    }
                }
            }

            IsAutoSize = false;
            if (state.dataLowTempRadSys->HydrRadSys(RadSysNum).ScaledCoolingCapacity == AutoSize) {
                IsAutoSize = true;
            }

            if (state.dataSize->CurZoneEqNum > 0) {

                SizingMethod = CoolingCapacitySizing;
                FieldNum = 4;
                PrintFlag = true;
                SizingString = state.dataLowTempRadSys->HydronicRadiantSysNumericFields(RadSysNum).FieldNames(FieldNum) + " [W]";
                CapSizingMethod = state.dataLowTempRadSys->HydrRadSys(RadSysNum).CoolingCapMethod;
                ZoneEqSizing(state.dataSize->CurZoneEqNum).SizingMethod(SizingMethod) = CapSizingMethod;

                if (!IsAutoSize && !state.dataSize->ZoneSizingRunDone) { // simulation continue
                    if (CapSizingMethod == CoolingDesignCapacity && state.dataLowTempRadSys->HydrRadSys(RadSysNum).ScaledCoolingCapacity > 0.0) {
                        TempSize = state.dataLowTempRadSys->HydrRadSys(RadSysNum).ScaledCoolingCapacity;
                        CoolingCapacitySizer sizerCoolingCapacity;
                        sizerCoolingCapacity.overrideSizingString(SizingString);
                        sizerCoolingCapacity.initializeWithinEP(state, CompType, CompName, PrintFlag, RoutineName);
                        DesCoilLoad = sizerCoolingCapacity.size(state, TempSize, ErrorsFound);
                    } else if (CapSizingMethod == CapacityPerFloorArea) {
                        state.dataSize->DataScalableCapSizingON = true;
                        TempSize = state.dataLowTempRadSys->HydrRadSys(RadSysNum).ScaledCoolingCapacity * Zone(state.dataLowTempRadSys->HydrRadSys(RadSysNum).ZonePtr).FloorArea;
                        CoolingCapacitySizer sizerCoolingCapacity;
                        sizerCoolingCapacity.overrideSizingString(SizingString);
                        sizerCoolingCapacity.initializeWithinEP(state, CompType, CompName, PrintFlag, RoutineName);
                        DesCoilLoad = sizerCoolingCapacity.size(state, TempSize, ErrorsFound);
                        state.dataSize->DataScalableCapSizingON = false;
                    } else if (CapSizingMethod == FractionOfAutosizedCoolingCapacity) {
                        if (state.dataLowTempRadSys->HydrRadSys(RadSysNum).WaterVolFlowMaxCool == AutoSize) {
                            ShowSevereError(state, format("{}: auto-sizing cannot be done for {} = {}\".", RoutineName, CompType, state.dataLowTempRadSys->HydrRadSys(RadSysNum).Name));
                            ShowContinueError(state, "The \"SimulationControl\" object must have the field \"Do Zone Sizing Calculation\" set to Yes when "
                                              "the Cooling Design Capacity Method = \"FractionOfAutosizedCoolingCapacity\".");
                            ErrorsFound = true;
                        }
                    }
                } else { // Autosize or hard-size with sizing run
                    if (CapSizingMethod == CoolingDesignCapacity || CapSizingMethod == CapacityPerFloorArea ||
                        CapSizingMethod == FractionOfAutosizedCoolingCapacity) {
                        if (CapSizingMethod == CoolingDesignCapacity) {
                            if (state.dataSize->ZoneSizingRunDone) {
                                CheckZoneSizing(state, CompType, CompName);
                                SizingMethod = AutoCalculateSizing;
                                state.dataSize->DataConstantUsedForSizing = state.dataSize->FinalZoneSizing(state.dataSize->CurZoneEqNum).NonAirSysDesCoolLoad;
                                state.dataSize->DataFractionUsedForSizing = 1.0;
                            }
                            if (state.dataLowTempRadSys->HydrRadSys(RadSysNum).ScaledCoolingCapacity == AutoSize) {
                                TempSize = AutoSize;
                            } else {
                                TempSize = state.dataLowTempRadSys->HydrRadSys(RadSysNum).ScaledCoolingCapacity;
                            }
                        } else if (CapSizingMethod == CapacityPerFloorArea) {
                            if (state.dataSize->ZoneSizingRunDone) {
                                CheckZoneSizing(state, CompType, CompName);
                                ZoneEqSizing(state.dataSize->CurZoneEqNum).CoolingCapacity = true;
                                ZoneEqSizing(state.dataSize->CurZoneEqNum).DesCoolingLoad = state.dataSize->FinalZoneSizing(state.dataSize->CurZoneEqNum).NonAirSysDesCoolLoad;
                            }
                            TempSize = state.dataLowTempRadSys->HydrRadSys(RadSysNum).ScaledCoolingCapacity * Zone(state.dataLowTempRadSys->HydrRadSys(RadSysNum).ZonePtr).FloorArea;
                            state.dataSize->DataScalableCapSizingON = true;
                        } else if (CapSizingMethod == FractionOfAutosizedCoolingCapacity) {
                            CheckZoneSizing(state, CompType, CompName);
                            ZoneEqSizing(state.dataSize->CurZoneEqNum).CoolingCapacity = true;
                            ZoneEqSizing(state.dataSize->CurZoneEqNum).DesCoolingLoad = state.dataSize->FinalZoneSizing(state.dataSize->CurZoneEqNum).NonAirSysDesCoolLoad;
                            TempSize = ZoneEqSizing(state.dataSize->CurZoneEqNum).DesCoolingLoad * state.dataLowTempRadSys->HydrRadSys(RadSysNum).ScaledCoolingCapacity;
                            state.dataSize->DataScalableCapSizingON = true;

                        } else {
                            TempSize = state.dataLowTempRadSys->HydrRadSys(RadSysNum).ScaledCoolingCapacity;
                        }
                        CoolingCapacitySizer sizerCoolingCapacity;
                        sizerCoolingCapacity.overrideSizingString(SizingString);
                        sizerCoolingCapacity.initializeWithinEP(state, CompType, CompName, PrintFlag, RoutineName);
                        DesCoilLoad = sizerCoolingCapacity.size(state, TempSize, ErrorsFound);
                        state.dataSize->DataConstantUsedForSizing = 0.0;
                        state.dataSize->DataFractionUsedForSizing = 0.0;
                        state.dataSize->DataScalableCapSizingON = false;
                    } else {
                        DesCoilLoad = 0.0;
                    }
                }
                // finally cooling capacity is saved in this variable
                state.dataLowTempRadSys->HydrRadSys(RadSysNum).ScaledCoolingCapacity = DesCoilLoad;
            }

            IsAutoSize = false;
            if (state.dataLowTempRadSys->HydrRadSys(RadSysNum).WaterVolFlowMaxCool == AutoSize) {
                IsAutoSize = true;
            }
            if (state.dataSize->CurZoneEqNum > 0) {
                if (!IsAutoSize && !state.dataSize->ZoneSizingRunDone) { // simulation continue
                    if (state.dataLowTempRadSys->HydrRadSys(RadSysNum).WaterVolFlowMaxCool > 0.0) {
                        BaseSizer::reportSizerOutput(state, CompType,
                                                     state.dataLowTempRadSys->HydrRadSys(RadSysNum).Name,
                                                     "User-Specified Maximum Cold Water Flow [m3/s]",
                                                     state.dataLowTempRadSys->HydrRadSys(RadSysNum).WaterVolFlowMaxCool);
                    }
                } else { // Autosize or hard-size with sizing run
                    if (state.dataLowTempRadSys->HydrRadSys(RadSysNum).ColdWaterInNode > 0 && state.dataLowTempRadSys->HydrRadSys(RadSysNum).ColdWaterOutNode > 0) {
                        PltSizCoolNum = MyPlantSizingIndex(state, CompType,
                                                           state.dataLowTempRadSys->HydrRadSys(RadSysNum).Name,
                                                           state.dataLowTempRadSys->HydrRadSys(RadSysNum).ColdWaterInNode,
                                                           state.dataLowTempRadSys->HydrRadSys(RadSysNum).ColdWaterOutNode,
                                                           ErrorsFound);
                        if (PltSizCoolNum > 0) {
                            if (DesCoilLoad >= SmallLoad) {
                                rho = GetDensityGlycol(state,
                                                       state.dataPlnt->PlantLoop(state.dataLowTempRadSys->HydrRadSys(RadSysNum).CWLoopNum).FluidName,
                                                       DataGlobalConstants::CWInitConvTemp,
                                                       state.dataPlnt->PlantLoop(state.dataLowTempRadSys->HydrRadSys(RadSysNum).CWLoopNum).FluidIndex,
                                                       RoutineName);
                                Cp = GetSpecificHeatGlycol(state,
                                                           state.dataPlnt->PlantLoop(state.dataLowTempRadSys->HydrRadSys(RadSysNum).CWLoopNum).FluidName,
                                                           DataGlobalConstants::CWInitConvTemp,
                                                           state.dataPlnt->PlantLoop(state.dataLowTempRadSys->HydrRadSys(RadSysNum).CWLoopNum).FluidIndex,
                                                           RoutineName);
                                WaterVolFlowMaxCoolDes = DesCoilLoad / (state.dataSize->PlantSizData(PltSizCoolNum).DeltaT * Cp * rho);
                            } else {
                                WaterVolFlowMaxCoolDes = 0.0;
                            }
                        } else {
                            ShowSevereError(state, "Autosizing of water flow requires a cooling loop Sizing:Plant object");
                            ShowContinueError(state, "Occurs in ZoneHVAC:LowTemperatureRadiant:VariableFlow Object=" + state.dataLowTempRadSys->HydrRadSys(RadSysNum).Name);
                            ErrorsFound = true;
                        }
                    }

                    if (IsAutoSize) {
                        state.dataLowTempRadSys->HydrRadSys(RadSysNum).WaterVolFlowMaxCool = WaterVolFlowMaxCoolDes;
                        BaseSizer::reportSizerOutput(state,
                            CompType, state.dataLowTempRadSys->HydrRadSys(RadSysNum).Name, "Design Size Maximum Cold Water Flow [m3/s]", WaterVolFlowMaxCoolDes);
                    } else { // hard-size with sizing data
                        if (state.dataLowTempRadSys->HydrRadSys(RadSysNum).WaterVolFlowMaxCool > 0.0 && WaterVolFlowMaxCoolDes > 0.0) {
                            WaterVolFlowMaxCoolUser = state.dataLowTempRadSys->HydrRadSys(RadSysNum).WaterVolFlowMaxCool;
                            BaseSizer::reportSizerOutput(state, CompType,
                                                         state.dataLowTempRadSys->HydrRadSys(RadSysNum).Name,
                                                         "Design Size Maximum Cold Water Flow [m3/s]",
                                                         WaterVolFlowMaxCoolDes,
                                                         "User-Specified Maximum Cold Water Flow [m3/s]",
                                                         WaterVolFlowMaxCoolUser);
                            if (state.dataGlobal->DisplayExtraWarnings) {
                                if ((std::abs(WaterVolFlowMaxCoolDes - WaterVolFlowMaxCoolUser) / WaterVolFlowMaxCoolUser) >
                                    state.dataSize->AutoVsHardSizingThreshold) {
                                    ShowMessage(state, "SizeLowTempRadiantSystem: Potential issue with equipment sizing for "
                                                "ZoneHVAC:LowTemperatureRadiant:VariableFlow = \"" +
                                        state.dataLowTempRadSys->HydrRadSys(RadSysNum).Name + "\".");
                                    ShowContinueError(state,
                                                      format("User-Specified Maximum Cool Water Flow of {:.5R} [m3/s]", WaterVolFlowMaxCoolUser));
                                    ShowContinueError(
                                        state, format("differs from Design Size Maximum Cool Water Flow of {:.5R} [m3/s]", WaterVolFlowMaxCoolDes));
                                    ShowContinueError(state, "This may, or may not, indicate mismatched component sizes.");
                                    ShowContinueError(state, "Verify that the value entered is intended and is consistent with other components.");
                                }
                            }
                        }
                    }
                }
            }

            IsAutoSize = false;
            if (state.dataLowTempRadSys->HydrRadSys(RadSysNum).TubeLength == AutoSize) {
                IsAutoSize = true;
            }
            if (state.dataSize->CurZoneEqNum > 0) {
                if (!IsAutoSize && !state.dataSize->ZoneSizingRunDone) { // simulation continue
                    if (state.dataLowTempRadSys->HydrRadSys(RadSysNum).TubeLength > 0.0) {
                        BaseSizer::reportSizerOutput(state,
                            CompType, state.dataLowTempRadSys->HydrRadSys(RadSysNum).Name, "User-Specified Hydronic Tubing Length [m]", state.dataLowTempRadSys->HydrRadSys(RadSysNum).TubeLength);
                    }
                } else { // Autosize or hard-size with sizing run
                    // CheckZoneSizing is not required here because the tube length calculation is not dependent on zone sizing calculation results
                    TubeLengthDes = state.dataLowTempRadSys->HydrRadSys(RadSysNum).sizeRadiantSystemTubeLength(state);
                    if (IsAutoSize) {
                        state.dataLowTempRadSys->HydrRadSys(RadSysNum).TubeLength = TubeLengthDes;
                        BaseSizer::reportSizerOutput(state, CompType, state.dataLowTempRadSys->HydrRadSys(RadSysNum).Name, "Design Size Hydronic Tubing Length [m]", TubeLengthDes);
                    } else { // hard-size with sizing data
                        if (state.dataLowTempRadSys->HydrRadSys(RadSysNum).TubeLength > 0.0 && TubeLengthDes > 0.0) {
                            TubeLengthUser = state.dataLowTempRadSys->HydrRadSys(RadSysNum).TubeLength;
                            BaseSizer::reportSizerOutput(state, CompType,
                                                         state.dataLowTempRadSys->HydrRadSys(RadSysNum).Name,
                                                         "Design Size Hydronic Tubing Length [m]",
                                                         TubeLengthDes,
                                                         "User-Specified Hydronic Tubing Length [m]",
                                                         TubeLengthUser);
                            if (state.dataGlobal->DisplayExtraWarnings) {
                                if ((std::abs(TubeLengthDes - TubeLengthUser) / TubeLengthUser) > state.dataSize->AutoVsHardSizingThreshold) {
                                    ShowMessage(state, "SizeLowTempRadiantSystem: Potential issue with equipment sizing for "
                                                "ZoneHVAC:LowTemperatureRadiant:VariableFlow = \"" +
                                        state.dataLowTempRadSys->HydrRadSys(RadSysNum).Name + "\".");
                                    ShowContinueError(state, format("User-Specified Hydronic Tubing Length of {:.5R} [m]", TubeLengthUser));
                                    ShowContinueError(state, format("differs from Design Size Hydronic Tubing Length of {:.5R} [m]", TubeLengthDes));
                                    ShowContinueError(state, "This may, or may not, indicate mismatched component sizes.");
                                    ShowContinueError(state, "Verify that the value entered is intended and is consistent with other components.");
                                }
                            }
                        }
                    }
                }
            }

            for (SurfNum = 1; SurfNum <= state.dataLowTempRadSys->HydrRadSys(RadSysNum).NumOfSurfaces; ++SurfNum) {
                if (state.dataLowTempRadSys->HydrRadSys(RadSysNum).NumCircCalcMethod == CalculateFromLength) {
                    state.dataLowTempRadSys->HydrRadSys(RadSysNum).NumCircuits(SurfNum) =
                        (state.dataLowTempRadSys->HydrRadSys(RadSysNum).SurfaceFrac(SurfNum) * state.dataLowTempRadSys->HydrRadSys(RadSysNum).TubeLength) / state.dataLowTempRadSys->HydrRadSys(RadSysNum).CircLength;
                    state.dataLowTempRadSys->HydrRadSys(RadSysNum).NumCircuits(SurfNum) = max(state.dataLowTempRadSys->HydrRadSys(RadSysNum).NumCircuits(SurfNum), 1.0);
                } else {
                    state.dataLowTempRadSys->HydrRadSys(RadSysNum).NumCircuits(SurfNum) = 1.0;
                }
            }

            RegisterPlantCompDesignFlow(state, state.dataLowTempRadSys->HydrRadSys(RadSysNum).HotWaterInNode, state.dataLowTempRadSys->HydrRadSys(RadSysNum).WaterVolFlowMaxHeat);
            RegisterPlantCompDesignFlow(state, state.dataLowTempRadSys->HydrRadSys(RadSysNum).ColdWaterInNode, state.dataLowTempRadSys->HydrRadSys(RadSysNum).WaterVolFlowMaxCool);
        }

        if (SystemType == LowTempRadiantSystem::SystemType::ConstantFlowSystem) {

            CompType = "ZoneHVAC:LowTemperatureRadiant:ConstantFlow";
            CompName = state.dataLowTempRadSys->CFloRadSys(RadSysNum).Name;

            // Check which operating system it is
            HeatNode = state.dataLowTempRadSys->CFloRadSys(RadSysNum).HotWaterInNode;
            CoolNode = state.dataLowTempRadSys->CFloRadSys(RadSysNum).ColdWaterInNode;
            if (HeatNode > 0 && CoolNode > 0) {
                OpMode = OperatingMode::ClgHtg;
            } else if (HeatNode > 0 && CoolNode <= 0) {
                OpMode = OperatingMode::HtgOnly;
            } else if (CoolNode > 0 && HeatNode <= 0) {
                OpMode = OperatingMode::ClgOnly;
            } else {
                OpMode = OperatingMode::OFF; // It shouldn't happen here
            }

            if (state.dataLowTempRadSys->CFloRadSys(RadSysNum).WaterVolFlowMax == AutoSize) {
                IsAutoSize = true;
            }

            if (state.dataSize->CurZoneEqNum > 0) {
                if (!IsAutoSize && !state.dataSize->ZoneSizingRunDone) { // simulation continue
                    if (state.dataLowTempRadSys->CFloRadSys(RadSysNum).WaterVolFlowMax > 0.0) {
                        BaseSizer::reportSizerOutput(state,
                            CompType, state.dataLowTempRadSys->CFloRadSys(RadSysNum).Name, "User-Specified Maximum Water Flow [m3/s]", state.dataLowTempRadSys->CFloRadSys(RadSysNum).WaterVolFlowMax);
                    }
                } else { // Autosize or hard-size with sizing run
                    CheckZoneSizing(state, CompType, state.dataLowTempRadSys->CFloRadSys(RadSysNum).Name);
                    // Estimate hot water and chilled water flows
                    // Index only if it provides heating to avoid severe error
                    if (OpMode == OperatingMode::ClgHtg || OpMode == OperatingMode::HtgOnly) {
                        PltSizHeatNum = MyPlantSizingIndex(state, CompType,
                                                           state.dataLowTempRadSys->CFloRadSys(RadSysNum).Name,
                                                           state.dataLowTempRadSys->CFloRadSys(RadSysNum).HotWaterInNode,
                                                           state.dataLowTempRadSys->CFloRadSys(RadSysNum).HotWaterOutNode,
                                                           ErrorsFound);
                    }
                    if (PltSizHeatNum > 0) {
                        if (state.dataSize->FinalZoneSizing(state.dataSize->CurZoneEqNum).NonAirSysDesHeatLoad >= SmallLoad) {
                            rho = GetDensityGlycol(state,
                                                   state.dataPlnt->PlantLoop(state.dataLowTempRadSys->CFloRadSys(RadSysNum).HWLoopNum).FluidName,
                                                   DataGlobalConstants::HWInitConvTemp,
                                                   state.dataPlnt->PlantLoop(state.dataLowTempRadSys->CFloRadSys(RadSysNum).HWLoopNum).FluidIndex,
                                                   "SizeLowTempRadiantSystem");
                            Cp = GetSpecificHeatGlycol(state,
                                                       state.dataPlnt->PlantLoop(state.dataLowTempRadSys->CFloRadSys(RadSysNum).HWLoopNum).FluidName,
                                                       DataGlobalConstants::HWInitConvTemp,
                                                       state.dataPlnt->PlantLoop(state.dataLowTempRadSys->CFloRadSys(RadSysNum).HWLoopNum).FluidIndex,
                                                       "SizeLowTempRadiantSystem");
                            WaterVolFlowMaxHeatDes =
                                state.dataSize->FinalZoneSizing(state.dataSize->CurZoneEqNum).NonAirSysDesHeatLoad / (state.dataSize->PlantSizData(PltSizHeatNum).DeltaT * Cp * rho);
                        } else {
                            WaterVolFlowMaxHeatDes = 0.0;
                        }
                    } else {
                        if (OpMode == OperatingMode::ClgHtg || OpMode == OperatingMode::HtgOnly) {
                            ShowSevereError(state, "Autosizing of water flow requires a heating loop Sizing:Plant object");
                            ShowContinueError(state, "Occurs in ZoneHVAC:LowTemperatureRadiant:ConstantFlow Object=" + state.dataLowTempRadSys->CFloRadSys(RadSysNum).Name);
                            ErrorsFound = true;
                        }
                    }

                    // Index only if it provides cooling system to avoid severe error
                    if (OpMode == OperatingMode::ClgHtg || OpMode == OperatingMode::ClgOnly) {
                        PltSizCoolNum = MyPlantSizingIndex(state, CompType,
                                                           state.dataLowTempRadSys->CFloRadSys(RadSysNum).Name,
                                                           state.dataLowTempRadSys->CFloRadSys(RadSysNum).ColdWaterInNode,
                                                           state.dataLowTempRadSys->CFloRadSys(RadSysNum).ColdWaterOutNode,
                                                           ErrorsFound);
                    }
                    if (PltSizCoolNum > 0) {
                        if (state.dataSize->FinalZoneSizing(state.dataSize->CurZoneEqNum).NonAirSysDesCoolLoad >= SmallLoad) {
                            rho = GetDensityGlycol(state,
                                                   state.dataPlnt->PlantLoop(state.dataLowTempRadSys->CFloRadSys(RadSysNum).CWLoopNum).FluidName,
                                                   DataGlobalConstants::CWInitConvTemp,
                                                   state.dataPlnt->PlantLoop(state.dataLowTempRadSys->CFloRadSys(RadSysNum).CWLoopNum).FluidIndex,
                                                   "SizeLowTempRadiantSystem");
                            Cp = GetSpecificHeatGlycol(state,
                                                       state.dataPlnt->PlantLoop(state.dataLowTempRadSys->CFloRadSys(RadSysNum).CWLoopNum).FluidName,
                                                       DataGlobalConstants::CWInitConvTemp,
                                                       state.dataPlnt->PlantLoop(state.dataLowTempRadSys->CFloRadSys(RadSysNum).CWLoopNum).FluidIndex,
                                                       "SizeLowTempRadiantSystem");
                            WaterVolFlowMaxCoolDes =
                                state.dataSize->FinalZoneSizing(state.dataSize->CurZoneEqNum).NonAirSysDesCoolLoad / (state.dataSize->PlantSizData(PltSizCoolNum).DeltaT * Cp * rho);
                        } else {
                            WaterVolFlowMaxCoolDes = 0.0;
                        }
                    } else {
                        if (OpMode == OperatingMode::ClgHtg || OpMode == OperatingMode::ClgOnly) {
                            ShowSevereError(state, "Autosizing of water flow requires a cooling loop Sizing:Plant object");
                            ShowContinueError(state, "Occurs in ZoneHVAC:LowTemperatureRadiant:ConstantFlow Object=" + state.dataLowTempRadSys->CFloRadSys(RadSysNum).Name);
                            ErrorsFound = true;
                        }
                    }

                    // Determine maximum water flow rate depending upon system type
                    if (OpMode == OperatingMode::ClgHtg) {
                        WaterVolFlowMaxDes = std::max(WaterVolFlowMaxHeatDes, WaterVolFlowMaxCoolDes);
                    } else if (OpMode == OperatingMode::ClgOnly) {
                        WaterVolFlowMaxDes = WaterVolFlowMaxCoolDes;
                    } else if (OpMode == OperatingMode::HtgOnly) {
                        WaterVolFlowMaxDes = WaterVolFlowMaxHeatDes;
                    } else {
                        WaterVolFlowMaxDes = 0.0;
                    }

                    if (IsAutoSize) {
                        state.dataLowTempRadSys->CFloRadSys(RadSysNum).WaterVolFlowMax = WaterVolFlowMaxDes;
                        BaseSizer::reportSizerOutput(state,
                            CompType, state.dataLowTempRadSys->CFloRadSys(RadSysNum).Name, "Design Size Maximum Water Flow [m3/s]", WaterVolFlowMaxDes);
                    } else { // hard-size with sizing data
                        if (state.dataLowTempRadSys->CFloRadSys(RadSysNum).WaterVolFlowMax > 0.0 && WaterVolFlowMaxDes > 0.0) {
                            WaterVolFlowMaxUser = state.dataLowTempRadSys->CFloRadSys(RadSysNum).WaterVolFlowMax;
                            BaseSizer::reportSizerOutput(state, CompType,
                                                         state.dataLowTempRadSys->CFloRadSys(RadSysNum).Name,
                                                         "Design Size Maximum Water Flow [m3/s]",
                                                         WaterVolFlowMaxDes,
                                                         "User-Specified Maximum Water Flow [m3/s]",
                                                         WaterVolFlowMaxUser);
                            if (state.dataGlobal->DisplayExtraWarnings) {
                                if ((std::abs(WaterVolFlowMaxDes - WaterVolFlowMaxUser) / WaterVolFlowMaxUser) > state.dataSize->AutoVsHardSizingThreshold) {
                                    ShowMessage(state, "SizeLowTempRadiantSystem: Potential issue with equipment sizing for "
                                                "ZoneHVAC:LowTemperatureRadiant:ConstantFlow = \" " +
                                        state.dataLowTempRadSys->CFloRadSys(RadSysNum).Name + "\".");
                                    ShowContinueError(state, format("User-Specified Maximum Water Flow of {:.5R} [m3/s]", WaterVolFlowMaxUser));
                                    ShowContinueError(state,
                                                      format("differs from Design Size Maximum Water Flow of {:.5R} [m3/s]", WaterVolFlowMaxDes));
                                    ShowContinueError(state, "This may, or may not, indicate mismatched component sizes.");
                                    ShowContinueError(state, "Verify that the value entered is intended and is consistent with other components.");
                                }
                            }
                        }
                    }
                }
            }

            IsAutoSize = false;
            if (state.dataLowTempRadSys->CFloRadSys(RadSysNum).TubeLength == AutoSize) {
                IsAutoSize = true;
            }

            if (state.dataSize->CurZoneEqNum > 0) {
                if (!IsAutoSize && !state.dataSize->ZoneSizingRunDone) { // simulation continue
                    if (state.dataLowTempRadSys->CFloRadSys(RadSysNum).TubeLength > 0.0) {
                        BaseSizer::reportSizerOutput(state, "ZoneHVAC:LowTemperatureRadiant:ConstantFlow",
                                                     state.dataLowTempRadSys->CFloRadSys(RadSysNum).Name,
                                                     "User-Specified Hydronic Tubing Length [m]",
                                                     state.dataLowTempRadSys->CFloRadSys(RadSysNum).TubeLength);
                    }
                } else { // Autosize or hard-size with sizing run
                    // CheckZoneSizing is not required here because the tube length calculation is not dependent on zone sizing calculation results
                    TubeLengthDes = state.dataLowTempRadSys->CFloRadSys(RadSysNum).sizeRadiantSystemTubeLength(state);
                    if (IsAutoSize) {
                        state.dataLowTempRadSys->CFloRadSys(RadSysNum).TubeLength = TubeLengthDes;
                        BaseSizer::reportSizerOutput(state, "ZoneHVAC:LowTemperatureRadiant:ConstantFlow",
                                                     state.dataLowTempRadSys->CFloRadSys(RadSysNum).Name,
                                                     "Design Size Hydronic Tubing Length [m]",
                                                     TubeLengthDes);
                    } else { // hard-size with sizing data
                        if (state.dataLowTempRadSys->CFloRadSys(RadSysNum).TubeLength > 0.0 && TubeLengthDes > 0.0) {
                            TubeLengthUser = state.dataLowTempRadSys->CFloRadSys(RadSysNum).TubeLength;
                            BaseSizer::reportSizerOutput(state, "ZoneHVAC:LowTemperatureRadiant:ConstantFlow",
                                                         state.dataLowTempRadSys->CFloRadSys(RadSysNum).Name,
                                                         "Design Size Hydronic Tubing Length [m]",
                                                         TubeLengthDes,
                                                         "User-Specified Hydronic Tubing Length [m]",
                                                         TubeLengthUser);
                            if (state.dataGlobal->DisplayExtraWarnings) {
                                if ((std::abs(TubeLengthDes - TubeLengthUser) / TubeLengthUser) > state.dataSize->AutoVsHardSizingThreshold) {
                                    ShowMessage(state, "SizeLowTempRadiantSystem: Potential issue with equipment sizing for "
                                                "ZoneHVAC:LowTemperatureRadiant:ConstantFlow = \" " +
                                        state.dataLowTempRadSys->CFloRadSys(RadSysNum).Name + "\".");
                                    ShowContinueError(state, format("User-Specified Hydronic Tubing Length of {:.5R} [m]", TubeLengthUser));
                                    ShowContinueError(state, format("differs from Design Size Hydronic Tubing Length of {:.5R} [m]", TubeLengthDes));
                                    ShowContinueError(state, "This may, or may not, indicate mismatched component sizes.");
                                    ShowContinueError(state, "Verify that the value entered is intended and is consistent with other components.");
                                }
                            }
                        }
                    }
                }
            }

            for (SurfNum = 1; SurfNum <= state.dataLowTempRadSys->CFloRadSys(RadSysNum).NumOfSurfaces; ++SurfNum) {
                if (state.dataLowTempRadSys->CFloRadSys(RadSysNum).NumCircCalcMethod == CalculateFromLength) {
                    state.dataLowTempRadSys->CFloRadSys(RadSysNum).NumCircuits(SurfNum) =
                        (state.dataLowTempRadSys->CFloRadSys(RadSysNum).SurfaceFrac(SurfNum) * state.dataLowTempRadSys->CFloRadSys(RadSysNum).TubeLength) / state.dataLowTempRadSys->CFloRadSys(RadSysNum).CircLength;
                    state.dataLowTempRadSys->CFloRadSys(RadSysNum).NumCircuits(SurfNum) = max(state.dataLowTempRadSys->CFloRadSys(RadSysNum).NumCircuits(SurfNum), 1.0);
                } else {
                    state.dataLowTempRadSys->CFloRadSys(RadSysNum).NumCircuits(SurfNum) = 1.0;
                }
            }
            if (state.dataLowTempRadSys->CFloRadSys(RadSysNum).HotWaterInNode > 0) {
                RegisterPlantCompDesignFlow(state, state.dataLowTempRadSys->CFloRadSys(RadSysNum).HotWaterInNode, state.dataLowTempRadSys->CFloRadSys(RadSysNum).WaterVolFlowMax);
            }
            if (state.dataLowTempRadSys->CFloRadSys(RadSysNum).ColdWaterInNode > 0) {
                RegisterPlantCompDesignFlow(state, state.dataLowTempRadSys->CFloRadSys(RadSysNum).ColdWaterInNode, state.dataLowTempRadSys->CFloRadSys(RadSysNum).WaterVolFlowMax);
            }
        }

        if (ErrorsFound) {
            ShowFatalError(state, "Preceding sizing errors cause program termination");
        }
    }

    Real64 HydronicSystemBaseData::sizeRadiantSystemTubeLength(EnergyPlusData &state)
    {

        // SUBROUTINE INFORMATION:
        //       AUTHOR         Rick Strand
        //       DATE WRITTEN   August 2017

        // PURPOSE OF THIS SUBROUTINE:
        // This subroutine figures out the tube length based on the spacing of tubes.
        // For single surface systems, this is fairly easy as there is only one spacing
        // to deal with.  For multi-surface systems, more work is necessary because each
        // surface could use a different spacing.

        // Return value
        Real64 sizeRadiantSystemTubeLength;

        Real64 tubeLength(0.0); // temporary holding place for the function calculation

        for (int surfNum = 1; surfNum <= this->NumOfSurfaces; ++surfNum) {
            auto &thisHydrSysSurf(state.dataSurface->Surface(this->SurfacePtr(surfNum)));
            auto &thisHydrSpacing(state.dataConstruction->Construct(thisHydrSysSurf.Construction).ThicknessPerpend);
            if ((thisHydrSpacing > 0.005) && (thisHydrSpacing < 0.5)) { // limit allowable spacing to between 1cm and 1m
                tubeLength += thisHydrSysSurf.Area / (2.0 * thisHydrSpacing);
            } else { // if not in allowable limit, default back to 0.15m (15cm or 6 inches)
                tubeLength += thisHydrSysSurf.Area / 0.15;
            }
        }

        sizeRadiantSystemTubeLength = tubeLength;
        return sizeRadiantSystemTubeLength;
    }

    void VariableFlowRadiantSystemData::calculateLowTemperatureRadiantSystem(EnergyPlusData &state,
                                                                             Real64 &LoadMet) // load met by the radiant system, in Watts
    {

        // SUBROUTINE INFORMATION:
        //       AUTHOR         Rick Strand
        //       DATE WRITTEN   November 2000

        // PURPOSE OF THIS SUBROUTINE:
        // This subroutine does all of the stuff that is necessary to simulate
        // a low temperature hydronic radiant heating/cooling system.  Calls are
        // made to appropriate subroutines either in this module or outside of it.

        // METHODOLOGY EMPLOYED:
        // Follows the methods used by many other pieces of zone equipment.
        // Much like a water coil, a hydronic system will use the ControlCompOutput
        // routine to determine what fraction of capacity the unit should be
        // functioning at by controlling the flow rate of water to the element.

        // REFERENCES:
        // Other EnergyPlus modules
        // IBLAST-QTF research program, completed in January 1995 (unreleased)
        // Strand, R.K. 1995. "Heat Source Transfer Functions and Their Application to
        //   Low Temperature Radiant Heating Systems", Ph.D. dissertation, University
        //   of Illinois at Urbana-Champaign, Department of Mechanical and Industrial
        //   Engineering.
        // Seem, J.E. 1986. "Heat Transfer in Buildings", Ph.D. dissertation, University
        //   of Wisconsin-Madison.

        // Using/Aliasing
        using DataHeatBalance::ZoneData;
        using DataHVACGlobals::SmallLoad;
        using PlantUtilities::SetComponentFlowRate;
        using ScheduleManager::GetCurrentScheduleValue;

        // SUBROUTINE LOCAL VARIABLE DECLARATIONS:
        Real64 ActWaterFlow; // actual water flow for heating or cooling [kg/sec]
        int ControlNode;     // the hot water or cold water inlet node
        Real64 ControlTemp;  // temperature of whatever is controlling the radiant system
        Real64 MassFlowFrac; // fraction of the maximum water flow rate as determined by the control algorithm
        Real64 MaxWaterFlow; // maximum water flow for heating or cooling [kg/sec]
        Real64 OffTempCool;  // temperature at which the flow rate throttles back to zero for cooling
        Real64 OffTempHeat;  // temperature at which the flow rate throttles back to zero for heating
        int SurfNum;         // Surface number in the Surface derived type for a radiant system surface
        int SurfNum2;        // Surface number in the Surface derived type for a radiant system surface
        int ZoneNum;         // number of zone being served
        Real64 mdot;         // local temporary for fluid mass flow rate
        bool SysRunning;     // True when system is running

        VarFlowRadDesignData variableFlowDesignDataObject{state.dataLowTempRadSys->HydronicRadiantSysDesign(this->DesignObjectPtr)}; // Contains the data for variable flow hydronic systems

        auto &Surface(state.dataSurface->Surface);

        ControlNode = 0;
        MaxWaterFlow = 0.0;
        ActWaterFlow = 0.0;
        ZoneNum = this->ZonePtr;
        this->OperatingMode = NotOperating;
        SysRunning = true;

        if (GetCurrentScheduleValue(state, this->SchedPtr) <= 0) {

            // Unit is off or has no load upon it; set the flow rates to zero and then
            // simulate the components with the no flow conditions
            for (SurfNum = 1; SurfNum <= this->NumOfSurfaces; ++SurfNum) {
                SurfNum2 = this->SurfacePtr(SurfNum);
                state.dataHeatBalFanSys->QRadSysSource(SurfNum2) = 0.0;
                if (Surface(SurfNum2).ExtBoundCond > 0 && Surface(SurfNum2).ExtBoundCond != SurfNum2)
                    state.dataHeatBalFanSys->QRadSysSource(Surface(SurfNum2).ExtBoundCond) = 0.0; // Also zero the other side of an interzone
            }
            if (this->HeatingSystem) {
                mdot = 0.0;
                SetComponentFlowRate(state,
                    mdot, this->HotWaterInNode, this->HotWaterOutNode, this->HWLoopNum, this->HWLoopSide, this->HWBranchNum, this->HWCompNum);
            }
            if (this->CoolingSystem) {
                mdot = 0.0;
                SetComponentFlowRate(state,
                    mdot, this->ColdWaterInNode, this->ColdWaterOutNode, this->CWLoopNum, this->CWLoopSide, this->CWBranchNum, this->CWCompNum);
            }
        } else { // Unit might be on-->this section is intended to control the water mass flow rate being
            // sent to the radiant system

            ControlTemp = this->setRadiantSystemControlTemperature(state, variableFlowDesignDataObject.VarFlowControlType);

            if (variableFlowDesignDataObject.HotSetptSchedPtr > 0) {
//                OffTempHeat = this->setOffTemperatureLowTemperatureRadiantSystem(state, this->HotSetptSchedPtr, this->HotThrottlRange);
                Real64 a;
                a = variableFlowDesignDataObject.HotThrottlRange;
                OffTempHeat = this->setOffTemperatureLowTemperatureRadiantSystem(state,
                                                                                 variableFlowDesignDataObject.HotSetptSchedPtr,
                                                                                 variableFlowDesignDataObject.HotThrottlRange,
                                                                                 variableFlowDesignDataObject.VarFlowSetpointType);
            } else { // This system is not capable of heating, set OffTempHeat to something really low
                OffTempHeat = state.dataLowTempRadSys->LowTempHeating;
            }
            if (variableFlowDesignDataObject.ColdSetptSchedPtr > 0) {
                OffTempCool = this->setOffTemperatureLowTemperatureRadiantSystem(state,
                                                                                 variableFlowDesignDataObject.ColdSetptSchedPtr,
                                                                                 -variableFlowDesignDataObject.ColdThrottlRange,
                                                                                 variableFlowDesignDataObject.VarFlowSetpointType);
            } else { // This system is not capable of cooling, set OffTempCool to something really high
                OffTempCool = state.dataLowTempRadSys->HighTempCooling;
            }

            // Check for an illogical condition where a user enters controls that could
            // potentially be heating or cooling at a particular control temperature
            if (OffTempHeat > OffTempCool) {
                MassFlowFrac = 0.0;
                ShowSevereError(state, "Overlapping heating and cooling control temps in radiant system: " + this->Name);
                ShowFatalError(state, "Preceding condition causes termination.");

            } else { // Temperatures for heating and cooling do not overlap--calculate the mass flow fraction

                if (ControlTemp < OffTempHeat && this->HeatingSystem) { // Heating mode
                    this->OperatingMode = HeatingMode;
                } else if (ControlTemp > OffTempCool && this->CoolingSystem) { // Cooling mode
                    this->OperatingMode = CoolingMode;
                }

                this->setOperatingModeBasedOnChangeoverDelay(state);

                if (this->OperatingMode == HeatingMode) {
                    ControlNode = this->HotWaterInNode;
                    MaxWaterFlow = this->WaterFlowMaxHeat;
                    MassFlowFrac = this->calculateOperationalFraction(OffTempHeat, ControlTemp, variableFlowDesignDataObject.HotThrottlRange);
                } else if (this->OperatingMode == CoolingMode) {
                    ControlNode = this->ColdWaterInNode;
                    MaxWaterFlow = this->WaterFlowMaxCool;
                    MassFlowFrac = this->calculateOperationalFraction(OffTempCool, ControlTemp, variableFlowDesignDataObject.ColdThrottlRange);
                } else {
                    MassFlowFrac = 0.0;
                }
            }

            // Calculate and limit the water flow rate
            ActWaterFlow = MassFlowFrac * MaxWaterFlow;
            if (ActWaterFlow < DataBranchAirLoopPlant::MassFlowTolerance) ActWaterFlow = 0.0;
            if (this->EMSOverrideOnWaterMdot) ActWaterFlow = this->EMSWaterMdotOverrideValue;

            if (this->OperatingMode == HeatingMode) {
                if (this->HeatingSystem) {
                    SetComponentFlowRate(state, ActWaterFlow,
                                         this->HotWaterInNode,
                                         this->HotWaterOutNode,
                                         this->HWLoopNum,
                                         this->HWLoopSide,
                                         this->HWBranchNum,
                                         this->HWCompNum);
                } else { // not heating system
                    SysRunning = false;
                }
            } else if (this->OperatingMode == CoolingMode) {
                if (this->CoolingSystem) {
                    SetComponentFlowRate(state, ActWaterFlow,
                                         this->ColdWaterInNode,
                                         this->ColdWaterOutNode,
                                         this->CWLoopNum,
                                         this->CWLoopSide,
                                         this->CWBranchNum,
                                         this->CWCompNum);
                } else { // not cooling system
                    SysRunning = false;
                }
            }

            // Now simulate the system...
            if (((this->OperatingMode == HeatingMode) || (this->OperatingMode == CoolingMode)) && SysRunning)
                this->calculateLowTemperatureRadiantSystemComponents(state,
                                                                     LoadMet,
                                                                     SystemType::HydronicSystem);
        }
    }

    void VariableFlowRadiantSystemData::calculateLowTemperatureRadiantSystemComponents(
        EnergyPlusData &state, Real64 &LoadMet,
        LowTempRadiantSystem::SystemType const& typeOfRadiantSystem) // Load met by the low temperature radiant system, in Watts
    {

        // SUBROUTINE INFORMATION:
        //       AUTHOR         Rick Strand
        //       DATE WRITTEN   November 2000
        //       MODIFIED       Sep 2011 LKL/BG - resimulate only zones needing it for Radiant systems

        // PURPOSE OF THIS SUBROUTINE:
        // This subroutine solves the radiant system based on how much water is (and
        // the conditions of the water) supplied to the radiant system.

        // METHODOLOGY EMPLOYED:
        // Use heat exchanger formulas to obtain the heat source/sink for the radiant
        // system based on the inlet conditions and flow rate of water.  Once that is
        // determined, recalculate the surface heat balances to reflect this heat
        // addition/subtraction.  The load met by the system is determined by the
        // difference between the convection from all surfaces in the zone when
        // there was no radiant system output and with a source/sink added.

        // REFERENCES:
        // IBLAST-QTF research program, completed in January 1995 (unreleased)
        // Strand, R.K. 1995. "Heat Source Transfer Functions and Their Application to
        //   Low Temperature Radiant Heating Systems", Ph.D. dissertation, University
        //   of Illinois at Urbana-Champaign, Department of Mechanical and Industrial
        //   Engineering.

        auto &Zone(state.dataHeatBal->Zone);

        // Using/Aliasing
        using DataHeatBalSurface::TH;
        using DataLoopNode::Node;
        using DataSurfaces::HeatTransferModel_CondFD;
        using DataSurfaces::HeatTransferModel_CTF;
        using PlantUtilities::SetComponentFlowRate;

        // SUBROUTINE LOCAL VARIABLE DECLARATIONS:
        int CondSurfNum;          // Surface number (in radiant array) of
        int ConstrNum;            // Index for construction number in Construct derived type
        Real64 DewPointTemp;      // Dew-point temperature based on the zone air conditions
        Real64 EpsMdotCp;         // Epsilon (heat exchanger terminology) times water mass flow rate times water specific heat
        Real64 FullWaterMassFlow; // Original water mass flow rate before reducing the flow for condensation concerns
        Real64 LowestRadSurfTemp; // Lowest surface temperature of a radiant system (when condensation is a concern)
        Real64 PredictedCondTemp; // Temperature at which condensation is predicted (includes user parameter)
        int RadSurfNum;           // DO loop counter for the surfaces that comprise a particular radiant system
        int RadSurfNum2;          // DO loop counter for the surfaces that comprise a particular radiant system
        int RadSurfNum3;          // DO loop counter for the surfaces that comprise a particular radiant system
        Real64 ReductionFrac;     // Fraction that the flow should be reduced to avoid condensation
        int SurfNum;              // Index for radiant surface in Surface derived type
        int SurfNum2;             // Index for radiant surface in Surface derived type
        Real64 SysWaterMassFlow;  // System level water mass flow rate (includes effect of zone multiplier)
        Real64 WaterMassFlow;     // Water mass flow rate in the radiant system, kg/s
        int WaterNodeIn;          // Node number of the water entering the radiant system
        Real64 WaterTempIn;       // Temperature of the water entering the radiant system, in C
        Real64 ZeroFlowSurfTemp;  // Temperature of radiant surface when flow is zero
        int ZoneNum;              // Zone pointer for this radiant system

        VarFlowRadDesignData variableFlowDesignDataObject{state.dataLowTempRadSys->HydronicRadiantSysDesign(this->DesignObjectPtr)}; // Contains the data for variable flow hydronic systems

        auto &Surface(state.dataSurface->Surface);

        Real64 Ca; // Coefficients to relate the inlet water temperature to the heat source
        Real64 Cb;
        Real64 Cc;
        Real64 Cd;
        Real64 Ce;
        Real64 Cf;
        Real64 Cg;
        Real64 Ch;
        Real64 Ci;
        Real64 Cj;
        Real64 Ck;
        Real64 Cl;
        // For more info on Ca through Cl, see comments below

        // First, apply heat exchanger logic to find the heat source/sink to the system.
        // This involves finding out the heat transfer characteristics of the hydronic
        // loop and then applying the equations derived on pp. 113-118 of the dissertation.

        // Set the conditions on the water side inlet
        {
            auto const SELECT_CASE_var(this->OperatingMode);
            if (SELECT_CASE_var == HeatingMode) {
                WaterNodeIn = this->HotWaterInNode;
            } else if (SELECT_CASE_var == CoolingMode) {
                WaterNodeIn = this->ColdWaterInNode;
            } else {
                WaterNodeIn = 0; // Suppress uninitialized warning
                ShowSevereError(state, "Illegal low temperature radiant system operating mode");
                ShowContinueError(state, "Occurs in Radiant System=" + this->Name);
                ShowFatalError(state, "Preceding condition causes termination.");
            }
        }
        ZoneNum = this->ZonePtr;
        SysWaterMassFlow = Node(WaterNodeIn).MassFlowRate;
        WaterMassFlow = Node(WaterNodeIn).MassFlowRate / double(Zone(ZoneNum).Multiplier * Zone(ZoneNum).ListMultiplier);
        WaterTempIn = Node(WaterNodeIn).Temp;

        if (WaterMassFlow <= 0.0) {
            // No flow or below minimum allowed so there is no heat source/sink
            // This is possible with a mismatch between system and plant operation
            // or a slight mismatch between zone and system controls.  This is not
            // necessarily a "problem" so this exception is necessary in the code.
            for (RadSurfNum = 1; RadSurfNum <= this->NumOfSurfaces; ++RadSurfNum) {
                SurfNum = this->SurfacePtr(RadSurfNum);
                state.dataHeatBalFanSys->QRadSysSource(SurfNum) = 0.0;
                if (Surface(SurfNum).ExtBoundCond > 0 && Surface(SurfNum).ExtBoundCond != SurfNum)
                    state.dataHeatBalFanSys->QRadSysSource(Surface(SurfNum).ExtBoundCond) = 0.0; // Also zero the other side of an interzone
            }

        } else {

            for (RadSurfNum = 1; RadSurfNum <= this->NumOfSurfaces; ++RadSurfNum) {

                SurfNum = this->SurfacePtr(RadSurfNum);
                // Determine the heat exchanger "effectiveness" term

                EpsMdotCp =
                    calculateHXEffectivenessTerm(state, SurfNum, WaterTempIn, WaterMassFlow,
                                                 this->SurfaceFrac(RadSurfNum),
                                                 this->NumCircuits(RadSurfNum),
                                                 this->DesignObjectPtr,
                                                 typeOfRadiantSystem);

                // Obtain the heat balance coefficients and calculate the intermediate coefficients
                // linking the inlet water temperature to the heat source/sink to the radiant system.
                // The coefficients are based on the following development...
                // The heat balance equations at the outside and inside surfaces are of the form:
                //   Tinside  = Ca + Cb*Toutside + Cc*q"
                //   Toutside = Cd + Ce*Tinside  + Cf*q"
                //   Tsource  = Cg + Ch*q"       + Ci*Tinside + Cj*Toutside
                // where:
                //   Tinside is the temperature at the inside surface
                //   Toutside is the temperature at the outside surface
                //   Tsource is the temperature within the radiant system at the location of the source/sink
                //   Ca is all of the other terms in the inside heat balance (solar, LW exchange, conduction history terms, etc.)
                //   Cb is the current cross CTF term
                //   Cc is the QTF inside term for the current heat source/sink
                //   Cd is all of the other terms in the outside heat balance (solar, LW exchange, conduction history terms, etc.)
                //   Ce is the current cross CTF term (should be equal to Cb)
                //   Cf is the QTF outside term for the current heat source/sink
                //   Cg is the summation of all temperature and source history terms at the source/sink location
                //   Ch is the QTF term at the source/sink location for the current heat source/sink
                //   Ci is the CTF inside term for the current inside surface temperature
                //   Cj is the CTF outside term for the current outside surface temperature
                // Note that it is necessary to not use "slow conduction" assumptions because the
                // source/sink has an impact on BOTH the inside and outside surface heat balances.
                // Hence the more general formulation.
                // The first two T equations above can be solved to remove the other surface temperature.
                // This results in the following equations:
                //   Tinside  = Ca + Cb*(Cd + Ce*Tinside + Cf*q") + Cc*q"   or...
                //   Tinside  = (Ca + Cb*Cd + (Cc+Cb*Cf)*q") / (1 - Ce*Cb)
                //   Toutside = Cd + Ce*(Ca + Cb*Toutside + Cc*q") + Cf*q"  or...
                //   Toutside = (Cd + Ce*Ca + (Cf+Ce*Cc)*q") / (1 - Ce*Cb)
                // Substituting the new equations for Tinside and Toutside as a function of C and q"
                // into the equation for Tsource...
                //   Tsource  = Cg + Ch*q" + Ci*((Ca + Cb*Cd + (Cc+Cb*Cf)*q") / (1 - Ce*Cb)) &
                //                         + Cj*((Cd + Ce*Ca + (Cf+Ce*Cc)*q") / (1 - Ce*Cb))
                // Or rearranging this to get Tsource as a function of q", we get...
                //   Tsource  =  Cg + ((Ci*(Ca + Cb*Cd) + Cj*(Cd + Ce*Ca))/(1-Ce*Cb)) &
                //             +(Ch + ((Ci*(Cc + Cb*Cf) + Cj*(Cf + Ce*Cc))/(1-Ce*Cb)))*q"
                // Or in a slightly simpler form...
                //   Tsource  = Ck + Cl*q"
                // where:
                //   Ck = Cg + ((Ci*(Ca + Cb*Cd) + Cj*(Cd + Ce*Ca))/(1-Ce*Cb))
                //   Cl = Ch + ((Ci*(Cc + Cb*Cf) + Cj*(Cf + Ce*Cc))/(1-Ce*Cb))
                // Note also that from heat exchanger "algebra", we have:
                //   q = epsilon*qmax    and    qmax = Mdot*Cp*(Twaterin-Tsource)
                // So...
                //   q" = q/Area = (epsilon*Mdot*Cp/Area)*(Twaterin-Tsource)
                // Or rearranging this equation:
                //   Tsource = -(q"*A/(epsilon*Mdot*Cp)) + Twaterin
                // Setting this equation equal to the other equation for Tsource a couple lines up
                // and rearranging to solve for q"...
                //   q" = (Twaterin - Ck) / (Cl + (A/(epsilon*Mdot*Cp))
                // or
                //   q  = (Twaterin - Ck) / ((Cl/A) + (1/epsilon*Mdot*Cp))
                // or
                //   q  = epsilon*Mdot*Cp*(Twaterin - Ck) / (1+(epsilon*Mdot*Cp*Cl/A))
                // which is the desired result, that is the heat source or sink to the radiant
                // system as a function of the water inlet temperature (flow rate is also in there
                // as well as all of the heat balance terms "hidden" in Ck and Cl).
                ConstrNum = Surface(SurfNum).Construction;

                if (Surface(SurfNum).HeatTransferAlgorithm == HeatTransferModel_CTF) {

                    Ca = state.dataHeatBalFanSys->RadSysTiHBConstCoef(SurfNum);
                    Cb = state.dataHeatBalFanSys->RadSysTiHBToutCoef(SurfNum);
                    Cc = state.dataHeatBalFanSys->RadSysTiHBQsrcCoef(SurfNum);

                    Cd = state.dataHeatBalFanSys->RadSysToHBConstCoef(SurfNum);
                    Ce = state.dataHeatBalFanSys->RadSysToHBTinCoef(SurfNum);
                    Cf = state.dataHeatBalFanSys->RadSysToHBQsrcCoef(SurfNum);

                    Cg = state.dataHeatBalFanSys->CTFTsrcConstPart(SurfNum);
                    Ch = state.dataConstruction->Construct(ConstrNum).CTFTSourceQ(0);
                    Ci = state.dataConstruction->Construct(ConstrNum).CTFTSourceIn(0);
                    Cj = state.dataConstruction->Construct(ConstrNum).CTFTSourceOut(0);

                    Ck = Cg + ((Ci * (Ca + Cb * Cd) + Cj * (Cd + Ce * Ca)) / (1.0 - Ce * Cb));
                    Cl = Ch + ((Ci * (Cc + Cb * Cf) + Cj * (Cf + Ce * Cc)) / (1.0 - Ce * Cb));

                    state.dataHeatBalFanSys->QRadSysSource(SurfNum) = EpsMdotCp * (WaterTempIn - Ck) / (1.0 + (EpsMdotCp * Cl / Surface(SurfNum).Area));

                } else if (Surface(SurfNum).HeatTransferAlgorithm == HeatTransferModel_CondFD) {

                    state.dataHeatBalFanSys->QRadSysSource(SurfNum) = EpsMdotCp * (WaterTempIn - state.dataHeatBalFanSys->TCondFDSourceNode(SurfNum));
                }

                if (Surface(SurfNum).ExtBoundCond > 0 && Surface(SurfNum).ExtBoundCond != SurfNum)
                    state.dataHeatBalFanSys->QRadSysSource(Surface(SurfNum).ExtBoundCond) = state.dataHeatBalFanSys->QRadSysSource(SurfNum); // Also set the other side of an interzone
            }

            // "Temperature Comparison" Cut-off:
            for (RadSurfNum = 1; RadSurfNum <= this->NumOfSurfaces; ++RadSurfNum) {
                // Check to see whether or not the system should really be running.  If
                // QRadSysSource is negative when we are in heating mode or QRadSysSource
                // is positive when we are in cooling mode, then the radiant system will
                // be doing the opposite of its intention.  In this case, the flow rate
                // is set to zero to avoid heating in cooling mode or cooling in heating
                // mode.
                SurfNum = this->SurfacePtr(RadSurfNum);

                if (((this->OperatingMode == HeatingMode) && (state.dataHeatBalFanSys->QRadSysSource(SurfNum) <= 0.0)) ||
                    ((this->OperatingMode == CoolingMode) && (state.dataHeatBalFanSys->QRadSysSource(SurfNum) >= 0.0))) {
                    WaterMassFlow = 0.0;
                    if (this->OperatingMode == HeatingMode) {
                        SetComponentFlowRate(state, WaterMassFlow,
                                             this->HotWaterInNode,
                                             this->HotWaterOutNode,
                                             this->HWLoopNum,
                                             this->HWLoopSide,
                                             this->HWBranchNum,
                                             this->HWCompNum);

                    } else if (this->OperatingMode == CoolingMode) {
                        SetComponentFlowRate(state, WaterMassFlow,
                                             this->ColdWaterInNode,
                                             this->ColdWaterOutNode,
                                             this->CWLoopNum,
                                             this->CWLoopSide,
                                             this->CWBranchNum,
                                             this->CWCompNum);
                    }
                    this->WaterMassFlowRate = WaterMassFlow;
                    this->OperatingMode = NotOperating;

                    for (RadSurfNum2 = 1; RadSurfNum2 <= this->NumOfSurfaces; ++RadSurfNum2) {
                        SurfNum2 = this->SurfacePtr(RadSurfNum2);
                        state.dataHeatBalFanSys->QRadSysSource(SurfNum2) = 0.0;
                        if (Surface(SurfNum2).ExtBoundCond > 0 && Surface(SurfNum2).ExtBoundCond != SurfNum2)
                            state.dataHeatBalFanSys->QRadSysSource(Surface(SurfNum2).ExtBoundCond) = 0.0; // Also zero the other side of an interzone
                    }
                    break; // outer do loop
                }
            }

            // Condensation Cut-off:
            // Check to see whether there are any surface temperatures within the radiant system that have
            // dropped below the dew-point temperature.  If so, we need to shut off this radiant system.
            // A safety parameter is added (hardwired parameter) to avoid getting too close to condensation
            // conditions.
            this->CondCausedShutDown = false;
            DewPointTemp = PsyTdpFnWPb(state, state.dataHeatBalFanSys->ZoneAirHumRat(ZoneNum), state.dataEnvrn->OutBaroPress);

            if ((this->OperatingMode == CoolingMode) && (variableFlowDesignDataObject.CondCtrlType == CondContrlType::CondCtrlSimpleOff)) {

                for (RadSurfNum2 = 1; RadSurfNum2 <= this->NumOfSurfaces; ++RadSurfNum2) {
                    if (TH(2, 1, this->SurfacePtr(RadSurfNum2)) < (DewPointTemp + variableFlowDesignDataObject.CondDewPtDeltaT )) {
                        // Condensation warning--must shut off radiant system
                        this->CondCausedShutDown = true;
                        WaterMassFlow = 0.0;
                        this->OperatingMode = NotOperating;
                        SetComponentFlowRate(state, WaterMassFlow,
                                             this->ColdWaterInNode,
                                             this->ColdWaterOutNode,
                                             this->CWLoopNum,
                                             this->CWLoopSide,
                                             this->CWBranchNum,
                                             this->CWCompNum);
                        this->WaterMassFlowRate = WaterMassFlow;
                        for (RadSurfNum3 = 1; RadSurfNum3 <= this->NumOfSurfaces; ++RadSurfNum3) {
                            SurfNum2 = this->SurfacePtr(RadSurfNum3);
                            state.dataHeatBalFanSys->QRadSysSource(SurfNum2) = 0.0;
                            if (Surface(SurfNum2).ExtBoundCond > 0 && Surface(SurfNum2).ExtBoundCond != SurfNum2)
                                state.dataHeatBalFanSys->QRadSysSource(Surface(SurfNum2).ExtBoundCond) = 0.0; // Also zero the other side of an interzone
                        }
                        // Produce a warning message so that user knows the system was shut-off due to potential for condensation
                        if (!state.dataGlobal->WarmupFlag) {
                            if (this->CondErrIndex == 0) { // allow errors up to number of radiant systems
                                ShowWarningMessage(state, format("{} [{}]", cHydronicSystem, this->Name));
                                ShowContinueError(state, "Surface [" + Surface(this->SurfacePtr(RadSurfNum2)).Name +
                                                  "] temperature below dew-point temperature--potential for condensation exists");
                                ShowContinueError(state, "Flow to the radiant system will be shut-off to avoid condensation");
                                ShowContinueError(
                                    state, format("Predicted radiant system surface temperature = {:.2R}", TH(2, 1, this->SurfacePtr(RadSurfNum2))));
                                ShowContinueError(
                                    state, format("Zone dew-point temperature + safety delta T= {:.2R}", DewPointTemp + variableFlowDesignDataObject.CondDewPtDeltaT));
                                ShowContinueErrorTimeStamp(state, "");
                                ShowContinueError(
                                    state,
                                    format("Note that a {:.4R} C safety was chosen in the input for the shut-off criteria", variableFlowDesignDataObject.CondDewPtDeltaT));
                                ShowContinueError(state, "Note also that this affects all surfaces that are part of this radiant system");
                            }
                            ShowRecurringWarningErrorAtEnd(state, format("{} [{}] condensation shut-off occurrence continues.", cHydronicSystem, this->Name),
                                               this->CondErrIndex,
                                               DewPointTemp,
                                               DewPointTemp,
                                               _,
                                               "C",
                                               "C");
                        }
                        break; // outer do loop
                    }
                }

            } else if ((this->OperatingMode == CoolingMode) && (variableFlowDesignDataObject.CondCtrlType == CondContrlType::CondCtrlNone)) {

                for (RadSurfNum2 = 1; RadSurfNum2 <= this->NumOfSurfaces; ++RadSurfNum2) {
                    if (TH(2, 1, this->SurfacePtr(RadSurfNum2)) < DewPointTemp) {
                        // Condensation occurring but user does not want to shut radiant system off ever
                        this->CondCausedShutDown = true;
                    }
                }

            } else if ((this->OperatingMode == CoolingMode) && (variableFlowDesignDataObject.CondCtrlType == CondContrlType::CondCtrlVariedOff)) {

                LowestRadSurfTemp = 999.9;
                CondSurfNum = 0;
                for (RadSurfNum2 = 1; RadSurfNum2 <= this->NumOfSurfaces; ++RadSurfNum2) {
                    if (TH(2, 1, this->SurfacePtr(RadSurfNum2)) < (DewPointTemp + variableFlowDesignDataObject.CondDewPtDeltaT)) {
                        if (TH(2, 1, this->SurfacePtr(RadSurfNum2)) < LowestRadSurfTemp) {
                            LowestRadSurfTemp = TH(2, 1, this->SurfacePtr(RadSurfNum2));
                            CondSurfNum = RadSurfNum2;
                        }
                    }
                }

                if (CondSurfNum > 0) { // Condensation predicted so let's deal with it
                    // Process here is: turn everything off and see what the resulting surface temperature is for
                    // the surface that was causing the lowest temperature.  Then, interpolate to find the flow that
                    // would still allow the system to operate without producing condensation.  Rerun the heat balance
                    // and recheck for condensation.  If condensation still exists, shut everything down.  This avoids
                    // excessive iteration and still makes an attempt to vary the flow rate.
                    // First, shut everything off...
                    FullWaterMassFlow = WaterMassFlow;
                    WaterMassFlow = 0.0;
                    SetComponentFlowRate(state, WaterMassFlow,
                                         this->ColdWaterInNode,
                                         this->ColdWaterOutNode,
                                         this->CWLoopNum,
                                         this->CWLoopSide,
                                         this->CWBranchNum,
                                         this->CWCompNum);
                    this->WaterMassFlowRate = WaterMassFlow;
                    for (RadSurfNum3 = 1; RadSurfNum3 <= this->NumOfSurfaces; ++RadSurfNum3) {
                        SurfNum2 = this->SurfacePtr(RadSurfNum3);
                        state.dataHeatBalFanSys->QRadSysSource(SurfNum2) = 0.0;
                        if (Surface(SurfNum2).ExtBoundCond > 0 && Surface(SurfNum2).ExtBoundCond != SurfNum2)
                            state.dataHeatBalFanSys->QRadSysSource(Surface(SurfNum2).ExtBoundCond) = 0.0; // Also zero the other side of an interzone
                    }
                    // Redo the heat balances since we have changed the heat source (set it to zero)
                    HeatBalanceSurfaceManager::CalcHeatBalanceOutsideSurf(state, ZoneNum);
                    HeatBalanceSurfaceManager::CalcHeatBalanceInsideSurf(state, ZoneNum);
                    // Now check all of the surface temperatures.  If any potentially have condensation, leave the system off.
                    for (RadSurfNum2 = 1; RadSurfNum2 <= this->NumOfSurfaces; ++RadSurfNum2) {
                        if (TH(2, 1, this->SurfacePtr(RadSurfNum2)) < (DewPointTemp + variableFlowDesignDataObject.CondDewPtDeltaT)) {
                            this->CondCausedShutDown = true;
                        }
                    }
                    // If the system does not need to be shut down, then let's see if we can vary the flow based
                    // on the lowest temperature surface from before.  This will use interpolation to try a new
                    // flow rate.
                    if (!this->CondCausedShutDown) {
                        PredictedCondTemp = DewPointTemp + variableFlowDesignDataObject.CondDewPtDeltaT;
                        ZeroFlowSurfTemp = TH(2, 1, this->SurfacePtr(CondSurfNum));
                        ReductionFrac = (ZeroFlowSurfTemp - PredictedCondTemp) / std::abs(ZeroFlowSurfTemp - LowestRadSurfTemp);
                        if (ReductionFrac < 0.0) ReductionFrac = 0.0; // Shouldn't happen as the above check should have screened this out
                        if (ReductionFrac > 1.0) ReductionFrac = 1.0; // Shouldn't happen either because condensation doesn't exist then
                        WaterMassFlow = ReductionFrac * FullWaterMassFlow;
                        SysWaterMassFlow = double(Zone(ZoneNum).Multiplier * Zone(ZoneNum).ListMultiplier) * WaterMassFlow;
                        // Got a new reduced flow rate that should work...reset loop variable and resimulate the system
                        SetComponentFlowRate(state, SysWaterMassFlow,
                                             this->ColdWaterInNode,
                                             this->ColdWaterOutNode,
                                             this->CWLoopNum,
                                             this->CWLoopSide,
                                             this->CWBranchNum,
                                             this->CWCompNum);
                        this->WaterMassFlowRate = SysWaterMassFlow;

                        // Go through all of the surfaces again with the new flow rate...
                        for (RadSurfNum3 = 1; RadSurfNum3 <= this->NumOfSurfaces; ++RadSurfNum3) {
                            SurfNum = this->SurfacePtr(RadSurfNum3);
                            // Determine the heat exchanger "effectiveness" term

                            EpsMdotCp = calculateHXEffectivenessTerm(
                                state, SurfNum, WaterTempIn, WaterMassFlow,
                                this->SurfaceFrac(RadSurfNum3),
                                this->NumCircuits(RadSurfNum3),
                                this->DesignObjectPtr,
                                typeOfRadiantSystem);

                            if (Surface(SurfNum).HeatTransferAlgorithm == HeatTransferModel_CTF) {
                                // For documentation on coefficients, see code earlier in this subroutine
                                Ca = state.dataHeatBalFanSys->RadSysTiHBConstCoef(SurfNum);
                                Cb = state.dataHeatBalFanSys->RadSysTiHBToutCoef(SurfNum);
                                Cc = state.dataHeatBalFanSys->RadSysTiHBQsrcCoef(SurfNum);
                                Cd = state.dataHeatBalFanSys->RadSysToHBConstCoef(SurfNum);
                                Ce = state.dataHeatBalFanSys->RadSysToHBTinCoef(SurfNum);
                                Cf = state.dataHeatBalFanSys->RadSysToHBQsrcCoef(SurfNum);
                                Cg = state.dataHeatBalFanSys->CTFTsrcConstPart(SurfNum);
                                Ch = state.dataConstruction->Construct(ConstrNum).CTFTSourceQ(0);
                                Ci = state.dataConstruction->Construct(ConstrNum).CTFTSourceIn(0);
                                Cj = state.dataConstruction->Construct(ConstrNum).CTFTSourceOut(0);
                                Ck = Cg + ((Ci * (Ca + Cb * Cd) + Cj * (Cd + Ce * Ca)) / (1.0 - Ce * Cb));
                                Cl = Ch + ((Ci * (Cc + Cb * Cf) + Cj * (Cf + Ce * Cc)) / (1.0 - Ce * Cb));
                                state.dataHeatBalFanSys->QRadSysSource(SurfNum) = EpsMdotCp * (WaterTempIn - Ck) / (1.0 + (EpsMdotCp * Cl / Surface(SurfNum).Area));
                            } else if (Surface(SurfNum).HeatTransferAlgorithm == HeatTransferModel_CondFD) {
                                state.dataHeatBalFanSys->QRadSysSource(SurfNum) = EpsMdotCp * (WaterTempIn - state.dataHeatBalFanSys->TCondFDSourceNode(SurfNum));
                            }
                            if (Surface(SurfNum).ExtBoundCond > 0 && Surface(SurfNum).ExtBoundCond != SurfNum)
                                state.dataHeatBalFanSys->QRadSysSource(Surface(SurfNum).ExtBoundCond) = state.dataHeatBalFanSys->QRadSysSource(SurfNum); // Also set the other side of an interzone
                        }

                        // Redo the heat balances since we have changed the heat source
                        HeatBalanceSurfaceManager::CalcHeatBalanceOutsideSurf(state, ZoneNum);
                        HeatBalanceSurfaceManager::CalcHeatBalanceInsideSurf(state, ZoneNum);

                        // Check for condensation one more time.  If no condensation, we are done.  If there is
                        // condensation, shut things down and be done.
                        for (RadSurfNum2 = 1; RadSurfNum2 <= this->NumOfSurfaces; ++RadSurfNum2) {
                            if (this->CondCausedShutDown) break;
                            if (TH(2, 1, this->SurfacePtr(RadSurfNum2)) < (PredictedCondTemp)) {
                                // Condensation still present--must shut off radiant system
                                this->CondCausedShutDown = true;
                                WaterMassFlow = 0.0;
                                this->OperatingMode = NotOperating;
                                RadSurfNum = RadSurfNum2;
                                SetComponentFlowRate(state, WaterMassFlow,
                                                     this->ColdWaterInNode,
                                                     this->ColdWaterOutNode,
                                                     this->CWLoopNum,
                                                     this->CWLoopSide,
                                                     this->CWBranchNum,
                                                     this->CWCompNum);
                                this->WaterMassFlowRate = WaterMassFlow;
                                for (RadSurfNum3 = 1; RadSurfNum3 <= this->NumOfSurfaces; ++RadSurfNum3) {
                                    SurfNum2 = this->SurfacePtr(RadSurfNum3);
                                    state.dataHeatBalFanSys->QRadSysSource(SurfNum2) = 0.0;
                                    if (Surface(SurfNum2).ExtBoundCond > 0 && Surface(SurfNum2).ExtBoundCond != SurfNum2)
                                        state.dataHeatBalFanSys->QRadSysSource(Surface(SurfNum2).ExtBoundCond) = 0.0; // Also zero the other side of an interzone
                                }
                            }
                        }
                    }

                    if (this->CondCausedShutDown) {
                        // Produce a warning message so that user knows the system was shut-off due to potential for condensation
                        if (!state.dataGlobal->WarmupFlag) {
                            if (this->CondErrIndex == 0) { // allow errors up to number of radiant systems
                                ShowWarningMessage(state, format("{} [{}]", cHydronicSystem, this->Name));
                                ShowContinueError(state, "Surface [" + Surface(this->SurfacePtr(CondSurfNum)).Name +
                                                  "] temperature below dew-point temperature--potential for condensation exists");
                                ShowContinueError(state, "Flow to the radiant system will be shut-off to avoid condensation");
                                ShowContinueError(
                                    state, format("Predicted radiant system surface temperature = {:.2R}", TH(2, 1, this->SurfacePtr(CondSurfNum))));
                                ShowContinueError(
                                    state, format("Zone dew-point temperature + safety delta T= {:.2R}", DewPointTemp + variableFlowDesignDataObject.CondDewPtDeltaT));
                                ShowContinueErrorTimeStamp(state, "");
                                ShowContinueError(
                                    state,
                                    format("Note that a {:.4R} C safety was chosen in the input for the shut-off criteria", variableFlowDesignDataObject.CondDewPtDeltaT));
                                ShowContinueError(state, "Note also that this affects all surfaces that are part of this radiant system");
                            }
                            ShowRecurringWarningErrorAtEnd(state, format("{} [{}] condensation shut-off occurrence continues.", cHydronicSystem, this->Name),
                                                           this->CondErrIndex,
                                                           DewPointTemp,
                                                           DewPointTemp,
                                                           _,
                                                           "C",
                                                           "C");
                        }
                    }
                } // Condensation Predicted in Variable Shut-Off Control Type
            }     // In cooling mode and one of the condensation control types
        }         // There was a non-zero flow

        // Now that we have the source/sink term, we must redo the heat balances to obtain
        // the new SumHATsurf value for the zone.  Note that the difference between the new
        // SumHATsurf and the value originally calculated by the heat balance with a zero
        // source for all radiant systems in the zone is the load met by the system (approximately).
        HeatBalanceSurfaceManager::CalcHeatBalanceOutsideSurf(state, ZoneNum);
        HeatBalanceSurfaceManager::CalcHeatBalanceInsideSurf(state, ZoneNum);

        LoadMet = SumHATsurf(state, ZoneNum) - state.dataLowTempRadSys->ZeroSourceSumHATsurf(ZoneNum);
    }

    void ConstantFlowRadiantSystemData::calculateLowTemperatureRadiantSystem(EnergyPlusData &state,
                                                                             Real64 &LoadMet) // load met by the radiant system, in Watts
    {

        // SUBROUTINE INFORMATION:
        //       AUTHOR         Rick Strand
        //       DATE WRITTEN   August 2003

        // PURPOSE OF THIS SUBROUTINE:
        // This subroutine does all of the stuff that is necessary to simulate
        // a constant flow low temperature hydronic radiant heating/cooling system.
        // Calls are made to appropriate subroutines either in this module or
        // outside of it.

        // METHODOLOGY EMPLOYED:
        // Similar in many aspects to the hydronic (variable flow) radiant system
        // except that flow rate through the radiant system is constant (based on
        // the user schedule) and the inlet temperature is varied by injecting
        // more or less fluid from the main loop to achieve the desired inlet
        // temperature.

        // REFERENCES:
        // Other EnergyPlus modules
        // IBLAST-QTF research program, completed in January 1995 (unreleased)
        // Strand, R.K. 1995. "Heat Source Transfer Functions and Their Application to
        //   Low Temperature Radiant Heating Systems", Ph.D. dissertation, University
        //   of Illinois at Urbana-Champaign, Department of Mechanical and Industrial
        //   Engineering.
        // Seem, J.E. 1986. "Heat Transfer in Buildings", Ph.D. dissertation, University
        //   of Wisconsin-Madison.

        // Using/Aliasing
        using DataHeatBalance::ZoneData;
        using DataHVACGlobals::SmallLoad;
        using DataLoopNode::Node;
        using FluidProperties::GetSpecificHeatGlycol;
        using PlantUtilities::SetComponentFlowRate;
        using ScheduleManager::GetCurrentScheduleValue;

        // SUBROUTINE PARAMETER DEFINITIONS:
        Real64 const LowCpFluidValue(100.0); // lowest allowed Cp fluid value (to avoid dividing by zero) [J/kg-K]
        auto constexpr RoutineName("CalcLowTempCFloRadiantSystem");

        // SUBROUTINE LOCAL VARIABLE DECLARATIONS:
        Real64 CpFluid;         // Specific heat of the fluid in the radiant system
        Real64 InjectFlowRate;  // Calculated injection flow rate that will meet the inlet temperature requirement
        bool Iteration;         // FALSE when a normal solution, TRUE when it is a solution where we must also find the inlet temp
        int LoopInNode;         // Node on the loop that is the inlet to the constant flow radiant system
        Real64 OffTempCool;     // temperature at which the cooling shuts down
        Real64 OffTempHeat;     // temperature at which the heating shuts down
        Real64 PumpPartLoadRat; // Pump part load ratio (based on user schedule, or 1.0 for no schedule)
        Real64 PumpTempRise;    // Temperature rise of the fluid as it passes through the pump
        Real64 RadInTemp;       // "Desired" radiant system water inlet temperature [Celsius]
        Real64 SetPointTemp;    // temperature that will be used to control the radiant system [Celsius]
        Real64 SetPointTempHi;  // Current high point in setpoint temperature range
        Real64 SetPointTempLo;  // Current low point in setpoint temperature range
        Real64 ShaftPower;      // Amount of power expended at the pump shaft
        int SurfNum;            // Surface number in the Surface derived type for a radiant system surface
        int SurfNum2;           // Surface number in the Surface derived type for a radiant system surface
        bool SysRunning;        // TRUE when the system is running
        Real64 SysWaterInTemp;  // Fluid temperature supplied from the loop
        Real64 WaterTempHi;     // Current high point in water temperature range
        Real64 WaterTempLo;     // Current low point in water temperature range
        int ZoneNum;            // number of zone being served
        Real64 mdot;            // local temporary for water mass flow rate kg/s

        ConstantFlowRadDesignData ConstantFlowDesignDataObject{state.dataLowTempRadSys->CflowRadiantSysDesign(this->DesignObjectPtr)}; // Contains the data for variable flow hydronic systems
        auto &Surface(state.dataSurface->Surface);

        // initialize local variables
        ZoneNum = this->ZonePtr;
        SysRunning = true; // default to running and turn off only if not running
        VarOffCond = false;

        if (GetCurrentScheduleValue(state, this->SchedPtr) <= 0) SysRunning = false;

        if (SysRunning) { // Unit is probably on-->this section is intended to control the water
            // mass flow rate being sent to the radiant system

            // Set the current setpoint temperature (same procedure for either heating or cooling)

            SetPointTemp = this->setRadiantSystemControlTemperature(state, ConstantFlowDesignDataObject.ConstFlowControlType);

            // Avoid problems when there is no heating or cooling control because the system only cools or heats
            if (this->HotCtrlHiTempSchedPtr > 0) {
                OffTempHeat = GetCurrentScheduleValue(state, this->HotCtrlHiTempSchedPtr);
            } else {
                OffTempHeat = state.dataLowTempRadSys->LowTempHeating;
            }
            if (this->ColdCtrlLoTempSchedPtr > 0) {
                OffTempCool = GetCurrentScheduleValue(state, this->ColdCtrlLoTempSchedPtr);
            } else {
                OffTempCool = state.dataLowTempRadSys->HighTempCooling;
            }

            if (SetPointTemp < OffTempHeat && this->HeatingSystem) { // Heating mode
                this->OperatingMode = HeatingMode;
            } else if (SetPointTemp > OffTempCool && this->CoolingSystem) { // Cooling mode
                this->OperatingMode = CoolingMode;
            }

            this->setOperatingModeBasedOnChangeoverDelay(state);

            // Now actually decide what to do based on the setpoint temperature in relation to the control temperatures
            if (this->OperatingMode == HeatingMode) { // HEATING MODE

                this->WaterMassFlowRate = this->HotWaterMassFlowRate;

                if (!this->HeatingSystem) {

                    SysRunning = false; // Can't heat unless it's a heating system

                } else { // It is a heating system so set all of the values for controls

                    SetPointTempHi = GetCurrentScheduleValue(state, this->HotCtrlHiTempSchedPtr);
                    SetPointTempLo = GetCurrentScheduleValue(state, this->HotCtrlLoTempSchedPtr);
                    if (SetPointTempHi < SetPointTempLo) {
                        ShowSevereError(state, "Heating setpoint temperature mismatch in" + this->Name);
                        ShowContinueError(state, "High setpoint temperature is less than low setpoint temperature--check your schedule input");
                        ShowFatalError(state, "Preceding condition causes termination.");
                    }

                    WaterTempHi = GetCurrentScheduleValue(state, this->HotWaterHiTempSchedPtr);
                    WaterTempLo = GetCurrentScheduleValue(state, this->HotWaterLoTempSchedPtr);
                    if (WaterTempHi < WaterTempLo) {
                        ShowSevereError(state, "Heating water temperature mismatch in" + this->Name);
                        ShowContinueError(state, "High water temperature is less than low water temperature--check your schedule input");
                        ShowFatalError(state, "Preceding condition causes termination.");
                    }

                    if (SetPointTemp >= SetPointTempHi) {
                        // System is above high heating setpoint so we should be able to turn the system off
                        RadInTemp = WaterTempLo;
                        SysRunning = false;
                    } else if (SetPointTemp <= SetPointTempLo) {
                        // System is running with its highest inlet temperature
                        RadInTemp = WaterTempHi;
                    } else {
                        // Interpolate to obtain the current radiant system inlet temperature
                        RadInTemp = WaterTempHi - (WaterTempHi - WaterTempLo) * (SetPointTemp - SetPointTempLo) / (SetPointTempHi - SetPointTempLo);
                    }
                }

            } else if (this->OperatingMode == CoolingMode) { // COOLING MODE

                this->WaterMassFlowRate = this->ChWaterMassFlowRate;

                if (!this->CoolingSystem) {

                    SysRunning = false; // Can't cool unless it's a cooling system

                } else { // It is a cooling system so set all of the values for controls

                    SetPointTempHi = GetCurrentScheduleValue(state, this->ColdCtrlHiTempSchedPtr);
                    SetPointTempLo = GetCurrentScheduleValue(state, this->ColdCtrlLoTempSchedPtr);
                    if (SetPointTempHi < SetPointTempLo) {
                        ShowSevereError(state, "Cooling setpoint temperature mismatch in" + this->Name);
                        ShowContinueError(state, "High setpoint temperature is less than low setpoint temperature--check your schedule input");
                        ShowFatalError(state, "Preceding condition causes termination.");
                    }

                    WaterTempHi = GetCurrentScheduleValue(state, this->ColdWaterHiTempSchedPtr);
                    WaterTempLo = GetCurrentScheduleValue(state, this->ColdWaterLoTempSchedPtr);
                    if (WaterTempHi < WaterTempLo) {
                        ShowSevereError(state, "Cooling water temperature mismatch in" + this->Name);
                        ShowContinueError(state, "High water temperature is less than low water temperature--check your schedule input");
                        ShowFatalError(state, "Preceding condition causes termination.");
                    }

                    if (SetPointTemp <= SetPointTempLo) {
                        // System is below low cooling setpoint so we should be able to turn the system off
                        RadInTemp = WaterTempHi;
                        SysRunning = false;
                    } else if (SetPointTemp >= SetPointTempHi) {
                        // System is running with its lowest inlet temperature
                        RadInTemp = WaterTempLo;
                    } else {
                        // Interpolate to obtain the current radiant system inlet temperature
                        RadInTemp = WaterTempHi - (WaterTempHi - WaterTempLo) * (SetPointTemp - SetPointTempLo) / (SetPointTempHi - SetPointTempLo);
                    }
                }

            } else { // System is not running because the setpoint temperature is in the "deadband"

                RadInTemp = SetPointTemp;
                SysRunning = false;
            }
        }

        if (SysRunning) {
            CpFluid = GetSpecificHeatGlycol(state, fluidNameWater, RadInTemp, this->GlycolIndex, RoutineName);
        }

        if ((!SysRunning) || (CpFluid < LowCpFluidValue)) {
            // Unit is off or has no load upon it OR CpFluid value is "zero" so
            // set the flow rates to zero and then simulate the components with
            // the no flow conditions
            this->OperatingMode = NotOperating;
            this->WaterMassFlowRate = 0.0;
            this->WaterInjectionRate = 0.0;
            this->WaterRecircRate = 0.0;
            this->HeatPower = 0.0;
            this->CoolPower = 0.0;
            this->PumpPower = 0.0;
            this->PumpMassFlowRate = 0.0;
            this->PumpHeattoFluid = 0.0;

            for (SurfNum = 1; SurfNum <= this->NumOfSurfaces; ++SurfNum) {
                SurfNum2 = this->SurfacePtr(SurfNum);
                state.dataHeatBalFanSys->QRadSysSource(SurfNum2) = 0.0;
                if (Surface(SurfNum2).ExtBoundCond > 0 && Surface(SurfNum2).ExtBoundCond != SurfNum2)
                    state.dataHeatBalFanSys->QRadSysSource(Surface(SurfNum2).ExtBoundCond) = 0.0; // Also zero the other side of an interzone
            }

            // turn off flow requests made during init because it is not actually running
            if (this->CWLoopNum > 0) {
                mdot = 0.0;
                SetComponentFlowRate(state,
                    mdot, this->ColdWaterInNode, this->ColdWaterOutNode, this->CWLoopNum, this->CWLoopSide, this->CWBranchNum, this->CWCompNum);
            }
            if (this->HWLoopNum > 0) {
                mdot = 0.0;
                SetComponentFlowRate(state,
                    mdot, this->HotWaterInNode, this->HotWaterOutNode, this->HWLoopNum, this->HWLoopSide, this->HWBranchNum, this->HWCompNum);
            }
        } else { // (SysRunning) so simulate the system...

            // Determine pump flow rate and pump heat addition
            this->PumpMassFlowRate = this->WaterMassFlowRate; // Set in InitLowTempRadiantSystem
            if (this->VolFlowSchedPtr > 0) {
                PumpPartLoadRat = GetCurrentScheduleValue(state, this->VolFlowSchedPtr);
            } else {
                PumpPartLoadRat = 1.0;
            }
            this->PumpPower = PumpPartLoadRat * this->NomPowerUse;
            ShaftPower = this->PumpPower * ConstantFlowDesignDataObject.MotorEffic;
            // This adds the pump heat based on User input for the pump (same as in Pump module)
            // We assume that all of the heat ends up in the fluid eventually since this is a closed loop.
            this->PumpHeattoFluid = ShaftPower + ((this->PumpPower - ShaftPower) * ConstantFlowDesignDataObject.FracMotorLossToFluid);
            if (this->PumpMassFlowRate > 0.0) {
                PumpTempRise = this->PumpHeattoFluid / (this->PumpMassFlowRate * CpFluid);
            } else {
                PumpTempRise = 0.0;
            }

            LoopReqTemp = RadInTemp - PumpTempRise; // Temperature required at the inlet of the pump to meet the temperature request

            if (this->OperatingMode == HeatingMode) {

                // in heating mode so shut down cold water flow request
                if (this->CWLoopNum > 0) {
                    mdot = 0.0;
                    SetComponentFlowRate(state,
                        mdot, this->ColdWaterInNode, this->ColdWaterOutNode, this->CWLoopNum, this->CWLoopSide, this->CWBranchNum, this->CWCompNum);
                }
                LoopInNode = this->HotWaterInNode;
                SysWaterInTemp = Node(LoopInNode).Temp;
                Iteration = false;

                if ((SysWaterInTemp >= LoopReqTemp) && (Node(LoopInNode).MassFlowRateMaxAvail >= this->WaterMassFlowRate)) {
                    // Case 1: Adequate temperature and flow
                    // Best condition--loop inlet temperature greater than requested and we have enough flow.
                    // So, proceed assuming the RadInTemp requested by the controls and then figure out the
                    // mixing after the outlet radiant temperature is calculated.
                    this->WaterInletTemp = RadInTemp;
                    this->calculateLowTemperatureRadiantSystemComponents(state, LoopInNode, Iteration, LoadMet, SystemType::ConstantFlowSystem);

                    // We now have inlet and outlet temperatures--we still need to set the flow rates
                    if ((SysWaterInTemp - this->WaterOutletTemp) != 0.0) { // protect divide by zero
                        this->WaterInjectionRate =
                            (this->WaterMassFlowRate * (this->WaterInletTemp - this->WaterOutletTemp) / (SysWaterInTemp - this->WaterOutletTemp)) -
                            (this->PumpHeattoFluid / (CpFluid * (SysWaterInTemp - this->WaterOutletTemp)));
                    } else {
                        this->WaterInjectionRate = this->WaterMassFlowRate;
                    }
                    this->WaterRecircRate = this->WaterMassFlowRate - this->WaterInjectionRate;

                } else if ((SysWaterInTemp < LoopReqTemp) && (Node(LoopInNode).MassFlowRateMaxAvail >= this->WaterMassFlowRate)) {
                    // Case 2: Adequate flow but temperature too low
                    // Only thing to do is to reset the inlet temperature and assume that the loop will supply
                    // the entire flow to the component (no recirculation but potentially some bypass for the
                    // overall loop).  There is no way we can meet the control temperature so don't even try.
                    this->WaterInletTemp = SysWaterInTemp + PumpTempRise;
                    this->calculateLowTemperatureRadiantSystemComponents(state, LoopInNode, Iteration, LoadMet, SystemType::ConstantFlowSystem);

                    // We now have inlet and outlet temperatures--we still need to set the flow rates
                    if ((SysWaterInTemp - this->WaterOutletTemp) != 0.0) { // protect divide by zero
                        this->WaterInjectionRate =
                            (this->WaterMassFlowRate * (this->WaterInletTemp - this->WaterOutletTemp) / (SysWaterInTemp - this->WaterOutletTemp)) -
                            (this->PumpHeattoFluid / (CpFluid * (SysWaterInTemp - this->WaterOutletTemp)));
                    } else {
                        this->WaterInjectionRate = this->WaterMassFlowRate;
                    }
                    if (this->WaterInjectionRate > this->WaterMassFlowRate) this->WaterInjectionRate = this->WaterMassFlowRate;
                    this->WaterRecircRate = 0.0; // by definition

                } else if ((SysWaterInTemp >= LoopReqTemp) && (Node(LoopInNode).MassFlowRateMaxAvail < this->WaterMassFlowRate)) {
                    // Case 3: Adequate temperature but loop flow is less than component flow
                    // This case might work out, but there is no guarantee that there is enough loop flow to
                    // mix with the recirculation flow and still provide a high enough temperature.  First
                    // step is to try the inlet temperature and flow rate as in Case 1.  If we can obtain
                    // the proper temperature inlet to the radiant system, then we are done.  If not, we
                    // have to repeat the solution for an unknown inlet temperature and a known recirculation
                    // rate.
                    this->WaterInletTemp = RadInTemp;
                    this->calculateLowTemperatureRadiantSystemComponents(state, LoopInNode, Iteration, LoadMet, SystemType::ConstantFlowSystem);

                    // Now see if we can really get that desired into temperature (RadInTemp) by solving
                    // for the flow that is injected from the loop.  A heat balance for the mixer that relates
                    // the important quantities is:
                    //   Mdotradsys*Cp*Tradsysin = Mdotloop*Cp*Tloop + (Mdotradsys-Mdotloop)*Cp*Tradsysout + PumpHeat
                    // or rearranging to get the injection flow (Mdotloop):
                    //   Mdotloop = Mdotcomp*(Tradsysin-Tradsysout)/(Tloop-Tradsysout) - PumpHeat/(Cp*(Tloop-Tradsysout))
                    // If Mdotloop from this equation is greater that the loop flow rate (Node%MassFlowRate),
                    // then we cannot meet the inlet temperature and we have to "iterate" through the
                    // alternate solution.
                    if ((SysWaterInTemp - this->WaterOutletTemp) != 0.0) { // protect divide by zero
                        InjectFlowRate =
                            (this->WaterMassFlowRate * (this->WaterInletTemp - this->WaterOutletTemp) / (SysWaterInTemp - this->WaterOutletTemp)) -
                            (this->PumpHeattoFluid / (CpFluid * (SysWaterInTemp - this->WaterOutletTemp)));
                    } else {
                        InjectFlowRate = this->WaterMassFlowRate;
                    }
                    if (InjectFlowRate > Node(LoopInNode).MassFlowRateMaxAvail) {
                        // We didn't have enough flow from the loop to meet our inlet temperature request.
                        // So, set the injection rate to the loop flow and calculate the recirculation flow.
                        // Then, resimulate the radiant system using these values (it will obtain the actual
                        // inlet temperature that results from this).
                        this->WaterInjectionRate = Node(LoopInNode).MassFlowRateMaxAvail;
                        this->WaterRecircRate = this->WaterMassFlowRate - this->WaterInjectionRate;
                        this->WaterInletTemp = SysWaterInTemp + PumpTempRise;
                        Iteration = true;
                        this->calculateLowTemperatureRadiantSystemComponents(state, LoopInNode, Iteration, LoadMet, SystemType::ConstantFlowSystem);
                    } else {
                        this->WaterInjectionRate = InjectFlowRate;
                        this->WaterRecircRate = this->WaterMassFlowRate - this->WaterInjectionRate;
                    }

                } else if ((SysWaterInTemp < LoopReqTemp) && (Node(LoopInNode).MassFlowRateMaxAvail < this->WaterMassFlowRate)) {
                    // Case 4: Temperature too low and loop flow is less than component flow
                    // Worst condition--can't meet the temperature request at all.  Only thing to do is to
                    // set the loop flow and recirculation rate (known) and solve for the inlet temperature
                    // using the "iteration" solution scheme from "Case 3B" above
                    this->WaterInjectionRate = Node(LoopInNode).MassFlowRateMaxAvail;
                    this->WaterRecircRate = this->WaterMassFlowRate - this->WaterInjectionRate;
                    this->WaterInletTemp = SysWaterInTemp + PumpTempRise;
                    Iteration = true;
                    this->calculateLowTemperatureRadiantSystemComponents(state, LoopInNode, Iteration, LoadMet, SystemType::ConstantFlowSystem);
                }

            } else if (this->OperatingMode == CoolingMode) {

                // in cooling mode so shut down heating water flow request
                if (this->HWLoopNum > 0) {
                    mdot = 0.0;
                    SetComponentFlowRate(state,
                        mdot, this->HotWaterInNode, this->HotWaterOutNode, this->HWLoopNum, this->HWLoopSide, this->HWBranchNum, this->HWCompNum);
                }
                LoopInNode = this->ColdWaterInNode;
                SysWaterInTemp = Node(LoopInNode).Temp;
                CFloCondIterNum = 1;
                while ((CFloCondIterNum <= 1) || ((CFloCondIterNum <= 2) && (ConstantFlowDesignDataObject.CondCtrlType == CondContrlType::CondCtrlVariedOff) && (VarOffCond))) {
                    Iteration = false;

                    if ((SysWaterInTemp <= LoopReqTemp) && (Node(LoopInNode).MassFlowRateMaxAvail >= this->WaterMassFlowRate)) {
                        // Case 1: Adequate temperature and flow
                        // Best condition--loop inlet temperature lower than requested and we have enough flow.
                        // So, proceed assuming the RadInTemp requested by the controls and then figure out the
                        // mixing after the outlet radiant temperature is calculated.

                        // This condition can also happen when LoopReqTemp has been reset  to dewpoint for condensation control
                        if (!VarOffCond) {
                            this->WaterInletTemp = RadInTemp;
                        } else {
                            this->WaterInletTemp = LoopReqTemp;
                        }
                        this->calculateLowTemperatureRadiantSystemComponents(state, LoopInNode, Iteration, LoadMet, SystemType::ConstantFlowSystem);

                        // We now have inlet and outlet temperatures--we still need to set the flow rates
                        if ((SysWaterInTemp - this->WaterOutletTemp) != 0.0) { // protect div by zero
                            this->WaterInjectionRate = (this->WaterMassFlowRate * (this->WaterInletTemp - this->WaterOutletTemp) /
                                                        (SysWaterInTemp - this->WaterOutletTemp)) -
                                                       (this->PumpHeattoFluid / (CpFluid * (SysWaterInTemp - this->WaterOutletTemp)));
                        } else {
                            this->WaterInjectionRate = this->WaterMassFlowRate;
                        }
                        this->WaterRecircRate = this->WaterMassFlowRate - this->WaterInjectionRate;

                    } else if ((SysWaterInTemp > LoopReqTemp) && (Node(LoopInNode).MassFlowRateMaxAvail >= this->WaterMassFlowRate)) {
                        // Case 2: Adequate flow but temperature too high
                        // Only thing to do is to reset the inlet temperature and assume that the loop will supply
                        // the entire flow to the component (no recirculation but potentially some bypass for the
                        // overall loop).  There is no way we can meet the control temperature so don't even try.
                        this->WaterInletTemp = SysWaterInTemp + PumpTempRise;
                        this->calculateLowTemperatureRadiantSystemComponents(state, LoopInNode, Iteration, LoadMet, SystemType::ConstantFlowSystem);

                        // We now have inlet and outlet temperatures--we still need to set the flow rates
                        if ((SysWaterInTemp - this->WaterOutletTemp) != 0.0) { // protect div by zero
                            this->WaterInjectionRate = (this->WaterMassFlowRate * (this->WaterInletTemp - this->WaterOutletTemp) /
                                                        (SysWaterInTemp - this->WaterOutletTemp)) -
                                                       (this->PumpHeattoFluid / (CpFluid * (SysWaterInTemp - this->WaterOutletTemp)));
                        } else { // no temp change present, set injection rate to full flow
                            this->WaterInjectionRate = this->WaterMassFlowRate;
                        }
                        if (this->WaterInjectionRate > this->WaterMassFlowRate) this->WaterInjectionRate = this->WaterMassFlowRate;
                        this->WaterRecircRate = 0.0; // by definition

                    } else if ((SysWaterInTemp <= LoopReqTemp) && (Node(LoopInNode).MassFlowRateMaxAvail < this->WaterMassFlowRate)) {
                        // Case 3: Adequate temperature but loop flow is less than component flow
                        // This case might work out, but there is no guarantee that there is enough loop flow to
                        // mix with the recirculation flow and still provide a high enough temperature.  First
                        // step is to try the inlet temperature and flow rate as in Case 1.  If we can obtain
                        // the proper temperature inlet to the radiant system, then we are done.  If not, we
                        // have to repeat the solution for an unknown inlet temperature and a known recirculation
                        // rate.
                        // This condition might happen when LoopReqTemp has been reset  to dewpoint for condensation control
                        if (!VarOffCond) {
                            this->WaterInletTemp = RadInTemp;
                        } else {
                            this->WaterInletTemp = LoopReqTemp;
                        }
                        this->calculateLowTemperatureRadiantSystemComponents(state, LoopInNode, Iteration, LoadMet, SystemType::ConstantFlowSystem);

                        // Now see if we can really get that desired into temperature (RadInTemp) by solving
                        // for the flow that is injected from the loop.  A heat balance for the mixer that relates
                        // the important quantities is:
                        //   Mdotradsys*Cp*Tradsysin = Mdotloop*Cp*Tloop + (Mdotradsys-Mdotloop)*Cp*Tradsysout + PumpHeat
                        // or rearranging to get the injection flow (Mdotloop):
                        //   Mdotloop = Mdotcomp*(Tradsysin-Tradsysout)/(Tloop-Tradsysout) - PumpHeat/(Cp*(Tloop-Tradsysout))
                        // If Mdotloop from this equation is greater that the loop flow rate (Node%MassFlowRate),
                        // then we cannot meet the inlet temperature and we have to "iterate" through the
                        // alternate solution.
                        if ((SysWaterInTemp - this->WaterOutletTemp) != 0.0) { // protect div by zero
                            InjectFlowRate = (this->WaterMassFlowRate * (this->WaterInletTemp - this->WaterOutletTemp) /
                                              (SysWaterInTemp - this->WaterOutletTemp)) -
                                             (this->PumpHeattoFluid / (CpFluid * (SysWaterInTemp - this->WaterOutletTemp)));
                        } else {
                            InjectFlowRate = this->WaterMassFlowRate;
                        }
                        if (InjectFlowRate > Node(LoopInNode).MassFlowRateMaxAvail) {
                            // We didn't have enough flow from the loop to meet our inlet temperature request.
                            // So, set the injection rate to the loop flow and calculate the recirculation flow.
                            // Then, resimulate the radiant system using these values (it will obtain the actual
                            // inlet temperature that results from this).
                            this->WaterInjectionRate = Node(LoopInNode).MassFlowRateMaxAvail;
                            this->WaterRecircRate = this->WaterMassFlowRate - this->WaterInjectionRate;
                            this->WaterInletTemp = SysWaterInTemp + PumpTempRise;
                            Iteration = true;
                            this->calculateLowTemperatureRadiantSystemComponents(state, LoopInNode, Iteration, LoadMet, SystemType::ConstantFlowSystem);
                        } else {
                            this->WaterInjectionRate = InjectFlowRate;
                            this->WaterRecircRate = this->WaterMassFlowRate - this->WaterInjectionRate;
                        }

                    } else if ((SysWaterInTemp > LoopReqTemp) && (Node(LoopInNode).MassFlowRateMaxAvail < this->WaterMassFlowRate)) {
                        // Case 4: Temperature too low and loop flow is less than component flow
                        // Worst condition--can't meet the temperature request at all.  Only thing to do is to
                        // set the loop flow and recirculation rate (known) and solve for the inlet temperature
                        // using the "iteration" solution scheme from "Case 3B" above
                        this->WaterInjectionRate = Node(LoopInNode).MassFlowRateMaxAvail;
                        this->WaterRecircRate = this->WaterMassFlowRate - this->WaterInjectionRate;
                        this->WaterInletTemp = SysWaterInTemp + PumpTempRise;
                        Iteration = true;
                        this->calculateLowTemperatureRadiantSystemComponents(state, LoopInNode, Iteration, LoadMet, SystemType::ConstantFlowSystem);
                    }

                    ++CFloCondIterNum;
                }

            } // Operating mode (heating or cooling)

            // Case when system has been shut down because of condensation issues or other limitations:
            if (this->WaterMassFlowRate < DataBranchAirLoopPlant::MassFlowTolerance) {
                this->WaterMassFlowRate = 0.0;
                this->WaterInjectionRate = 0.0;
                this->WaterRecircRate = 0.0;
                this->PumpMassFlowRate = 0.0;
                this->OperatingMode = NotOperating;
            }

            // There are some cases when the pump heat is actually enough to provide all the heating that the system needs.
            // In this case, the water injection flow rate will come back as a slightly negative number.  Reset it to zero
            // and just recirculate all the flow through the local loop.
            if (this->WaterInjectionRate < 0.0) {
                this->WaterInjectionRate = 0.0;
                this->WaterRecircRate = this->WaterMassFlowRate;
            }

            // Error check, just in case
            if (this->WaterRecircRate < 0.0) {
                ShowWarningError(state, "Flow mismatch in radiant system--result will be an energy imbalance--should not get this error");
                ShowContinueErrorTimeStamp(state, format("WaterRecircRate={:.2T}, in Radiant System={},", this->WaterRecircRate, this->Name));
                this->WaterRecircRate = 0.0;
                this->WaterInjectionRate = this->WaterMassFlowRate;
            }

        } // System running mode (yes or no)
    }

    void ConstantFlowRadiantSystemData::calculateLowTemperatureRadiantSystemComponents(
        EnergyPlusData &state,
        int const MainLoopNodeIn, // Node number on main loop of the inlet node to the radiant system
        bool const Iteration,     // FALSE for the regular solution, TRUE when we had to loop back
        Real64 &LoadMet,           // Load met by the low temperature radiant system, in Watts
        LowTempRadiantSystem::SystemType const& typeOfRadiantSystem
    )
    {

        // SUBROUTINE INFORMATION:
        //       AUTHOR         Rick Strand
        //       DATE WRITTEN   August 2003
        //       MODIFIED       Sep 2011 LKL/BG - resimulate only zones needing it for Radiant systems

        // PURPOSE OF THIS SUBROUTINE:
        // This subroutine solves the radiant system based on how much water is (and
        // the conditions of the water) supplied to the radiant system.  The purpose
        // of this subroutine is similar to CalcLowTempHydrRadSysComps except that
        // it solves this for a constant flow hydronic radiant system.

        // METHODOLOGY EMPLOYED:
        // Use heat exchanger formulas to obtain the heat source/sink for the radiant
        // system based on the inlet conditions and flow rate of water.  Once that is
        // determined, recalculate the surface heat balances to reflect this heat
        // addition/subtraction.  The load met by the system is determined by the
        // difference between the convection from all surfaces in the zone when
        // there was no radiant system output and with a source/sink added.

        // REFERENCES:
        // IBLAST-QTF research program, completed in January 1995 (unreleased)
        // Strand, R.K. 1995. "Heat Source Transfer Functions and Their Application to
        //   Low Temperature Radiant Heating Systems", Ph.D. dissertation, University
        //   of Illinois at Urbana-Champaign, Department of Mechanical and Industrial
        //   Engineering.

        auto &Zone(state.dataHeatBal->Zone);

        // Using/Aliasing
        using DataHeatBalSurface::TH;
        using DataLoopNode::Node;
        using DataSurfaces::HeatTransferModel_CondFD;
        using DataSurfaces::HeatTransferModel_CTF;
        using FluidProperties::GetSpecificHeatGlycol;
        using PlantUtilities::SetComponentFlowRate;

        // SUBROUTINE PARAMETER DEFINITIONS:
        Real64 const TempCheckLimit(0.1); // Maximum allowed temperature difference between outlet temperature calculations
        Real64 const ZeroSystemResp(0.1); // Response below which the system response is really zero
        auto constexpr RoutineName("CalcLowTempCFloRadSysComps");

        // SUBROUTINE LOCAL VARIABLE DECLARATIONS:
        int ConstrNum;                // Index for construction number in Construct derived type
        Real64 Cp;                    // Intermediate calculational variable for specific heat of water
        Real64 DewPointTemp;          // Dew-point temperature based on the zone air conditions
        Real64 EpsMdotCp;             // Epsilon (heat exchanger terminology) times water mass flow rate times water specific heat
        Real64 LoopTerm;              // Intermeidate calculation variable for determining the water inlet temperature
        Real64 Mdot;                  // Intermediate calculation variable for mass flow rate in a surface within the radiant system
        int RadSurfNum;               // DO loop counter for the surfaces that comprise a particular radiant system
        int RadSurfNum2;              // DO loop counter for the surfaces that comprise a particular radiant system
        int RadSurfNum3;              // DO loop counter for the surfaces that comprise a particular radiant system
        Real64 RecircTerm;            // Intermeidate calculation variable for determining the water inlet temperature
        Real64 SumFlowFracCkCm;       // Summation of surface flow fraction, Ck, and Cm product for each surface in the system
        Real64 SumFlowFracOneMinusCm; // Summation of surface flow fraction times (1-Cm) for each surface in the radiant system
        int SurfNum;                  // Index for radiant surface in Surface derived type
        int SurfNum2;                 // Index for radiant surface in Surface derived type
        Real64 TotalRadSysPower;      // Total heat source/sink to radiant system
        Real64 TwiCoeff;              // Intermeidate calculation variable for determining the water inlet temperature
        Real64 WaterMassFlow;         // Water mass flow rate in the radiant system, kg/s
        int WaterNodeIn;              // Node number of the water entering the radiant system
        Real64 WaterOutletTempCheck;  // Radiant system water outlet temperature (calculated from mixing all outlet streams together)
        Real64 WaterTempIn;           // Temperature of the water entering the radiant system, in C
        int ZoneNum;                  // number of zone being served
        Real64 ZoneMult;              // Zone multiplier for this system

        ConstantFlowRadDesignData ConstantFlowDesignDataObject{state.dataLowTempRadSys->CflowRadiantSysDesign(this->DesignObjectPtr)}; // Contains the data for variable flow hydronic systems
        auto &Surface(state.dataSurface->Surface);

        Real64 Ca; // Coefficients to relate the inlet water temperature to the heat source
        Real64 Cb;
        Real64 Cc;
        Real64 Cd;
        Real64 Ce;
        Real64 Cf;
        Real64 Cg;
        Real64 Ch;
        Real64 Ci;
        Real64 Cj;
        Real64 Ck;
        Real64 Cl;
        // For more info on Ca through Cl, see comments below

        // First, apply heat exchanger logic to find the heat source/sink to the system.
        // This involves finding out the heat transfer characteristics of the hydronic
        // loop and then applying the equations derived on pp. 113-118 of the dissertation.
        if (FirstTimeFlag) {
            state.dataLowTempRadSys->Ckj.allocate(MaxCloNumOfSurfaces);
            state.dataLowTempRadSys->Cmj.allocate(MaxCloNumOfSurfaces);
            state.dataLowTempRadSys->WaterTempOut.allocate(MaxCloNumOfSurfaces);
            FirstTimeFlag = false;
        }

        state.dataLowTempRadSys->Ckj = 0.0;
        state.dataLowTempRadSys->Cmj = 0.0;
        state.dataLowTempRadSys->WaterTempOut = this->WaterInletTemp;

        // Set the conditions on the water side inlet
        {
            auto const SELECT_CASE_var(this->OperatingMode);
            if (SELECT_CASE_var == HeatingMode) {
                WaterNodeIn = this->HotWaterInNode;
            } else if (SELECT_CASE_var == CoolingMode) {
                WaterNodeIn = this->ColdWaterInNode;
            } else {
                ShowSevereError(state, "Illegal low temperature radiant system operating mode");
                ShowContinueError(state, "Occurs in Radiant System=" + this->Name);
                ShowFatalError(state, "Preceding condition causes termination.");
            }
        }
        ZoneNum = this->ZonePtr;
        ZoneMult = double(Zone(ZoneNum).Multiplier * Zone(ZoneNum).ListMultiplier);
        WaterMassFlow = this->WaterMassFlowRate / ZoneMult;
        WaterTempIn = this->WaterInletTemp;

        if (WaterMassFlow <= 0.0) {
            // No flow or below minimum allowed so there is no heat source/sink
            // This is possible with a mismatch between system and plant operation
            // or a slight mismatch between zone and system controls.  This is not
            // necessarily a "problem" so this exception is necessary in the code.
            for (RadSurfNum = 1; RadSurfNum <= this->NumOfSurfaces; ++RadSurfNum) {
                SurfNum = this->SurfacePtr(RadSurfNum);
                state.dataHeatBalFanSys->QRadSysSource(SurfNum) = 0.0;
                if (Surface(SurfNum).ExtBoundCond > 0 && Surface(SurfNum).ExtBoundCond != SurfNum)
                    state.dataHeatBalFanSys->QRadSysSource(Surface(SurfNum).ExtBoundCond) = 0.0; // Also zero the other side of an interzone
            }

            this->WaterOutletTemp = this->WaterInletTemp;

        } else {

            for (RadSurfNum = 1; RadSurfNum <= this->NumOfSurfaces; ++RadSurfNum) {
                SurfNum = this->SurfacePtr(RadSurfNum);
                // Determine the heat exchanger "effectiveness" term

                EpsMdotCp =
                    calculateHXEffectivenessTerm(state, SurfNum, WaterTempIn, WaterMassFlow,
                                                 this->SurfaceFrac(RadSurfNum),
                                                 this->NumCircuits(RadSurfNum),
                                                 this->DesignObjectPtr,
                                                 typeOfRadiantSystem);

                // Obtain the heat balance coefficients and calculate the intermediate coefficients
                // linking the inlet water temperature to the heat source/sink to the radiant system.
                // The coefficients are based on the following development...
                // The heat balance equations at the outside and inside surfaces are of the form:
                //   Tinside  = Ca + Cb*Toutside + Cc*q"
                //   Toutside = Cd + Ce*Tinside  + Cf*q"
                //   Tsource  = Cg + Ch*q"       + Ci*Tinside + Cj*Toutside
                // where:
                //   Tinside is the temperature at the inside surface
                //   Toutside is the temperature at the outside surface
                //   Tsource is the temperature within the radiant system at the location of the source/sink
                //   Ca is all of the other terms in the inside heat balance (solar, LW exchange, conduction history terms, etc.)
                //   Cb is the current cross CTF term
                //   Cc is the QTF inside term for the current heat source/sink
                //   Cd is all of the other terms in the outside heat balance (solar, LW exchange, conduction history terms, etc.)
                //   Ce is the current cross CTF term (should be equal to Cb)
                //   Cf is the QTF outside term for the current heat source/sink
                //   Cg is the summation of all temperature and source history terms at the source/sink location
                //   Ch is the QTF term at the source/sink location for the current heat source/sink
                //   Ci is the CTF inside term for the current inside surface temperature
                //   Cj is the CTF outside term for the current outside surface temperature
                // Note that it is necessary to not use "slow conduction" assumptions because the
                // source/sink has an impact on BOTH the inside and outside surface heat balances.
                // Hence the more general formulation.
                // The first two T equations above can be solved to remove the other surface temperature.
                // This results in the following equations:
                //   Tinside  = Ca + Cb*(Cd + Ce*Tinside + Cf*q") + Cc*q"   or...
                //   Tinside  = (Ca + Cb*Cd + (Cc+Cb*Cf)*q") / (1 - Ce*Cb)
                //   Toutside = Cd + Ce*(Ca + Cb*Toutside + Cc*q") + Cf*q"  or...
                //   Toutside = (Cd + Ce*Ca + (Cf+Ce*Cc)*q") / (1 - Ce*Cb)
                // Substituting the new equations for Tinside and Toutside as a function of C and q"
                // into the equation for Tsource...
                //   Tsource  = Cg + Ch*q" + Ci*((Ca + Cb*Cd + (Cc+Cb*Cf)*q") / (1 - Ce*Cb)) &
                //                         + Cj*((Cd + Ce*Ca + (Cf+Ce*Cc)*q") / (1 - Ce*Cb))
                // Or rearranging this to get Tsource as a function of q", we get...
                //   Tsource  =  Cg + ((Ci*(Ca + Cb*Cd) + Cj*(Cd + Ce*Ca))/(1-Ce*Cb)) &
                //             +(Ch + ((Ci*(Cc + Cb*Cf) + Cj*(Cf + Ce*Cc))/(1-Ce*Cb)))*q"
                // Or in a slightly simpler form...
                //   Tsource  = Ck + Cl*q"
                // where:
                //   Ck = Cg + ((Ci*(Ca + Cb*Cd) + Cj*(Cd + Ce*Ca))/(1-Ce*Cb))
                //   Cl = Ch + ((Ci*(Cc + Cb*Cf) + Cj*(Cf + Ce*Cc))/(1-Ce*Cb))
                // Note also that from heat exchanger "algebra", we have:
                //   q = epsilon*qmax    and    qmax = Mdot*Cp*(Twaterin-Tsource)
                // So...
                //   q" = q/Area = (epsilon*Mdot*Cp/Area)*(Twaterin-Tsource)
                // Or rearranging this equation:
                //   Tsource = -(q"*A/(epsilon*Mdot*Cp)) + Twaterin
                // Setting this equation equal to the other equation for Tsource a couple lines up
                // and rearranging to solve for q"...
                //   q" = (Twaterin - Ck) / (Cl + (A/(epsilon*Mdot*Cp))
                // or
                //   q  = (Twaterin - Ck) / ((Cl/A) + (1/epsilon*Mdot*Cp))
                // or
                //   q  = epsilon*Mdot*Cp*(Twaterin - Ck) / (1+(epsilon*Mdot*Cp*Cl/A))
                // which is the desired result, that is the heat source or sink to the radiant
                // system as a function of the water inlet temperature (flow rate is also in there
                // as well as all of the heat balance terms "hidden" in Ck and Cl).

                ConstrNum = Surface(SurfNum).Construction;

                Ca = state.dataHeatBalFanSys->RadSysTiHBConstCoef(SurfNum);
                Cb = state.dataHeatBalFanSys->RadSysTiHBToutCoef(SurfNum);
                Cc = state.dataHeatBalFanSys->RadSysTiHBQsrcCoef(SurfNum);

                Cd = state.dataHeatBalFanSys->RadSysToHBConstCoef(SurfNum);
                Ce = state.dataHeatBalFanSys->RadSysToHBTinCoef(SurfNum);
                Cf = state.dataHeatBalFanSys->RadSysToHBQsrcCoef(SurfNum);

                Cg = state.dataHeatBalFanSys->CTFTsrcConstPart(SurfNum);
                Ch = state.dataConstruction->Construct(ConstrNum).CTFTSourceQ(0);
                Ci = state.dataConstruction->Construct(ConstrNum).CTFTSourceIn(0);
                Cj = state.dataConstruction->Construct(ConstrNum).CTFTSourceOut(0);

                Ck = Cg + ((Ci * (Ca + Cb * Cd) + Cj * (Cd + Ce * Ca)) / (1.0 - Ce * Cb));
                Cl = Ch + ((Ci * (Cc + Cb * Cf) + Cj * (Cf + Ce * Cc)) / (1.0 - Ce * Cb));

                Mdot = WaterMassFlow * this->SurfaceFrac(RadSurfNum);
                Cp = GetSpecificHeatGlycol(state, fluidNameWater, WaterTempIn, this->GlycolIndex, RoutineName);

                if (!Iteration) {

                    if (Surface(SurfNum).HeatTransferAlgorithm == HeatTransferModel_CTF)
                        state.dataHeatBalFanSys->QRadSysSource(SurfNum) = EpsMdotCp * (WaterTempIn - Ck) / (1.0 + (EpsMdotCp * Cl / Surface(SurfNum).Area));

                    if (Surface(SurfNum).HeatTransferAlgorithm == HeatTransferModel_CondFD)
                        state.dataHeatBalFanSys->QRadSysSource(SurfNum) = EpsMdotCp * (WaterTempIn - state.dataHeatBalFanSys->TCondFDSourceNode(SurfNum));

                    if (Surface(SurfNum).ExtBoundCond > 0 && Surface(SurfNum).ExtBoundCond != SurfNum)
                        state.dataHeatBalFanSys->QRadSysSource(Surface(SurfNum).ExtBoundCond) = state.dataHeatBalFanSys->QRadSysSource(SurfNum); // Also set the other side of an interzone
                    state.dataLowTempRadSys->WaterTempOut(RadSurfNum) = WaterTempIn - (state.dataHeatBalFanSys->QRadSysSource(SurfNum) / (Mdot * Cp));
                } else { // (Iteration)
                    // In this case, we did not know the inlet temperature directly and have
                    // to figure it out as part of the solution.  Thus, we have to do a little
                    // more algebra.
                    // The last equation in the previous block was:
                    //   q = epsilon*Mdot*Cp*(Twaterin - Ck) / (1+(epsilon*Mdot*Cp*Cl/A))
                    // which combines with:
                    //   q = Mdot*Cp*(Twaterin - Twaterout,j)
                    // so that:
                    //   (Twaterin - Twaterout.j) = epsilon*(Twaterin - Ck) / (1+(epsilon*Mdot*Cp*Cl/A))
                    // Let:
                    //   Cm = epsilonj / (1+(epsilonj*Mdot,j*Cp*Cl,j/A))
                    // for each surface in the radiant system.  This results in:
                    //   (Twaterin - Twaterout,j) = Cm,j*(Twaterin - Ck,j)
                    // Or:
                    //   Twaterout,j = (1 - Cm,j)*Twaterin + Cm,j*Ck,j
                    // This holds for each surface that is part of the radiant system (j).  To get the
                    // overall outlet temperature, we have to do a mixing calculation after all of the
                    // surfaces have been simulated:
                    //   Twaterout = SUM(Fractionj*Twaterout,j)
                    // We also have to solve an energy balance at the mixing valve and add in pump heat.
                    // The energy balance at the mixing valve relates the loop inlet temperature (Tloopin)
                    // and the overall outlet temperature (Twaterout):
                    //   Tpumpin = (Mdotloop/Mdotradsys)*Tloopin + (Mdotrecirc/Mdotradsys)*Twaterout
                    // This can then be related to the inlet water temperature to the radiant system
                    // after pump heat has been taken into account:
                    //   Twaterin = (Mdotloop/Mdotradsys)*Tloopin + (Mdotrecirc/Mdotradsys)*Twaterout + PumpHeat/(Mdotradsys*Cp)
                    // Pluggin in the definition of Twaterout (sum equation above) and then the definition
                    // of each individual Twaterout,j equation (which is solely a function of Twaterin
                    // and coefficients), we can obtain an equation for Twaterin that consists of all
                    // known quantities.  This requires us to calculate Ck,j and Cm,j for all the radiant
                    // surfaces in the system first and then coming up with a calculation for Twaterin.
                    // After than, individual Twaterout,j can be calculated along with QRadSysSource.
                    state.dataLowTempRadSys->Ckj(RadSurfNum) = Ck;
                    state.dataLowTempRadSys->Cmj(RadSurfNum) = (EpsMdotCp / (Mdot * Cp)) / (1.0 + (EpsMdotCp * Cl / Surface(SurfNum).Area));

                    if (RadSurfNum == this->NumOfSurfaces) { // Last one so we can now do the other calculations
                        // Equation for Twaterin is:
                        //   Twaterin = (LoopTerm + RecircTerm)/(TwiCoeff)
                        // where:
                        //   LoopTerm   = (Mdotloop/Mdotradsys)*Tloopin + PumpHeat/(Mdotradsys*Cp)
                        //   RecircTerm = (Mdotrecirc/Mdotradsys)*SUM(FlowFracj*Ck,j*Cm,j)
                        //   TwiCoeff   = 1 - (Mdotrecirc/Mdotradsys)*SUM(FlowFracj*(1 - Cm,j))
                        SumFlowFracCkCm = 0.0;
                        SumFlowFracOneMinusCm = 0.0;
                        for (RadSurfNum2 = 1; RadSurfNum2 <= this->NumOfSurfaces; ++RadSurfNum2) {
                            SumFlowFracCkCm += (this->SurfaceFrac(RadSurfNum2) * state.dataLowTempRadSys->Ckj(RadSurfNum) * state.dataLowTempRadSys->Cmj(RadSurfNum2));
                            SumFlowFracOneMinusCm += (this->SurfaceFrac(RadSurfNum2) * (1.0 - state.dataLowTempRadSys->Cmj(RadSurfNum2)));
                        }

                        LoopTerm = (this->WaterInjectionRate / this->WaterMassFlowRate) * Node(MainLoopNodeIn).Temp +
                                   (this->PumpHeattoFluid / (this->WaterMassFlowRate * Cp));

                        RecircTerm = (this->WaterRecircRate / this->WaterMassFlowRate) * SumFlowFracCkCm;

                        TwiCoeff = 1.0 - (this->WaterRecircRate / this->WaterMassFlowRate) * SumFlowFracOneMinusCm;

                        WaterTempIn = (LoopTerm + RecircTerm) / (TwiCoeff);

                        this->WaterInletTemp = WaterTempIn;

                        for (RadSurfNum2 = 1; RadSurfNum2 <= this->NumOfSurfaces; ++RadSurfNum2) {
                            state.dataLowTempRadSys->WaterTempOut(RadSurfNum2) = WaterTempIn * (1.0 - state.dataLowTempRadSys->Cmj(RadSurfNum2)) + (state.dataLowTempRadSys->Ckj(RadSurfNum2) * state.dataLowTempRadSys->Cmj(RadSurfNum2));
                            Mdot = WaterMassFlow * this->SurfaceFrac(RadSurfNum2);
                            SurfNum = this->SurfacePtr(RadSurfNum2);
                            state.dataHeatBalFanSys->QRadSysSource(SurfNum) = Mdot * Cp * (WaterTempIn - state.dataLowTempRadSys->WaterTempOut(RadSurfNum2));
                            if (Surface(SurfNum).ExtBoundCond > 0 && Surface(SurfNum).ExtBoundCond != SurfNum)
                                state.dataHeatBalFanSys->QRadSysSource(Surface(SurfNum).ExtBoundCond) = state.dataHeatBalFanSys->QRadSysSource(SurfNum); // Also set the other side of an interzone
                        }
                    }
                }
            }

            for (RadSurfNum = 1; RadSurfNum <= this->NumOfSurfaces; ++RadSurfNum) {
                SurfNum = this->SurfacePtr(RadSurfNum);
                // "Temperature Comparison" Cut-off:
                // Check to see whether or not the system should really be running.  If
                // QRadSysSource is negative when we are in heating mode or QRadSysSource
                // is positive when we are in cooling mode, then the radiant system will
                // be doing the opposite of its intention.  In this case, the flow rate
                // is set to zero to avoid heating in cooling mode or cooling in heating
                // mode.
                if (((this->OperatingMode == HeatingMode) && (state.dataHeatBalFanSys->QRadSysSource(SurfNum) <= 0.0)) ||
                    ((this->OperatingMode == CoolingMode) && (state.dataHeatBalFanSys->QRadSysSource(SurfNum) >= 0.0))) {
                    WaterMassFlow = 0.0;
                    if (this->OperatingMode == HeatingMode) {
                        SetComponentFlowRate(state, WaterMassFlow,
                                             this->HotWaterInNode,
                                             this->HotWaterOutNode,
                                             this->HWLoopNum,
                                             this->HWLoopSide,
                                             this->HWBranchNum,
                                             this->HWCompNum);
                    } else if (this->OperatingMode == CoolingMode) {
                        SetComponentFlowRate(state, WaterMassFlow,
                                             this->ColdWaterInNode,
                                             this->ColdWaterOutNode,
                                             this->CWLoopNum,
                                             this->CWLoopSide,
                                             this->CWBranchNum,
                                             this->CWCompNum);
                    }
                    this->WaterMassFlowRate = WaterMassFlow;
                    this->OperatingMode = NotOperating;
                    for (RadSurfNum2 = 1; RadSurfNum2 <= this->NumOfSurfaces; ++RadSurfNum2) {
                        SurfNum2 = this->SurfacePtr(RadSurfNum2);
                        state.dataHeatBalFanSys->QRadSysSource(SurfNum2) = 0.0;
                        if (Surface(SurfNum2).ExtBoundCond > 0 && Surface(SurfNum2).ExtBoundCond != SurfNum2)
                            state.dataHeatBalFanSys->QRadSysSource(Surface(SurfNum2).ExtBoundCond) = 0.0; // Also zero the other side of an interzone
                    }
                    break; // outer do loop
                }
            }
            // Condensation Cut-off:
            // Check to see whether there are any surface temperatures within the radiant system that have
            // dropped below the dew-point temperature.  If so, we need to shut off this radiant system.
            // A safety parameter is added (hardwired parameter) to avoid getting too close to condensation
            // conditions.
            this->CondCausedShutDown = false;
            DewPointTemp = PsyTdpFnWPb(state, state.dataHeatBalFanSys->ZoneAirHumRat(this->ZonePtr), state.dataEnvrn->OutBaroPress);

            if ((this->OperatingMode == CoolingMode) && (ConstantFlowDesignDataObject.CondCtrlType == CondContrlType::CondCtrlSimpleOff)) {

                for (RadSurfNum2 = 1; RadSurfNum2 <= this->NumOfSurfaces; ++RadSurfNum2) {
                    if (TH(2, 1, this->SurfacePtr(RadSurfNum2)) < (DewPointTemp + ConstantFlowDesignDataObject.CondDewPtDeltaT)) {
                        // Condensation warning--must shut off radiant system
                        this->CondCausedShutDown = true;
                        WaterMassFlow = 0.0;
                        this->OperatingMode = NotOperating;
                        SetComponentFlowRate(state, WaterMassFlow,
                                             this->ColdWaterInNode,
                                             this->ColdWaterOutNode,
                                             this->CWLoopNum,
                                             this->CWLoopSide,
                                             this->CWBranchNum,
                                             this->CWCompNum);
                        this->WaterMassFlowRate = WaterMassFlow;
                        for (RadSurfNum3 = 1; RadSurfNum3 <= this->NumOfSurfaces; ++RadSurfNum3) {
                            SurfNum2 = this->SurfacePtr(RadSurfNum3);
                            state.dataHeatBalFanSys->QRadSysSource(SurfNum2) = 0.0;
                            if (Surface(SurfNum2).ExtBoundCond > 0 && Surface(SurfNum2).ExtBoundCond != SurfNum2)
                                state.dataHeatBalFanSys->QRadSysSource(Surface(SurfNum2).ExtBoundCond) = 0.0; // Also zero the other side of an interzone
                        }
                        // Produce a warning message so that user knows the system was shut-off due to potential for condensation
                        if (!state.dataGlobal->WarmupFlag) {
                            if (this->CondErrIndex == 0) { // allow errors up to number of radiant systems
                                ShowWarningMessage(state, format("{} [{}]", cConstantFlowSystem, this->Name));
                                ShowContinueError(state, "Surface [" + Surface(this->SurfacePtr(RadSurfNum2)).Name +
                                                  "] temperature below dew-point temperature--potential for condensation exists");
                                ShowContinueError(state, "Flow to the radiant system will be shut-off to avoid condensation");
                                ShowContinueError(
                                    state, format("Predicted radiant system surface temperature = {:.2R}", TH(2, 1, this->SurfacePtr(RadSurfNum2))));
                                ShowContinueError(
                                    state, format("Zone dew-point temperature + safety delta T= {:.2R}", DewPointTemp + ConstantFlowDesignDataObject.CondDewPtDeltaT));
                                ShowContinueErrorTimeStamp(state, "");
                                ShowContinueError(
                                    state,
                                    format("Note that a {:.4R} C safety was chosen in the input for the shut-off criteria", ConstantFlowDesignDataObject.CondDewPtDeltaT));
                                ShowContinueError(state, "Note also that this affects all surfaces that are part of this radiant system");
                            }
                            ShowRecurringWarningErrorAtEnd(state, format("{} [{}] condensation shut-off occurrence continues.", cConstantFlowSystem, this->Name),
                                                           this->CondErrIndex,
                                                           DewPointTemp,
                                                           DewPointTemp,
                                                           _,
                                                           "C",
                                                           "C");
                        }
                        break; // outer do loop
                    }
                }

            } else if ((this->OperatingMode == CoolingMode) && (ConstantFlowDesignDataObject.CondCtrlType == CondContrlType::CondCtrlNone)) {

                for (RadSurfNum2 = 1; RadSurfNum2 <= this->NumOfSurfaces; ++RadSurfNum2) {
                    if (TH(2, 1, this->SurfacePtr(RadSurfNum2)) < DewPointTemp) {
                        // Condensation occurring but user does not want to shut radiant system off ever
                        this->CondCausedShutDown = true;
                    }
                }

            } else if ((this->OperatingMode == CoolingMode) && (ConstantFlowDesignDataObject.CondCtrlType == CondContrlType::CondCtrlVariedOff)) {

                for (RadSurfNum2 = 1; RadSurfNum2 <= this->NumOfSurfaces; ++RadSurfNum2) {
                    if (TH(2, 1, this->SurfacePtr(RadSurfNum2)) < (DewPointTemp + ConstantFlowDesignDataObject.CondDewPtDeltaT)) {
                        VarOffCond = true;
                        if (CFloCondIterNum >= 2) {
                            // We have already iterated once so now we must shut off radiant system
                            this->CondCausedShutDown = true;
                            WaterMassFlow = 0.0;
                            this->OperatingMode = NotOperating;
                            SetComponentFlowRate(state, WaterMassFlow,
                                                 this->ColdWaterInNode,
                                                 this->ColdWaterOutNode,
                                                 this->CWLoopNum,
                                                 this->CWLoopSide,
                                                 this->CWBranchNum,
                                                 this->CWCompNum);
                            this->WaterMassFlowRate = WaterMassFlow;
                            for (RadSurfNum3 = 1; RadSurfNum3 <= this->NumOfSurfaces; ++RadSurfNum3) {
                                SurfNum2 = this->SurfacePtr(RadSurfNum3);
                                state.dataHeatBalFanSys->QRadSysSource(SurfNum2) = 0.0;
                                if (Surface(SurfNum2).ExtBoundCond > 0 && Surface(SurfNum2).ExtBoundCond != SurfNum2)
                                    state.dataHeatBalFanSys->QRadSysSource(Surface(SurfNum2).ExtBoundCond) = 0.0; // Also zero the other side of an interzone
                            }
                            // Produce a warning message so that user knows the system was shut-off due to potential for condensation
                            if (!state.dataGlobal->WarmupFlag) {
                                if (this->CondErrIndex == 0) { // allow errors up to number of radiant systems
                                    ShowWarningMessage(state, format("{} [{}]", cConstantFlowSystem, this->Name));
                                    ShowContinueError(state, "Surface [" + Surface(this->SurfacePtr(RadSurfNum2)).Name +
                                                      "] temperature below dew-point temperature--potential for condensation exists");
                                    ShowContinueError(state, "Flow to the radiant system will be shut-off to avoid condensation");
                                    ShowContinueError(
                                        state,
                                        format("Predicted radiant system surface temperature = {:.2R}", TH(2, 1, this->SurfacePtr(RadSurfNum2))));
                                    ShowContinueError(
                                        state, format("Zone dew-point temperature + safety delta T= {:.2R}", DewPointTemp + ConstantFlowDesignDataObject.CondDewPtDeltaT));
                                    ShowContinueErrorTimeStamp(state, "");
                                    ShowContinueError(state,
                                                      format("Note that a {:.4R} C safety was chosen in the input for the shut-off criteria",
                                                             ConstantFlowDesignDataObject.CondDewPtDeltaT));
                                    ShowContinueError(state, "Note also that this affects all surfaces that are part of this radiant system");
                                }
                                ShowRecurringWarningErrorAtEnd(state, format("{} [{}] condensation shut-off occurrence continues.", cConstantFlowSystem, this->Name),
                                                               this->CondErrIndex,
                                                               DewPointTemp,
                                                               DewPointTemp,
                                                               _,
                                                               "C",
                                                               "C");
                            }
                            break; // outer do loop
                        } else {   // (First iteration--reset loop required temperature and try again to avoid condensation)
                            LoopReqTemp = DewPointTemp + ConstantFlowDesignDataObject.CondDewPtDeltaT;
                        }
                    }
                }
            }

            // Determine radiant system outlet temperature (two ways to calculate--use as a check)
            WaterOutletTempCheck = 0.0;
            TotalRadSysPower = 0.0;
            for (RadSurfNum = 1; RadSurfNum <= this->NumOfSurfaces; ++RadSurfNum) {
                SurfNum = this->SurfacePtr(RadSurfNum);
                TotalRadSysPower += state.dataHeatBalFanSys->QRadSysSource(SurfNum);
                WaterOutletTempCheck += (this->SurfaceFrac(RadSurfNum) * state.dataLowTempRadSys->WaterTempOut(RadSurfNum));
            }
            TotalRadSysPower *= ZoneMult;

            if (this->WaterMassFlowRate > 0.0) {
                Cp = GetSpecificHeatGlycol(state, fluidNameWater, WaterTempIn, this->GlycolIndex, RoutineName);
                this->WaterOutletTemp = this->WaterInletTemp - (TotalRadSysPower / (this->WaterMassFlowRate * Cp));
                if ((std::abs(this->WaterOutletTemp - WaterOutletTempCheck) > TempCheckLimit) && (std::abs(TotalRadSysPower) > ZeroSystemResp)) {
                    // If the total system power is zero, that means we have shut down and the temperatures won't match because of that
                    ShowWarningError(state, "Radiant system water outlet temperature calculation mismatch--this should not happen");
                }
            } else {
                this->WaterOutletTemp = this->WaterInletTemp;
            }
        }

        // Now that we have the source/sink term(s), we must redo the heat balances to obtain
        // the new SumHATsurf value for the zone.  Note that the difference between the new
        // SumHATsurf and the value originally calculated by the heat balance with a zero
        // source for all radiant systems in the zone is the load met by the system (approximately).
        HeatBalanceSurfaceManager::CalcHeatBalanceOutsideSurf(state, ZoneNum);
        HeatBalanceSurfaceManager::CalcHeatBalanceInsideSurf(state, ZoneNum);

        LoadMet = SumHATsurf(state, this->ZonePtr) - state.dataLowTempRadSys->ZeroSourceSumHATsurf(this->ZonePtr);
    }
//TODO Write unit tests for baseboard
    void ConstantFlowRadiantSystemData::calculateRunningMeanAverageTemperature(EnergyPlusData& state,
                                                                               int RadSysNum)
    {
        // This routine grabs the current weather data since it is currently available at this point in the simulation.  Note, however,
        // that the formula that calculates the running mean average (dry-bulb) temperature uses the values from "yesterday".  So, today's
        // values are calculated and then shifted at the beginning of the next day to the tomorrow variables.  It is these tomorrow variables
        // that are then used in the formula.  So, that is why some of the assignments are done in the order that they are in below.

        ConstantFlowRadDesignData constantFlowDesignDataObject{state.dataLowTempRadSys->CflowRadiantSysDesign(state.dataLowTempRadSys->CFloRadSys(RadSysNum).DesignObjectPtr)}; // Contains the data for constant flow hydronic systems

        if (state.dataGlobal->DayOfSim == 1 && state.dataGlobal->WarmupFlag) {
            // there is no "history" here--assume everything that came before was the same (this applies to design days also--weather is always the same
            this->todayAverageOutdoorDryBulbTemperature = this->calculateCurrentDailyAverageODB(state);
            this->yesterdayAverageOutdoorDryBulbTemperature = this->todayAverageOutdoorDryBulbTemperature;
            this->todayRunningMeanOutdoorDryBulbTemperature = this->todayAverageOutdoorDryBulbTemperature;
            this->yesterdayRunningMeanOutdoorDryBulbTemperature = this->todayAverageOutdoorDryBulbTemperature;
        } else if (!state.dataGlobal->WarmupFlag && state.dataGlobal->NumOfDayInEnvrn > 1) {
            // This is an environment with more than one day (non-design day) so...
            // First update yesterday's information using what was previously calculated for "today"
            this->yesterdayAverageOutdoorDryBulbTemperature = this->todayAverageOutdoorDryBulbTemperature;
            this->yesterdayRunningMeanOutdoorDryBulbTemperature = this->todayRunningMeanOutdoorDryBulbTemperature;
            // Now update the running mean and average outdoor air temperatures
            this->todayRunningMeanOutdoorDryBulbTemperature =
                (1.0 - constantFlowDesignDataObject.runningMeanOutdoorAirTemperatureWeightingFactor) * this->yesterdayAverageOutdoorDryBulbTemperature +
                        constantFlowDesignDataObject.runningMeanOutdoorAirTemperatureWeightingFactor * this->yesterdayRunningMeanOutdoorDryBulbTemperature;
            this->todayAverageOutdoorDryBulbTemperature = this->calculateCurrentDailyAverageODB(state);
        }
    }

    Real64 ConstantFlowRadiantSystemData::calculateCurrentDailyAverageODB(EnergyPlusData& state)
    {
        Real64 sum = 0.0;
        for (int hourNumber = 1; hourNumber <= DataGlobalConstants::HoursInDay; ++hourNumber) {
            for (int timeStepNumber = 1; timeStepNumber <= state.dataGlobal->NumOfTimeStepInHour; ++timeStepNumber) {
                sum += state.dataWeatherManager->TodayOutDryBulbTemp(timeStepNumber, hourNumber);
            }
        }
        return sum / double(DataGlobalConstants::HoursInDay * state.dataGlobal->NumOfTimeStepInHour);
    }

    void ElectricRadiantSystemData::calculateLowTemperatureRadiantSystem(EnergyPlusData &state,
                                                                         Real64 &LoadMet) // load met by the radiant system, in Watts
    {

        // SUBROUTINE INFORMATION:
        //       AUTHOR         Rick Strand
        //       DATE WRITTEN   November 2000
        //       MODIFIED       Sep 2011 LKL/BG - resimulate only zones needing it for Radiant systems

        // PURPOSE OF THIS SUBROUTINE:
        // This subroutine does all of the stuff that is necessary to simulate
        // a low temperature electric radiant heating system.  Calls are made to
        // appropriate subroutines either in this module or outside of it.

        // METHODOLOGY EMPLOYED:
        // Follows the methods used by many other pieces of zone equipment except
        // that we are controlling the electrical input to the building element's
        // resistance heating wires.  Note that cooling is not allowed for such
        // a system.

        // REFERENCES:
        // Other EnergyPlus modules
        // IBLAST-QTF research program, completed in January 1995 (unreleased)
        // Strand, R.K. 1995. "Heat Source Transfer Functions and Their Application to
        //   Low Temperature Radiant Heating Systems", Ph.D. dissertation, University
        //   of Illinois at Urbana-Champaign, Department of Mechanical and Industrial
        //   Engineering.
        // Seem, J.E. 1986. "Heat Transfer in Buildings", Ph.D. dissertation, University
        //   of Wisconsin-Madison.

        // Using/Aliasing
        using DataHeatBalance::ZoneData;
        using DataHVACGlobals::SmallLoad;
        using ScheduleManager::GetCurrentScheduleValue;

        // SUBROUTINE LOCAL VARIABLE DECLARATIONS:
        Real64 ControlTemp; // Temperature of the parameter that is controlling the radiant system
        Real64 HeatFrac;    // fraction of maximum electrical heat input to radiant system [dimensionless]
        Real64 OffTemp;     // Temperature above which the radiant system should be completely off [C]
        int RadSurfNum;     // number of surface that is the radiant system
        int SurfNum;        // intermediate variable for surface number in Surface derived type
        int ZoneNum;        // number of zone being served

        // initialize local variables
        ZoneNum = this->ZonePtr;
        HeatFrac = 0.0;
        auto &Surface(state.dataSurface->Surface);

        if (GetCurrentScheduleValue(state, this->SchedPtr) <= 0.0) {

            // Unit is off; set the heat source terms to zero
            for (RadSurfNum = 1; RadSurfNum <= this->NumOfSurfaces; ++RadSurfNum) {
                SurfNum = this->SurfacePtr(RadSurfNum);
                state.dataHeatBalFanSys->QRadSysSource(SurfNum) = 0.0;
                if (Surface(SurfNum).ExtBoundCond > 0 && Surface(SurfNum).ExtBoundCond != SurfNum)
                    state.dataHeatBalFanSys->QRadSysSource(Surface(SurfNum).ExtBoundCond) = 0.0; // Also zero the other side of an interzone
            }

        } else { // Unit might be on-->this section is intended to determine whether the controls say
            // that the unit should be on or not

            // Determine the current setpoint temperature and the temperature at which the unit should be completely off
            OffTemp = this->setOffTemperatureLowTemperatureRadiantSystem(state, this->SetptSchedPtr, this->ThrottlRange, this->SetpointType);

            // Determine the control temperature--what the setpoint/offtemp is being compared to for unit operation

            ControlTemp = this->setRadiantSystemControlTemperature(state, ControlType);

            if (ControlTemp < OffTemp) { // HEATING MODE

                this->OperatingMode = HeatingMode;

                HeatFrac = this->calculateOperationalFraction(OffTemp, ControlTemp, this->ThrottlRange);

                // Set the heat source for the low temperature electric radiant system
                for (RadSurfNum = 1; RadSurfNum <= this->NumOfSurfaces; ++RadSurfNum) {
                    SurfNum = this->SurfacePtr(RadSurfNum);
                    state.dataHeatBalFanSys->QRadSysSource(SurfNum) = HeatFrac * this->MaxElecPower * this->SurfaceFrac(RadSurfNum);
                    if (Surface(SurfNum).ExtBoundCond > 0 && Surface(SurfNum).ExtBoundCond != SurfNum)
                        state.dataHeatBalFanSys->QRadSysSource(Surface(SurfNum).ExtBoundCond) = state.dataHeatBalFanSys->QRadSysSource(SurfNum); // Also set the other side of an interzone
                }

                // Now "simulate" the system by recalculating the heat balances
                HeatBalanceSurfaceManager::CalcHeatBalanceOutsideSurf(state, ZoneNum);
                HeatBalanceSurfaceManager::CalcHeatBalanceInsideSurf(state, ZoneNum);

                LoadMet = SumHATsurf(state, ZoneNum) - state.dataLowTempRadSys->ZeroSourceSumHATsurf(ZoneNum);

            } else { //  OFF or COOLING MODE (not allowed for an electric low temperature radiant system), turn it off

                for (RadSurfNum = 1; RadSurfNum <= this->NumOfSurfaces; ++RadSurfNum) {
                    SurfNum = this->SurfacePtr(RadSurfNum);
                    state.dataHeatBalFanSys->QRadSysSource(SurfNum) = 0.0;
                    if (Surface(SurfNum).ExtBoundCond > 0 && Surface(SurfNum).ExtBoundCond != SurfNum)
                        state.dataHeatBalFanSys->QRadSysSource(Surface(SurfNum).ExtBoundCond) = 0.0; // Also zero the other side of an interzone
                }
            }
        }
    }

    void RadiantSystemBaseData::updateLowTemperatureRadiantSystemSurfaces(EnergyPlusData &state)
    {

        // The purpose of this routine is to update the average heat source/sink for a particular system over the various system time
        // steps that make up the zone time step.  For hydronic systems, this routine must also set the outlet water conditions.
        // For the source/sink average update, if the system time step elapsed is still what it used to be, then either we are still
        // iterating orwe had to go back and shorten the time step.  As a result, we have to subtract out the previous value that we
        // added.  If the system time step elapsed is different, then we just need to add the new values to the running average.

        // Using/Aliasing
        using DataHVACGlobals::SysTimeElapsed;
        using DataHVACGlobals::TimeStepSys;

        // SUBROUTINE PARAMETER DEFINITIONS:

        for (int radSurfNum = 1; radSurfNum <= this->NumOfSurfaces; ++radSurfNum) {

            int surfNum = this->SurfacePtr(radSurfNum);

            if (state.dataLowTempRadSys->LastSysTimeElapsed(surfNum) == SysTimeElapsed) {
                // Still iterating or reducing system time step, so subtract old values which were
                // not valid
                state.dataLowTempRadSys->QRadSysSrcAvg(surfNum) -= state.dataLowTempRadSys->LastQRadSysSrc(surfNum) * state.dataLowTempRadSys->LastTimeStepSys(surfNum) / state.dataGlobal->TimeStepZone;
            }

            // Update the running average and the "last" values with the current values of the appropriate variables
            state.dataLowTempRadSys->QRadSysSrcAvg(surfNum) += state.dataHeatBalFanSys->QRadSysSource(surfNum) * TimeStepSys / state.dataGlobal->TimeStepZone;

            state.dataLowTempRadSys->LastQRadSysSrc(surfNum) = state.dataHeatBalFanSys->QRadSysSource(surfNum);
            state.dataLowTempRadSys->LastSysTimeElapsed(surfNum) = SysTimeElapsed;
            state.dataLowTempRadSys->LastTimeStepSys(surfNum) = TimeStepSys;
        }
    }

    void VariableFlowRadiantSystemData::updateLowTemperatureRadiantSystem(EnergyPlusData &state)
    {

        // Using/Aliasing
        using DataLoopNode::Node;
        using FluidProperties::GetSpecificHeatGlycol;
        using PlantUtilities::SafeCopyPlantNode;
        using PlantUtilities::SetComponentFlowRate;

        // SUBROUTINE PARAMETER DEFINITIONS:
        auto constexpr RoutineName("UpdateVariableFlowSystem");

        // SUBROUTINE LOCAL VARIABLE DECLARATIONS:
        Real64 cpWater;       // Specific heat of water
        int waterInletNode;   // Node number for the water side inlet of the radiant system
        Real64 waterMassFlow; // Flow rate of water in the radiant system
        int waterOutletNode;  // Node number for the water side outlet of the radiant system

        auto &Zone(state.dataHeatBal->Zone);

        // For a hydronic system, calculate the water side outlet conditions and set the
        // appropriate conditions on the correct HVAC node.

        // First sum up all of the heat sources/sinks associated with this system
        Real64 TotalHeatSource(0.0); // Total heat source or sink for a particular radiant system (sum of all surface source/sinks)
        for (int radSurfNum = 1; radSurfNum <= this->NumOfSurfaces; ++radSurfNum) {
            TotalHeatSource += state.dataHeatBalFanSys->QRadSysSource(this->SurfacePtr(radSurfNum));
        }
        TotalHeatSource *= double(Zone(this->ZonePtr).Multiplier * Zone(this->ZonePtr).ListMultiplier);

        // Update the heating side of things
        if (this->HeatingSystem) {

            waterInletNode = this->HotWaterInNode;
            waterOutletNode = this->HotWaterOutNode;
            waterMassFlow = Node(waterInletNode).MassFlowRate;

            cpWater = GetSpecificHeatGlycol(
                state, state.dataPlnt->PlantLoop(this->HWLoopNum).FluidName, Node(waterInletNode).Temp, state.dataPlnt->PlantLoop(this->HWLoopNum).FluidIndex, RoutineName);

            if (this->OperatingMode == HeatingMode) {
                if ((cpWater > 0.0) && (waterMassFlow > 0.0)) {
                    SafeCopyPlantNode(state, waterInletNode, waterOutletNode);
                    Node(waterOutletNode).Temp = Node(waterInletNode).Temp - TotalHeatSource / waterMassFlow / cpWater;
                } else {
                    SafeCopyPlantNode(state, waterInletNode, waterOutletNode);
                }

            } else { // CoolingMode or not on
                SafeCopyPlantNode(state, waterInletNode, waterOutletNode);
            }

            this->checkForOutOfRangeTemperatureResult(state, Node(waterOutletNode).Temp, Node(waterInletNode).Temp);
        }

        if (this->CoolingSystem) {

            waterInletNode = this->ColdWaterInNode;
            waterOutletNode = this->ColdWaterOutNode;
            waterMassFlow = Node(waterInletNode).MassFlowRate;

            cpWater = GetSpecificHeatGlycol(
                state, state.dataPlnt->PlantLoop(this->CWLoopNum).FluidName, Node(waterInletNode).Temp, state.dataPlnt->PlantLoop(this->CWLoopNum).FluidIndex, RoutineName);

            if (this->OperatingMode == CoolingMode) {
                if ((cpWater > 0.0) && (waterMassFlow > 0.0)) {
                    SafeCopyPlantNode(state, waterInletNode, waterOutletNode);
                    Node(waterOutletNode).Temp = Node(waterInletNode).Temp - TotalHeatSource / waterMassFlow / cpWater;
                } else {
                    SafeCopyPlantNode(state, waterInletNode, waterOutletNode);
                }

            } else { // HeatingMode or not on
                SafeCopyPlantNode(state, waterInletNode, waterOutletNode);
            }

            this->checkForOutOfRangeTemperatureResult(state, Node(waterOutletNode).Temp, Node(waterInletNode).Temp);
        }
    }

    void ConstantFlowRadiantSystemData::updateLowTemperatureRadiantSystem(EnergyPlusData &state)
    {

        // Using/Aliasing
        using DataLoopNode::Node;
        using FluidProperties::GetSpecificHeatGlycol;
        using PlantUtilities::SafeCopyPlantNode;
        using PlantUtilities::SetComponentFlowRate;

        Real64 bypassMassFlow; // Local bypass for a constant flow radiant system (could have recirculation and/or bypass)
        int waterInletNode;    // Node number for the water side inlet of the radiant system
        int waterOutletNode;   // Node number for the water side outlet of the radiant system

        // For a constant flow system, calculate the water side outlet conditions
        // and set the appropriate conditions on the correct HVAC node.  This may
        // require mixing if the main system does not provide all of the flow that
        // the local radiant system circulates.

        // Update the heating side of things
        if (this->HeatingSystem) {

            waterInletNode = this->HotWaterInNode;
            waterOutletNode = this->HotWaterOutNode;
            SafeCopyPlantNode(state, waterInletNode, waterOutletNode);

            if (this->OperatingMode == HeatingMode) {

                // Leave the inlet and outlet flow alone (if high enough) and perform a bypass if more flow than needed
                if (Node(waterInletNode).MassFlowRate <= this->WaterInjectionRate) {
                    // Note that the water injection rate has already been restricted to the maximum available flow
                    Node(waterOutletNode).Temp = this->WaterOutletTemp;
                } else {
                    // Loop is providing more flow than needed so perform a local bypass and
                    // mix the flows to obtain the proper outlet temperature.  In this case,
                    // the mass flow rates on the loop are left alone and the outlet temperature
                    // is calculated from a simple steady-steady, steady-flow energy balance.
                    bypassMassFlow = Node(waterInletNode).MassFlowRate - this->WaterInjectionRate;
                    Node(waterOutletNode).Temp = ((bypassMassFlow * Node(waterInletNode).Temp) + (this->WaterInjectionRate * this->WaterOutletTemp)) /
                                                 (Node(waterOutletNode).MassFlowRate);
                }
            }
            this->checkForOutOfRangeTemperatureResult(state, Node(waterOutletNode).Temp, Node(waterInletNode).Temp);
        }

        if (this->CoolingSystem) {

            waterInletNode = this->ColdWaterInNode;
            waterOutletNode = this->ColdWaterOutNode;
            SafeCopyPlantNode(state, waterInletNode, waterOutletNode);

            if (this->OperatingMode == CoolingMode) {

                if (Node(waterInletNode).MassFlowRate <= this->WaterInjectionRate) {
                    // Note that the water injection rate has already been restricted to the maximum available flow

                    Node(waterOutletNode).Temp = this->WaterOutletTemp;
                } else {
                    // Loop is providing more flow than needed so perform a local bypass and
                    // mix the flows to obtain the proper outlet temperature.  In this case,
                    // the mass flow rates on the loop are left alone and the outlet temperature
                    // is calculated from a simple steady-steady, steady-flow energy balance.
                    bypassMassFlow = Node(waterInletNode).MassFlowRate - this->WaterInjectionRate;
                    Node(waterOutletNode).Temp = ((bypassMassFlow * Node(waterInletNode).Temp) + (this->WaterInjectionRate * this->WaterOutletTemp)) /
                                                 (Node(waterOutletNode).MassFlowRate);
                }

                this->checkForOutOfRangeTemperatureResult(state, Node(waterOutletNode).Temp, Node(waterInletNode).Temp);
            }
        }
    }

    void ElectricRadiantSystemData::updateLowTemperatureRadiantSystem([[maybe_unused]] EnergyPlusData &state)
    { // Dummy routine: no updates are needed for electric radiant systems
    }

    void HydronicSystemBaseData::checkForOutOfRangeTemperatureResult(EnergyPlusData &state, Real64 const outletTemp, Real64 const inletTemp)
    {

        // SUBROUTINE INFORMATION:
        //       AUTHOR         B. Griffith
        //       DATE WRITTEN   March 2013

        // PURPOSE OF THIS SUBROUTINE:
        // check for crazy, out of range temperature results for fluid leaving radiant system

        // Using/Aliasing

        Real64 const upperRangeLimit(500.0);  // high error trigger limit for when model is not working
        Real64 const lowerRangeLimit(-300.0); // Low error trigger limit for when model is not working

        if (outletTemp < lowerRangeLimit) {
            warnTooLow = true;
        }

        if (outletTemp > upperRangeLimit) {
            warnTooHigh = true;
        }

        if (warnTooLow || warnTooHigh) {
            if (warnTooLow) {
                if (this->OutRangeLoErrorCount == 0) {
                    ShowSevereMessage(state, "UpdateLowTempRadiantSystem: model result for fluid outlet temperature is not physical.");
                    ShowContinueError(state, "Occurs for radiant system name = " + this->Name);
                    ShowContinueError(state, format("Calculated radiant system outlet temperature = {:.3R} [C]", outletTemp));
                    ShowContinueError(state, format("Radiant system inlet temperature = {:.3R} [C]", inletTemp));
                    ShowContinueError(state,
                        "A possible cause is that the materials used in the internal source construction are not compatible with the model.");
                }
                ShowRecurringSevereErrorAtEnd(state,
                    "UpdateLowTempRadiantSystem: Detected low out of range outlet temperature result for radiant system name =" + this->Name,
                    this->OutRangeLoErrorCount,
                    outletTemp,
                    outletTemp);
            }

            if (warnTooHigh) {
                if (this->OutRangeHiErrorCount == 0) {
                    ShowSevereMessage(state, "UpdateLowTempRadiantSystem: model result for fluid outlet temperature is not physical.");
                    ShowContinueError(state, "Occurs for radiant system name = " + this->Name);
                    ShowContinueError(state, format("Calculated radiant system outlet temperature = {:.3R} [C]", outletTemp));
                    ShowContinueError(state, format("Radiant system inlet temperature = {:.3R} [C]", inletTemp));
                    ShowContinueError(state,
                        "A possible cause is that the materials used in the internal source construction are not compatible with the model.");
                }
                ShowRecurringSevereErrorAtEnd(state,
                    "UpdateLowTempRadiantSystem: Detected high out of range outlet temperature result radiant system name =" + this->Name,
                    this->OutRangeHiErrorCount,
                    outletTemp,
                    outletTemp);
            }
        }
    }

    Real64 RadiantSystemBaseData::setRadiantSystemControlTemperature(EnergyPlusData &state,
                                                                     LowTempRadiantControlTypes TempControlType)
    {
        switch (TempControlType) {
        case LowTempRadiantControlTypes::MATControl:
            return state.dataHeatBalFanSys->MAT(this->ZonePtr);
        case LowTempRadiantControlTypes::MRTControl:
            return state.dataHeatBal->MRT(this->ZonePtr);
        case LowTempRadiantControlTypes::OperativeControl:
            return 0.5 * (state.dataHeatBalFanSys->MAT(this->ZonePtr) + state.dataHeatBal->MRT(this->ZonePtr));
        case LowTempRadiantControlTypes::ODBControl:
            return state.dataHeatBal->Zone(this->ZonePtr).OutDryBulbTemp;
        case LowTempRadiantControlTypes::OWBControl:
            return state.dataHeatBal->Zone(this->ZonePtr).OutWetBulbTemp;
        case LowTempRadiantControlTypes::SurfFaceTempControl:
            return DataHeatBalSurface::TempSurfIn(this->SurfacePtr(1)); // Grabs the inside face temperature of the first surface in the list
        case LowTempRadiantControlTypes::SurfIntTempControl:
            return DataHeatBalSurface::TempUserLoc(
                this->SurfacePtr(1)); // Grabs the temperature inside the slab at the location specified by the user
        case LowTempRadiantControlTypes::RunningMeanODBControl:
            return this->todayRunningMeanOutdoorDryBulbTemperature;
        default:
            ShowSevereError(state, "Illegal control type in low temperature radiant system or it's design object: " + this->Name);
            ShowFatalError(state, "Preceding condition causes termination.");
            return 0.0; // hush the compiler
        }
    }

    Real64
    RadiantSystemBaseData::calculateOperationalFraction(Real64 const offTemperature, Real64 const controlTemperature, Real64 const throttlingRange)
    {
        Real64 temperatureDifference = std::abs(offTemperature - controlTemperature);
        if (temperatureDifference <= 0.0) {
            return 0.0; // No temperature difference--turn things off (set to zero); technically shouldn't happen
        } else if (throttlingRange < 0.001) {
            return 1.0; // Throttling range is essentially zero and there is a temperature difference--turn it full on
        } else {
            // Temperature difference is non-zero and less than the throttling range--calculate the operation fraction, but limit to a maximum of 1.0
            return min(temperatureDifference/throttlingRange, 1.0);
        }
    }

    Real64 RadiantSystemBaseData::setOffTemperatureLowTemperatureRadiantSystem(EnergyPlusData &state, const int scheduleIndex, const Real64 throttlingRange, LowTempRadiantSetpointTypes SetpointControlType)
    {
        Real64 scheduleValue = ScheduleManager::GetCurrentScheduleValue(state, scheduleIndex);
        switch (SetpointControlType) {
        case LowTempRadiantSetpointTypes::halfFlowPower:
            return scheduleValue + 0.5 * throttlingRange;
        case LowTempRadiantSetpointTypes::zeroFlowPower:
            return scheduleValue;
        default:
            ShowSevereError(state, "Illegal setpoint type in low temperature radiant system: " + this->Name);
            ShowFatalError(state, "Preceding condition causes termination.");
            return scheduleValue + 0.5 * throttlingRange; // hush the compiler
        }
    }

    Real64
    HydronicSystemBaseData::calculateHXEffectivenessTerm(EnergyPlusData &state,
                                                         int const SurfNum,          // Surface number for this particular part of the radiant system
                                                         Real64 const Temperature,   // Temperature of water entering the radiant system, in C
                                                         Real64 const WaterMassFlow, // Mass flow rate of water in the radiant system, in kg/s
                                                         Real64 const FlowFraction,  // Mass flow rate fraction for this surface in the radiant system
                                                         Real64 const NumCircs,       // Number of fluid circuits in this surface
                                                         int const DesignObjPtr,      // Design Object Pointer
                                                         LowTempRadiantSystem::SystemType const& typeOfRadiantSystem
    )
    {

        // SUBROUTINE INFORMATION:
        //       AUTHOR         Rick Strand
        //       DATE WRITTEN   December 2000

        // PURPOSE OF THIS SUBROUTINE:
        // This subroutine calculates the radiant system "heat exchanger"
        // effectiveness term.  This is equal to the mass flow rate of water
        // times the specific heat of water times the effectiveness of
        // the heat exchanger (radiant system "coil").

        // METHODOLOGY EMPLOYED:
        // Assumes that the only real heat transfer term that we have to
        // deal with is the convection from the water to the tube.  The
        // other assumptions are that the tube inside surface temperature
        // is equal to the "source location temperature" and that it is
        // a CONSTANT throughout the radiant system.  This is to make
        // the problem more tractable and to fit with other system assumptions
        // that were made elsewhere in the radiant system model.

        // REFERENCES:
        // Property data for water shown below as parameters taken from
        //   Incropera and DeWitt, Introduction to Heat Transfer, Table A.6.
        // Heat exchanger information also from Incropera and DeWitt.
        // Code based loosely on code from IBLAST program (research version)

        // Using/Aliasing
        using FluidProperties::GetSpecificHeatGlycol;

        // Return value
        Real64 calculateHXEffectivenessTerm;

        // SUBROUTINE PARAMETER DEFINITIONS:
        Real64 const MaxLaminarRe(2300.0); // Maximum Reynolds number for laminar flow
        int const NumOfPropDivisions(13);
        Real64 const MaxExpPower(50.0); // Maximum power after which EXP argument would be zero for DP variables
        Array1D<Real64> Temps(
            NumOfPropDivisions, {1.85, 6.85, 11.85, 16.85, 21.85, 26.85, 31.85, 36.85, 41.85, 46.85, 51.85, 56.85, 61.85}); // Temperature, in C
        Array1D<Real64> Mu(NumOfPropDivisions,
                                        {0.001652,
                                         0.001422,
                                         0.001225,
                                         0.00108,
                                         0.000959,
                                         0.000855,
                                         0.000769,
                                         0.000695,
                                         0.000631,
                                         0.000577,
                                         0.000528,
                                         0.000489,
                                         0.000453}); // Viscosity, in Ns/m2
        Array1D<Real64> Conductivity(
            NumOfPropDivisions, {0.574, 0.582, 0.590, 0.598, 0.606, 0.613, 0.620, 0.628, 0.634, 0.640, 0.645, 0.650, 0.656}); // Conductivity, in W/mK
        Array1D<Real64> Pr(
            NumOfPropDivisions, {12.22, 10.26, 8.81, 7.56, 6.62, 5.83, 5.20, 4.62, 4.16, 3.77, 3.42, 3.15, 2.88}); // Prandtl number (dimensionless)
        auto constexpr RoutineName("calculateHXEffectivenessTerm");

        // SUBROUTINE LOCAL VARIABLE DECLARATIONS:
        int Index;
        Real64 InterpFrac;
        Real64 NuD;
        Real64 ReD;
        Real64 NTU;
        Real64 CpWater(0.0);
        Real64 Kactual;
        Real64 MUactual;
        Real64 PRactual;
        Real64 Eff; // HX effectiveness

        FluidToSlabHeatTransferTypes FluidToSlabHeatTransfer(FluidToSlabHeatTransferTypes::ConvectionOnly);
        Real64 TubeDiameterInner(0.0);        // inside tube diameter for embedded tubing (meters)
        Real64 TubeDiameterOuter(0.0);        // outside tube diameter for embedded tubing (meters)

        if (typeOfRadiantSystem == LowTempRadiantSystem::SystemType::HydronicSystem) {
            VarFlowRadDesignData variableFlowDesignDataObject{state.dataLowTempRadSys->HydronicRadiantSysDesign(DesignObjPtr)}; // Contains the data for variable flow hydronic systems
            FluidToSlabHeatTransfer = variableFlowDesignDataObject.FluidToSlabHeatTransfer;
            TubeDiameterInner = variableFlowDesignDataObject.TubeDiameterInner;
            TubeDiameterOuter = variableFlowDesignDataObject.TubeDiameterOuter;
        }
        if (typeOfRadiantSystem == LowTempRadiantSystem::SystemType::ConstantFlowSystem){
            ConstantFlowRadDesignData constantFlowDesignDataObject{state.dataLowTempRadSys->CflowRadiantSysDesign(DesignObjPtr)}; // Contains the data for constant flow hydronic systems
            FluidToSlabHeatTransfer = constantFlowDesignDataObject.FluidToSlabHeatTransfer;
            TubeDiameterInner = constantFlowDesignDataObject.TubeDiameterInner;
            TubeDiameterOuter = constantFlowDesignDataObject.TubeDiameterOuter;
        }


        // First find out where we are in the range of temperatures
        Index = 1;
        while (Index <= NumOfPropDivisions) {
            if (Temperature < Temps(Index)) break; // DO loop
            ++Index;
        }

        // Initialize thermal properties of water
        if (Index == 1) {
            MUactual = Mu(Index);
            Kactual = Conductivity(Index);
            PRactual = Pr(Index);
        } else if (Index > NumOfPropDivisions) {
            Index = NumOfPropDivisions;
            MUactual = Mu(Index);
            Kactual = Conductivity(Index);
            PRactual = Pr(Index);
        } else {
            InterpFrac = (Temperature - Temps(Index - 1)) / (Temps(Index) - Temps(Index - 1));
            MUactual = Mu(Index - 1) + InterpFrac * (Mu(Index) - Mu(Index - 1));
            Kactual = Conductivity(Index - 1) + InterpFrac * (Conductivity(Index) - Conductivity(Index - 1));
            PRactual = Pr(Index - 1) + InterpFrac * (Pr(Index) - Pr(Index - 1));
        }
        // arguments are glycol name, temperature, and concentration
        {
            auto const SELECT_CASE_var1(this->OperatingMode);
            if (SELECT_CASE_var1 == HeatingMode) {
                CpWater =
                    GetSpecificHeatGlycol(state, state.dataPlnt->PlantLoop(this->HWLoopNum).FluidName, Temperature, state.dataPlnt->PlantLoop(this->HWLoopNum).FluidIndex, RoutineName);
            } else if (SELECT_CASE_var1 == CoolingMode) {
                CpWater =
                    GetSpecificHeatGlycol(state, state.dataPlnt->PlantLoop(this->CWLoopNum).FluidName, Temperature, state.dataPlnt->PlantLoop(this->CWLoopNum).FluidIndex, RoutineName);
            } else {
                assert(false);
            }
        }

        // Calculate NTU based on the heat transfer model

        if (FluidToSlabHeatTransfer == FluidToSlabHeatTransferTypes::ISOStandard) {

            Real64 U = this->calculateUFromISOStandard(state, SurfNum, WaterMassFlow * FlowFraction, typeOfRadiantSystem, DesignObjPtr);

            // Calculate the NTU parameter
            // NTU = UA/[(Mdot*Cp)min]
            // where: U = h (convection coefficient) and h = (k)(Nu)/D
            //        A = DataGlobalConstants::Pi()*D*TubeLength
            NTU = U * DataGlobalConstants::Pi * TubeDiameterOuter * this->TubeLength / (WaterMassFlow * CpWater); // FlowFraction cancels out here
        } else {    // (this->FluidToSlabHeatTransfer == FluidToSlabHeatTransferTypes::ConvectionOnly)

            // Calculate the Reynold's number from RE=(4*Mdot)/(Pi*Mu*Diameter)
            ReD = 4.0 * WaterMassFlow * FlowFraction / (DataGlobalConstants::Pi * MUactual * TubeDiameterInner * NumCircs);

            // Calculate the Nusselt number based on what flow regime one is in
            if (ReD >= MaxLaminarRe) { // Turbulent flow --> use Colburn equation

                NuD = 0.023 * std::pow(ReD, 0.8) * std::pow(PRactual, 1.0 / 3.0);

            } else { // Laminar flow --> use constant surface temperature relation

                NuD = 3.66;
            }

            // Calculate the NTU parameter
            // NTU = UA/[(Mdot*Cp)min]
            // where: U = h (convection coefficient) and h = (k)(Nu)/D
            //        A = Pi*D*TubeLength
            NTU = DataGlobalConstants::Pi * Kactual * NuD * this->TubeLength / (WaterMassFlow * CpWater); // FlowFraction cancels out here
        }

        // Calculate Epsilon*MassFlowRate*Cp
        if (NTU > MaxExpPower) {
            Eff = 1.0;
            calculateHXEffectivenessTerm = FlowFraction * WaterMassFlow * CpWater;
        } else {
            Eff = 1.0 - std::exp(-NTU);
            calculateHXEffectivenessTerm = Eff * FlowFraction * WaterMassFlow * CpWater;
        }

        return calculateHXEffectivenessTerm;
    }

    Real64 HydronicSystemBaseData::calculateUFromISOStandard(EnergyPlusData &state,
                                                             int const SurfNum,
                                                             Real64 const WaterMassFlow,
                                                             SystemType typeOfRadiantSystem,
                                                             int const DesignObjPtr      // Design Object Pointer
                                                             )
    {
        // Calculates the U-value for a pipe embedded in a radiant system using the information
        // from ISO Standard 11855, Part 2 (2012): "Building environment design — Design, dimensioning,
        // installation and control of embedded radiant heating and cooling systems — Part 2:
        // Determination of the design heating and cooling capacity."  This looks exclusively at the heat transfer
        // between the fluid and the inner side of the pipe and heat conduction through the pipe.  The remainder
        // of the ISO calculation relates to the slab itself which is modeled using transient heat conduction here
        // in EnergyPlus.

        // Return value
        Real64 calculateUFromISOStandard;

        int constructionNumber = state.dataSurface->Surface(SurfNum).Construction;

        Real64 TubeDiameterOuter(0.0);
        Real64 TubeDiameterInner(0.0);
        Real64 TubeConductivity(0.0);

        if (typeOfRadiantSystem == LowTempRadiantSystem::SystemType::HydronicSystem) {
            VarFlowRadDesignData variableFlowDesignDataObject{state.dataLowTempRadSys->HydronicRadiantSysDesign(DesignObjPtr)}; // Contains the data for variable flow hydronic systems
            TubeDiameterOuter = variableFlowDesignDataObject.TubeDiameterOuter;
            TubeDiameterInner = variableFlowDesignDataObject.TubeDiameterInner;
            TubeConductivity = variableFlowDesignDataObject.VarFlowTubeConductivity;
        }
        if (typeOfRadiantSystem == LowTempRadiantSystem::SystemType::ConstantFlowSystem){
            ConstantFlowRadDesignData constantFlowDesignDataObject{state.dataLowTempRadSys->CflowRadiantSysDesign(DesignObjPtr)}; // Contains the data for constant flow hydronic systems
            TubeDiameterOuter = constantFlowDesignDataObject.TubeDiameterOuter;
            TubeDiameterInner = constantFlowDesignDataObject.TubeDiameterInner;
            TubeConductivity = constantFlowDesignDataObject.ConstFlowTubeConductivity;
        }

        // Fluid resistance to heat transfer, assumes turbulent flow (Equation B5, p. 38 of ISO Standard 11855-2)
        Real64 distanceBetweenPipes = 2.0 * state.dataConstruction->Construct(constructionNumber).ThicknessPerpend;
        Real64 ratioDiameterToMassFlowLength = TubeDiameterInner / WaterMassFlow / this->TubeLength;
        Real64 rFluid = 0.125 / DataGlobalConstants::Pi * std::pow(distanceBetweenPipes, 0.13) * std::pow(ratioDiameterToMassFlowLength,0.87);

        // Resistance to heat transfer (conduction through the piping material, Equation B6, p. 38 of ISO Standard 11855-2)
        Real64 rTube = 0.5 * distanceBetweenPipes * std::log(TubeDiameterOuter/TubeDiameterInner) / DataGlobalConstants::Pi / TubeConductivity;

        calculateUFromISOStandard = 1.0 / (rFluid + rTube);

        return calculateUFromISOStandard;
    }

    void UpdateRadSysSourceValAvg(EnergyPlusData &state,
                                  bool &LowTempRadSysOn) // .TRUE. if the radiant system has run this zone time step
    {

        // SUBROUTINE INFORMATION:
        //       AUTHOR         Rick Strand
        //       DATE WRITTEN   November 2000

        // PURPOSE OF THIS SUBROUTINE:
        // To transfer the average value of the heat source/sink over the entire
        // zone time step back to the heat balance routines so that the heat
        // balance algorithms can simulate one last time with the average source
        // to maintain some reasonable amount of continuity and energy balance
        // in the temperature and flux histories.

        // METHODOLOGY EMPLOYED:
        // All of the record keeping for the average term is done in the Update
        // routine so the only other thing that this subroutine does is check to
        // see if the system was even on.  If any average term is non-zero, then
        // one or more of the radiant systems was running.

        // SUBROUTINE PARAMETER DEFINITIONS:
        Real64 const CloseEnough(0.01); // Some arbitrarily small value to avoid zeros and numbers that are almost the same

        // SUBROUTINE LOCAL VARIABLE DECLARATIONS:
        int SurfNum; // DO loop counter for surface index

        LowTempRadSysOn = false;

        // If this was never allocated, then there are no radiant systems in this input file (just RETURN)
        if (!allocated(state.dataLowTempRadSys->QRadSysSrcAvg)) return;

        // If it was allocated, then we have to check to see if this was running at all...
        for (SurfNum = 1; SurfNum <= state.dataSurface->TotSurfaces; ++SurfNum) {
            if (state.dataLowTempRadSys->QRadSysSrcAvg(SurfNum) != 0.0) {
                LowTempRadSysOn = true;
                break; // DO loop
            }
        }

<<<<<<< HEAD
        state.dataHeatBalFanSys->QRadSysSource = state.dataLowTempRadSys->QRadSysSrcAvg;
=======
        QRadSysSource = state.dataLowTempRadSys->QRadSysSrcAvg;
        auto &Surface(state.dataSurface->Surface);
>>>>>>> 3e8aa3d5

        // For interzone surfaces, QRadSysSrcAvg was only updated for the "active" side.  The active side
        // would have a non-zero value at this point.  If the numbers differ, then we have to manually update.
        for (SurfNum = 1; SurfNum <= state.dataSurface->TotSurfaces; ++SurfNum) {
            if (Surface(SurfNum).ExtBoundCond > 0 && Surface(SurfNum).ExtBoundCond != SurfNum) {
                if (std::abs(state.dataHeatBalFanSys->QRadSysSource(SurfNum) - state.dataHeatBalFanSys->QRadSysSource(Surface(SurfNum).ExtBoundCond)) > CloseEnough) { // numbers differ
                    if (std::abs(state.dataHeatBalFanSys->QRadSysSource(SurfNum)) > std::abs(state.dataHeatBalFanSys->QRadSysSource(Surface(SurfNum).ExtBoundCond))) {
                        state.dataHeatBalFanSys->QRadSysSource(Surface(SurfNum).ExtBoundCond) = state.dataHeatBalFanSys->QRadSysSource(SurfNum);
                    } else {
                        state.dataHeatBalFanSys->QRadSysSource(SurfNum) = state.dataHeatBalFanSys->QRadSysSource(Surface(SurfNum).ExtBoundCond);
                    }
                }
            }
        }
    }

    Real64 SumHATsurf(EnergyPlusData &state, int const ZoneNum) // Zone number
    {

        // FUNCTION INFORMATION:
        //       AUTHOR         Peter Graham Ellis
        //       DATE WRITTEN   July 2003

        // PURPOSE OF THIS FUNCTION:
        // This function calculates the zone sum of Hc*Area*Tsurf.  It replaces the old SUMHAT.
        // The SumHATsurf code below is also in the CalcZoneSums subroutine in ZoneTempPredictorCorrector
        // and should be updated accordingly.

        // Using/Aliasing
        using namespace DataSurfaces;
        using namespace DataHeatBalance;
        using namespace DataHeatBalSurface;

        // Return value
        Real64 sumHATsurf(0.0);

        auto &Surface(state.dataSurface->Surface);

        for (int surfNum = state.dataHeatBal->Zone(ZoneNum).HTSurfaceFirst; surfNum <= state.dataHeatBal->Zone(ZoneNum).HTSurfaceLast; ++surfNum) {
            Real64 Area = Surface(surfNum).Area;

            if (Surface(surfNum).Class == SurfaceClass::Window) {
                if (ANY_INTERIOR_SHADE_BLIND(state.dataSurface->SurfWinShadingFlag(surfNum))) {
                    // The area is the shade or blind are = sum of the glazing area and the divider area (which is zero if no divider)
                    Area += state.dataSurface->SurfWinDividerArea(surfNum);
                }

                if (state.dataSurface->SurfWinFrameArea(surfNum) > 0.0) {
                    // Window frame contribution
                    sumHATsurf += state.dataHeatBal->HConvIn(surfNum) * state.dataSurface->SurfWinFrameArea(surfNum) * (1.0 + state.dataSurface->SurfWinProjCorrFrIn(surfNum)) *
                                  state.dataSurface->SurfWinFrameTempSurfIn(surfNum);
                }

                if (state.dataSurface->SurfWinDividerArea(surfNum) > 0.0 && !ANY_INTERIOR_SHADE_BLIND(state.dataSurface->SurfWinShadingFlag(surfNum))) {
                    // Window divider contribution (only from shade or blind for window with divider and interior shade or blind)
                    sumHATsurf += state.dataHeatBal->HConvIn(surfNum) * state.dataSurface->SurfWinDividerArea(surfNum) * (1.0 + 2.0 * state.dataSurface->SurfWinProjCorrDivIn(surfNum)) *
                                  state.dataSurface->SurfWinDividerTempSurfIn(surfNum);
                }
            }

            sumHATsurf += state.dataHeatBal->HConvIn(surfNum) * Area * TempSurfInTmp(surfNum);
        }

        return sumHATsurf;
    }

    void VariableFlowRadiantSystemData::reportLowTemperatureRadiantSystem([[maybe_unused]] EnergyPlusData &state)
    {

        auto &Zone(state.dataHeatBal->Zone);

        // Using/Aliasing
        using DataHVACGlobals::TimeStepSys;
        using DataLoopNode::Node;

        Real64 totalRadSysPower(0.0); // Total source/sink power for the radiant system (sum of all surfaces of the system)

        for (int radSurfNum = 1; radSurfNum <= this->NumOfSurfaces; ++radSurfNum) {
            totalRadSysPower += state.dataHeatBalFanSys->QRadSysSource(this->SurfacePtr(radSurfNum));
        }

        totalRadSysPower *= double(Zone(this->ZonePtr).Multiplier * Zone(this->ZonePtr).ListMultiplier);

        this->HeatPower = 0.0;
        this->CoolPower = 0.0;

        if (this->OperatingMode == HeatingMode) {
            this->WaterInletTemp = Node(this->HotWaterInNode).Temp;
            this->WaterOutletTemp = Node(this->HotWaterOutNode).Temp;
            this->WaterMassFlowRate = Node(this->HotWaterInNode).MassFlowRate;
            this->HeatPower = totalRadSysPower;

        } else if (this->OperatingMode == CoolingMode) {
            this->WaterInletTemp = Node(this->ColdWaterInNode).Temp;
            this->WaterOutletTemp = Node(this->ColdWaterOutNode).Temp;
            this->WaterMassFlowRate = Node(this->ColdWaterInNode).MassFlowRate;
            this->CoolPower = -totalRadSysPower;

        } else { // Not Operating: Leave temperatures at previous values
            this->WaterMassFlowRate = 0.0;
            this->WaterOutletTemp = this->WaterInletTemp;
        }

        this->HeatEnergy = this->HeatPower * TimeStepSys * DataGlobalConstants::SecInHour;
        this->CoolEnergy = this->CoolPower * TimeStepSys * DataGlobalConstants::SecInHour;

        if (this->CondCausedShutDown) {
            this->CondCausedTimeOff = TimeStepSys * DataGlobalConstants::SecInHour;
        } else {
            this->CondCausedTimeOff = 0.0;
        }
    }

    void ConstantFlowRadiantSystemData::reportLowTemperatureRadiantSystem(EnergyPlusData &state)
    {

        auto &Zone(state.dataHeatBal->Zone);

        // Using/Aliasing
        using DataHVACGlobals::TimeStepSys;
        using DataLoopNode::Node;
        using FluidProperties::GetSpecificHeatGlycol;

        auto constexpr routineName("ReportConstantFlowSystem");
        Real64 cpFluid;               // Specific heat of the fluid in the radiant system
        Real64 totalRadSysPower(0.0); // Total source/sink power for the radiant system (sum of all surfaces of the system)

        for (int radSurfNum = 1; radSurfNum <= this->NumOfSurfaces; ++radSurfNum) {
            totalRadSysPower += state.dataHeatBalFanSys->QRadSysSource(this->SurfacePtr(radSurfNum));
        }

        totalRadSysPower *= double(Zone(this->ZonePtr).Multiplier * Zone(this->ZonePtr).ListMultiplier);

        this->HeatPower = 0.0;
        this->CoolPower = 0.0;

        // Note that temperatures have already been set as part of the simulation
        // step.  So, they do not need to be calculated here except for the pump
        // inlet temperature which was not calculated elsewhere.  If the system is
        // not operating, leave the temperatures with their previous values but
        // zero out the flow and power quantities (should have already been done
        // in another routine, but just in case...).

        if (this->OperatingMode == HeatingMode) {
            cpFluid = GetSpecificHeatGlycol(
                state, state.dataPlnt->PlantLoop(this->HWLoopNum).FluidName, Node(this->HotWaterInNode).Temp, state.dataPlnt->PlantLoop(this->HWLoopNum).FluidIndex, routineName);

            this->HeatPower = totalRadSysPower;
            if (this->PumpMassFlowRate > 0.0) {
                this->PumpInletTemp = this->WaterInletTemp - (this->PumpHeattoFluid / (this->PumpMassFlowRate * cpFluid));
            } else {
                this->PumpInletTemp = this->WaterInletTemp;
            }

        } else if (this->OperatingMode == CoolingMode) {
            cpFluid = GetSpecificHeatGlycol(
                state, state.dataPlnt->PlantLoop(this->CWLoopNum).FluidName, Node(this->ColdWaterInNode).Temp, state.dataPlnt->PlantLoop(this->CWLoopNum).FluidIndex, routineName);

            this->CoolPower = -totalRadSysPower;
            this->PumpInletTemp = this->WaterInletTemp - (this->PumpHeattoFluid / (this->PumpMassFlowRate * cpFluid));

        } else { // Not Operating
            this->WaterOutletTemp = this->WaterInletTemp;
            this->PumpInletTemp = this->WaterInletTemp;
            this->WaterMassFlowRate = 0.0;
            this->WaterInjectionRate = 0.0;
            this->WaterRecircRate = 0.0;
            this->HeatPower = 0.0;
            this->CoolPower = 0.0;
            this->PumpPower = 0.0;
            this->PumpMassFlowRate = 0.0;
            this->PumpHeattoFluid = 0.0;
        }

        this->HeatEnergy = this->HeatPower * TimeStepSys * DataGlobalConstants::SecInHour;
        this->CoolEnergy = this->CoolPower * TimeStepSys * DataGlobalConstants::SecInHour;
        this->PumpEnergy = this->PumpPower * TimeStepSys * DataGlobalConstants::SecInHour;
        this->PumpHeattoFluidEnergy = this->PumpHeattoFluid * TimeStepSys * DataGlobalConstants::SecInHour;

        if (this->CondCausedShutDown) {
            this->CondCausedTimeOff = TimeStepSys * DataGlobalConstants::SecInHour;
        } else {
            this->CondCausedTimeOff = 0.0;
        }
    }

    void ElectricRadiantSystemData::reportLowTemperatureRadiantSystem([[maybe_unused]] EnergyPlusData &state)
    {

        auto &Zone(state.dataHeatBal->Zone);

        // Using/Aliasing
        using DataHVACGlobals::TimeStepSys;

        Real64 totalRadSysPower(0.0); // Total source/sink power for the radiant system (sum of all surfaces of the system)

        for (int radSurfNum = 1; radSurfNum <= this->NumOfSurfaces; ++radSurfNum) {
            totalRadSysPower += state.dataHeatBalFanSys->QRadSysSource(this->SurfacePtr(radSurfNum));
        }

        totalRadSysPower *= double(Zone(this->ZonePtr).Multiplier * Zone(this->ZonePtr).ListMultiplier);

        this->ElecPower = totalRadSysPower;
        this->ElecEnergy = this->ElecPower * TimeStepSys * DataGlobalConstants::SecInHour;
        this->HeatPower = this->ElecPower;
        this->HeatEnergy = this->ElecEnergy;
    }

} // namespace LowTempRadiantSystem

} // namespace EnergyPlus<|MERGE_RESOLUTION|>--- conflicted
+++ resolved
@@ -5670,12 +5670,8 @@
             }
         }
 
-<<<<<<< HEAD
         state.dataHeatBalFanSys->QRadSysSource = state.dataLowTempRadSys->QRadSysSrcAvg;
-=======
-        QRadSysSource = state.dataLowTempRadSys->QRadSysSrcAvg;
         auto &Surface(state.dataSurface->Surface);
->>>>>>> 3e8aa3d5
 
         // For interzone surfaces, QRadSysSrcAvg was only updated for the "active" side.  The active side
         // would have a non-zero value at this point.  If the numbers differ, then we have to manually update.
