// EnergyPlus, Copyright (c) 1996-2020, The Board of Trustees of the University of Illinois,
// The Regents of the University of California, through Lawrence Berkeley National Laboratory
// (subject to receipt of any required approvals from the U.S. Dept. of Energy), Oak Ridge
// National Laboratory, managed by UT-Battelle, Alliance for Sustainable Energy, LLC, and other
// contributors. All rights reserved.
//
// NOTICE: This Software was developed under funding from the U.S. Department of Energy and the
// U.S. Government consequently retains certain rights. As such, the U.S. Government has been
// granted for itself and others acting on its behalf a paid-up, nonexclusive, irrevocable,
// worldwide license in the Software to reproduce, distribute copies to the public, prepare
// derivative works, and perform publicly and display publicly, and to permit others to do so.
//
// Redistribution and use in source and binary forms, with or without modification, are permitted
// provided that the following conditions are met:
//
// (1) Redistributions of source code must retain the above copyright notice, this list of
//     conditions and the following disclaimer.
//
// (2) Redistributions in binary form must reproduce the above copyright notice, this list of
//     conditions and the following disclaimer in the documentation and/or other materials
//     provided with the distribution.
//
// (3) Neither the name of the University of California, Lawrence Berkeley National Laboratory,
//     the University of Illinois, U.S. Dept. of Energy nor the names of its contributors may be
//     used to endorse or promote products derived from this software without specific prior
//     written permission.
//
// (4) Use of EnergyPlus(TM) Name. If Licensee (i) distributes the software in stand-alone form
//     without changes from the version obtained under this License, or (ii) Licensee makes a
//     reference solely to the software portion of its product, Licensee must refer to the
//     software as "EnergyPlus version X" software, where "X" is the version number Licensee
//     obtained under this License and may not use a different name for the software. Except as
//     specifically required in this Section (4), Licensee shall not use in a company name, a
//     product name, in advertising, publicity, or other promotional activities any name, trade
//     name, trademark, logo, or other designation of "EnergyPlus", "E+", "e+" or confusingly
//     similar designation, without the U.S. Department of Energy's prior written consent.
//
// THIS SOFTWARE IS PROVIDED BY THE COPYRIGHT HOLDERS AND CONTRIBUTORS "AS IS" AND ANY EXPRESS OR
// IMPLIED WARRANTIES, INCLUDING, BUT NOT LIMITED TO, THE IMPLIED WARRANTIES OF MERCHANTABILITY
// AND FITNESS FOR A PARTICULAR PURPOSE ARE DISCLAIMED. IN NO EVENT SHALL THE COPYRIGHT OWNER OR
// CONTRIBUTORS BE LIABLE FOR ANY DIRECT, INDIRECT, INCIDENTAL, SPECIAL, EXEMPLARY, OR
// CONSEQUENTIAL DAMAGES (INCLUDING, BUT NOT LIMITED TO, PROCUREMENT OF SUBSTITUTE GOODS OR
// SERVICES; LOSS OF USE, DATA, OR PROFITS; OR BUSINESS INTERRUPTION) HOWEVER CAUSED AND ON ANY
// THEORY OF LIABILITY, WHETHER IN CONTRACT, STRICT LIABILITY, OR TORT (INCLUDING NEGLIGENCE OR
// OTHERWISE) ARISING IN ANY WAY OUT OF THE USE OF THIS SOFTWARE, EVEN IF ADVISED OF THE
// POSSIBILITY OF SUCH DAMAGE.

#ifndef SurfaceGeometry_hh_INCLUDED
#define SurfaceGeometry_hh_INCLUDED

// ObjexxFCL Headers
#include <ObjexxFCL/Array1S.hh>

// EnergyPlus Headers
#include <EnergyPlus/DataSurfaces.hh>
#include <EnergyPlus/DataVectorTypes.hh>
#include <EnergyPlus/DataViewFactorInformation.hh>
#include <EnergyPlus/EnergyPlus.hh>
#include <EnergyPlus/HeatBalanceKivaManager.hh>

// C++ Headers
#include <map>

namespace EnergyPlus {

namespace SurfaceGeometry {

    // Using/Aliasing
    using DataSurfaces::SurfaceData;
    using DataVectorTypes::Vector;

    // Data
    // MODULE PARAMETER DEFINITIONS
    extern Array1D_string const BaseSurfCls;
    extern Array1D_string const SubSurfCls;
    extern Array1D_int const BaseSurfIDs;

    extern Array1D_int const SubSurfIDs;

    extern int const UnenteredAdjacentZoneSurface; // allows users to enter one zone surface ("Zone")
    // referencing another in adjacent zone
    extern int const UnreconciledZoneSurface; // interim value between entering surfaces ("Surface") and reconciling
    // surface names in other zones

    enum enclosureType
    {
        RadiantEnclosures,
        SolarEnclosures
    };
    
    // DERIVED TYPE DEFINITIONS

    // MODULE VARIABLE DECLARATIONS:
    // Following are used only during getting vertices, so are module variables here.
    extern Real64 CosBldgRelNorth;          // Cosine of the building rotation (relative north) (includes appendix G rotation)
    extern Real64 SinBldgRelNorth;          // Sine of the building rotation (relative north)   (includes appendix G rotation)
    extern Real64 CosBldgRotAppGonly;       // Cosine of the building rotation for appendix G only(relative north)
    extern Real64 SinBldgRotAppGonly;       // Sine of the building rotation for appendix G only (relative north)
    extern Array1D<Real64> CosZoneRelNorth; // Cosine of the zone rotation (relative north)
    extern Array1D<Real64> SinZoneRelNorth; // Sine of the zone rotation (relative north)

    extern bool NoGroundTempObjWarning; // This will cause a warning to be issued if surfaces with "Ground"
    // outside environment are used but no ground temperature object was input.
    extern bool NoFCGroundTempObjWarning; // This will cause a warning to be issued if surfaces with "GroundFCfactorMethod"
    // outside environment are used but no FC ground temperatures was input.
    extern bool RectSurfRefWorldCoordSystem; // GlobalGeometryRules=World (true) or Relative (false)
    extern int Warning1Count;                // counts of Modify Window 5/6 windows
    extern int Warning2Count;                // counts of overriding exterior windows with Window 5/6 glazing systems
    extern int Warning3Count;                // counts of overriding interior windows with Window 5/6 glazing systems

    // SUBROUTINE SPECIFICATIONS FOR MODULE SurfaceGeometry

    // Object Data
    extern Array1D<SurfaceData> SurfaceTmp; // Allocated/Deallocated during input processing
    extern HeatBalanceKivaManager::KivaManager kivaManager;

    // Functions

    // Clears the global data in HeatBalanceManager.
    // Needed for unit tests, should not be normally called.
    void clear_state();

    void SetupZoneGeometry(OutputFiles &outputFiles, bool &ErrorsFound);

    void AllocateModuleArrays();

    void GetSurfaceData(OutputFiles &outputFiles, bool &ErrorsFound); // If errors found in input

    void checkSubSurfAzTiltNorm(SurfaceData &baseSurface, // Base surface data (in)
                                SurfaceData &subSurface,  // Subsurface data (in)
                                bool &surfaceError        // True if there is subsurface error that requires a fatal
    );

    void GetGeometryParameters(OutputFiles &outputFiles, bool &ErrorsFound); // set to true if errors found during input

    void GetDetShdSurfaceData(bool &ErrorsFound,          // Error flag indicator (true if errors found)
                              int &SurfNum,               // Count of Current SurfaceNumber
                              int const TotDetachedFixed, // Number of Fixed Detached Shading Surfaces to obtain
                              int const TotDetachedBldg   // Number of Building Detached Shading Surfaces to obtain
    );

    void GetRectDetShdSurfaceData(bool &ErrorsFound,              // Error flag indicator (true if errors found)
                                  int &SurfNum,                   // Count of Current SurfaceNumber
                                  int const TotRectDetachedFixed, // Number of Fixed Detached Shading Surfaces to obtain
                                  int const TotRectDetachedBldg   // Number of Building Detached Shading Surfaces to obtain
    );

    void GetHTSurfaceData(OutputFiles &outputFiles,
                          bool &ErrorsFound,                // Error flag indicator (true if errors found)
                          int &SurfNum,                     // Count of Current SurfaceNumber
                          int const TotHTSurfs,             // Number of Heat Transfer Base Surfaces to obtain
                          int const TotDetailedWalls,       // Number of Wall:Detailed items to obtain
                          int const TotDetailedRoofs,       // Number of RoofCeiling:Detailed items to obtain
                          int const TotDetailedFloors,      // Number of Floor:Detailed items to obtain
                          const Array1D_string &BaseSurfCls, // Valid Classes for Base Surfaces
                          const Array1D_int &BaseSurfIDs,
                          int &NeedToAddSurfaces // Number of surfaces to add, based on unentered IZ surfaces
    );

    void GetRectSurfaces(bool &ErrorsFound,             // Error flag indicator (true if errors found)
                         int &SurfNum,                  // Count of Current SurfaceNumber
                         int const TotRectExtWalls,     // Number of Exterior Walls to obtain
                         int const TotRectIntWalls,     // Number of Adiabatic Walls to obtain
                         int const TotRectIZWalls,      // Number of Interzone Walls to obtain
                         int const TotRectUGWalls,      // Number of Underground to obtain
                         int const TotRectRoofs,        // Number of Roofs to obtain
                         int const TotRectCeilings,     // Number of Adiabatic Ceilings to obtain
                         int const TotRectIZCeilings,   // Number of Interzone Ceilings to obtain
                         int const TotRectGCFloors,     // Number of Floors with Ground Contact to obtain
                         int const TotRectIntFloors,    // Number of Adiabatic Walls to obtain
                         int const TotRectIZFloors,     // Number of Interzone Floors to obtain
                         const Array1D_int &BaseSurfIDs, // ID Assignments for valid surface classes
                         int &NeedToAddSurfaces         // Number of surfaces to add, based on unentered IZ surfaces
    );

    void MakeRectangularVertices(int const SurfNum,
                                 Real64 const XCoord,
                                 Real64 const YCoord,
                                 Real64 const ZCoord,
                                 Real64 const Length,
                                 Real64 const Height,
                                 bool const SurfWorldCoordSystem);

    void GetHTSubSurfaceData(bool &ErrorsFound,               // Error flag indicator (true if errors found)
                             int &SurfNum,                    // Count of Current SurfaceNumber
                             int const TotHTSubs,             // Number of Heat Transfer SubSurfaces to obtain
                             const Array1D_string &SubSurfCls, // Valid Classes for Sub Surfaces
                             const Array1D_int &SubSurfIDs,    // ID Assignments for valid sub surface classes
                             int &AddedSubSurfaces,           // Subsurfaces added when windows reference Window5
                             int &NeedToAddSurfaces           // Number of surfaces to add, based on unentered IZ surfaces
    );

    void GetRectSubSurfaces(bool &ErrorsFound,            // Error flag indicator (true if errors found)
                            int &SurfNum,                 // Count of Current SurfaceNumber
                            int const TotWindows,         // Number of Window SubSurfaces to obtain
                            int const TotDoors,           // Number of Door SubSurfaces to obtain
                            int const TotGlazedDoors,     // Number of Glass Door SubSurfaces to obtain
                            int const TotIZWindows,       // Number of Interzone Window SubSurfaces to obtain
                            int const TotIZDoors,         // Number of Interzone Door SubSurfaces to obtain
                            int const TotIZGlazedDoors,   // Number of Interzone Glass Door SubSurfaces to obtain
                            const Array1D_int &SubSurfIDs, // ID Assignments for valid sub surface classes
                            int &AddedSubSurfaces,        // Subsurfaces added when windows reference Window5
                            int &NeedToAddSubSurfaces     // Number of surfaces to add, based on unentered IZ surfaces
    );

    void CheckWindowShadingControlFrameDivider(std::string const &cRoutineName, // routine name calling this one (for error messages)
                                               bool &ErrorsFound,               // true if errors have been found or are found here
                                               int const SurfNum,               // current surface number
                                               int const FrameField             // field number for frame/divider
    );

    void CheckSubSurfaceMiscellaneous(std::string const &cRoutineName,           // routine name calling this one (for error messages)
                                      bool &ErrorsFound,                         // true if errors have been found or are found here
                                      int const SurfNum,                         // current surface number
                                      std::string const &SubSurfaceName,         // name of the surface
                                      std::string const &SubSurfaceConstruction, // name of the construction
                                      int &AddedSubSurfaces);

    void MakeRelativeRectangularVertices(int const BaseSurfNum, // Base surface
                                         int const SurfNum,
                                         Real64 const XCoord,
                                         Real64 const ZCoord,
                                         Real64 const Length,
                                         Real64 const Height);

    void MakeEquivalentRectangle(int const SurfNum, // Surface number
                                 bool &ErrorsFound  // Error flag indicator (true if errors found)
    );

    void GetAttShdSurfaceData(bool &ErrorsFound,   // Error flag indicator (true if errors found)
                              int &SurfNum,        // Count of Current SurfaceNumber
                              int const TotShdSubs // Number of Attached Shading SubSurfaces to obtain
    );

    void GetSimpleShdSurfaceData(bool &ErrorsFound,                // Error flag indicator (true if errors found)
                                 int &SurfNum,                     // Count of Current SurfaceNumber
                                 int const TotOverhangs,           // Number of Overhangs to obtain
                                 int const TotOverhangsProjection, // Number of Overhangs (projection) to obtain
                                 int const TotFins,                // Number of Fins to obtain
                                 int const TotFinsProjection       // Number of Fins (projection) to obtain
    );

    void GetIntMassSurfaceData(bool &ErrorsFound, // Error flag indicator (true if errors found)
                               int &SurfNum       // Count of Current SurfaceNumber
    );

    int GetNumIntMassSurfaces(); // Number of Internal Mass Surfaces to obtain

    void GetShadingSurfReflectanceData(OutputFiles &outputFiles, bool &ErrorsFound); // If errors found in input

    void GetSurfaceSrdSurfsData(bool &ErrorsFound); // Error flag indicator (true if errors found)

    void GetSurfaceLocalEnvData(bool &ErrorsFound); // Error flag indicator (true if errors found)

    void GetHTSurfExtVentedCavityData(bool &ErrorsFound); // Error flag indicator (true if errors found)

    void GetSurfaceHeatTransferAlgorithmOverrides(OutputFiles &outputFiles, bool &ErrorsFound);

    class ExposedFoundationPerimeter
    {
    public:
        void getData(bool &ErrorsFound);
        struct Data
        {
            double exposedFraction = -1; // hush up cppcheck
            std::vector<bool> isExposedPerimeter;
            bool useDetailedExposedPerimeter;
        };
        std::map<int, Data> surfaceMap;
    };

    extern ExposedFoundationPerimeter exposedFoundationPerimeter;

    void GetVertices(int const SurfNum,             // Current surface number
                     int const NSides,              // Number of sides to figure
                     Array1S<Real64> const Vertices // Vertices, in specified order
    );

    void ReverseAndRecalculate(int const SurfNum,   // Surface number for the surface
                               int const NSides,    // number of sides to surface
                               Real64 &SurfAzimuth, // Surface Facing angle (will be 0 for roofs/floors)
                               Real64 &SurfTilt     // Surface tilt (
    );

    void MakeMirrorSurface(int &SurfNum); // In=>Surface to Mirror, Out=>new Surface index

    void GetWindowShadingControlData(bool &ErrorsFound); // If errors found in input

    void InitialAssociateWindowShadingControlFenestration(bool &ErrorsFound, int &SurfNum);

    void FinalAssociateWindowShadingControlFenestration(bool &ErrorsFound);

    void GetStormWindowData(bool &ErrorsFound); // If errors found in input

    void GetWindowGapAirflowControlData(bool &ErrorsFound); // If errors found in input

    void GetOSCData(OutputFiles &outputFiles, bool &ErrorsFound);

    void GetOSCMData(OutputFiles &outputFiles, bool &ErrorsFound);

    void GetFoundationData(bool &ErrorsFound);

    void GetMovableInsulationData(bool &ErrorsFound); // If errors found in input

    void CalculateZoneVolume(const Array1D_bool &CeilingHeightEntered);

    struct EdgeOfSurf
    {
        int surfNum;
        Vector start;
        Vector end;
        EdgeOfSurf() : surfNum(0), start(Vector(0., 0., 0.)), end(Vector(0., 0., 0.))
        {
        }
    };

    bool isEnclosedVolume(DataVectorTypes::Polyhedron const &zonePoly, std::vector<EdgeOfSurf> &edgeNot2);

    std::vector<EdgeOfSurf> edgesInBoth(std::vector<EdgeOfSurf> edges1, std::vector<EdgeOfSurf> edges2);

    bool edgesEqualOnSameSurface(EdgeOfSurf a, EdgeOfSurf b);

    std::vector<EdgeOfSurf> edgesNotTwoForEnclosedVolumeTest(DataVectorTypes::Polyhedron const &zonePoly, std::vector<Vector> const &uniqueVertices);

    void makeListOfUniqueVertices(DataVectorTypes::Polyhedron const &zonePoly, std::vector<Vector> &uniqVertices);

    DataVectorTypes::Polyhedron updateZonePolygonsForMissingColinearPoints(DataVectorTypes::Polyhedron const &zonePoly,
                                                                           std::vector<Vector> const &uniqVertices);

    void insertVertexOnFace(DataVectorTypes::Face &face, int const &indexBefore, DataVectorTypes::Vector const &vertexToInsert);

    bool areFloorAndCeilingSame(DataVectorTypes::Polyhedron const &zonePoly);

    bool areWallHeightSame(DataVectorTypes::Polyhedron const &zonePoly);

    std::tuple<bool, bool, bool> areSurfaceHorizAndVert(DataVectorTypes::Polyhedron const &zonePoly);

    bool areOppositeWallsSame(DataVectorTypes::Polyhedron const &zonePoly, Real64 &oppositeWallArea, Real64 &distanceBetweenOppositeWalls);

    std::vector<int> listOfFacesFacingAzimuth(DataVectorTypes::Polyhedron const &zonePoly, Real64 const &azimuth);

    int findPossibleOppositeFace(DataVectorTypes::Polyhedron const &zonePoly, int const &faceIndex);

    bool areCornersEquidistant(DataVectorTypes::Polyhedron const &zonePoly, int const &faceIndex, int const &opFaceIndex, Real64 &distanceBetween);

    bool isAlmostEqual3dPt(DataVectorTypes::Vector v1, DataVectorTypes::Vector v2);

    bool isAlmostEqual2dPt(DataVectorTypes::Vector_2d v1, DataVectorTypes::Vector_2d v2);

    int findIndexOfVertex(DataVectorTypes::Vector vertexToFind, std::vector<DataVectorTypes::Vector> listOfVertices);

    Real64 distance(DataVectorTypes::Vector v1, DataVectorTypes::Vector v2);

    bool isPointOnLineBetweenPoints(DataVectorTypes::Vector start, DataVectorTypes::Vector end, DataVectorTypes::Vector test);

<<<<<<< HEAD
    void ProcessSurfaceVertices(int const ThisSurf, // Surface Number
                                Real64 &thisXShift, // Base surface shift of X to Lower Left Corner
                                Real64 &thisYShift, // Base surface shift of Y to Lower Left Corner
                                bool &ErrorsFound);
=======
    void ProcessSurfaceVertices(OutputFiles &outputFiles, int const ThisSurf, bool &ErrorsFound);
>>>>>>> d9449eaf

    void CalcCoordinateTransformation(int const SurfNum,            // Surface Number
                                      Vector &CompCoordTranslVector // Coordinate Translation Vector
    );

    void CreateShadedWindowConstruction(int const SurfNum, // Surface number
                                        int const WSCPtr,  // Pointer to WindowShadingControl for SurfNum
                                        int const ShDevNum // Shading device material number for WSCptr
    );

    void CreateStormWindowConstructions();

    void ModifyWindow(int const SurfNum,    // SurfNum has construction of glazing system from Window5 Data File;
                      bool &ErrorsFound,    // Set to true if errors found
                      int &AddedSubSurfaces // Subsurfaces added when window references a
    );

    void AddWindow(int const SurfNum,    // SurfNum has construction of glazing system from Window5 Data File;
                   bool &ErrorsFound,    // Set to true if errors found
                   int &AddedSubSurfaces // Subsurfaces added when window references a
    );

    void TransformVertsByAspect(int const SurfNum, // Current surface number
                                int const NSides   // Number of sides to figure
    );

    void CalcSurfaceCentroid();

    void SetupShadeSurfacesForSolarCalcs();

    void SetupEnclosuresAndAirBoundaries(Array1D<DataViewFactorInformation::ZoneViewFactorInformation> &Enclosures, // Radiant or Solar Enclosures
                                         SurfaceGeometry::enclosureType const &EnclosureType,                       // Radiant or Solar
                                         bool &ErrorsFound);                                                        // Set to true if errors found

    void CheckConvexity(int const SurfNum, // Current surface number
                        int const NSides   // Number of sides to figure
    );

    bool isRectangle(int const ThisSurf // Current surface number
    );

    void CheckForReversedLayers(bool &RevLayerDiffs,    // true when differences are discovered in interzone constructions
                                int const ConstrNum,    // construction index
                                int const ConstrNumRev, // construction index for reversed construction
                                int const TotalLayers   // total layers for construction definition
    );
    
} // namespace SurfaceGeometry

} // namespace EnergyPlus

#endif<|MERGE_RESOLUTION|>--- conflicted
+++ resolved
@@ -353,14 +353,11 @@
 
     bool isPointOnLineBetweenPoints(DataVectorTypes::Vector start, DataVectorTypes::Vector end, DataVectorTypes::Vector test);
 
-<<<<<<< HEAD
-    void ProcessSurfaceVertices(int const ThisSurf, // Surface Number
+    void ProcessSurfaceVertices(OutputFiles &outputFiles,
+                                int const ThisSurf, // Surface Number
                                 Real64 &thisXShift, // Base surface shift of X to Lower Left Corner
                                 Real64 &thisYShift, // Base surface shift of Y to Lower Left Corner
                                 bool &ErrorsFound);
-=======
-    void ProcessSurfaceVertices(OutputFiles &outputFiles, int const ThisSurf, bool &ErrorsFound);
->>>>>>> d9449eaf
 
     void CalcCoordinateTransformation(int const SurfNum,            // Surface Number
                                       Vector &CompCoordTranslVector // Coordinate Translation Vector
