--- conflicted
+++ resolved
@@ -1358,19 +1358,9 @@
             //   4) TempSetPointNodeNum .GT. 0 and TempSetPoint /= SensedNodeFlagValue, control node not required if load based control
             //   test 3) and 4) here (warning only)
             if (ControlNode > 0) {
-<<<<<<< HEAD
                 ShowWarningError(state, cAllCoilTypes(HeatingCoil(CoilNum).HCoilType_Num) + " \"" + HeatingCoil(CoilNum).Name + "\"");
-                ShowContinueError(state, " The Temperature Setpoint Node Name input is not required for this heating coil because");
-                ShowContinueError(state, " this heating coil is controlled based on the load calculated by the thermostat.");
-                ShowContinueError(state, "... this heating coil is not controlled by using a temperature setpoint manager.");
-                ShowContinueError(state,
-                    "... if a temperature setpoint is placed at the outlet node of this heating coil, that temperature setpoint will not be used.");
-                ShowContinueError(state, "... leaving the input field \"Temperature Setpoint Node Name\" blank will eliminate this warning.");
-=======
-                ShowWarningError(cAllCoilTypes(HeatingCoil(CoilNum).HCoilType_Num) + " \"" + HeatingCoil(CoilNum).Name + "\"");
-                ShowContinueError(" The \"Temperature Setpoint Node Name\" input is not required for this heating coil.");
-                ShowContinueError(" Leaving the input field \"Temperature Setpoint Node Name\" blank will eliminate this warning.");
->>>>>>> 7f995c3f
+                ShowContinueError(state, " The \"Temperature Setpoint Node Name\" input is not required for this heating coil.");
+                ShowContinueError(state, " Leaving the input field \"Temperature Setpoint Node Name\" blank will eliminate this warning.");
             }
             MySPTestFlag(CoilNum) = false;
         }
