// EnergyPlus, Copyright (c) 1996-2021, The Board of Trustees of the University of Illinois,
// The Regents of the University of California, through Lawrence Berkeley National Laboratory
// (subject to receipt of any required approvals from the U.S. Dept. of Energy), Oak Ridge
// National Laboratory, managed by UT-Battelle, Alliance for Sustainable Energy, LLC, and other
// contributors. All rights reserved.
//
// NOTICE: This Software was developed under funding from the U.S. Department of Energy and the
// U.S. Government consequently retains certain rights. As such, the U.S. Government has been
// granted for itself and others acting on its behalf a paid-up, nonexclusive, irrevocable,
// worldwide license in the Software to reproduce, distribute copies to the public, prepare
// derivative works, and perform publicly and display publicly, and to permit others to do so.
//
// Redistribution and use in source and binary forms, with or without modification, are permitted
// provided that the following conditions are met:
//
// (1) Redistributions of source code must retain the above copyright notice, this list of
//     conditions and the following disclaimer.
//
// (2) Redistributions in binary form must reproduce the above copyright notice, this list of
//     conditions and the following disclaimer in the documentation and/or other materials
//     provided with the distribution.
//
// (3) Neither the name of the University of California, Lawrence Berkeley National Laboratory,
//     the University of Illinois, U.S. Dept. of Energy nor the names of its contributors may be
//     used to endorse or promote products derived from this software without specific prior
//     written permission.
//
// (4) Use of EnergyPlus(TM) Name. If Licensee (i) distributes the software in stand-alone form
//     without changes from the version obtained under this License, or (ii) Licensee makes a
//     reference solely to the software portion of its product, Licensee must refer to the
//     software as "EnergyPlus version X" software, where "X" is the version number Licensee
//     obtained under this License and may not use a different name for the software. Except as
//     specifically required in this Section (4), Licensee shall not use in a company name, a
//     product name, in advertising, publicity, or other promotional activities any name, trade
//     name, trademark, logo, or other designation of "EnergyPlus", "E+", "e+" or confusingly
//     similar designation, without the U.S. Department of Energy's prior written consent.
//
// THIS SOFTWARE IS PROVIDED BY THE COPYRIGHT HOLDERS AND CONTRIBUTORS "AS IS" AND ANY EXPRESS OR
// IMPLIED WARRANTIES, INCLUDING, BUT NOT LIMITED TO, THE IMPLIED WARRANTIES OF MERCHANTABILITY
// AND FITNESS FOR A PARTICULAR PURPOSE ARE DISCLAIMED. IN NO EVENT SHALL THE COPYRIGHT OWNER OR
// CONTRIBUTORS BE LIABLE FOR ANY DIRECT, INDIRECT, INCIDENTAL, SPECIAL, EXEMPLARY, OR
// CONSEQUENTIAL DAMAGES (INCLUDING, BUT NOT LIMITED TO, PROCUREMENT OF SUBSTITUTE GOODS OR
// SERVICES; LOSS OF USE, DATA, OR PROFITS; OR BUSINESS INTERRUPTION) HOWEVER CAUSED AND ON ANY
// THEORY OF LIABILITY, WHETHER IN CONTRACT, STRICT LIABILITY, OR TORT (INCLUDING NEGLIGENCE OR
// OTHERWISE) ARISING IN ANY WAY OUT OF THE USE OF THIS SOFTWARE, EVEN IF ADVISED OF THE
// POSSIBILITY OF SUCH DAMAGE.

#ifndef MixedAir_hh_INCLUDED
#define MixedAir_hh_INCLUDED

// C++ Headers
#include <unordered_set>

// ObjexxFCL Headers
#include <ObjexxFCL/Array1D.hh>
#include <ObjexxFCL/Optional.hh>

// EnergyPlus Headers
#include <EnergyPlus/Data/BaseData.hh>
#include <EnergyPlus/DataGlobals.hh>
#include <EnergyPlus/DataHVACGlobals.hh>
#include <EnergyPlus/EPVector.hh>
#include <EnergyPlus/EnergyPlus.hh>

namespace EnergyPlus {

// Forward declarations
struct EnergyPlusData;

namespace MixedAir {

    // Using/Aliasing
    using DataHVACGlobals::BypassWhenWithinEconomizerLimits;

    // Data
    // MODULE PARAMETER DEFINITIONS

    enum class iLockoutType
    {
        Unassigned = -1,
        NoLockoutPossible,
        LockoutWithHeatingPossible,
        LockoutWithCompressorPossible,
    };

    enum class iEconoOp
    {
        Unassigned = -1,
        NoEconomizer,
        FixedDryBulb,
        FixedEnthalpy,
        DifferentialDryBulb,
        DifferentialEnthalpy,
        FixedDewPointAndDryBulb,
        ElectronicEnthalpy,
        DifferentialDryBulbAndEnthalpy,
    };

    // coil operation
    constexpr int On(1);  // normal coil operation
    constexpr int Off(0); // signal coil shouldn't run

    // component types addressed by this module
<<<<<<< HEAD
    constexpr int OAMixer_Num(1);
    constexpr int Fan_Simple_CV(2);
    constexpr int Fan_Simple_VAV(3);
    constexpr int WaterCoil_SimpleCool(4);
    constexpr int WaterCoil_Cooling(5);
    constexpr int WaterCoil_SimpleHeat(6);
    constexpr int SteamCoil_AirHeat(7);
    constexpr int WaterCoil_DetailedCool(8);
    constexpr int Coil_ElectricHeat(9);
    constexpr int Coil_GasHeat(10);
    constexpr int WaterCoil_CoolingHXAsst(11);
    constexpr int DXSystem(12);
    constexpr int HeatXchngr(13);
    constexpr int Desiccant(14);
    constexpr int Unglazed_SolarCollector(15);
    constexpr int EvapCooler(16);
    constexpr int PVT_AirBased(17);
    constexpr int Fan_ComponentModel(18);
    constexpr int DXHeatPumpSystem(19);
    constexpr int Coil_UserDefined(20);
    constexpr int Humidifier(21);
    constexpr int Fan_System_Object(22);
    constexpr int UnitarySystemModel(23);
    constexpr int VRFTerminalUnit(24);
    constexpr int CoilSystemWater(25);
=======
    enum class ComponentType
    {
        Unassigned = -1,
        None,
        OAMixer_Num,
        Fan_Simple_CV,
        Fan_Simple_VAV,
        WaterCoil_SimpleCool,
        WaterCoil_Cooling,
        WaterCoil_SimpleHeat,
        SteamCoil_AirHeat,
        WaterCoil_DetailedCool,
        Coil_ElectricHeat,
        Coil_GasHeat,
        WaterCoil_CoolingHXAsst,
        DXSystem,
        HeatXchngr,
        Desiccant,
        Unglazed_SolarCollector,
        EvapCooler,
        PVT_AirBased,
        Fan_ComponentModel,
        DXHeatPumpSystem,
        Coil_UserDefined,
        Humidifier,
        Fan_System_Object,
        UnitarySystemModel,
        VRFTerminalUnit
    };
>>>>>>> 6b0119ef

    enum class iControllerType
    {
        None,
        ControllerSimple,
        ControllerOutsideAir,
        ControllerStandAloneERV,
    };

    // Parameters below (CMO - Current Module Object.  used primarily in Get Inputs)
    // Multiple Get Input routines in this module or these would be in individual routines.
    enum class CMO
    {
        Unassigned = -1,
        None,
        OASystem,
        AirLoopEqList,
        ControllerList,
        SysAvailMgrList,
        OAController,
        ERVController,
        MechVentilation,
        OAMixer
    };

    // OA Controller Limiting Factor (used for integer output variable values for OAControllerProps::OALimitingFactor
    constexpr int limitFactorNone = 0;        // No limit other than fixed OA amount
    constexpr int limitFactorLimits = 1;      // Limits and scheduled limits
    constexpr int limitFactorEconomizer = 2;  // Economizer operation
    constexpr int limitFactorExhaust = 3;     // Exhaust flow
    constexpr int limitFactorMixedAir = 4;    // Mixed air flow rate
    constexpr int limitFactorHighHum = 5;     // High humidity economizer control
    constexpr int limitFactorDCV = 6;         // Demand-controlled ventilation
    constexpr int limitFactorNightVent = 7;   // Night ventilation
    constexpr int limitFactorDemandLimit = 8; // Demand-limiting
    constexpr int limitFactorEMS = 9;         // EMS override

    extern Array1D_string const CurrentModuleObjects;

    struct ControllerListProps
    {
        // Members
        std::string Name;
        int NumControllers; // number of controllers on list
        Array1D_string ControllerType;
        Array1D_string ControllerName;

        // Default Constructor
        ControllerListProps() : NumControllers(0)
        {
        }
    };

    struct OAControllerProps // Derived type for Outside Air Controller data
    {
        // Members
        std::string Name;
        std::string ControllerType;
        iControllerType ControllerType_Num; // Parameter equivalent of controller type
        int OACtrlIndex;
        iLockoutType Lockout; // 0=NoLockoutPossible; 1=LockoutWithHeatingPossible;
        // 2=LockoutWithCompressorPossible;
        bool FixedMin;        // Fixed Minimum or Proportional Minimum
        Real64 TempLim;       // Temperature Limit
        Real64 TempLowLim;    // Temperature Lower Limit
        Real64 EnthLim;       // Enthalpy Limit
        Real64 DPTempLim;     // Dew Point Temperature Limit
        int EnthalpyCurvePtr; // Electronic Enthalpy Curve Index (max HumRat = f[OAT])
        Real64 MinOA;         // Minimum outside air flow (m3/sec)
        Real64 MaxOA;         // Maximum outside air flow (m3/sec)
        iEconoOp Econo;       // 0 = NoEconomizer, 1 = FixedDryBulb, 2 = FixedEnthalpy, 3=DifferentialDryBulb,
        // 4=DifferentialEnthalpy, 5=FixedDewPointAndDryBulb, 6 = ElectronicEnthalpy,
        // 7 =DifferentialDryBulbAndEnthalpy
        bool EconBypass;      // ModulateFlow =FALSE , MinimumFlowWithBypass =TRUE
        int MixNode;          // Controlled node (mixed air node)
        int OANode;           // Actuated node (outside air node)
        int InletNode;        // Inlet Air Node for into Mixer  (BTG Nov 2004)
        int RelNode;          // Relief Air Node Number
        int RetNode;          // Return Air Node Number
        std::string MinOASch; // Name of the minimum outside air schedule
        int MinOASchPtr;      // Index to the minimum outside air schedule
        Real64 RelMassFlow;
        Real64 OAMassFlow;
        Real64 ExhMassFlow;
        Real64 MixMassFlow;
        Real64 InletTemp;
        Real64 InletEnth;
        Real64 InletPress;
        Real64 InletHumRat;
        Real64 OATemp;
        Real64 OAEnth;
        Real64 OAPress;
        Real64 OAHumRat;
        Real64 RetTemp;
        Real64 RetEnth;
        Real64 MixSetTemp;
        Real64 MinOAMassFlowRate; // Minimum outside air flow (kg/s)
        Real64 MaxOAMassFlowRate; // Maximum outside air flow (kg/s)
        Real64 RelTemp;
        Real64 RelEnth;
        Real64 RelSensiLossRate; // Heat lost to ambient from relief air (W)
        Real64 RelLatentLossRate;
        Real64 RelTotalLossRate;

        int ZoneEquipZoneNum;
        std::string VentilationMechanicalName; // Name of ventilation:mechanical object used for DCV
        int VentMechObjectNum;                 // Index to VENTILATION:MECHANICAL object for this controller
        int HumidistatZoneNum;                 // zone number where humidistat is located
        int NodeNumofHumidistatZone;           // node number of zone where humidistat is located
        Real64 HighRHOAFlowRatio;              // Modify ratio with respect to maximum outdoor air flow rate (high RH)
        bool ModifyDuringHighOAMoisture; // flag to Modify outdoor air flow, TRUE when modify any time, FALSE when modify only when indoor air humrat
                                         // is less than outdoor HR
        int EconomizerOASchedPtr;        // schedule to modify outdoor air flow
        std::string MinOAflowSch;        // Name of the Minimum fraction of Design/Mixed Mass of air
        std::string MaxOAflowSch;        // Name of the Maximum fraction of Design/Mixed Mass of air
        int MinOAflowSchPtr;             // Index to the Minimum Fraction of Outdoor Air Schedule
        int MaxOAflowSchPtr;             // Index to the Maximum Fraction of Outdoor Air Schedule
        //   Economizer Status, which is currently following the EconomizerOperationFlag, might be something like "Economizer status
        //   indicates when the conditions are favorable for the economizer to operate (i.e., none of the control limits have been exceeded).
        //   While this status signal indicates favorable conditions for economizer operation, it does not guarantee that the air-side
        //   economizer has increased outdoor air flow above the minimum level since the actual outdoor air flow rate is also governed
        //   by other controls (e.g., mixed air setpoint tempeature, time of day economizer control, etc.).
        int EconomizerStatus;           // Air Economizer status (1 = on, 0 = off or economizer not exists)
        int HeatRecoveryBypassStatus;   // OA Sys Heat Recovery Bypass status (1 = on, 0 = off or economizer not exists)
        int HRHeatingCoilActive;        // OA Sys Heat Recovery Heating Coil Was Active status (1 = on, 0 = off)
        Real64 MixedAirTempAtMinOAFlow; // calculated mixed air temp when using special HX bypass control
        int HighHumCtrlStatus;          // High Humidity Control status (1 = on, 0 = off or high hum ctrl not used)
        Real64 OAFractionRpt;           // Actual outdoor air fraction for reporting (based on mixed air flow rate),
        // 0 to 1 (normally)
        Real64 MinOAFracLimit;             // Minimum OA fraction limit
        Real64 MechVentOAMassFlowRequest;  // outside air mass flow rate calculated by mechanical ventilation object [kg/s]
        bool EMSOverrideOARate;            // if true, EMS is calling to override OA rate
        Real64 EMSOARateValue;             // Value EMS is directing to use. [kg/s]
        int HeatRecoveryBypassControlType; // User input selects type of heat recovery optimization
        bool ManageDemand;                 // Used by demand manager to manage ventilation
        Real64 DemandLimitFlowRate;        // Current demand limit if demand manager is ON
        Real64 MaxOAFracBySetPoint;        // The maximum OA fraction due to freezing cooling coil check
        int MixedAirSPMNum;                // index of mixed air setpoint manager
        bool CoolCoilFreezeCheck;          // if true, cooling coil freezing is prevented by recalculating the amount of OA
        bool EconoActive;                  // if true economizer is active
        bool HighHumCtrlActive;            // if true high humidity control is active
        Array1D_int EconmizerFaultNum;     // index to economizer fault
        int NumFaultyEconomizer;           // total number of economizer faults
        int CountMechVentFrac;             // Count when OA min fraction > mech vent fraction
        int IndexMechVentFrac;             // Index when OA min fraction > mech vent fraction
        int OALimitingFactor; // OA controller limiting factor: 0=none, 1=limits, 2=exhaust flow, 3=economizer, 4=DCV, 5=high hum, 6=night vent,
                              // 7=demand limiting, 8=EMS

        // Default Constructor
        OAControllerProps()
            : ControllerType_Num(iControllerType::None), OACtrlIndex(0), Lockout(iLockoutType::NoLockoutPossible), FixedMin(true), TempLim(0.0),
              TempLowLim(0.0), EnthLim(0.0), DPTempLim(0.0), EnthalpyCurvePtr(0), MinOA(0.0), MaxOA(0.0), Econo(iEconoOp::NoEconomizer),
              EconBypass(false), MixNode(0), OANode(0), InletNode(0), RelNode(0), RetNode(0), MinOASchPtr(0), RelMassFlow(0.0), OAMassFlow(0.0),
              ExhMassFlow(0.0), MixMassFlow(0.0), InletTemp(0.0), InletEnth(0.0), InletPress(0.0), InletHumRat(0.0), OATemp(0.0), OAEnth(0.0),
              OAPress(0.0), OAHumRat(0.0), RetTemp(0.0), RetEnth(0.0), MixSetTemp(0.0), MinOAMassFlowRate(0.0), MaxOAMassFlowRate(0.0), RelTemp(0.0),
              RelEnth(0.0), RelSensiLossRate(0.0), RelLatentLossRate(0.0), RelTotalLossRate(0.0), ZoneEquipZoneNum(0), VentMechObjectNum(0),
              HumidistatZoneNum(0), NodeNumofHumidistatZone(0), HighRHOAFlowRatio(1.0), ModifyDuringHighOAMoisture(false), EconomizerOASchedPtr(0),
              MinOAflowSchPtr(0), MaxOAflowSchPtr(0), EconomizerStatus(0), HeatRecoveryBypassStatus(0), HRHeatingCoilActive(0),
              MixedAirTempAtMinOAFlow(0.0), HighHumCtrlStatus(0), OAFractionRpt(0.0), MinOAFracLimit(0.0), MechVentOAMassFlowRequest(0.0),
              EMSOverrideOARate(false), EMSOARateValue(0.0), HeatRecoveryBypassControlType(BypassWhenWithinEconomizerLimits), ManageDemand(false),
              DemandLimitFlowRate(0.0), MaxOAFracBySetPoint(0), MixedAirSPMNum(0), CoolCoilFreezeCheck(false), EconoActive(false),
              HighHumCtrlActive(false), EconmizerFaultNum(0), NumFaultyEconomizer(0), CountMechVentFrac(0), IndexMechVentFrac(0), OALimitingFactor(0)
        {
        }

        void CalcOAController(EnergyPlusData &state, int const AirLoopNum, bool const FirstHVACIteration);

        void CalcOAEconomizer(EnergyPlusData &state,
                              int const AirLoopNum,
                              Real64 const OutAirMinFrac,
                              Real64 &OASignal,
                              bool &HighHumidityOperationFlag,
                              bool const FirstHVACIteration);

        void SizeOAController(EnergyPlusData &state);

        void UpdateOAController(EnergyPlusData &state);

        void Checksetpoints(EnergyPlusData &state,
                            Real64 const OutAirMinFrac,   // Local variable used to calculate min OA fraction
                            Real64 &OutAirSignal,         // Used to set OA mass flow rate
                            bool &EconomizerOperationFlag // logical used to show economizer status
        );
    };

    struct VentilationMechanicalProps // Derived type for Ventilation:Mechanical data
    {
        // Members
        std::string Name;                       // Name of Ventilation:Mechanical object
        std::string SchName;                    // Name of the mechanical ventilation schedule
        int SchPtr;                             // Index to the mechanical ventilation schedule
        bool DCVFlag;                           // if true, implement OA based on demand controlled ventilation
        int NumofVentMechZones;                 // Number of zones with mechanical ventilation
        Real64 TotAreaOAFlow;                   // Total outdoor air flow rate for all zones per area (m3/s/m2)
        Real64 TotPeopleOAFlow;                 // Total outdoor air flow rate for all PEOPLE objects in zones (m3/s)
        Real64 TotZoneOAFlow;                   // Total outdoor air flow rate for all zones (m3/s)
        Real64 TotZoneOAACH;                    // Total outdoor air flow rate for all zones Air Changes per hour (m3/s/m3)
        int SystemOAMethod;                     // System Outdoor Air Method - SOAM_ZoneSum, SOAM_VRP
        Real64 ZoneMaxOAFraction;               // Zone maximum outdoor air fraction
        Array1D<Real64> ZoneOAAreaRate;         // Mechanical ventilation rate (m3/s/m2) for each zone
        Array1D<Real64> ZoneOAPeopleRate;       // Mechanical ventilation rate (m3/s/person) for each zone
        Array1D<Real64> ZoneOAFlowRate;         // OA Flow Rate (m3/s/zone) for each zone
        Array1D<Real64> ZoneOAACHRate;          // OA ACH (m3/s/volume) for each zone
        Array1D_int VentMechZone;               // Zones requiring mechanical ventilation
        Array1D_string VentMechZoneName;        // name of mech vent zone
        Array1D_int ZoneDesignSpecOAObjIndex;   // index of the design specification outdoor air object for each zone
        Array1D_string ZoneDesignSpecOAObjName; // name of the design specification outdoor air object for each zone
        int CO2MaxMinLimitErrorCount;           // Counter when max CO2 concentration < min CO2 concentration for SOAM_ProportionalControlSchOcc
        int CO2MaxMinLimitErrorIndex;           // Index for max CO2 concentration < min CO2 concentration recurring error message for
                                                // SOAM_ProportionalControlSchOcc
        int CO2GainErrorCount;                  // Counter when CO2 generation from people is zero for SOAM_ProportionalControlSchOcc
        int CO2GainErrorIndex;       // Index for recurring error message when CO2 generation from people is zero for SOAM_ProportionalControlSchOcc
        int OAMaxMinLimitErrorCount; // Counter when max OA < min OA for SOAM_ProportionalControlDesOARate
        int OAMaxMinLimitErrorIndex; // Index for max OA < min OA recurring error message for SOAM_ProportionalControlDesOARate
        Array1D<Real64> ZoneADEffCooling;           // Zone air distribution effectiveness in cooling mode for each zone
        Array1D<Real64> ZoneADEffHeating;           // Zone air distribution effectiveness in heating mode for each zone
        Array1D_int ZoneADEffSchPtr;                // Pointer to the zone air distribution effectiveness schedule for each zone
        Array1D_int ZoneDesignSpecADObjIndex;       // index of the design specification zone air distribution object for each zone
        Array1D_string ZoneDesignSpecADObjName;     // name of the design specification zone air distribution object for each zone
        Array1D<Real64> ZoneSecondaryRecirculation; // zone air secondary recirculation ratio for each zone
        Array1D_int ZoneOAFlowMethod;               // OA flow method for each zone
        Array1D_int ZoneOASchPtr;               // Index to the outdoor air schedule for each zone (from DesignSpecification:OutdoorAir or default)
        Array1D<Real64> OAPropCtlMinRateSchPtr; // Outdoor design OA flow rate schedule from DesignSpecification:OutdoorAir
        Real64 Ep = 1.0;                        // zone primary air fraction
        Real64 Er = 0.0;                        // zone secondary recirculation fraction
        Real64 Fa = 1.0;                        // temporary variable used in multi-path VRP calc
        Real64 Fb = 1.0;
        Real64 Fc = 1.0;
        Real64 Xs = 1.0;  // uncorrected system outdoor air fraction
        Real64 Evz = 1.0; // zone ventilation efficiency

        // Default Constructor
        VentilationMechanicalProps()
            : SchPtr(0), DCVFlag(false), NumofVentMechZones(0), TotAreaOAFlow(0.0), TotPeopleOAFlow(0.0), TotZoneOAFlow(0.0), TotZoneOAACH(0.0),
              SystemOAMethod(0), ZoneMaxOAFraction(1.0), CO2MaxMinLimitErrorCount(0), CO2MaxMinLimitErrorIndex(0), CO2GainErrorCount(0),
              CO2GainErrorIndex(0), OAMaxMinLimitErrorCount(0), OAMaxMinLimitErrorIndex(0)
        {
        }

        void CalcMechVentController(EnergyPlusData &state,
                                    Real64 &SysSA,             // System supply air mass flow rate [kg/s]
                                    Real64 &MechVentOAMassFlow // outside air mass flow rate calculated by mechanical ventilation object [kg/s]
        );
    };

    struct OAMixerProps // Derived type for Outside Air Mixing Component
    {
        // Members
        std::string Name;
        int MixerIndex; // Set on first call...
        int MixNode;    // Outlet node - mixed air
        int InletNode;  // Inlet node for outside air stream (Nov. 2004 BTG was OANode )
        int RelNode;    // Outlet node - relief air
        int RetNode;    // Inlet node - return air
        Real64 MixTemp;
        Real64 MixHumRat;
        Real64 MixEnthalpy;
        Real64 MixPressure;
        Real64 MixMassFlowRate;
        Real64 OATemp;
        Real64 OAHumRat;
        Real64 OAEnthalpy;
        Real64 OAPressure;
        Real64 OAMassFlowRate;
        Real64 RelTemp;
        Real64 RelHumRat;
        Real64 RelEnthalpy;
        Real64 RelPressure;
        Real64 RelMassFlowRate;
        Real64 RetTemp;
        Real64 RetHumRat;
        Real64 RetEnthalpy;
        Real64 RetPressure;
        Real64 RetMassFlowRate;

        // Default Constructor
        OAMixerProps()
            : MixerIndex(0), MixNode(0), InletNode(0), RelNode(0), RetNode(0), MixTemp(0.0), MixHumRat(0.0), MixEnthalpy(0.0), MixPressure(0.0),
              MixMassFlowRate(0.0), OATemp(0.0), OAHumRat(0.0), OAEnthalpy(0.0), OAPressure(0.0), OAMassFlowRate(0.0), RelTemp(0.0), RelHumRat(0.0),
              RelEnthalpy(0.0), RelPressure(0.0), RelMassFlowRate(0.0), RetTemp(0.0), RetHumRat(0.0), RetEnthalpy(0.0), RetPressure(0.0),
              RetMassFlowRate(0.0)
        {
        }
    };

    // Functions

    Real64 OAGetFlowRate(EnergyPlusData &state, int OAPtr);

    Real64 OAGetMinFlowRate(EnergyPlusData &state, int OAPtr);

    void OASetDemandManagerVentilationState(EnergyPlusData &state, int OAPtr, bool aState);

    void OASetDemandManagerVentilationFlow(EnergyPlusData &state, int OAPtr, Real64 aFlow);

    int GetOAController(EnergyPlusData &state, std::string const &OAName);

    void
    ManageOutsideAirSystem(EnergyPlusData &state, std::string const &OASysName, bool const FirstHVACIteration, int const AirLoopNum, int &OASysNum);

    void SimOutsideAirSys(EnergyPlusData &state, int const OASysNum, bool const FirstHVACIteration, int const AirLoopNum);

    void SimOASysComponents(EnergyPlusData &state, int const OASysNum, bool const FirstHVACIteration, int const AirLoopNum);

    void SimOAComponent(EnergyPlusData &state,
                        std::string const &CompType,               // the component type
                        std::string const &CompName,               // the component Name
                        MixedAir::ComponentType const CompTypeNum, // Component Type -- Integerized for this module
                        bool const FirstHVACIteration,
                        int &CompIndex,
                        int const AirLoopNum, // air loop index for economizer lockout coordination
                        bool const Sim,       // if TRUE, simulate component; if FALSE, just set the coil exisitence flags
                        int const OASysNum,   // index to outside air system
                        bool &OAHeatingCoil,  // TRUE indicates a heating coil has been found
                        bool &OACoolingCoil,  // TRUE indicates a cooling coil has been found
                        bool &OAHX            // TRUE indicates a heat exchanger has been found
    );

    void SimOAMixer(EnergyPlusData &state, std::string const &CompName, bool const FirstHVACIteration, int &CompIndex);

    void SimOAController(EnergyPlusData &state, std::string const &CtrlName, int &CtrlIndex, bool const FirstHVACIteration, int const AirLoopNum);

    // Get Input Section of the Module
    //******************************************************************************

    void GetOutsideAirSysInputs(EnergyPlusData &state);

    void GetOAControllerInputs(EnergyPlusData &state);

    void AllocateOAControllers(EnergyPlusData &state);

    void GetOAMixerInputs(EnergyPlusData &state);

    void ProcessOAControllerInputs(EnergyPlusData &state,
                                   std::string const &CurrentModuleObject,
                                   int const OutAirNum,
                                   Array1D_string const &AlphArray,
                                   int &NumAlphas,
                                   Array1D<Real64> const &NumArray,
                                   int &NumNums,
                                   Array1D_bool const &lNumericBlanks, // Unused
                                   Array1D_bool const &lAlphaBlanks,
                                   Array1D_string const &cAlphaFields,
                                   Array1D_string const &cNumericFields, // Unused
                                   bool &ErrorsFound                     // If errors found in input
    );

    // End of Get Input subroutines for the Module
    //******************************************************************************

    // Beginning Initialization Section of the Module
    //******************************************************************************

    void InitOutsideAirSys(EnergyPlusData &state, int const OASysNum, bool const FirstHVACIteration, int const AirLoopNum);

    void InitOAController(EnergyPlusData &state, int const OAControllerNum, bool const FirstHVACIteration, int const AirLoopNum);

    void InitOAMixer(EnergyPlusData &state, int const OAMixerNum, bool const FirstHVACIteration);

    // End of Initialization Section of the Module
    //******************************************************************************

    // Beginning Calculation Section of the Module
    //******************************************************************************

    void CalcOAMixer(EnergyPlusData &state, int const OAMixerNum);

    // End of Calculation/Simulation Section of the Module
    //******************************************************************************

    // Beginning Sizing Section of the Module
    //******************************************************************************

    // End of Sizing Section of the Module
    //******************************************************************************

    // Beginning Update/Reporting Section of the Module
    //******************************************************************************

    void UpdateOAMixer(EnergyPlusData &state, int const OAMixerNum);

    void ReportOAMixer(int const OAMixerNum); // unused1208

    // End of Sizing Section of the Module
    //******************************************************************************

    // Beginning Utility Section of the Module
    //******************************************************************************

    Real64 MixedAirControlTempResidual(EnergyPlusData &state,
                                       Real64 const OASignal,     // Relative outside air flow rate (0 to 1)
                                       Array1D<Real64> const &Par // par(1) = mixed node number
    );

    Real64 MultiCompControlTempResidual(EnergyPlusData &state,
                                        Real64 const OASignal,     // Relative outside air flow rate (0 to 1)
                                        Array1D<Real64> const &Par // par(1) = mixed node number
    );

    Array1D_int GetOAMixerNodeNumbers(EnergyPlusData &state,
                                      std::string const &OAMixerName, // must match OA mixer names for the OA mixer type
                                      bool &ErrorsFound               // set to true if problem
    );

    int GetNumOAMixers(EnergyPlusData &state);

    int GetNumOAControllers(EnergyPlusData &state);

    int GetOAMixerReliefNodeNumber(EnergyPlusData &state, int const OAMixerNum); // Which Mixer

    int GetOASysControllerListIndex(EnergyPlusData &state, int const OASysNumber); // OA Sys Number

    int GetOASysNumSimpControllers(EnergyPlusData &state, int const OASysNumber); // OA Sys Number

    int GetOASysNumHeatingCoils(EnergyPlusData &state, int const OASysNumber); // OA Sys Number

    int GetOASysNumHXs(EnergyPlusData &state, int const OASysNumber); // OA Sys Number

    int GetOASysNumCoolingCoils(EnergyPlusData &state, int const OASysNumber); // OA Sys Number

    int GetOASystemNumber(EnergyPlusData &state, std::string const &OASysName); // OA Sys Name

    int FindOAMixerMatchForOASystem(EnergyPlusData &state, int const OASysNumber); // Which OA System

    int GetOAMixerIndex(EnergyPlusData &state, std::string const &OAMixerName); // Which Mixer

    int GetOAMixerInletNodeNumber(EnergyPlusData &state, int const OAMixerNumber); // Which Mixer

    int GetOAMixerReturnNodeNumber(EnergyPlusData &state, int const OAMixerNumber); // Which Mixer

    int GetOAMixerMixedNodeNumber(EnergyPlusData &state, int const OAMixerNumber); // Which Mixer

    bool CheckForControllerWaterCoil(EnergyPlusData &state,
                                     std::string const &ControllerType, // should be passed in as UPPERCASE
                                     std::string const &ControllerName  // should be passed in as UPPERCASE
    );

    void CheckControllerLists(EnergyPlusData &state, bool &ErrFound);

    void CheckOAControllerName(
        EnergyPlusData &state, std::string &OAControllerName, std::string const &ObjectType, std::string const &FieldName, bool &ErrorsFound);

    int GetNumOASystems(EnergyPlusData &state);

    int GetOACompListNumber(EnergyPlusData &state, int const OASysNum); // OA Sys Number

    std::string GetOACompName(EnergyPlusData &state,
                              int const OASysNum, // OA Sys Number
                              int const InListNum // In-list Number
    );

    std::string GetOACompType(EnergyPlusData &state,
                              int const OASysNum, // OA Sys Number
                              int const InListNum // In-list Number
    );

    int GetOACompTypeNum(EnergyPlusData &state,
                         int const OASysNum, // OA Sys Number
                         int const InListNum // In-list Number
    );

    int GetOAMixerNumber(EnergyPlusData &state, std::string const &OAMixerName); // must match OA mixer names for the OA mixer type

    // End of Utility Section of the Module
    //******************************************************************************

} // namespace MixedAir

struct MixedAirData : BaseGlobalStruct
{

    int NumControllerLists = 0;     // Number of Controller Lists
    int NumOAControllers = 0;       // Number of OA Controllers (includes ERV controllers)
    int NumERVControllers = 0;      // Number of ERV Controllers
    int NumOAMixers = 0;            // Number of Outdoor Air Mixers
    int NumVentMechControllers = 0; // Number of Controller:MechanicalVentilation objects in input deck
    Array1D_bool MyOneTimeErrorFlag;
    Array1D_bool MyOneTimeCheckUnitarySysFlag;
    Array1D_bool initOASysFlag;
    bool GetOASysInputFlag = true;
    bool GetOAMixerInputFlag = true;
    bool GetOAControllerInputFlag = true;
    bool InitOAControllerOneTimeFlag = true;
    Array1D_bool InitOAControllerSetPointCheckFlag;
    bool InitOAControllerSetUpAirLoopHVACVariables = true;
    bool AllocateOAControllersFlag = true;
    Array1D_string DesignSpecOAObjName;     // name of the design specification outdoor air object
    Array1D_int DesignSpecOAObjIndex;       // index of the design specification outdoor air object
    Array1D_string VentMechZoneOrListName;  // Zone or Zone List to apply mechanical ventilation rate
    Array1D_string DesignSpecZoneADObjName; // name of the design specification zone air distribution object
    Array1D_int DesignSpecZoneADObjIndex;   // index of the design specification zone air distribution object
    EPVector<MixedAir::ControllerListProps> ControllerLists;
    EPVector<MixedAir::OAControllerProps> OAController;
    EPVector<MixedAir::OAMixerProps> OAMixer;
    EPVector<MixedAir::VentilationMechanicalProps> VentilationMechanical;
    std::unordered_set<std::string> ControllerListUniqueNames;
    std::unordered_map<std::string, std::string> OAControllerUniqueNames;
    std::string CompType;
    std::string CompName;
    std::string CtrlName;
    Array1D_bool OAControllerMyOneTimeFlag;
    Array1D_bool OAControllerMyEnvrnFlag;
    Array1D_bool OAControllerMySizeFlag;
    Array1D_bool MechVentCheckFlag;
    Array1D<Real64> Par = Array1D<Real64>(6);

    void clear_state() override
    {
        this->NumControllerLists = 0;
        this->NumOAControllers = 0;
        this->NumERVControllers = 0;
        this->NumOAMixers = 0;
        this->NumVentMechControllers = 0;
        this->MyOneTimeErrorFlag.deallocate();
        this->MyOneTimeCheckUnitarySysFlag.deallocate();
        this->initOASysFlag.deallocate();
        this->GetOASysInputFlag = true;
        this->GetOAMixerInputFlag = true;
        this->GetOAControllerInputFlag = true;
        this->InitOAControllerOneTimeFlag = true;
        this->InitOAControllerSetPointCheckFlag.deallocate();
        this->InitOAControllerSetUpAirLoopHVACVariables = true;
        this->AllocateOAControllersFlag = true;
        this->DesignSpecOAObjName.deallocate();
        this->DesignSpecOAObjIndex.deallocate();
        this->VentMechZoneOrListName.deallocate();
        this->DesignSpecZoneADObjName.deallocate();
        this->DesignSpecZoneADObjIndex.deallocate();
        this->ControllerLists.deallocate();
        this->OAController.deallocate();
        this->OAMixer.deallocate();
        this->VentilationMechanical.deallocate();
        this->ControllerListUniqueNames.clear();
        this->OAControllerUniqueNames.clear();
        this->OAControllerMyOneTimeFlag.clear();
        this->OAControllerMyEnvrnFlag.clear();
        this->OAControllerMySizeFlag.clear();
        this->MechVentCheckFlag.clear();
    }
};

} // namespace EnergyPlus

#endif<|MERGE_RESOLUTION|>--- conflicted
+++ resolved
@@ -101,33 +101,6 @@
     constexpr int Off(0); // signal coil shouldn't run
 
     // component types addressed by this module
-<<<<<<< HEAD
-    constexpr int OAMixer_Num(1);
-    constexpr int Fan_Simple_CV(2);
-    constexpr int Fan_Simple_VAV(3);
-    constexpr int WaterCoil_SimpleCool(4);
-    constexpr int WaterCoil_Cooling(5);
-    constexpr int WaterCoil_SimpleHeat(6);
-    constexpr int SteamCoil_AirHeat(7);
-    constexpr int WaterCoil_DetailedCool(8);
-    constexpr int Coil_ElectricHeat(9);
-    constexpr int Coil_GasHeat(10);
-    constexpr int WaterCoil_CoolingHXAsst(11);
-    constexpr int DXSystem(12);
-    constexpr int HeatXchngr(13);
-    constexpr int Desiccant(14);
-    constexpr int Unglazed_SolarCollector(15);
-    constexpr int EvapCooler(16);
-    constexpr int PVT_AirBased(17);
-    constexpr int Fan_ComponentModel(18);
-    constexpr int DXHeatPumpSystem(19);
-    constexpr int Coil_UserDefined(20);
-    constexpr int Humidifier(21);
-    constexpr int Fan_System_Object(22);
-    constexpr int UnitarySystemModel(23);
-    constexpr int VRFTerminalUnit(24);
-    constexpr int CoilSystemWater(25);
-=======
     enum class ComponentType
     {
         Unassigned = -1,
@@ -157,7 +130,7 @@
         UnitarySystemModel,
         VRFTerminalUnit
     };
->>>>>>> 6b0119ef
+    constexpr int CoilSystemWater(25);
 
     enum class iControllerType
     {
