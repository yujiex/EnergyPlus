// EnergyPlus, Copyright (c) 1996-2022, The Board of Trustees of the University of Illinois,
// The Regents of the University of California, through Lawrence Berkeley National Laboratory
// (subject to receipt of any required approvals from the U.S. Dept. of Energy), Oak Ridge
// National Laboratory, managed by UT-Battelle, Alliance for Sustainable Energy, LLC, and other
// contributors. All rights reserved.
//
// NOTICE: This Software was developed under funding from the U.S. Department of Energy and the
// U.S. Government consequently retains certain rights. As such, the U.S. Government has been
// granted for itself and others acting on its behalf a paid-up, nonexclusive, irrevocable,
// worldwide license in the Software to reproduce, distribute copies to the public, prepare
// derivative works, and perform publicly and display publicly, and to permit others to do so.
//
// Redistribution and use in source and binary forms, with or without modification, are permitted
// provided that the following conditions are met:
//
// (1) Redistributions of source code must retain the above copyright notice, this list of
//     conditions and the following disclaimer.
//
// (2) Redistributions in binary form must reproduce the above copyright notice, this list of
//     conditions and the following disclaimer in the documentation and/or other materials
//     provided with the distribution.
//
// (3) Neither the name of the University of California, Lawrence Berkeley National Laboratory,
//     the University of Illinois, U.S. Dept. of Energy nor the names of its contributors may be
//     used to endorse or promote products derived from this software without specific prior
//     written permission.
//
// (4) Use of EnergyPlus(TM) Name. If Licensee (i) distributes the software in stand-alone form
//     without changes from the version obtained under this License, or (ii) Licensee makes a
//     reference solely to the software portion of its product, Licensee must refer to the
//     software as "EnergyPlus version X" software, where "X" is the version number Licensee
//     obtained under this License and may not use a different name for the software. Except as
//     specifically required in this Section (4), Licensee shall not use in a company name, a
//     product name, in advertising, publicity, or other promotional activities any name, trade
//     name, trademark, logo, or other designation of "EnergyPlus", "E+", "e+" or confusingly
//     similar designation, without the U.S. Department of Energy's prior written consent.
//
// THIS SOFTWARE IS PROVIDED BY THE COPYRIGHT HOLDERS AND CONTRIBUTORS "AS IS" AND ANY EXPRESS OR
// IMPLIED WARRANTIES, INCLUDING, BUT NOT LIMITED TO, THE IMPLIED WARRANTIES OF MERCHANTABILITY
// AND FITNESS FOR A PARTICULAR PURPOSE ARE DISCLAIMED. IN NO EVENT SHALL THE COPYRIGHT OWNER OR
// CONTRIBUTORS BE LIABLE FOR ANY DIRECT, INDIRECT, INCIDENTAL, SPECIAL, EXEMPLARY, OR
// CONSEQUENTIAL DAMAGES (INCLUDING, BUT NOT LIMITED TO, PROCUREMENT OF SUBSTITUTE GOODS OR
// SERVICES; LOSS OF USE, DATA, OR PROFITS; OR BUSINESS INTERRUPTION) HOWEVER CAUSED AND ON ANY
// THEORY OF LIABILITY, WHETHER IN CONTRACT, STRICT LIABILITY, OR TORT (INCLUDING NEGLIGENCE OR
// OTHERWISE) ARISING IN ANY WAY OUT OF THE USE OF THIS SOFTWARE, EVEN IF ADVISED OF THE
// POSSIBILITY OF SUCH DAMAGE.

// C++ Headers
#include <cassert>
#include <cmath>

// ObjexxFCL Headers
#include <ObjexxFCL/Fmath.hh>

// EnergyPlus Headers
#include <EnergyPlus/BranchNodeConnections.hh>
#include <EnergyPlus/CurveManager.hh>
#include <EnergyPlus/Data/EnergyPlusData.hh>
#include <EnergyPlus/DataBranchAirLoopPlant.hh>
#include <EnergyPlus/DataHVACGlobals.hh>
#include <EnergyPlus/DataIPShortCuts.hh>
#include <EnergyPlus/DataLoopNode.hh>
#include <EnergyPlus/FluidProperties.hh>
#include <EnergyPlus/General.hh>
#include <EnergyPlus/IceThermalStorage.hh>
#include <EnergyPlus/InputProcessing/InputProcessor.hh>
#include <EnergyPlus/NodeInputManager.hh>
#include <EnergyPlus/OutputProcessor.hh>
#include <EnergyPlus/Plant/DataPlant.hh>
#include <EnergyPlus/Plant/PlantLocation.hh>
#include <EnergyPlus/PlantUtilities.hh>
#include <EnergyPlus/Psychrometrics.hh>
#include <EnergyPlus/ScheduleManager.hh>
#include <EnergyPlus/UtilityRoutines.hh>

namespace EnergyPlus {

namespace IceThermalStorage {

    // MODULE INFORMATION:
    //       AUTHOR         Pyeongchan Ihm
    //       DATE WRITTEN   April 2002
    //       MODIFIED       Modified Refined model, added Simple model, by Guo Zhou, Oct 2002
    //                      Remove chiller, make just a storage tank, Michael J. Witte, Sep 2005
    //                      Added detailed ice storage model, Rick Strand, Feb 2006
    //                      B. Griffith, Sept 2010, plant upgrades, fluid properties
    //                      Enhancements to detailed ice storage model, Rick Strand, Aug 2012
    //       RE-ENGINEERED  na

    // PURPOSE OF THIS MODULE:
    // This module simulates the performance of Ice Thermal Storage

    // METHODOLOGY EMPLOYED:
    // Once the PlantLoopManager determines that the Ice Thermal Storage
    // is available to meet a loop cooling demand, it calls SimIceStorage
    // which in turn calls the appropriate Ice Thermal Storage model.

    // REFERENCES: Dion J. King, ASHRAE Transactions v104, pt1, 1998.

    std::string const cIceStorageSimple("ThermalStorage:Ice:Simple");
    std::string const cIceStorageDetailed("ThermalStorage:Ice:Detailed");

    // ITS parameter
    constexpr Real64 FreezTemp(0.0);       // Water freezing Temperature, 0[C]
    constexpr Real64 FreezTempIP(32.0);    // Water freezing Temperature, 32[F]
    constexpr Real64 TimeInterval(3600.0); // Time Interval (1 hr) [s]

    // Conversion parameter
    constexpr Real64 EpsLimitForX(0.0);         // 0.02  ! See Dion's code as eps1
    constexpr Real64 EpsLimitForDisCharge(0.0); // 0.20  ! See Dion's code as eps2
    constexpr Real64 EpsLimitForCharge(0.0);    // 0.20  ! See Dion's code as eps3

    // Parameter used by the Detailed Ice Storage Model
    constexpr Real64 DeltaTofMin(0.5); // Minimum allowed outlet side temperature difference [C]
    // This is (Tout - Tfreezing)
    constexpr Real64 DeltaTifMin(1.0); // Minimum allowed inlet side temperature difference [C]
    // This is (Tin - Tfreezing)

    PlantComponent *SimpleIceStorageData::factory(EnergyPlusData &state, std::string const &objectName)
    {
        // Process the input data for boilers if it hasn't been done already
        if (state.dataIceThermalStorage->getITSInput) {
            GetIceStorageInput(state);
            state.dataIceThermalStorage->getITSInput = false;
        }

        // Now look for this particular pipe in the list
        for (auto &ITS : state.dataIceThermalStorage->SimpleIceStorage) {
            if (ITS.Name == objectName) {
                return &ITS;
            }
        }
        // If we didn't find it, fatal
        ShowFatalError(state, "LocalSimpleIceStorageFactory: Error getting inputs for simple ice storage named: " + objectName); // LCOV_EXCL_LINE
        // Shut up the compiler
        return nullptr; // LCOV_EXCL_LINE
    }

    PlantComponent *DetailedIceStorageData::factory(EnergyPlusData &state, std::string const &objectName)
    {
        // Process the input data for boilers if it hasn't been done already
        if (state.dataIceThermalStorage->getITSInput) {
            GetIceStorageInput(state);
            state.dataIceThermalStorage->getITSInput = false;
        }

        // Now look for this particular pipe in the list
        for (auto &ITS : state.dataIceThermalStorage->DetailedIceStorage) {
            if (ITS.Name == objectName) {
                return &ITS;
            }
        }
        // If we didn't find it, fatal
        ShowFatalError(state, "LocalDetailedIceStorageFactory: Error getting inputs for detailed ice storage named: " + objectName); // LCOV_EXCL_LINE
        // Shut up the compiler
        return nullptr; // LCOV_EXCL_LINE
    }

    void SimpleIceStorageData::simulate(EnergyPlusData &state,
                                        const PlantLocation &calledFromLocation,
                                        [[maybe_unused]] bool FirstHVACIteration,
                                        [[maybe_unused]] Real64 &CurLoad,
                                        bool RunFlag)
    {
        static constexpr std::string_view RoutineName("SimpleIceStorageData::simulate");

        // this was happening in PlantLoopEquip before
        auto &thisComp(state.dataPlnt->PlantLoop(calledFromLocation.loopNum)
                           .LoopSide(calledFromLocation.loopSideNum)
                           .Branch(calledFromLocation.branchNum)
                           .Comp(calledFromLocation.compNum));

        // If component setpoint based control is active for this equipment
        // then reset CurLoad to original EquipDemand.
        // Allow negative CurLoad.  For cold storage this means the storage should
        // charge, for hot storage, this means the storage should discharge.
        if (thisComp.CurOpSchemeType == DataPlant::OpScheme::CompSetPtBased) {
            Real64 localCurLoad = thisComp.EquipDemand;
            if (localCurLoad != 0) RunFlag = true;
        }

        if (state.dataGlobal->BeginEnvrnFlag && this->MyEnvrnFlag) {
            this->ResetXForITSFlag = true;
            this->MyEnvrnFlag = false;
        }

        if (!state.dataGlobal->BeginEnvrnFlag) {
            this->MyEnvrnFlag = true;
        }

        this->oneTimeInit(state);

        //------------------------------------------------------------------------
        // FIRST PROCESS (MyLoad = 0.0 as IN)
        // At this moment as first calling of ITS, ITS provide ONLY MaxCap/OptCap/MinCap.
        //------------------------------------------------------------------------
        // First process is in subroutine CalcIceStorageCapacity(MaxCap,MinCap,OptCap) shown bellow.

        //------------------------------------------------------------------------
        // SECOND PROCESS (MyLoad is provided by E+ based on MaxCap/OptCap/MinCap)
        //------------------------------------------------------------------------
        // Below routines are starting when second calling.
        // After previous return, MyLoad is calculated based on MaxCap, OptCap, and MinCap.
        // Then PlandSupplySideManager provides MyLoad to simulate Ice Thermal Storage.
        // The process will be decided based on sign(+,-,0) of input U.

        // MJW 19 Sep 2005 - New approach - calculate MyLoad locally from inlet node temp
        //                   and outlet node setpoint until MyLoad that is passed in behaves well

        Real64 TempSetPt(0.0);
        Real64 TempIn = state.dataLoopNodes->Node(this->PltInletNodeNum).Temp;
        {
            auto const SELECT_CASE_var1(state.dataPlnt->PlantLoop(this->plantLoc.loopNum).LoopDemandCalcScheme);
            if (SELECT_CASE_var1 == DataPlant::LoopDemandCalcScheme::SingleSetPoint) {
                TempSetPt = state.dataLoopNodes->Node(this->PltOutletNodeNum).TempSetPoint;
            } else if (SELECT_CASE_var1 == DataPlant::LoopDemandCalcScheme::DualSetPointDeadBand) {
                TempSetPt = state.dataLoopNodes->Node(this->PltOutletNodeNum).TempSetPointHi;
            } else {
                assert(false);
            }
        }
        Real64 DemandMdot = this->DesignMassFlowRate;

        Real64 Cp = FluidProperties::GetSpecificHeatGlycol(
            state, state.dataPlnt->PlantLoop(this->plantLoc.loopNum).FluidName, TempIn, state.dataPlnt->PlantLoop(this->plantLoc.loopNum).FluidIndex, RoutineName);

        Real64 MyLoad2 = (DemandMdot * Cp * (TempIn - TempSetPt));
        MyLoad = MyLoad2;

        //     Set fraction of ice remaining in storage
        this->XCurIceFrac = this->IceFracRemain;

        //***** Dormant Process for ITS *****************************************
        //************************************************************************
        //        IF( U .EQ. 0.0 ) THEN
        if ((MyLoad2 == 0.0) || (DemandMdot == 0.0)) {
            this->CalcIceStorageDormant(state);

            //***** Charging Process for ITS *****************************************
            //************************************************************************
            //        ELSE IF( U .GT. 0.0 ) THEN
        } else if (MyLoad2 < 0.0) {

            Real64 MaxCap;
            Real64 MinCap;
            Real64 OptCap;
            this->CalcIceStorageCapacity(state, MaxCap, MinCap, OptCap);
            this->CalcIceStorageCharge(state);

            //***** Discharging Process for ITS *****************************************
            //************************************************************************
            //        ELSE IF( U .LT. 0.0 ) THEN
        } else if (MyLoad2 > 0.0) {

            Real64 MaxCap;
            Real64 MinCap;
            Real64 OptCap;
            this->CalcIceStorageCapacity(state, MaxCap, MinCap, OptCap);
            this->CalcIceStorageDischarge(state, MyLoad, RunFlag, MaxCap);
        } // Based on input of U value, deciding Dormant/Charge/Discharge process

        // Update Node properties: mdot and Temperature
        this->UpdateNode(state, MyLoad2, RunFlag);

        // Update report variables.
        this->RecordOutput(MyLoad2, RunFlag);
    }

    void DetailedIceStorageData::simulate(EnergyPlusData &state,
                                          [[maybe_unused]] const PlantLocation &calledFromLocation,
                                          [[maybe_unused]] bool FirstHVACIteration,
                                          [[maybe_unused]] Real64 &CurLoad,
                                          [[maybe_unused]] bool RunFlag)
    {

        if (state.dataGlobal->BeginEnvrnFlag && this->MyEnvrnFlag) {
            this->ResetXForITSFlag = true;
            this->MyEnvrnFlag = false;
        }

        if (!state.dataGlobal->BeginEnvrnFlag) {
            this->MyEnvrnFlag = true;
        }

        this->oneTimeInit(state); // Initialize detailed ice storage

        this->SimDetailedIceStorage(state); // Simulate detailed ice storage

        this->UpdateDetailedIceStorage(state); // Update detailed ice storage

        this->ReportDetailedIceStorage(state); // Report detailed ice storage
    }

    void DetailedIceStorageData::SimDetailedIceStorage(EnergyPlusData &state)
    {

        // SUBROUTINE INFORMATION:
        //       AUTHOR         Rick Strand
        //       DATE WRITTEN   February 2006
        //       MODIFIED       na
        //       RE-ENGINEERED  na

        // PURPOSE OF THIS SUBROUTINE:
        // This subroutine is the main simulation subroutine for the detailed
        // ice storage model.

        // METHODOLOGY EMPLOYED:
        // Based on whether the unit is dormant, in charging mode, or in discharging
        // mode, the code either passes the flow through the bypass, through the tank,
        // or both.  This depends on the temperature relative to the setpoint temperature
        // and other features of the model.  The model itself is a LMTD model that uses
        // performance curve fits that are quadratic in fraction charged/discharged and
        // linear in LMTD for the calculation of Q.  The equations are actually non-
        // dimensionalized.

        // REFERENCES:
        // Ice Storage Component Model Proposal (Revised).doc by Rick Strand (Dec 2005/Jan 2006)

        int constexpr MaxIterNum(100);                      // Maximum number of internal iterations for ice storage solution
        Real64 constexpr SmallestLoad(0.1);                 // Smallest load to actually run the ice storage unit [Watts]
        Real64 constexpr TankDischargeToler(0.001);         // Below this fraction, there is nothing left to discharge
        Real64 constexpr TankChargeToler(0.999);            // Above this fraction, we don't have anything left to charge
        Real64 constexpr TemperatureToler(0.1);             // Temperature difference between iterations that indicates convergence [C]
        Real64 constexpr SIEquiv100GPMinMassFlowRate(6.31); // Used to non-dimensionalize flow rate for use in CubicLinear charging equation
                                                            // Flow rate divided by nominal 100GPM used to non-dimensionalize volume flow rate
                                                            // Assumes approximate density of 1000 kg/m3 to get an estimate for mass flow rate
        static constexpr std::string_view RoutineName("DetailedIceStorageData::SimDetailedIceStorage");

        int NodeNumIn = this->PlantInNodeNum;                      // Plant loop inlet node number for component
        int NodeNumOut = this->PlantOutNodeNum;                    // Plant loop outlet node number for component
        Real64 TempIn = state.dataLoopNodes->Node(NodeNumIn).Temp; // Inlet temperature to component (from plant loop) [C]
        Real64 TempSetPt(0.0);                                     // Setpoint temperature defined by loop controls [C]
        {
            auto const SELECT_CASE_var(state.dataPlnt->PlantLoop(this->plantLoc.loopNum).LoopDemandCalcScheme);
            if (SELECT_CASE_var == DataPlant::LoopDemandCalcScheme::SingleSetPoint) {
                TempSetPt = state.dataLoopNodes->Node(NodeNumOut).TempSetPoint;
            } else if (SELECT_CASE_var == DataPlant::LoopDemandCalcScheme::DualSetPointDeadBand) {
                TempSetPt = state.dataLoopNodes->Node(NodeNumOut).TempSetPointHi;
            } else {
                assert(false);
            }
        }

        int IterNum = 0;

        // Set derived type variables
        this->InletTemp = TempIn;
        this->MassFlowRate = state.dataLoopNodes->Node(NodeNumIn).MassFlowRate;

        // if two-way common pipe and no mass flow and tank is not full, then use design flow rate
        if ((state.dataPlnt->PlantLoop(this->plantLoc.loopNum).CommonPipeType == DataPlant::CommonPipeType::TwoWay) &&
            (std::abs(this->MassFlowRate) < DataBranchAirLoopPlant::MassFlowTolerance) && (this->IceFracRemaining < TankChargeToler)) {
            this->MassFlowRate = this->DesignMassFlowRate;
        }

        // Calculate the current load on the ice storage unit
        Real64 Cp = FluidProperties::GetSpecificHeatGlycol(state,
                                                           state.dataPlnt->PlantLoop(this->plantLoc.loopNum).FluidName,
                                                           TempIn,
                                                           state.dataPlnt->PlantLoop(this->plantLoc.loopNum).FluidIndex,
                                                           RoutineName);

        // Estimated load on the ice storage unit [W]
        Real64 LocalLoad = this->MassFlowRate * Cp * (TempIn - TempSetPt);

        // Determine what the status is regarding the ice storage unit and the loop level flow
        if ((std::abs(LocalLoad) <= SmallestLoad) || (ScheduleManager::GetCurrentScheduleValue(state, this->ScheduleIndex) <= 0)) {
            // No real load on the ice storage device or ice storage OFF--bypass all of the flow and leave the tank alone
            this->CompLoad = 0.0;
            this->OutletTemp = TempIn;
            this->TankOutletTemp = TempIn;
            Real64 mdot = 0.0;
            PlantUtilities::SetComponentFlowRate(state,
                                                 mdot,
                                                 this->PlantInNodeNum,
                                                 this->PlantOutNodeNum,
                                                 this->plantLoc);

            this->BypassMassFlowRate = mdot;
            this->TankMassFlowRate = 0.0;
            this->MassFlowRate = mdot;

        } else if (LocalLoad < 0.0) {
            // The load is less than zero so we should be charging
            // Before we do anything, we should check to make sure that we will actually be charging the unit

            if ((TempIn > (this->FreezingTemp - DeltaTifMin)) || (this->IceFracRemaining >= TankChargeToler)) {
                // If the inlet temperature is not below the freezing temperature of the
                // device, then we cannot actually do any charging.  Bypass all of the flow.
                // Also, if the tank is already sufficiently charged, we don't need to
                // do any further charging.  So, bypass all of the flow.
                this->CompLoad = 0.0;
                this->OutletTemp = TempIn;
                this->TankOutletTemp = TempIn;
                Real64 mdot = 0.0;
                PlantUtilities::SetComponentFlowRate(state,
                                                     mdot,
                                                     this->PlantInNodeNum,
                                                     this->PlantOutNodeNum,
                                                     this->plantLoc);

                this->BypassMassFlowRate = mdot;
                this->TankMassFlowRate = 0.0;
                this->MassFlowRate = mdot;

            } else {
                // make flow request so tank will get flow
                Real64 mdot = this->DesignMassFlowRate;
                PlantUtilities::SetComponentFlowRate(state,
                                                     mdot,
                                                     this->PlantInNodeNum,
                                                     this->PlantOutNodeNum,
                                                     this->plantLoc);

                // We are in charging mode, the temperatures are low enough to charge
                // the tank, and we have some charging left to do.
                // Make first guess at Qstar based on the current ice fraction remaining
                // and LMTDstar that is based on the freezing or TempSetPt temperature.
                if (TempSetPt > (this->FreezingTemp - DeltaTofMin)) {
                    // Outlet temperature cannot be above the freezing temperature so set
                    // the outlet temperature to the freezing temperature and calculate
                    // LMTDstar based on that assumption.
                    TempSetPt = this->FreezingTemp - DeltaTofMin;
                }

                // Tank outlet temperature from the last iteration [C]
                Real64 ToutOld = TempSetPt;
                // Non-dimensional log mean temperature difference of ice storage unit [non-dimensional]
                Real64 LMTDstar = CalcDetIceStorLMTDstar(TempIn, ToutOld, this->FreezingTemp);
                Real64 MassFlowstar = this->MassFlowRate / SIEquiv100GPMinMassFlowRate;

                // Find initial guess at average fraction charged during time step
                // Fraction of tank to be charged in the current time step
                Real64 ChargeFrac = LocalLoad * state.dataHVACGlobal->TimeStepSys / this->NomCapacity;
                if ((this->IceFracRemaining + ChargeFrac) > 1.0) {
                    ChargeFrac = 1.0 - this->IceFracRemaining;
                }

                Real64 AvgFracCharged; // Average fraction charged for the current time step
                if (this->ThawProcessIndex == DetIce::InsideMelt) {
                    AvgFracCharged = this->IceFracOnCoil + (ChargeFrac / 2.0);
                } else { // (DetailedIceStorage(IceNum)%ThawProcessIndex == DetIce::OutsideMelt)
                    AvgFracCharged = this->IceFracRemaining + (ChargeFrac / 2.0);
                }

                // Current load on the ice storage unit [non-dimensional]
                Real64 Qstar = std::abs(CalcQstar(state, this->ChargeCurveNum, this->ChargeCurveTypeNum, AvgFracCharged, LMTDstar, MassFlowstar));

                // Actual load on the ice storage unit [W]
                Real64 ActualLoad = Qstar * this->NomCapacity / this->CurveFitTimeStep;

                // Updated outlet temperature from the tank [C]
                Real64 ToutNew = TempIn + (ActualLoad / (this->MassFlowRate * Cp));
                // Again, the outlet temperature cannot be above the freezing temperature (factoring in the tolerance)
                if (ToutNew > (this->FreezingTemp - DeltaTofMin)) ToutNew = this->FreezingTemp - DeltaTofMin;

                if (ActualLoad > std::abs(LocalLoad)) {
                    // We have more than enough capacity to meet the load so no need to iterate to find a solution
                    this->OutletTemp = TempSetPt;
                    this->TankOutletTemp = ToutNew;
                    this->CompLoad = this->MassFlowRate * Cp * std::abs(TempIn - TempSetPt);
                    this->TankMassFlowRate = this->CompLoad / Cp / std::abs(TempIn - ToutNew);
                    this->BypassMassFlowRate = this->MassFlowRate - this->TankMassFlowRate;

                } else {

                    while (IterNum < MaxIterNum) {
                        if (std::abs(ToutOld - ToutNew) > TemperatureToler) {
                            // Not converged yet so recalculated what is needed and keep iterating
                            // Calculate new values for LMTDstar and Qstar based on updated outlet temperature
                            ToutOld = ToutNew;
                            LMTDstar = CalcDetIceStorLMTDstar(TempIn, ToutOld, this->FreezingTemp);
                            MassFlowstar = this->MassFlowRate / SIEquiv100GPMinMassFlowRate;
                            Qstar =
                                std::abs(CalcQstar(state, this->ChargeCurveNum, this->ChargeCurveTypeNum, AvgFracCharged, LMTDstar, MassFlowstar));

                            // Now make sure that we don't go above 100% charged and calculate the new average fraction
                            ChargeFrac = Qstar * (state.dataHVACGlobal->TimeStepSys / this->CurveFitTimeStep);
                            if ((this->IceFracRemaining + ChargeFrac) > 1.0) {
                                ChargeFrac = 1.0 - this->IceFracRemaining;
                                Qstar = ChargeFrac;
                            }
                            if (this->ThawProcessIndex == DetIce::InsideMelt) {
                                AvgFracCharged = this->IceFracOnCoil + (ChargeFrac / 2.0);
                            } else { // (DetailedIceStorage(IceNum)%ThawProcessIndex == DetIce::OutsideMelt)
                                AvgFracCharged = this->IceFracRemaining + (ChargeFrac / 2.0);
                            }

                            // Finally, update the actual load and calculate the new outlet temperature; increment iteration counter
                            ActualLoad = Qstar * this->NomCapacity / this->CurveFitTimeStep;
                            ToutNew = TempIn + (ActualLoad / (this->MassFlowRate * Cp));
                            // Again, the outlet temperature cannot be above the freezing temperature (factoring in the tolerance)
                            if (ToutNew < (this->FreezingTemp - DeltaTofMin)) ToutNew = this->FreezingTemp - DeltaTofMin;
                            ++IterNum;

                        } else {
                            // Converged to acceptable tolerance so set output variables and exit DO WHILE loop
                            break;
                        }

                    } // ...loop iterating for the ice storage outlet temperature

                    // Keep track of times that the iterations got excessive and report if necessary
                    if (IterNum >= MaxIterNum) {
                        ++this->ChargeIterErrors;
                        if (this->ChargeIterErrors <= 25) {
                            ShowWarningError(state, "Detailed Ice Storage model exceeded its internal charging maximum iteration limit");
                            ShowContinueError(state, "Detailed Ice Storage System Name = " + this->Name);
                            ShowContinueErrorTimeStamp(state, "");
                        } else {
                            ShowRecurringWarningErrorAtEnd(state,
                                                           "Detailed Ice Storage system [" + this->Name +
                                                               "]  charging maximum iteration limit exceeded occurrence continues.",
                                                           this->ChargeErrorCount);
                        }
                    }

                    // Set the values for the key outlet parameters
                    // Note that in REAL(r64)ity the tank will probably bypass some flow when it
                    // gets close to full charge.  This is a simplification that assumes
                    // all flow through the tank during charging and a lower delta T near
                    // the full charge level.  From an energy perspective, this is a reasonable
                    // approximation.
                    this->OutletTemp = ToutNew;
                    this->TankOutletTemp = ToutNew;
                    this->BypassMassFlowRate = 0.0;
                    this->TankMassFlowRate = this->MassFlowRate;
                    this->CompLoad = this->MassFlowRate * Cp * std::abs(TempIn - ToutNew);
                }
            }

        } else if (LocalLoad > 0.0) {
            // The load is greater than zero so we should be discharging
            // Before we do anything, we should check to make sure that we will actually be discharging the unit

            if ((this->InletTemp < (this->FreezingTemp + DeltaTifMin)) || (this->IceFracRemaining <= TankDischargeToler)) {
                // If the inlet temperature is below the freezing temperature of the
                // device, then we cannot actually do any discharging.  Bypass all of the flow.
                // Also, if the tank is already discharged, we can't to do any further
                // discharging.  So, bypass all of the flow.
                this->CompLoad = 0.0;
                this->OutletTemp = this->InletTemp;
                this->TankOutletTemp = this->InletTemp;
                Real64 mdot = 0.0;
                PlantUtilities::SetComponentFlowRate(state,
                                                     mdot,
                                                     this->PlantInNodeNum,
                                                     this->PlantOutNodeNum,
                                                     this->plantLoc);

                this->BypassMassFlowRate = mdot;
                this->TankMassFlowRate = 0.0;
                this->MassFlowRate = mdot;

            } else {

                // make flow request so tank will get flow
                Real64 mdot = this->DesignMassFlowRate;
                PlantUtilities::SetComponentFlowRate(state,
                                                     mdot,
                                                     this->PlantInNodeNum,
                                                     this->PlantOutNodeNum,
                                                     this->plantLoc);

                // We are in discharging mode, the temperatures are high enough to discharge
                // the tank, and we have some discharging left to do.
                if (TempSetPt < (this->FreezingTemp + DeltaTofMin)) {
                    // Outlet temperature cannot be below the freezing temperature so set
                    // the outlet temperature to the freezing temperature and calculate
                    // LMTDstar based on that assumption.
                    TempSetPt = this->FreezingTemp + DeltaTofMin;
                }

                // Tank outlet temperature from the last iteration [C]
                Real64 ToutOld = TempSetPt;
                // Non-dimensional log mean temperature difference of ice storage unit [non-dimensional]
                Real64 LMTDstar = CalcDetIceStorLMTDstar(TempIn, ToutOld, this->FreezingTemp);
                Real64 MassFlowstar = this->MassFlowRate / SIEquiv100GPMinMassFlowRate;

                // Find initial guess at average fraction charged during time step
                Real64 ChargeFrac = LocalLoad * state.dataHVACGlobal->TimeStepSys / this->NomCapacity;
                if ((this->IceFracRemaining - ChargeFrac) < 0.0) ChargeFrac = this->IceFracRemaining;
                Real64 AvgFracCharged = this->IceFracRemaining - (ChargeFrac / 2.0);

                // Current load on the ice storage unit [non-dimensional]
                Real64 Qstar =
                    std::abs(CalcQstar(state, this->DischargeCurveNum, this->DischargeCurveTypeNum, AvgFracCharged, LMTDstar, MassFlowstar));

                // Actual load on the ice storage unit [W]
                Real64 ActualLoad = Qstar * this->NomCapacity / this->CurveFitTimeStep;

                // Updated outlet temperature from the tank [C]
                Real64 ToutNew = TempIn - (ActualLoad / (this->MassFlowRate * Cp));
                // Again, the outlet temperature cannot be below the freezing temperature (factoring in the tolerance)
                if (ToutNew < (this->FreezingTemp + DeltaTofMin)) ToutNew = this->FreezingTemp + DeltaTofMin;

                if (ActualLoad > LocalLoad) {
                    // We have more than enough storage to meet the load so no need to iterate to find a solution
                    this->OutletTemp = TempSetPt;
                    this->TankOutletTemp = ToutNew;
                    this->CompLoad = this->MassFlowRate * Cp * std::abs(TempIn - TempSetPt);
                    this->TankMassFlowRate = this->CompLoad / Cp / std::abs(TempIn - ToutNew);
                    this->BypassMassFlowRate = this->MassFlowRate - this->TankMassFlowRate;

                } else {

                    while (IterNum < MaxIterNum) {
                        if (std::abs(ToutOld - ToutNew) > TemperatureToler) {
                            // Not converged yet so recalculated what is needed and keep iterating
                            // Calculate new values for LMTDstar and Qstar based on updated outlet temperature
                            ToutOld = ToutNew;
                            LMTDstar = CalcDetIceStorLMTDstar(TempIn, ToutOld, this->FreezingTemp);

                            Qstar = std::abs(
                                CalcQstar(state, this->DischargeCurveNum, this->DischargeCurveTypeNum, AvgFracCharged, LMTDstar, MassFlowstar));

                            // Now make sure that we don't go below 100% discharged and calculate the new average fraction
                            ChargeFrac = Qstar * (state.dataHVACGlobal->TimeStepSys / this->CurveFitTimeStep);
                            if ((this->IceFracRemaining - ChargeFrac) < 0.0) {
                                ChargeFrac = this->IceFracRemaining;
                                Qstar = ChargeFrac;
                            }
                            AvgFracCharged = this->IceFracRemaining - (ChargeFrac / 2.0);

                            // Finally, update the actual load and calculate the new outlet temperature; increment iteration counter
                            ActualLoad = Qstar * this->NomCapacity / this->CurveFitTimeStep;
                            ToutNew = TempIn - (ActualLoad / (this->MassFlowRate * Cp));
                            // Again, the outlet temperature cannot be below the freezing temperature (factoring in the tolerance)
                            if (ToutNew < (this->FreezingTemp + DeltaTofMin)) ToutNew = this->FreezingTemp + DeltaTofMin;
                            ++IterNum;

                        } else {
                            // Converged to acceptable tolerance so set output variables and exit DO WHILE loop
                            break;
                        }

                    } // ...loop iterating for the ice storage outlet temperature

                    // Keep track of times that the iterations got excessive
                    if (IterNum >= MaxIterNum && (!state.dataGlobal->WarmupFlag)) {
                        ++this->DischargeIterErrors;
                        if (this->DischargeIterErrors <= 25) {
                            ShowWarningError(state, "Detailed Ice Storage model exceeded its internal discharging maximum iteration limit");
                            ShowContinueError(state, "Detailed Ice Storage System Name = " + this->Name);
                            ShowContinueErrorTimeStamp(state, "");
                        } else {
                            ShowRecurringWarningErrorAtEnd(state,
                                                           "Detailed Ice Storage system [" + this->Name +
                                                               "]  discharging maximum iteration limit exceeded occurrence continues.",
                                                           this->DischargeErrorCount);
                        }
                    }

                    // We are now done finding the outlet temperature of the tank.  We need
                    // to compare the outlet temperature to the setpoint temperature again
                    // to see where we are at and then we can set the values for the key
                    // outlet parameters.  If outlet temperature is greater than or equal
                    // to the setpoint temperature, then send all flow through the tank.
                    // Otherwise, we have more capacity than needed so let's bypass some
                    // flow and meet the setpoint temperature.
                    if (ToutNew >= TempSetPt) {
                        this->OutletTemp = ToutNew;
                        this->TankOutletTemp = ToutNew;
                        this->BypassMassFlowRate = 0.0;
                        this->TankMassFlowRate = this->MassFlowRate;
                        this->CompLoad = this->MassFlowRate * Cp * std::abs(TempIn - ToutNew);
                    } else {
                        this->OutletTemp = TempSetPt;
                        this->TankOutletTemp = ToutNew;
                        this->CompLoad = this->MassFlowRate * Cp * std::abs(TempIn - TempSetPt);
                        this->TankMassFlowRate = this->CompLoad / (Cp * std::abs(TempIn - ToutNew));
                        this->BypassMassFlowRate = this->MassFlowRate - this->TankMassFlowRate;
                    }
                }
            }

        } else { // Shouldn't get here ever (print error if we do)

            ShowFatalError(state, "Detailed Ice Storage systemic code error--contact EnergyPlus support");
        }
    }

    void GetIceStorageInput(EnergyPlusData &state)
    {
        // SUBROUTINE INFORMATION:
        //       AUTHOR:
        //       DATE WRITTEN:

        // PURPOSE OF THIS SUBROUTINE:!This routine will get the input
        // required by the PrimaryPlantLoopManager.  As such
        // it will interact with the Input Scanner to retrieve
        // information from the input file, count the number of
        // heating and cooling loops and begin to fill the
        // arrays associated with the type PlantLoopProps.

        bool ErrorsFound;

        ErrorsFound = false; // Always need to reset this since there are multiple types of ice storage systems

        // LOAD ARRAYS WITH SimpleIceStorage DATA
        state.dataIceThermalStorage->NumSimpleIceStorage =
            state.dataInputProcessing->inputProcessor->getNumObjectsFound(state, cIceStorageSimple); // by ZG
        state.dataIceThermalStorage->NumDetailedIceStorage =
            state.dataInputProcessing->inputProcessor->getNumObjectsFound(state, cIceStorageDetailed);

        // Allocate SimpleIceStorage based on NumOfIceStorage
        state.dataIceThermalStorage->SimpleIceStorage.allocate(state.dataIceThermalStorage->NumSimpleIceStorage);

        state.dataIPShortCut->cCurrentModuleObject = cIceStorageSimple;
        for (int iceNum = 1; iceNum <= state.dataIceThermalStorage->NumSimpleIceStorage; ++iceNum) {

            int NumAlphas;
            int NumNums;
            int IOStat;
            state.dataInputProcessing->inputProcessor->getObjectItem(state,
                                                                     state.dataIPShortCut->cCurrentModuleObject,
                                                                     iceNum,
                                                                     state.dataIPShortCut->cAlphaArgs,
                                                                     NumAlphas,
                                                                     state.dataIPShortCut->rNumericArgs,
                                                                     NumNums,
                                                                     IOStat,
                                                                     _,
                                                                     _,
                                                                     _,
                                                                     state.dataIPShortCut->cNumericFieldNames);
            UtilityRoutines::IsNameEmpty(state, state.dataIPShortCut->cAlphaArgs(1), state.dataIPShortCut->cCurrentModuleObject, ErrorsFound);

            ++state.dataIceThermalStorage->TotalNumIceStorage;
            state.dataIceThermalStorage->SimpleIceStorage(iceNum).MapNum = state.dataIceThermalStorage->TotalNumIceStorage;

            // ITS name
            state.dataIceThermalStorage->SimpleIceStorage(iceNum).Name = state.dataIPShortCut->cAlphaArgs(1);

            // Get Ice Thermal Storage Type
            state.dataIceThermalStorage->SimpleIceStorage(iceNum).ITSType = state.dataIPShortCut->cAlphaArgs(2);
            if (UtilityRoutines::SameString(state.dataIceThermalStorage->SimpleIceStorage(iceNum).ITSType, "IceOnCoilInternal")) {
                state.dataIceThermalStorage->SimpleIceStorage(iceNum).ITSType_Num = ITSType::IceOnCoilInternal;
            } else if (UtilityRoutines::SameString(state.dataIceThermalStorage->SimpleIceStorage(iceNum).ITSType, "IceOnCoilExternal")) {
                state.dataIceThermalStorage->SimpleIceStorage(iceNum).ITSType_Num = ITSType::IceOnCoilExternal;
            } else {
                ShowSevereError(state, state.dataIPShortCut->cCurrentModuleObject + '=' + state.dataIPShortCut->cAlphaArgs(1));
                ShowContinueError(state, "Invalid " + state.dataIPShortCut->cAlphaFieldNames(2) + '=' + state.dataIPShortCut->cAlphaArgs(2));
                ErrorsFound = true;
            }

            // Get and Verify ITS nominal Capacity (user input is in GJ, internal value in in J)
            state.dataIceThermalStorage->SimpleIceStorage(iceNum).ITSNomCap = state.dataIPShortCut->rNumericArgs(1) * 1.e+09;
            if (state.dataIPShortCut->rNumericArgs(1) == 0.0) {
                ShowSevereError(state, state.dataIPShortCut->cCurrentModuleObject + '=' + state.dataIPShortCut->cAlphaArgs(1));
                ShowContinueError(state,
                                  format("Invalid {}={:.2R}", state.dataIPShortCut->cNumericFieldNames(1), state.dataIPShortCut->rNumericArgs(1)));
                ErrorsFound = true;
            }

            // Get Plant Inlet Node Num
            state.dataIceThermalStorage->SimpleIceStorage(iceNum).PltInletNodeNum =
                NodeInputManager::GetOnlySingleNode(state,
                                                    state.dataIPShortCut->cAlphaArgs(3),
                                                    ErrorsFound,
                                                    state.dataIPShortCut->cCurrentModuleObject,
                                                    state.dataIPShortCut->cAlphaArgs(1),
                                                    DataLoopNode::NodeFluidType::Water,
                                                    DataLoopNode::NodeConnectionType::Inlet,
                                                    NodeInputManager::CompFluidStream::Primary,
                                                    DataLoopNode::ObjectIsNotParent);

            // Get Plant Outlet Node Num
            state.dataIceThermalStorage->SimpleIceStorage(iceNum).PltOutletNodeNum =
                NodeInputManager::GetOnlySingleNode(state,
                                                    state.dataIPShortCut->cAlphaArgs(4),
                                                    ErrorsFound,
                                                    state.dataIPShortCut->cCurrentModuleObject,
                                                    state.dataIPShortCut->cAlphaArgs(1),
                                                    DataLoopNode::NodeFluidType::Water,
                                                    DataLoopNode::NodeConnectionType::Outlet,
                                                    NodeInputManager::CompFluidStream::Primary,
                                                    DataLoopNode::ObjectIsNotParent);

            // Test InletNode and OutletNode
            BranchNodeConnections::TestCompSet(state,
                                               state.dataIPShortCut->cCurrentModuleObject,
                                               state.dataIPShortCut->cAlphaArgs(1),
                                               state.dataIPShortCut->cAlphaArgs(3),
                                               state.dataIPShortCut->cAlphaArgs(4),
                                               "Chilled Water Nodes");

            // Initialize Report Variables
            state.dataIceThermalStorage->SimpleIceStorage(iceNum).MyLoad = 0.0;
            state.dataIceThermalStorage->SimpleIceStorage(iceNum).Urate = 0.0;
            state.dataIceThermalStorage->SimpleIceStorage(iceNum).IceFracRemain = 1.0;
            state.dataIceThermalStorage->SimpleIceStorage(iceNum).ITSCoolingRate_rep = 0.0;
            state.dataIceThermalStorage->SimpleIceStorage(iceNum).ITSCoolingEnergy_rep = 0.0;
            state.dataIceThermalStorage->SimpleIceStorage(iceNum).ITSChargingRate = 0.0;
            state.dataIceThermalStorage->SimpleIceStorage(iceNum).ITSChargingEnergy = 0.0;
            state.dataIceThermalStorage->SimpleIceStorage(iceNum).ITSmdot = 0.0;
            state.dataIceThermalStorage->SimpleIceStorage(iceNum).ITSInletTemp = 0.0;
            state.dataIceThermalStorage->SimpleIceStorage(iceNum).ITSOutletTemp = 0.0;

        } // IceNum

        if (ErrorsFound) {
            ShowFatalError(state, "Errors found in processing input for " + state.dataIPShortCut->cCurrentModuleObject);
        }

        ErrorsFound = false; // Always need to reset this since there are multiple types of ice storage systems

        // Determine the number of detailed ice storage devices are in the input file and allocate appropriately
        state.dataIPShortCut->cCurrentModuleObject = cIceStorageDetailed;

        state.dataIceThermalStorage->DetailedIceStorage.allocate(
            state.dataIceThermalStorage->NumDetailedIceStorage); // Allocate DetIceStorage based on NumDetIceStorages

        for (int iceNum = 1; iceNum <= state.dataIceThermalStorage->NumDetailedIceStorage; ++iceNum) {

            int NumAlphas;
            int NumNums;
            int IOStat;
            state.dataInputProcessing->inputProcessor->getObjectItem(state,
                                                                     state.dataIPShortCut->cCurrentModuleObject,
                                                                     iceNum,
                                                                     state.dataIPShortCut->cAlphaArgs,
                                                                     NumAlphas,
                                                                     state.dataIPShortCut->rNumericArgs,
                                                                     NumNums,
                                                                     IOStat,
                                                                     _,
                                                                     state.dataIPShortCut->lAlphaFieldBlanks,
                                                                     state.dataIPShortCut->cAlphaFieldNames,
                                                                     state.dataIPShortCut->cNumericFieldNames);
            UtilityRoutines::IsNameEmpty(state, state.dataIPShortCut->cAlphaArgs(1), state.dataIPShortCut->cCurrentModuleObject, ErrorsFound);

            ++state.dataIceThermalStorage->TotalNumIceStorage;

            state.dataIceThermalStorage->DetailedIceStorage(iceNum).MapNum = state.dataIceThermalStorage->TotalNumIceStorage;
            state.dataIceThermalStorage->DetailedIceStorage(iceNum).Name = state.dataIPShortCut->cAlphaArgs(1); // Detailed ice storage name

            // Get and verify availability schedule
            state.dataIceThermalStorage->DetailedIceStorage(iceNum).ScheduleName =
                state.dataIPShortCut->cAlphaArgs(2); // Detailed ice storage availability schedule name
            if (state.dataIPShortCut->lAlphaFieldBlanks(2)) {
                state.dataIceThermalStorage->DetailedIceStorage(iceNum).ScheduleIndex = DataGlobalConstants::ScheduleAlwaysOn;
            } else {
                state.dataIceThermalStorage->DetailedIceStorage(iceNum).ScheduleIndex =
                    ScheduleManager::GetScheduleIndex(state, state.dataIceThermalStorage->DetailedIceStorage(iceNum).ScheduleName);
                if (state.dataIceThermalStorage->DetailedIceStorage(iceNum).ScheduleIndex == 0) {
                    ShowSevereError(state, "Invalid " + state.dataIPShortCut->cAlphaFieldNames(2) + '=' + state.dataIPShortCut->cAlphaArgs(2));
                    ShowContinueError(state, "Entered in " + state.dataIPShortCut->cCurrentModuleObject + '=' + state.dataIPShortCut->cAlphaArgs(1));
                    ErrorsFound = true;
                }
            }

            // Get and Verify ITS nominal Capacity (user input is in GJ, internal value is in W-hr)
            // Convert GJ to J by multiplying by 10^9
            // Convert J to W-hr by dividing by number of seconds in an hour (3600)
            state.dataIceThermalStorage->DetailedIceStorage(iceNum).NomCapacity =
                state.dataIPShortCut->rNumericArgs(1) * (1.e+09) / (DataGlobalConstants::SecInHour);

            if (state.dataIPShortCut->rNumericArgs(1) <= 0.0) {
                ShowSevereError(state,
                                format("Invalid {}={:.2R}", state.dataIPShortCut->cNumericFieldNames(1), state.dataIPShortCut->rNumericArgs(1)));
                ShowContinueError(state, "Entered in " + state.dataIPShortCut->cCurrentModuleObject + '=' + state.dataIPShortCut->cAlphaArgs(1));
                ErrorsFound = true;
            }

            // Get Plant Inlet Node Num
            state.dataIceThermalStorage->DetailedIceStorage(iceNum).PlantInNodeNum =
                NodeInputManager::GetOnlySingleNode(state,
                                                    state.dataIPShortCut->cAlphaArgs(3),
                                                    ErrorsFound,
                                                    state.dataIPShortCut->cCurrentModuleObject,
                                                    state.dataIPShortCut->cAlphaArgs(1),
                                                    DataLoopNode::NodeFluidType::Water,
                                                    DataLoopNode::NodeConnectionType::Inlet,
                                                    NodeInputManager::CompFluidStream::Primary,
                                                    DataLoopNode::ObjectIsNotParent);

            // Get Plant Outlet Node Num
            state.dataIceThermalStorage->DetailedIceStorage(iceNum).PlantOutNodeNum =
                NodeInputManager::GetOnlySingleNode(state,
                                                    state.dataIPShortCut->cAlphaArgs(4),
                                                    ErrorsFound,
                                                    state.dataIPShortCut->cCurrentModuleObject,
                                                    state.dataIPShortCut->cAlphaArgs(1),
                                                    DataLoopNode::NodeFluidType::Water,
                                                    DataLoopNode::NodeConnectionType::Outlet,
                                                    NodeInputManager::CompFluidStream::Primary,
                                                    DataLoopNode::ObjectIsNotParent);

            // Test InletNode and OutletNode
            BranchNodeConnections::TestCompSet(state,
                                               state.dataIPShortCut->cCurrentModuleObject,
                                               state.dataIPShortCut->cAlphaArgs(1),
                                               state.dataIPShortCut->cAlphaArgs(3),
                                               state.dataIPShortCut->cAlphaArgs(4),
                                               "Chilled Water Nodes");

            // Obtain the Charging and Discharging Curve types and names
            state.dataIceThermalStorage->DetailedIceStorage(iceNum).DischargeCurveName = state.dataIPShortCut->cAlphaArgs(6);
            state.dataIceThermalStorage->DetailedIceStorage(iceNum).DischargeCurveNum =
                CurveManager::GetCurveIndex(state, state.dataIPShortCut->cAlphaArgs(6));
            if (state.dataIceThermalStorage->DetailedIceStorage(iceNum).DischargeCurveNum <= 0) {
                ShowSevereError(state, "Invalid " + state.dataIPShortCut->cAlphaFieldNames(6) + '=' + state.dataIPShortCut->cAlphaArgs(6));
                ShowContinueError(state, "Entered in " + state.dataIPShortCut->cCurrentModuleObject + '=' + state.dataIPShortCut->cAlphaArgs(1));
                ErrorsFound = true;
            }

            int dischargeCurveDim =
                state.dataCurveManager->PerfCurve(state.dataIceThermalStorage->DetailedIceStorage(iceNum).DischargeCurveNum).NumDims;
            if (dischargeCurveDim != 2) {
                ShowSevereError(state, state.dataIPShortCut->cCurrentModuleObject + ": Discharge curve must have 2 independent variables");
                ShowContinueError(state, "Entered in " + state.dataIPShortCut->cCurrentModuleObject + '=' + state.dataIPShortCut->cAlphaArgs(1));
                ShowContinueError(state,
                                  state.dataIPShortCut->cAlphaArgs(6) +
                                      " does not have 2 independent variables and thus cannot be used for detailed ice storage");
                ErrorsFound = true;
            } else {
                if (state.dataIPShortCut->cAlphaArgs(5) == "FRACTIONCHARGEDLMTD") {
                    state.dataIceThermalStorage->DetailedIceStorage(iceNum).DischargeCurveTypeNum = CurveVars::FracChargedLMTD;
                } else if (state.dataIPShortCut->cAlphaArgs(5) == "FRACTIONDISCHARGEDLMTD") {
                    state.dataIceThermalStorage->DetailedIceStorage(iceNum).DischargeCurveTypeNum = CurveVars::FracDischargedLMTD;
                } else if (state.dataIPShortCut->cAlphaArgs(5) == "LMTDMASSFLOW") {
                    state.dataIceThermalStorage->DetailedIceStorage(iceNum).DischargeCurveTypeNum = CurveVars::LMTDMassFlow;
                } else if (state.dataIPShortCut->cAlphaArgs(5) == "LMTDFRACTIONCHARGED") {
                    state.dataIceThermalStorage->DetailedIceStorage(iceNum).DischargeCurveTypeNum = CurveVars::LMTDFracCharged;
                } else {
                    ShowSevereError(state,
                                    state.dataIPShortCut->cCurrentModuleObject +
                                        ": Discharge curve independent variable options not valid, option=" + state.dataIPShortCut->cAlphaArgs(5));
                    ShowContinueError(state, "Entered in " + state.dataIPShortCut->cCurrentModuleObject + '=' + state.dataIPShortCut->cAlphaArgs(1));
                    ShowContinueError(state,
                                      "The valid options are: FractionChargedLMTD, FractionDischargedLMTD, LMTDMassFlow or LMTDFractionCharged");
                    ErrorsFound = true;
                }
            }

            ErrorsFound |= CurveManager::CheckCurveDims(state,
                                                        state.dataIceThermalStorage->DetailedIceStorage(iceNum).DischargeCurveNum, // Curve index
                                                        {2},                                                                       // Valid dimensions
                                                        "GetIceStorageInput: ",                                                    // Routine name
                                                        state.dataIPShortCut->cCurrentModuleObject,                                // Object Type
                                                        state.dataIceThermalStorage->DetailedIceStorage(iceNum).Name,              // Object Name
                                                        state.dataIPShortCut->cAlphaFieldNames(6));                                // Field Name

            state.dataIceThermalStorage->DetailedIceStorage(iceNum).ChargeCurveName = state.dataIPShortCut->cAlphaArgs(8);
            state.dataIceThermalStorage->DetailedIceStorage(iceNum).ChargeCurveNum =
                CurveManager::GetCurveIndex(state, state.dataIPShortCut->cAlphaArgs(8));
            if (state.dataIceThermalStorage->DetailedIceStorage(iceNum).ChargeCurveNum <= 0) {
                ShowSevereError(state, "Invalid " + state.dataIPShortCut->cAlphaFieldNames(8) + '=' + state.dataIPShortCut->cAlphaArgs(8));
                ShowContinueError(state, "Entered in " + state.dataIPShortCut->cCurrentModuleObject + '=' + state.dataIPShortCut->cAlphaArgs(1));
                ErrorsFound = true;
            }

            int chargeCurveDim = state.dataCurveManager->PerfCurve(state.dataIceThermalStorage->DetailedIceStorage(iceNum).ChargeCurveNum).NumDims;
            if (chargeCurveDim != 2) {
                ShowSevereError(state, state.dataIPShortCut->cCurrentModuleObject + ": Charge curve must have 2 independent variables");
                ShowContinueError(state, "Entered in " + state.dataIPShortCut->cCurrentModuleObject + '=' + state.dataIPShortCut->cAlphaArgs(1));
                ShowContinueError(state,
                                  state.dataIPShortCut->cAlphaArgs(8) +
                                      " does not have 2 independent variables and thus cannot be used for detailed ice storage");
                ErrorsFound = true;
            } else {
                if (state.dataIPShortCut->cAlphaArgs(7) == "FRACTIONCHARGEDLMTD") {
                    state.dataIceThermalStorage->DetailedIceStorage(iceNum).ChargeCurveTypeNum = CurveVars::FracChargedLMTD;
                } else if (state.dataIPShortCut->cAlphaArgs(7) == "FRACTIONDISCHARGEDLMTD") {
                    state.dataIceThermalStorage->DetailedIceStorage(iceNum).ChargeCurveTypeNum = CurveVars::FracDischargedLMTD;
                } else if (state.dataIPShortCut->cAlphaArgs(7) == "LMTDMASSFLOW") {
                    state.dataIceThermalStorage->DetailedIceStorage(iceNum).ChargeCurveTypeNum = CurveVars::LMTDMassFlow;
                } else if (state.dataIPShortCut->cAlphaArgs(7) == "LMTDFRACTIONCHARGED") {
                    state.dataIceThermalStorage->DetailedIceStorage(iceNum).ChargeCurveTypeNum = CurveVars::LMTDFracCharged;
                } else {
                    ShowSevereError(state,
                                    state.dataIPShortCut->cCurrentModuleObject +
                                        ": Charge curve independent variable options not valid, option=" + state.dataIPShortCut->cAlphaArgs(7));
                    ShowContinueError(state, "Entered in " + state.dataIPShortCut->cCurrentModuleObject + '=' + state.dataIPShortCut->cAlphaArgs(1));
                    ShowContinueError(state,
                                      "The valid options are: FractionChargedLMTD, FractionDischargedLMTD, LMTDMassFlow or LMTDFractionCharged");
                    ErrorsFound = true;
                }
            }

            ErrorsFound |= CurveManager::CheckCurveDims(state,
                                                        state.dataIceThermalStorage->DetailedIceStorage(iceNum).ChargeCurveNum, // Curve index
                                                        {2},                                                                    // Valid dimensions
                                                        "GetIceStorageInput: ",                                                 // Routine name
                                                        state.dataIPShortCut->cCurrentModuleObject,                             // Object Type
                                                        state.dataIceThermalStorage->DetailedIceStorage(iceNum).Name,           // Object Name
                                                        state.dataIPShortCut->cAlphaFieldNames(8));                             // Field Name

            state.dataIceThermalStorage->DetailedIceStorage(iceNum).CurveFitTimeStep = state.dataIPShortCut->rNumericArgs(2);
            if ((state.dataIceThermalStorage->DetailedIceStorage(iceNum).CurveFitTimeStep <= 0.0) ||
                (state.dataIceThermalStorage->DetailedIceStorage(iceNum).CurveFitTimeStep > 1.0)) {
                ShowSevereError(state,
                                format("Invalid {}={:.3R}", state.dataIPShortCut->cNumericFieldNames(2), state.dataIPShortCut->rNumericArgs(2)));
                ShowContinueError(state, "Entered in " + state.dataIPShortCut->cCurrentModuleObject + '=' + state.dataIPShortCut->cAlphaArgs(1));
                ShowContinueError(state, "Curve fit time step invalid, less than zero or greater than 1 for " + state.dataIPShortCut->cAlphaArgs(1));
                ErrorsFound = true;
            }

            state.dataIceThermalStorage->DetailedIceStorage(iceNum).ThawProcessIndicator = state.dataIPShortCut->cAlphaArgs(9);
            if (UtilityRoutines::SameString(state.dataIceThermalStorage->DetailedIceStorage(iceNum).ThawProcessIndicator, "INSIDEMELT")) {
                state.dataIceThermalStorage->DetailedIceStorage(iceNum).ThawProcessIndex = DetIce::InsideMelt;
            } else if ((UtilityRoutines::SameString(state.dataIceThermalStorage->DetailedIceStorage(iceNum).ThawProcessIndicator, "OUTSIDEMELT")) ||
                       (state.dataIceThermalStorage->DetailedIceStorage(iceNum).ThawProcessIndicator.empty())) {
                state.dataIceThermalStorage->DetailedIceStorage(iceNum).ThawProcessIndex = DetIce::OutsideMelt;
            } else {
                ShowSevereError(state, "Invalid thaw process indicator of " + state.dataIPShortCut->cAlphaArgs(9) + " was entered");
                ShowContinueError(state, "Entered in " + state.dataIPShortCut->cCurrentModuleObject + '=' + state.dataIPShortCut->cAlphaArgs(1));
                ShowContinueError(state, R"(Value should either be "InsideMelt" or "OutsideMelt")");
                state.dataIceThermalStorage->DetailedIceStorage(iceNum).ThawProcessIndex =
                    DetIce::InsideMelt; // Severe error will end simulation, but just in case...
                ErrorsFound = true;
            }

            // Get the other ice storage parameters (electric, heat loss, freezing temperature) and stupidity check each one
            state.dataIceThermalStorage->DetailedIceStorage(iceNum).DischargeParaElecLoad = state.dataIPShortCut->rNumericArgs(3);
            state.dataIceThermalStorage->DetailedIceStorage(iceNum).ChargeParaElecLoad = state.dataIPShortCut->rNumericArgs(4);
            state.dataIceThermalStorage->DetailedIceStorage(iceNum).TankLossCoeff = state.dataIPShortCut->rNumericArgs(5);
            state.dataIceThermalStorage->DetailedIceStorage(iceNum).FreezingTemp = state.dataIPShortCut->rNumericArgs(6);

            if ((state.dataIceThermalStorage->DetailedIceStorage(iceNum).DischargeParaElecLoad < 0.0) ||
                (state.dataIceThermalStorage->DetailedIceStorage(iceNum).DischargeParaElecLoad > 1.0)) {
                ShowSevereError(state,
                                format("Invalid {}={:.3R}", state.dataIPShortCut->cNumericFieldNames(3), state.dataIPShortCut->rNumericArgs(3)));
                ShowContinueError(state, "Entered in " + state.dataIPShortCut->cCurrentModuleObject + '=' + state.dataIPShortCut->cAlphaArgs(1));
                ShowContinueError(state, "Value is either less than/equal to zero or greater than 1");
                ErrorsFound = true;
            }

            if ((state.dataIceThermalStorage->DetailedIceStorage(iceNum).ChargeParaElecLoad < 0.0) ||
                (state.dataIceThermalStorage->DetailedIceStorage(iceNum).ChargeParaElecLoad > 1.0)) {
                ShowSevereError(state,
                                format("Invalid {}={:.3R}", state.dataIPShortCut->cNumericFieldNames(4), state.dataIPShortCut->rNumericArgs(4)));
                ShowContinueError(state, "Entered in " + state.dataIPShortCut->cCurrentModuleObject + '=' + state.dataIPShortCut->cAlphaArgs(1));
                ShowContinueError(state, "Value is either less than/equal to zero or greater than 1");
                ErrorsFound = true;
            }

            if ((state.dataIceThermalStorage->DetailedIceStorage(iceNum).TankLossCoeff < 0.0) ||
                (state.dataIceThermalStorage->DetailedIceStorage(iceNum).TankLossCoeff > 0.1)) {
                ShowSevereError(state,
                                format("Invalid {}={:.3R}", state.dataIPShortCut->cNumericFieldNames(5), state.dataIPShortCut->rNumericArgs(5)));
                ShowContinueError(state, "Entered in " + state.dataIPShortCut->cCurrentModuleObject + '=' + state.dataIPShortCut->cAlphaArgs(1));
                ShowContinueError(state, "Value is either less than/equal to zero or greater than 0.1 (10%)");
                ErrorsFound = true;
            }

            if ((state.dataIceThermalStorage->DetailedIceStorage(iceNum).FreezingTemp < -10.0) ||
                (state.dataIceThermalStorage->DetailedIceStorage(iceNum).FreezingTemp > 10.0)) {
                ShowWarningError(
                    state,
                    format("Potentially invalid {}={:.3R}", state.dataIPShortCut->cNumericFieldNames(6), state.dataIPShortCut->rNumericArgs(6)));
                ShowContinueError(state, "Entered in " + state.dataIPShortCut->cCurrentModuleObject + '=' + state.dataIPShortCut->cAlphaArgs(1));
                ShowContinueError(state, "Value is either less than -10.0C or greater than 10.0C");
                ShowContinueError(state, "This value will be allowed but the user should verify that this temperature is correct");
            }

            // Initialize Report Variables
            state.dataIceThermalStorage->DetailedIceStorage(iceNum).CompLoad = 0.0;
            state.dataIceThermalStorage->DetailedIceStorage(iceNum).IceFracChange = 0.0;
            state.dataIceThermalStorage->DetailedIceStorage(iceNum).IceFracRemaining = 1.0;
            state.dataIceThermalStorage->DetailedIceStorage(iceNum).IceFracOnCoil = 1.0;
            state.dataIceThermalStorage->DetailedIceStorage(iceNum).DischargingRate = 0.0;
            state.dataIceThermalStorage->DetailedIceStorage(iceNum).DischargingEnergy = 0.0;
            state.dataIceThermalStorage->DetailedIceStorage(iceNum).ChargingRate = 0.0;
            state.dataIceThermalStorage->DetailedIceStorage(iceNum).ChargingEnergy = 0.0;
            state.dataIceThermalStorage->DetailedIceStorage(iceNum).MassFlowRate = 0.0;
            state.dataIceThermalStorage->DetailedIceStorage(iceNum).BypassMassFlowRate = 0.0;
            state.dataIceThermalStorage->DetailedIceStorage(iceNum).TankMassFlowRate = 0.0;
            state.dataIceThermalStorage->DetailedIceStorage(iceNum).InletTemp = 0.0;
            state.dataIceThermalStorage->DetailedIceStorage(iceNum).OutletTemp = 0.0;
            state.dataIceThermalStorage->DetailedIceStorage(iceNum).TankOutletTemp = 0.0;
            state.dataIceThermalStorage->DetailedIceStorage(iceNum).ParasiticElecRate = 0.0;
            state.dataIceThermalStorage->DetailedIceStorage(iceNum).ParasiticElecEnergy = 0.0;

        } // ...over detailed ice storage units

        if ((state.dataIceThermalStorage->NumSimpleIceStorage + state.dataIceThermalStorage->NumDetailedIceStorage) <= 0) {
            ShowSevereError(state, "No Ice Storage Equipment found in GetIceStorage");
            ErrorsFound = true;
        }

        if (ErrorsFound) {
            ShowFatalError(state, "Errors found in processing input for " + state.dataIPShortCut->cCurrentModuleObject);
        }
    }

    void SimpleIceStorageData::setupOutputVars(EnergyPlusData &state)
    {
        SetupOutputVariable(state,
                            "Ice Thermal Storage Requested Load",
                            OutputProcessor::Unit::W,
                            this->MyLoad,
                            OutputProcessor::SOVTimeStepType::System,
                            OutputProcessor::SOVStoreType::Average,
                            this->Name);

        SetupOutputVariable(state,
                            "Ice Thermal Storage End Fraction",
                            OutputProcessor::Unit::None,
                            this->IceFracRemain,
                            OutputProcessor::SOVTimeStepType::Zone,
                            OutputProcessor::SOVStoreType::Average,
                            this->Name);

        SetupOutputVariable(state,
                            "Ice Thermal Storage Mass Flow Rate",
                            OutputProcessor::Unit::kg_s,
                            this->ITSmdot,
                            OutputProcessor::SOVTimeStepType::System,
                            OutputProcessor::SOVStoreType::Average,
                            this->Name);

        SetupOutputVariable(state,
                            "Ice Thermal Storage Inlet Temperature",
                            OutputProcessor::Unit::C,
                            this->ITSInletTemp,
                            OutputProcessor::SOVTimeStepType::System,
                            OutputProcessor::SOVStoreType::Average,
                            this->Name);

        SetupOutputVariable(state,
                            "Ice Thermal Storage Outlet Temperature",
                            OutputProcessor::Unit::C,
                            this->ITSOutletTemp,
                            OutputProcessor::SOVTimeStepType::System,
                            OutputProcessor::SOVStoreType::Average,
                            this->Name);

        SetupOutputVariable(state,
                            "Ice Thermal Storage Cooling Discharge Rate",
                            OutputProcessor::Unit::W,
                            this->ITSCoolingRate_rep,
                            OutputProcessor::SOVTimeStepType::System,
                            OutputProcessor::SOVStoreType::Average,
                            this->Name);

        SetupOutputVariable(state,
                            "Ice Thermal Storage Cooling Discharge Energy",
                            OutputProcessor::Unit::J,
                            this->ITSCoolingEnergy_rep,
                            OutputProcessor::SOVTimeStepType::System,
                            OutputProcessor::SOVStoreType::Summed,
                            this->Name);

        SetupOutputVariable(state,
                            "Ice Thermal Storage Cooling Charge Rate",
                            OutputProcessor::Unit::W,
                            this->ITSChargingRate,
                            OutputProcessor::SOVTimeStepType::System,
                            OutputProcessor::SOVStoreType::Average,
                            this->Name);

        SetupOutputVariable(state,
                            "Ice Thermal Storage Cooling Charge Energy",
                            OutputProcessor::Unit::J,
                            this->ITSChargingEnergy,
                            OutputProcessor::SOVTimeStepType::System,
                            OutputProcessor::SOVStoreType::Summed,
                            this->Name);
    }

    void DetailedIceStorageData::setupOutputVars(EnergyPlusData &state)
    {
        SetupOutputVariable(state,
                            "Ice Thermal Storage Cooling Rate",
                            OutputProcessor::Unit::W,
                            this->CompLoad,
                            OutputProcessor::SOVTimeStepType::System,
                            OutputProcessor::SOVStoreType::Average,
                            this->Name);

        SetupOutputVariable(state,
                            "Ice Thermal Storage Change Fraction",
                            OutputProcessor::Unit::None,
                            this->IceFracChange,
                            OutputProcessor::SOVTimeStepType::System,
                            OutputProcessor::SOVStoreType::Average,
                            this->Name);

        SetupOutputVariable(state,
                            "Ice Thermal Storage End Fraction",
                            OutputProcessor::Unit::None,
                            this->IceFracRemaining,
                            OutputProcessor::SOVTimeStepType::System,
                            OutputProcessor::SOVStoreType::Average,
                            this->Name);

        SetupOutputVariable(state,
                            "Ice Thermal Storage On Coil Fraction",
                            OutputProcessor::Unit::None,
                            this->IceFracOnCoil,
                            OutputProcessor::SOVTimeStepType::System,
                            OutputProcessor::SOVStoreType::Average,
                            this->Name);

        SetupOutputVariable(state,
                            "Ice Thermal Storage Mass Flow Rate",
                            OutputProcessor::Unit::kg_s,
                            this->MassFlowRate,
                            OutputProcessor::SOVTimeStepType::System,
                            OutputProcessor::SOVStoreType::Average,
                            this->Name);

        SetupOutputVariable(state,
                            "Ice Thermal Storage Bypass Mass Flow Rate",
                            OutputProcessor::Unit::kg_s,
                            this->BypassMassFlowRate,
                            OutputProcessor::SOVTimeStepType::System,
                            OutputProcessor::SOVStoreType::Average,
                            this->Name);

        SetupOutputVariable(state,
                            "Ice Thermal Storage Tank Mass Flow Rate",
                            OutputProcessor::Unit::kg_s,
                            this->TankMassFlowRate,
                            OutputProcessor::SOVTimeStepType::System,
                            OutputProcessor::SOVStoreType::Average,
                            this->Name);

        SetupOutputVariable(state,
                            "Ice Thermal Storage Fluid Inlet Temperature",
                            OutputProcessor::Unit::C,
                            this->InletTemp,
                            OutputProcessor::SOVTimeStepType::System,
                            OutputProcessor::SOVStoreType::Average,
                            this->Name);

        SetupOutputVariable(state,
                            "Ice Thermal Storage Blended Outlet Temperature",
                            OutputProcessor::Unit::C,
                            this->OutletTemp,
                            OutputProcessor::SOVTimeStepType::System,
                            OutputProcessor::SOVStoreType::Average,
                            this->Name);

        SetupOutputVariable(state,
                            "Ice Thermal Storage Tank Outlet Temperature",
                            OutputProcessor::Unit::C,
                            this->TankOutletTemp,
                            OutputProcessor::SOVTimeStepType::System,
                            OutputProcessor::SOVStoreType::Average,
                            this->Name);

        SetupOutputVariable(state,
                            "Ice Thermal Storage Cooling Discharge Rate",
                            OutputProcessor::Unit::W,
                            this->DischargingRate,
                            OutputProcessor::SOVTimeStepType::System,
                            OutputProcessor::SOVStoreType::Average,
                            this->Name);

        SetupOutputVariable(state,
                            "Ice Thermal Storage Cooling Discharge Energy",
                            OutputProcessor::Unit::J,
                            this->DischargingEnergy,
                            OutputProcessor::SOVTimeStepType::System,
                            OutputProcessor::SOVStoreType::Summed,
                            this->Name);

        SetupOutputVariable(state,
                            "Ice Thermal Storage Cooling Charge Rate",
                            OutputProcessor::Unit::W,
                            this->ChargingRate,
                            OutputProcessor::SOVTimeStepType::System,
                            OutputProcessor::SOVStoreType::Average,
                            this->Name);

        SetupOutputVariable(state,
                            "Ice Thermal Storage Cooling Charge Energy",
                            OutputProcessor::Unit::J,
                            this->ChargingEnergy,
                            OutputProcessor::SOVTimeStepType::System,
                            OutputProcessor::SOVStoreType::Summed,
                            this->Name);

        SetupOutputVariable(state,
                            "Ice Thermal Storage Ancillary Electricity Rate",
                            OutputProcessor::Unit::W,
                            this->ParasiticElecRate,
                            OutputProcessor::SOVTimeStepType::System,
                            OutputProcessor::SOVStoreType::Average,
                            this->Name);

        SetupOutputVariable(state,
                            "Ice Thermal Storage Ancillary Electricity Energy",
                            OutputProcessor::Unit::J,
                            this->ParasiticElecEnergy,
                            OutputProcessor::SOVTimeStepType::System,
                            OutputProcessor::SOVStoreType::Summed,
                            this->Name,
                            _,
                            "ELECTRICITY",
                            _,
                            _,
                            "System");
    }

    void DetailedIceStorageData::oneTimeInit(EnergyPlusData &state)
    {

        // SUBROUTINE INFORMATION:
        //       AUTHOR         Rick Strand
        //       DATE WRITTEN   February 2006
        //       MODIFIED       na
        //       RE-ENGINEERED  na

        // PURPOSE OF THIS SUBROUTINE:
        // This subroutine initializes variables for the detailed ice storage model.

        // METHODOLOGY EMPLOYED:
        // Initializes parameters based on current status flag values.

        int CompNum; // local do loop index

        if (this->MyPlantScanFlag) {
            bool errFlag = false;
            PlantUtilities::ScanPlantLoopsForObject(state,
                                                    this->Name,
                                                    DataPlant::PlantEquipmentType::TS_IceDetailed,
                                                    this->plantLoc,
                                                    errFlag,
                                                    Optional<const Real64>(),
                                                    Optional<const Real64>(),
                                                    ObjexxFCL::Optional_int(),
                                                    ObjexxFCL::Optional_int_const(),
                                                    ObjexxFCL::Optional_int_const());

            if (errFlag) {
                ShowFatalError(state, "DetailedIceStorageData: oneTimeInit: Program terminated due to previous condition(s).");
            }

            this->setupOutputVars(state);
            this->MyPlantScanFlag = false;
        }

        if (state.dataGlobal->BeginEnvrnFlag && this->MyEnvrnFlag2) { // Beginning of environment initializations
            // Make sure all state variables are reset at the beginning of every environment to avoid problems.
            // The storage unit is assumed to be fully charged at the start of any environment.
            // The IceNum variable is a module level variable that is already set before this subroutine is called.
            this->IceFracChange = 0.0;
            this->IceFracRemaining = 1.0;
            this->IceFracOnCoil = 1.0;
            this->InletTemp = 0.0;
            this->OutletTemp = 0.0;
            this->TankOutletTemp = 0.0;
            this->DischargeIterErrors = 0;
            this->ChargeIterErrors = 0;
            this->DesignMassFlowRate = state.dataPlnt->PlantLoop(this->plantLoc.loopNum).MaxMassFlowRate;
            // no design flow rates for model, assume min is zero and max is plant loop's max
            PlantUtilities::InitComponentNodes(state, 0.0, this->DesignMassFlowRate, this->PlantInNodeNum, this->PlantOutNodeNum);

            if ((state.dataPlnt->PlantLoop(this->plantLoc.loopNum).CommonPipeType == DataPlant::CommonPipeType::TwoWay) &&
                (this->plantLoc.loopSideNum == DataPlant::LoopSideLocation::Supply)) {
                // up flow priority of other components on the same branch as the Ice tank
<<<<<<< HEAD
                for (CompNum = 1;
                     CompNum <=
                     state.dataPlnt->PlantLoop(this->plantLoc.loopNum).LoopSide(DataPlant::LoopSideLocation::Supply).Branch(this->plantLoc.branchNum).TotalComponents;
=======
                for (CompNum = 1; CompNum <= state.dataPlnt->PlantLoop(this->PlantLoopNum)
                                                 .LoopSide(DataPlant::LoopSideLocation::Supply)
                                                 .Branch(this->PlantBranchNum)
                                                 .TotalComponents;
>>>>>>> e9805f76
                     ++CompNum) {
                    state.dataPlnt->PlantLoop(this->plantLoc.loopNum)
                        .LoopSide(DataPlant::LoopSideLocation::Supply)
                        .Branch(this->plantLoc.branchNum)
                        .Comp(CompNum)
                        .FlowPriority = DataPlant::LoopFlowStatus::NeedyAndTurnsLoopOn;
                }
            }

            this->MyEnvrnFlag2 = false;
        }
        if (!state.dataGlobal->BeginEnvrnFlag) this->MyEnvrnFlag2 = true;

        // Initializations that are done every iteration
        // Make sure all of the reporting variables are always reset at the start of any iteration
        this->CompLoad = 0.0;
        this->IceFracChange = 0.0;
        this->DischargingRate = 0.0;
        this->DischargingEnergy = 0.0;
        this->ChargingRate = 0.0;
        this->ChargingEnergy = 0.0;
        this->MassFlowRate = 0.0;
        this->BypassMassFlowRate = 0.0;
        this->TankMassFlowRate = 0.0;
        this->ParasiticElecRate = 0.0;
        this->ParasiticElecEnergy = 0.0;
    }

    void SimpleIceStorageData::oneTimeInit(EnergyPlusData &state)
    {

        bool errFlag;

        if (this->MyPlantScanFlag) {
            // Locate the storage on the plant loops for later usage
            errFlag = false;
            PlantUtilities::ScanPlantLoopsForObject(
                state, this->Name, DataPlant::PlantEquipmentType::TS_IceSimple, this->plantLoc, errFlag, _, _, _, _, _);
            if (errFlag) {
                ShowFatalError(state, "SimpleIceStorageData:oneTimeInit: Program terminated due to previous condition(s).");
            }

            this->setupOutputVars(state);
            this->MyPlantScanFlag = false;
        }

        if (state.dataGlobal->BeginEnvrnFlag && this->MyEnvrnFlag2) {
            this->DesignMassFlowRate = state.dataPlnt->PlantLoop(this->plantLoc.loopNum).MaxMassFlowRate;
            // no design flow rates for model, assume min is zero and max is plant loop's max
            PlantUtilities::InitComponentNodes(state, 0.0, this->DesignMassFlowRate, this->PltInletNodeNum, this->PltOutletNodeNum);
            if ((state.dataPlnt->PlantLoop(this->plantLoc.loopNum).CommonPipeType == DataPlant::CommonPipeType::TwoWay) &&
                (this->plantLoc.loopSideNum == DataPlant::LoopSideLocation::Supply)) {
                // up flow priority of other components on the same branch as the Ice tank
                for (int compNum = 1;
<<<<<<< HEAD
                     compNum <= state.dataPlnt->PlantLoop(this->plantLoc.loopNum).LoopSide(DataPlant::LoopSideLocation::Supply).Branch(this->plantLoc.branchNum).TotalComponents;
                     ++compNum) {
                    state.dataPlnt->PlantLoop(this->plantLoc.loopNum).LoopSide(DataPlant::LoopSideLocation::Supply).Branch(this->plantLoc.branchNum).Comp(compNum).FlowPriority =
                        DataPlant::LoopFlowStatus::NeedyAndTurnsLoopOn;
=======
                     compNum <=
                     state.dataPlnt->PlantLoop(this->LoopNum).LoopSide(DataPlant::LoopSideLocation::Supply).Branch(this->BranchNum).TotalComponents;
                     ++compNum) {
                    state.dataPlnt->PlantLoop(this->LoopNum)
                        .LoopSide(DataPlant::LoopSideLocation::Supply)
                        .Branch(this->BranchNum)
                        .Comp(compNum)
                        .FlowPriority = DataPlant::LoopFlowStatus::NeedyAndTurnsLoopOn;
>>>>>>> e9805f76
                }
            }
            this->MyLoad = 0.0;
            this->Urate = 0.0;
            this->IceFracRemain = 1.0;
            this->ITSCoolingRate = 0.0;
            this->ITSCoolingEnergy_rep = 0.0;
            this->ITSChargingRate = 0.0;
            this->ITSChargingEnergy = 0.0;
            this->ITSmdot = 0.0;
            this->ITSInletTemp = 0.0;
            this->ITSOutletTemp = 0.0;

            this->MyEnvrnFlag2 = false;
        }

        if (!state.dataGlobal->BeginEnvrnFlag) this->MyEnvrnFlag2 = true;
    }

    //******************************************************************************

    void SimpleIceStorageData::CalcIceStorageCapacity(EnergyPlusData &state, Real64 &MaxCap, Real64 &MinCap, Real64 &OptCap)
    {
        //------------------------------------------------------------------------
        // FIRST PROCESS (MyLoad = 0.0 as IN)
        // At this moment as first calling of ITS, ITS provide ONLY MaxCap/OptCap/MinCap.
        //------------------------------------------------------------------------

        // Initialize Capacity
        MaxCap = 0.0;
        MinCap = 0.0;
        OptCap = 0.0;

        // XCurIceFrac is reset to 1.0 when first hour of day.
        // Starting full is assumed, because most ice systems are fully charged overnight
        if (this->ResetXForITSFlag) {
            this->XCurIceFrac = 1.0;
            this->IceFracRemain = 1.0;
            this->Urate = 0.0;
            this->ResetXForITSFlag = false;
        }

        // Calculate UAIceDisch[W/C] and UAIceCh[W/F] based on ONLY XCurIceFrac
        this->CalcUAIce(this->XCurIceFrac, this->UAIceCh, this->UAIceDisCh, this->HLoss);

        // Calculate QiceMin by UAIceDisCh*deltaTlm
        //   with UAIceDisCh(function of XCurIceFrac), ITSInletTemp and ITSOutletTemp(=Node(OutletNodeNum)%TempSetPoint by E+[C])
        // QiceMin is REAL(r64) ITS capacity.
        Real64 QiceMin;
        this->CalcQiceDischageMax(state, QiceMin);

        // At the first call of ITS model, MyLoad is 0. After that proper MyLoad will be provided by E+.
        // Therefore, Umin is decided between input U and ITS REAL(r64) capacity.
        Real64 Umin = min(max((-(1.0 - EpsLimitForDisCharge) * QiceMin * TimeInterval / this->ITSNomCap), (-this->XCurIceFrac + EpsLimitForX)), 0.0);

        // Calculate CoolingRate with Uact to provide E+.
        Real64 Uact = Umin;
        Real64 ITSCoolingRateMax = std::abs(Uact * this->ITSNomCap / TimeInterval);
        Real64 ITSCoolingRateOpt = ITSCoolingRateMax;
        Real64 ITSCoolingRateMin = 0.0;

        // Define MaxCap, OptCap, and MinCap
        MaxCap = ITSCoolingRateMax;
        OptCap = ITSCoolingRateOpt;
        MinCap = ITSCoolingRateMin;
    }

    //******************************************************************************

    void SimpleIceStorageData::CalcIceStorageDormant(EnergyPlusData &state)
    {
        // Provide output results for ITS.
        this->ITSMassFlowRate = 0.0; //[kg/s]

        PlantUtilities::SetComponentFlowRate(state,
                                             this->ITSMassFlowRate,
                                             this->PltInletNodeNum,
                                             this->PltOutletNodeNum,
                                             this->plantLoc);

        this->ITSInletTemp = state.dataLoopNodes->Node(this->PltInletNodeNum).Temp; //[C]
        this->ITSOutletTemp = this->ITSInletTemp;                                   //[C]
        {
            auto const SELECT_CASE_var1(state.dataPlnt->PlantLoop(this->plantLoc.loopNum).LoopDemandCalcScheme);
            if (SELECT_CASE_var1 == DataPlant::LoopDemandCalcScheme::SingleSetPoint) {
                this->ITSOutletSetPointTemp = state.dataLoopNodes->Node(this->PltOutletNodeNum).TempSetPoint;
            } else if (SELECT_CASE_var1 == DataPlant::LoopDemandCalcScheme::DualSetPointDeadBand) {
                this->ITSOutletSetPointTemp = state.dataLoopNodes->Node(this->PltOutletNodeNum).TempSetPointHi;
            }
        }
        this->ITSCoolingRate = 0.0;   //[W]
        this->ITSCoolingEnergy = 0.0; //[J]

        this->Urate = 0.0; //[n/a]
    }

    //******************************************************************************

    void SimpleIceStorageData::CalcIceStorageCharge(EnergyPlusData &state)
    {
        //--------------------------------------------------------
        // Initialize
        //--------------------------------------------------------
        // Below values for ITS are reported forCharging process.
        this->ITSMassFlowRate = this->DesignMassFlowRate; //[kg/s]

        PlantUtilities::SetComponentFlowRate(state,
                                             this->ITSMassFlowRate,
                                             this->PltInletNodeNum,
                                             this->PltOutletNodeNum,
                                             this->plantLoc);

        this->ITSInletTemp = state.dataLoopNodes->Node(this->PltInletNodeNum).Temp; //[C]
        this->ITSOutletTemp = this->ITSInletTemp;                                   //[C]
        {
            auto const SELECT_CASE_var1(state.dataPlnt->PlantLoop(this->plantLoc.loopNum).LoopDemandCalcScheme);
            if (SELECT_CASE_var1 == DataPlant::LoopDemandCalcScheme::SingleSetPoint) {
                this->ITSOutletSetPointTemp = state.dataLoopNodes->Node(this->PltOutletNodeNum).TempSetPoint;
            } else if (SELECT_CASE_var1 == DataPlant::LoopDemandCalcScheme::DualSetPointDeadBand) {
                this->ITSOutletSetPointTemp = state.dataLoopNodes->Node(this->PltOutletNodeNum).TempSetPointHi;
            }
        }
        this->ITSCoolingRate = 0.0;   //[W]
        this->ITSCoolingEnergy = 0.0; //[J]

        // Initialize processed U values
        this->Urate = 0.0;

        // Calculate QiceMax which is REAL(r64) ITS capacity.
        // There are three possible to calculate QiceMax
        //   with ChillerCapacity(Chiller+ITS), ITS capacity(ITS), and QchillerMax(Chiller).
        //--------------------------------------------------------
        // Calcualte QiceMax with QiceMaxByChiller, QiceMaxByITS, QchillerMax
        //--------------------------------------------------------
        // Calculate Qice charge max by Chiller with Twb and UAIceCh
        Real64 QiceMaxByChiller;
        this->CalcQiceChargeMaxByChiller(state, QiceMaxByChiller); //[W]

        // Chiller is remote now, so chiller out is inlet node temp
        Real64 chillerOutletTemp = state.dataLoopNodes->Node(this->PltInletNodeNum).Temp;
        // Calculate Qice charge max by ITS with ChillerOutletTemp
        Real64 QiceMaxByITS;
        this->CalcQiceChargeMaxByITS(chillerOutletTemp, QiceMaxByITS); //[W]

        // Select minimum as QiceMax
        // Because It is uncertain that QiceMax by chiller is same as QiceMax by ITS.
        Real64 QiceMax = min(QiceMaxByChiller, QiceMaxByITS);

        //--------------------------------------------------------
        // Calculate Umin,Umax,Uact
        //--------------------------------------------------------
        // Set Umin
        // Calculate Umax based on real ITS Max Capacity and remained XCurIceFrac.
        // Umax should be equal or larger than 0.02 for realistic purpose by Dion.
        Real64 Umax = max(min(((1.0 - EpsLimitForCharge) * QiceMax * TimeInterval / this->ITSNomCap), (1.0 - this->XCurIceFrac - EpsLimitForX)), 0.0);

        // Cannot charge more than the fraction that is left uncharged
        Umax = min(Umax, (1.0 - this->IceFracRemain) / state.dataHVACGlobal->TimeStepSys);
        // First, check input U value.
        // Based on Umax and Umin, if necessary to run E+, calculate proper Uact.
        Real64 Uact;
        if (Umax == 0.0) { //(No Capacity of ITS), ITS is OFF.
            Uact = 0.0;

        } else { // Umax non-zero
            Uact = Umax;
        } // Check Uact for Discharging Process

        //--------------------------------------------------------
        // Calcualte possible ITSChargingRate with Uact, Then error check
        //--------------------------------------------------------
        // Calculate possible ITSChargingRate with Uact
        Real64 Qice = Uact * this->ITSNomCap / TimeInterval; //[W]
        // If Qice is equal or less than 0.0, no need to calculate anymore.
        if (Qice <= 0.0) {
            this->Urate = 0.0; //[ratio]
        }

        // Calculate leaving water temperature
        if ((Qice <= 0.0) || (this->XCurIceFrac >= 1.0)) {
            this->ITSOutletTemp = this->ITSInletTemp;
            Qice = 0.0;
            Uact = 0.0;
        } else {
            Real64 DeltaTemp = Qice / Psychrometrics::CPCW(this->ITSInletTemp) / this->ITSMassFlowRate;
            this->ITSOutletTemp = this->ITSInletTemp + DeltaTemp;
            // Limit leaving temp to be no greater than setpoint or freezing temp minus 1C
            this->ITSOutletTemp = min(this->ITSOutletTemp, this->ITSOutletSetPointTemp, (FreezTemp - 1));
            // Limit leaving temp to be no less than inlet temp
            this->ITSOutletTemp = max(this->ITSOutletTemp, this->ITSInletTemp);
            DeltaTemp = this->ITSOutletTemp - this->ITSInletTemp;
            Qice = DeltaTemp * Psychrometrics::CPCW(this->ITSInletTemp) * this->ITSMassFlowRate;
            Uact = Qice / (this->ITSNomCap / TimeInterval);
        } // End of leaving temp checks

        this->Urate = Uact;
        this->ITSCoolingRate = -Qice;
        this->ITSCoolingEnergy = this->ITSCoolingRate * state.dataHVACGlobal->TimeStepSys * DataGlobalConstants::SecInHour;
    }

    //******************************************************************************

    void SimpleIceStorageData::CalcQiceChargeMaxByChiller(EnergyPlusData &state, Real64 &QiceMaxByChiller)
    {
        // METHODOLOGY EMPLOYED:
        // Calculation inside is IP unit, then return QiceMaxByChiller as SI [W] unit.

        // Chiller is remote now, so chiller out is inlet node temp
        Real64 TchillerOut = state.dataLoopNodes->Node(this->PltInletNodeNum).Temp;
        QiceMaxByChiller = this->UAIceCh * (FreezTemp - TchillerOut); //[W] = [W/degC]*[degC]

        // If it happened, it is occurred at the Discharging or Dormant process.
        if (QiceMaxByChiller <= 0.0) {
            QiceMaxByChiller = 0.0;
        }
    }

    void SimpleIceStorageData::CalcQiceChargeMaxByITS(Real64 const chillerOutletTemp, // [degC]
                                                      Real64 &QiceMaxByITS            // [W]
    )
    {
        // Qice is maximized when ChillerInletTemp and ChillerOutletTemp(input data) is almost same due to LMTD method.
        // Qice is minimized(=0) when ChillerInletTemp is almost same as FreezTemp(=0).

        // Initilize
        Real64 Tfr = FreezTempIP;
        Real64 ChOutletTemp = TempSItoIP(chillerOutletTemp); //[degF] = ConvertSItoIP[degC]
        // Chiller outlet temp must be below freeze temp, or else no charge
        if (ChOutletTemp >= Tfr) {
            QiceMaxByITS = 0.0;
        } else {
            // Make ChillerInletTemp as almost same as ChillerOutletTemp(input data)
            Real64 ChillerInletTemp = ChOutletTemp + 0.01;
            // ChillerInletTemp cannot be greater than or equal to freeze temp
            if (ChillerInletTemp >= Tfr) {
                ChillerInletTemp = ChOutletTemp + (Tfr - ChOutletTemp) / 2;
            }

            Real64 LogTerm = (Tfr - ChOutletTemp) / (Tfr - ChillerInletTemp);
            // Need to protect this from LogTerm <= 0 - not sure what it should do then
            if (LogTerm <= 0.0) {
                ChillerInletTemp = ChOutletTemp;
                QiceMaxByITS = 0.0;
            }
            QiceMaxByITS = this->UAIceCh * (TempIPtoSI(ChillerInletTemp) - TempIPtoSI(ChOutletTemp)) / std::log(LogTerm);
        }
    }

    void SimpleIceStorageData::CalcIceStorageDischarge(EnergyPlusData &state,
                                                       Real64 const myLoad, // operating load
                                                       bool const RunFlag,  // TRUE when ice storage operating
                                                       Real64 const MaxCap  // Max possible discharge rate (positive value)
    )
    {
        static constexpr std::string_view RoutineName("SimpleIceStorageData::CalcIceStorageDischarge");

        // Initialize processed Rate and Energy
        this->ITSMassFlowRate = 0.0;
        this->ITSCoolingRate = 0.0;
        this->ITSCoolingEnergy = 0.0;

        {
            auto const SELECT_CASE_var1(state.dataPlnt->PlantLoop(this->plantLoc.loopNum).LoopDemandCalcScheme);
            if (SELECT_CASE_var1 == DataPlant::LoopDemandCalcScheme::SingleSetPoint) {
                this->ITSOutletSetPointTemp = state.dataLoopNodes->Node(this->PltOutletNodeNum).TempSetPoint;
            } else if (SELECT_CASE_var1 == DataPlant::LoopDemandCalcScheme::DualSetPointDeadBand) {
                this->ITSOutletSetPointTemp = state.dataLoopNodes->Node(this->PltOutletNodeNum).TempSetPointHi;
            }
        }

        // Initialize processed U values
        this->Urate = 0.0;

        // If no component demand or ITS OFF, then RETURN.
        if (myLoad == 0 || !RunFlag) {
            this->ITSMassFlowRate = 0.0;
            this->ITSInletTemp = state.dataLoopNodes->Node(this->PltInletNodeNum).Temp;
            this->ITSOutletTemp = this->ITSInletTemp;
            this->ITSCoolingRate = 0.0;
            this->ITSCoolingEnergy = 0.0;
            return;
        }

        // If FlowLock(provided by PlantSupplyManager) is False(=0), that is, MyLoad is not changed.
        // then based on MyLoad, new ITSMassFlowRate will be calculated.

        //----------------------------
        int loopNum = this->plantLoc.loopNum;

        Real64 CpFluid = FluidProperties::GetDensityGlycol(state,
                                                           state.dataPlnt->PlantLoop(loopNum).FluidName,
                                                           state.dataLoopNodes->Node(this->PltInletNodeNum).Temp,
                                                           state.dataPlnt->PlantLoop(loopNum).FluidIndex,
                                                           RoutineName);

        // Calculate Umyload based on MyLoad from E+
        Real64 Umyload = -myLoad * TimeInterval / this->ITSNomCap;
        // Calculate Umax and Umin
        // Cannot discharge more than the fraction that is left
        Real64 Umax = -this->IceFracRemain / state.dataHVACGlobal->TimeStepSys;
        // Calculate Umin based on returned MyLoad from E+.
        Real64 Umin = min(Umyload, 0.0);
        // Based on Umax and Umin, if necessary to run E+, calculate proper Uact
        // U is negative here.
        Real64 Uact = max(Umin, Umax);

        // Set ITSInletTemp provided by E+
        this->ITSInletTemp = state.dataLoopNodes->Node(this->PltInletNodeNum).Temp;
        // The first thing is to set the ITSMassFlowRate
        this->ITSMassFlowRate = this->DesignMassFlowRate; //[kg/s]

        PlantUtilities::SetComponentFlowRate(state,
                                             this->ITSMassFlowRate,
                                             this->PltInletNodeNum,
                                             this->PltOutletNodeNum,
                                             this->plantLoc);

        // Qice is calculate input U which is within boundary between Umin and Umax.
        Real64 Qice = Uact * this->ITSNomCap / TimeInterval;
        // Qice cannot exceed MaxCap calulated by CalcIceStorageCapacity
        // Note Qice is negative here, MaxCap is positive
        Qice = max(Qice, -MaxCap);

        // Calculate leaving water temperature
        if ((Qice >= 0.0) || (this->XCurIceFrac <= 0.0) || (this->ITSMassFlowRate < DataBranchAirLoopPlant::MassFlowTolerance)) {
            this->ITSOutletTemp = this->ITSInletTemp;
            Qice = 0.0;
            Uact = 0.0;
        } else {
            Real64 DeltaTemp = Qice / CpFluid / this->ITSMassFlowRate;
            this->ITSOutletTemp = this->ITSInletTemp + DeltaTemp;
            // Limit leaving temp to be no less than setpoint or freezing temp plus 1C
            this->ITSOutletTemp = max(this->ITSOutletTemp, this->ITSOutletSetPointTemp, (FreezTemp + 1));
            // Limit leaving temp to be no greater than inlet temp
            this->ITSOutletTemp = min(this->ITSOutletTemp, this->ITSInletTemp);
            DeltaTemp = this->ITSOutletTemp - this->ITSInletTemp;
            Qice = DeltaTemp * CpFluid * this->ITSMassFlowRate;
            Uact = Qice / (this->ITSNomCap / TimeInterval);
        } // End of leaving temp checks

        // Calculate reported U value
        this->Urate = Uact;
        // Calculate ITSCoolingEnergy [J]
        this->ITSCoolingRate = -Qice;
        this->ITSCoolingEnergy = this->ITSCoolingRate * state.dataHVACGlobal->TimeStepSys * DataGlobalConstants::SecInHour;
    }

    void SimpleIceStorageData::CalcQiceDischageMax(EnergyPlusData &state, Real64 &QiceMin)
    {

        // Qice is minimized when ITSInletTemp and ITSOutletTemp is almost same due to LMTD method.
        // Qice is maximized(=0) when ITSOutletTemp is almost same as FreezTemp(=0).

        Real64 ITSInletTemp_loc = state.dataLoopNodes->Node(this->PltInletNodeNum).Temp;
        Real64 ITSOutletTemp_loc = 0.0;
        {
            auto const SELECT_CASE_var(state.dataPlnt->PlantLoop(this->plantLoc.loopNum).LoopDemandCalcScheme);
            if (SELECT_CASE_var == DataPlant::LoopDemandCalcScheme::SingleSetPoint) {
                ITSOutletTemp_loc = state.dataLoopNodes->Node(this->PltOutletNodeNum).TempSetPoint;
            } else if (SELECT_CASE_var == DataPlant::LoopDemandCalcScheme::DualSetPointDeadBand) {
                ITSOutletTemp_loc = state.dataLoopNodes->Node(this->PltOutletNodeNum).TempSetPointHi;
            } else {
                assert(false);
            }
        }

        Real64 LogTerm = (ITSInletTemp_loc - FreezTemp) / (ITSOutletTemp_loc - FreezTemp);

        if (LogTerm <= 1) {
            QiceMin = 0.0;
        } else {
            QiceMin = this->UAIceDisCh * (ITSInletTemp_loc - ITSOutletTemp_loc) / std::log(LogTerm);
        }
    }

    void SimpleIceStorageData::CalcUAIce(Real64 const XCurIceFrac_loc, Real64 &UAIceCh_loc, Real64 &UAIceDisCh_loc, Real64 &HLoss_loc)
    {
        // SUBROUTINE INFORMATION:
        //       AUTHOR
        //       DATE WRITTEN
        //       MODIFIED
        //       RE-ENGINEERED

        // PURPOSE OF THIS SUBROUTINE:

        // METHODOLOGY EMPLOYED:
        // This routine is function of XCurIceFrac, and UA value is based on 1 hour.

        {
            auto const SELECT_CASE_var(this->ITSType_Num);
            if (SELECT_CASE_var == ITSType::IceOnCoilInternal) {
                Real64 y = XCurIceFrac_loc;
                UAIceCh_loc = (1.3879 - 7.6333 * y + 26.3423 * pow_2(y) - 47.6084 * pow_3(y) + 41.8498 * pow_4(y) - 14.2948 * pow_5(y)) *
                              this->ITSNomCap / TimeInterval / 10.0; // [W/C]
                y = 1.0 - XCurIceFrac_loc;
                UAIceDisCh_loc = (1.3879 - 7.6333 * y + 26.3423 * pow_2(y) - 47.6084 * pow_3(y) + 41.8498 * pow_4(y) - 14.2948 * pow_5(y)) *
                                 this->ITSNomCap / TimeInterval / 10.0; // [W/C]
                HLoss_loc = 0.0;
            } else if (SELECT_CASE_var == ITSType::IceOnCoilExternal) {
                Real64 y = XCurIceFrac_loc;
                UAIceCh_loc = (1.3879 - 7.6333 * y + 26.3423 * pow_2(y) - 47.6084 * pow_3(y) + 41.8498 * pow_4(y) - 14.2948 * pow_5(y)) *
                              this->ITSNomCap / TimeInterval / 10.0; // [W/C]
                y = 1.0 - XCurIceFrac_loc;
                UAIceDisCh_loc = (1.1756 - 5.3689 * y + 17.3602 * pow_2(y) - 30.1077 * pow_3(y) + 25.6387 * pow_4(y) - 8.5102 * pow_5(y)) *
                                 this->ITSNomCap / TimeInterval / 10.0; // [W/C]
                HLoss_loc = 0.0;
            }
        }
    }

    Real64 CalcDetIceStorLMTDstar(Real64 const Tin,  // ice storage unit inlet temperature
                                  Real64 const Tout, // ice storage unit outlet (setpoint) temperature
                                  Real64 const Tfr   // freezing temperature
    )
    {

        // SUBROUTINE INFORMATION:
        //       AUTHOR         Rick Strand
        //       DATE WRITTEN   February 2006
        //       MODIFIED       na
        //       RE-ENGINEERED  na

        // PURPOSE OF THIS SUBROUTINE:
        // This subroutine calculates the log mean temperature difference for
        // the detailed ice storage unit.  The temperature difference is non-
        // dimensionalized using a nominal temperature difference of 10C.
        // This value must be used when obtaining the curve fit coefficients.

        // METHODOLOGY EMPLOYED:
        // Straight-forward calculation where:
        // LMTD* = LMTD/Tnom
        // LMTD = (Tin-Tout)/ln((Tin-Tfr)/(Tout-Tfr))

        Real64 CalcDetIceStorLMTDstar;
        Real64 constexpr Tnom(10.0); // Nominal temperature difference across the ice storage unit [C]

        // First set the temperature differences and avoid problems with the LOG
        // term by setting some reasonable minimums
        Real64 DeltaTio = std::abs(Tin - Tout); // Inlet to outlet temperature difference
        Real64 DeltaTif = std::abs(Tin - Tfr);  // Inlet to freezing temperature difference
        Real64 DeltaTof = std::abs(Tout - Tfr); // Outlet to freezing temperature difference

        if (DeltaTif < DeltaTifMin) DeltaTif = DeltaTifMin;
        if (DeltaTof < DeltaTofMin) DeltaTof = DeltaTofMin;

        CalcDetIceStorLMTDstar = (DeltaTio / std::log(DeltaTif / DeltaTof)) / Tnom;

        return CalcDetIceStorLMTDstar;
    }

    Real64 CalcQstar(EnergyPlusData &state,
                     int const CurveIndex,           // curve index
                     enum CurveVars CurveIndVarType, // independent variable type for ice storage
                     Real64 const FracCharged,       // fraction charged for ice storage unit
                     Real64 const LMTDstar,          // normalized log mean temperature difference across the ice storage unit
                     Real64 const MassFlowstar       // normalized mass flow rate through the ice storage unit
    )
    {

        Real64 CalcQstar;

        if (CurveIndVarType == CurveVars::FracChargedLMTD) {
            CalcQstar = std::abs(CurveManager::CurveValue(state, CurveIndex, FracCharged, LMTDstar));
        } else if (CurveIndVarType == CurveVars::FracDischargedLMTD) {
            CalcQstar = std::abs(CurveManager::CurveValue(state, CurveIndex, (1.0 - FracCharged), LMTDstar));
        } else if (CurveIndVarType == CurveVars::LMTDMassFlow) {
            CalcQstar = std::abs(CurveManager::CurveValue(state, CurveIndex, LMTDstar, MassFlowstar));
        } else if (CurveIndVarType == CurveVars::LMTDFracCharged) {
            CalcQstar = std::abs(CurveManager::CurveValue(state, CurveIndex, LMTDstar, FracCharged));
        } else { // should never get here as this is checked on input
            CalcQstar = 0.0;
        }

        return CalcQstar;
    }

    Real64 TempSItoIP(Real64 const Temp)
    {
        return (Temp * 9.0 / 5.0) + 32.0;
    }

    Real64 TempIPtoSI(Real64 const Temp)
    {
        return (Temp - 32.0) * 5.0 / 9.0;
    }

    void SimpleIceStorageData::UpdateNode(EnergyPlusData &state, Real64 const myLoad, bool const RunFlag)
    {
        // SUBROUTINE INFORMATION:
        //       AUTHOR:          Dan Fisher
        //       DATE WRITTEN:    October 1998

        // Update Node Inlet & Outlet MassFlowRat
        PlantUtilities::SafeCopyPlantNode(state, this->PltInletNodeNum, this->PltOutletNodeNum);
        if (myLoad == 0 || !RunFlag) {
            // Update Outlet Conditions so that same as Inlet, so component can be bypassed if necessary
            state.dataLoopNodes->Node(this->PltOutletNodeNum).Temp = state.dataLoopNodes->Node(this->PltInletNodeNum).Temp;
        } else {
            state.dataLoopNodes->Node(this->PltOutletNodeNum).Temp = this->ITSOutletTemp;
        }
    }

    void SimpleIceStorageData::RecordOutput(Real64 const myLoad, bool const RunFlag)
    {
        if (myLoad == 0 || !RunFlag) {
            this->MyLoad = myLoad;
            this->ITSCoolingRate_rep = 0.0;
            this->ITSCoolingEnergy_rep = 0.0;
            this->ITSChargingRate = 0.0;
            this->ITSChargingEnergy = 0.0;
            this->ITSmdot = 0.0;

        } else {
            this->MyLoad = myLoad;
            if (this->ITSCoolingRate > 0.0) {
                this->ITSCoolingRate_rep = this->ITSCoolingRate;
                this->ITSCoolingEnergy_rep = this->ITSCoolingEnergy;
                this->ITSChargingRate = 0.0;
                this->ITSChargingEnergy = 0.0;
            } else {
                this->ITSCoolingRate_rep = 0.0;
                this->ITSCoolingEnergy_rep = 0.0;
                this->ITSChargingRate = -this->ITSCoolingRate;
                this->ITSChargingEnergy = -this->ITSCoolingEnergy;
            }
            this->ITSmdot = this->ITSMassFlowRate;
        }
    }

    void UpdateIceFractions(EnergyPlusData &state)
    {

        // SUBROUTINE INFORMATION:
        //       AUTHOR         Mike Witte
        //       DATE WRITTEN   September 2005
        //       MODIFIED       Rick Strand (Feb 2006, for detailed ice storage model)
        //       RE-ENGINEERED  na

        // PURPOSE OF THIS SUBROUTINE:
        // Update all ice fractions at end of system time step.

        // METHODOLOGY EMPLOYED:
        // This is called from HVACManager once we have actually stepped forward
        // a system time step.

        for (auto &thisITS : state.dataIceThermalStorage->SimpleIceStorage) {
            thisITS.IceFracRemain += thisITS.Urate * state.dataHVACGlobal->TimeStepSys;
            if (thisITS.IceFracRemain <= 0.001) thisITS.IceFracRemain = 0.0;
            if (thisITS.IceFracRemain > 1.0) thisITS.IceFracRemain = 1.0;
        }

        for (auto &thisITS : state.dataIceThermalStorage->DetailedIceStorage) {
            thisITS.IceFracRemaining += thisITS.IceFracChange - (thisITS.TankLossCoeff * state.dataHVACGlobal->TimeStepSys);
            if (thisITS.IceFracRemaining < 0.001) thisITS.IceFracRemaining = 0.0;
            if (thisITS.IceFracRemaining > 1.000) thisITS.IceFracRemaining = 1.0;
            // Reset the ice on the coil to zero for inside melt whenever discharging takes place.
            // This assumes that any remaining ice floats away from the coil and resettles perfectly.
            // While this is not exactly what happens and it is possible theoretically to have multiple
            // freeze thaw cycles that are not complete, this is the best we can do.
            if (thisITS.ThawProcessIndex == DetIce::InsideMelt) {
                if (thisITS.IceFracChange < 0.0) {
                    thisITS.IceFracOnCoil = 0.0;
                } else {
                    // Assume loss term does not impact ice on the coil but what is remaining
                    thisITS.IceFracOnCoil += thisITS.IceFracChange;
                    // If the ice remaining has run out because of tank losses, reset ice fraction on coil so that it keeps track of losses
                    if (thisITS.IceFracOnCoil > thisITS.IceFracRemaining) thisITS.IceFracOnCoil = thisITS.IceFracRemaining;
                }
            } else { // Outside melt system so IceFracOnCoil is always the same as IceFracRemaining (needs to be done for reporting only)
                thisITS.IceFracOnCoil = thisITS.IceFracRemaining;
            }
        }
    }

    void DetailedIceStorageData::UpdateDetailedIceStorage(EnergyPlusData &state)
    {

        // SUBROUTINE INFORMATION:
        //       AUTHOR         Rick Strand
        //       DATE WRITTEN   February 2006
        //       MODIFIED       na
        //       RE-ENGINEERED  na

        // PURPOSE OF THIS SUBROUTINE:
        // This subroutine takes the necessary information from the local data
        // structure and moves it back to the loop node data structure.

        // METHODOLOGY EMPLOYED:
        // Not much mystery here--just move the data to the appropriate place
        // for the detailed ice storage system in question.

        // Set the temperature and flow rate for the component outlet node
        int InNodeNum = this->PlantInNodeNum;
        int OutNodeNum = this->PlantOutNodeNum;

        PlantUtilities::SafeCopyPlantNode(state, InNodeNum, OutNodeNum);

        state.dataLoopNodes->Node(OutNodeNum).Temp = this->OutletTemp;
    }

    void DetailedIceStorageData::ReportDetailedIceStorage(EnergyPlusData &state)
    {

        // SUBROUTINE INFORMATION:
        //       AUTHOR         Rick Strand
        //       DATE WRITTEN   February 2006
        //       MODIFIED       na
        //       RE-ENGINEERED  na

        // PURPOSE OF THIS SUBROUTINE:
        // This subroutine reports all of the output necessary for the model.

        // METHODOLOGY EMPLOYED:
        // Just take what has already been calculated or calculate the appropriate
        // output value based on simulation data.

        Real64 constexpr LowLoadLimit(0.1); // Load below which device can be assumed off [W]

        if (this->CompLoad < LowLoadLimit) { // No load condition

            this->IceFracChange = 0.0;
            this->DischargingRate = 0.0;
            this->DischargingEnergy = 0.0;
            this->ChargingRate = 0.0;
            this->ChargingEnergy = 0.0;
            this->ParasiticElecRate = 0.0;
            this->ParasiticElecEnergy = 0.0;

        } else { // There is a load, determine whether we are charging or discharging based on inlet and outlet temperature

            if (this->InletTemp < this->OutletTemp) { // Charging Mode

                this->ChargingRate = this->CompLoad;
                this->ChargingEnergy = this->CompLoad * (state.dataHVACGlobal->TimeStepSys * DataGlobalConstants::SecInHour);
                this->IceFracChange = this->CompLoad * state.dataHVACGlobal->TimeStepSys / this->NomCapacity;
                this->DischargingRate = 0.0;
                this->DischargingEnergy = 0.0;
                this->ParasiticElecRate = this->ChargeParaElecLoad * this->CompLoad;
                this->ParasiticElecEnergy = this->ChargeParaElecLoad * this->ChargingEnergy;

            } else { // (DetailedIceStorage(IceNum)%InletTemp < DetailedIceStorage(IceNum)%OutletTemp) Discharging Mode

                this->DischargingRate = this->CompLoad;
                this->DischargingEnergy = this->CompLoad * (state.dataHVACGlobal->TimeStepSys * DataGlobalConstants::SecInHour);
                this->IceFracChange = -this->CompLoad * state.dataHVACGlobal->TimeStepSys / this->NomCapacity;
                this->ChargingRate = 0.0;
                this->ChargingEnergy = 0.0;
                this->ParasiticElecRate = this->DischargeParaElecLoad * this->CompLoad;
                this->ParasiticElecEnergy = this->DischargeParaElecLoad * this->ChargingEnergy;
            }
        }
    }

} // namespace IceThermalStorage

} // namespace EnergyPlus<|MERGE_RESOLUTION|>--- conflicted
+++ resolved
@@ -1353,16 +1353,10 @@
             if ((state.dataPlnt->PlantLoop(this->plantLoc.loopNum).CommonPipeType == DataPlant::CommonPipeType::TwoWay) &&
                 (this->plantLoc.loopSideNum == DataPlant::LoopSideLocation::Supply)) {
                 // up flow priority of other components on the same branch as the Ice tank
-<<<<<<< HEAD
-                for (CompNum = 1;
-                     CompNum <=
-                     state.dataPlnt->PlantLoop(this->plantLoc.loopNum).LoopSide(DataPlant::LoopSideLocation::Supply).Branch(this->plantLoc.branchNum).TotalComponents;
-=======
-                for (CompNum = 1; CompNum <= state.dataPlnt->PlantLoop(this->PlantLoopNum)
+                for (CompNum = 1; CompNum <= state.dataPlnt->PlantLoop(this->plantLoc.loopNum)
                                                  .LoopSide(DataPlant::LoopSideLocation::Supply)
-                                                 .Branch(this->PlantBranchNum)
+                                                 .Branch(this->plantLoc.branchNum)
                                                  .TotalComponents;
->>>>>>> e9805f76
                      ++CompNum) {
                     state.dataPlnt->PlantLoop(this->plantLoc.loopNum)
                         .LoopSide(DataPlant::LoopSideLocation::Supply)
@@ -1416,22 +1410,16 @@
             if ((state.dataPlnt->PlantLoop(this->plantLoc.loopNum).CommonPipeType == DataPlant::CommonPipeType::TwoWay) &&
                 (this->plantLoc.loopSideNum == DataPlant::LoopSideLocation::Supply)) {
                 // up flow priority of other components on the same branch as the Ice tank
-                for (int compNum = 1;
-<<<<<<< HEAD
-                     compNum <= state.dataPlnt->PlantLoop(this->plantLoc.loopNum).LoopSide(DataPlant::LoopSideLocation::Supply).Branch(this->plantLoc.branchNum).TotalComponents;
+                for (int compNum = 1; compNum <= state.dataPlnt->PlantLoop(this->plantLoc.loopNum)
+                                                     .LoopSide(DataPlant::LoopSideLocation::Supply)
+                                                     .Branch(this->plantLoc.branchNum)
+                                                     .TotalComponents;
                      ++compNum) {
-                    state.dataPlnt->PlantLoop(this->plantLoc.loopNum).LoopSide(DataPlant::LoopSideLocation::Supply).Branch(this->plantLoc.branchNum).Comp(compNum).FlowPriority =
-                        DataPlant::LoopFlowStatus::NeedyAndTurnsLoopOn;
-=======
-                     compNum <=
-                     state.dataPlnt->PlantLoop(this->LoopNum).LoopSide(DataPlant::LoopSideLocation::Supply).Branch(this->BranchNum).TotalComponents;
-                     ++compNum) {
-                    state.dataPlnt->PlantLoop(this->LoopNum)
+                    state.dataPlnt->PlantLoop(this->plantLoc.loopNum)
                         .LoopSide(DataPlant::LoopSideLocation::Supply)
-                        .Branch(this->BranchNum)
+                        .Branch(this->plantLoc.branchNum)
                         .Comp(compNum)
                         .FlowPriority = DataPlant::LoopFlowStatus::NeedyAndTurnsLoopOn;
->>>>>>> e9805f76
                 }
             }
             this->MyLoad = 0.0;
