// EnergyPlus, Copyright (c) 1996-2020, The Board of Trustees of the University of Illinois,
// The Regents of the University of California, through Lawrence Berkeley National Laboratory
// (subject to receipt of any required approvals from the U.S. Dept. of Energy), Oak Ridge
// National Laboratory, managed by UT-Battelle, Alliance for Sustainable Energy, LLC, and other
// contributors. All rights reserved.
//
// NOTICE: This Software was developed under funding from the U.S. Department of Energy and the
// U.S. Government consequently retains certain rights. As such, the U.S. Government has been
// granted for itself and others acting on its behalf a paid-up, nonexclusive, irrevocable,
// worldwide license in the Software to reproduce, distribute copies to the public, prepare
// derivative works, and perform publicly and display publicly, and to permit others to do so.
//
// Redistribution and use in source and binary forms, with or without modification, are permitted
// provided that the following conditions are met:
//
// (1) Redistributions of source code must retain the above copyright notice, this list of
//     conditions and the following disclaimer.
//
// (2) Redistributions in binary form must reproduce the above copyright notice, this list of
//     conditions and the following disclaimer in the documentation and/or other materials
//     provided with the distribution.
//
// (3) Neither the name of the University of California, Lawrence Berkeley National Laboratory,
//     the University of Illinois, U.S. Dept. of Energy nor the names of its contributors may be
//     used to endorse or promote products derived from this software without specific prior
//     written permission.
//
// (4) Use of EnergyPlus(TM) Name. If Licensee (i) distributes the software in stand-alone form
//     without changes from the version obtained under this License, or (ii) Licensee makes a
//     reference solely to the software portion of its product, Licensee must refer to the
//     software as "EnergyPlus version X" software, where "X" is the version number Licensee
//     obtained under this License and may not use a different name for the software. Except as
//     specifically required in this Section (4), Licensee shall not use in a company name, a
//     product name, in advertising, publicity, or other promotional activities any name, trade
//     name, trademark, logo, or other designation of "EnergyPlus", "E+", "e+" or confusingly
//     similar designation, without the U.S. Department of Energy's prior written consent.
//
// THIS SOFTWARE IS PROVIDED BY THE COPYRIGHT HOLDERS AND CONTRIBUTORS "AS IS" AND ANY EXPRESS OR
// IMPLIED WARRANTIES, INCLUDING, BUT NOT LIMITED TO, THE IMPLIED WARRANTIES OF MERCHANTABILITY
// AND FITNESS FOR A PARTICULAR PURPOSE ARE DISCLAIMED. IN NO EVENT SHALL THE COPYRIGHT OWNER OR
// CONTRIBUTORS BE LIABLE FOR ANY DIRECT, INDIRECT, INCIDENTAL, SPECIAL, EXEMPLARY, OR
// CONSEQUENTIAL DAMAGES (INCLUDING, BUT NOT LIMITED TO, PROCUREMENT OF SUBSTITUTE GOODS OR
// SERVICES; LOSS OF USE, DATA, OR PROFITS; OR BUSINESS INTERRUPTION) HOWEVER CAUSED AND ON ANY
// THEORY OF LIABILITY, WHETHER IN CONTRACT, STRICT LIABILITY, OR TORT (INCLUDING NEGLIGENCE OR
// OTHERWISE) ARISING IN ANY WAY OUT OF THE USE OF THIS SOFTWARE, EVEN IF ADVISED OF THE
// POSSIBILITY OF SUCH DAMAGE.

#ifndef GeneralRoutines_hh_INCLUDED
#define GeneralRoutines_hh_INCLUDED

// ObjexxFCL Headers
#include <ObjexxFCL/Array2S.hh>
#include <ObjexxFCL/Optional.hh>

// EnergyPlus Headers
#include <EnergyPlus/EnergyPlus.hh>
#include <EnergyPlus/ConvectionCoefficients.hh>

namespace EnergyPlus {
    // Forward declarations
    struct EnergyPlusData;
    class IOFiles;

    // Forward declarations
    struct EnergyPlusData;
    struct ZonePlenumData;
    class OutputFiles;

    void GeneralRoutines_clear_state();

void ControlCompOutput(EnergyPlusData &state, std::string const &CompName,               // the component Name
                       std::string const &CompType,               // Type of component
                       int &CompNum,                              // Index of component in component array
                       bool const FirstHVACIteration,             // flag for 1st HVAV iteration in the time step
                       Real64 const QZnReq,                       // zone load to be met
                       int const ActuatedNode,                    // node that controls unit output
                       Real64 const MaxFlow,                      // maximum water flow
                       Real64 const MinFlow,                      // minimum water flow
                       Real64 const ControlOffset,                // really the tolerance
                       int &ControlCompTypeNum,                   // Internal type num for CompType
                       int &CompErrIndex,                         // for Recurring error call
                       Optional_int_const TempInNode = _,         // inlet node for output calculation
                       Optional_int_const TempOutNode = _,        // outlet node for output calculation
                       Optional<Real64 const> AirMassFlow = _,    // air mass flow rate
                       Optional_int_const Action = _,             // 1=reverse; 2=normal
                       Optional_int_const EquipIndex = _,         // Identifier for equipment of Outdoor Air Unit "ONLY"
                       Optional_int_const LoopNum = _,            // for plant components, plant loop index
                       Optional_int_const LoopSide = _,           // for plant components, plant loop side index
                       Optional_int_const BranchIndex = _,        // for plant components, plant branch index
                       Optional_int_const ControlledZoneIndex = _ // controlled zone index for the zone containing the component
);

bool BBConvergeCheck(int const SimCompNum, Real64 const MaxFlow, Real64 const MinFlow);

void CheckSysSizing(std::string const &CompType, // Component Type (e.g. Chiller:Electric)
                    std::string const &CompName  // Component Name (e.g. Big Chiller)
);

void CheckThisAirSystemForSizing(int const AirLoopNum, bool &AirLoopWasSized);

void CheckZoneSizing(std::string const &CompType, // Component Type (e.g. Chiller:Electric)
                     std::string const &CompName  // Component Name (e.g. Big Chiller)
);

void CheckThisZoneForSizing(int const ZoneNum, // zone index to be checked
                            bool &ZoneWasSized);

void ValidateComponent(std::string const &CompType,  // Component Type (e.g. Chiller:Electric)
                       std::string const &CompName,  // Component Name (e.g. Big Chiller)
                       bool &IsNotOK,                // .TRUE. if this component pair is invalid
                       std::string const &CallString // Context of this pair -- for error message
);

void ValidateComponent(std::string const &CompType,    // Component Type (e.g. Chiller:Electric)
                       std::string const &CompValType, // Component "name" field type
                       std::string const &CompName,    // Component Name (e.g. Big Chiller)
                       bool &IsNotOK,                  // .TRUE. if this component pair is invalid
                       std::string const &CallString   // Context of this pair -- for error message
);

void CalcPassiveExteriorBaffleGap(EnergyPlusData &state,
                                  ConvectionCoefficientsData &dataConvectionCoefficients,
                                  IOFiles &ioFiles,
                                  const Array1D_int &SurfPtrARR, // Array of indexes pointing to Surface structure in DataSurfaces
                                  Real64 const VentArea,        // Area available for venting the gap [m2]
                                  Real64 const Cv,              // Oriface coefficient for volume-based discharge, wind-driven [--]
                                  Real64 const Cd,              // oriface coefficient for discharge,  bouyancy-driven [--]
                                  Real64 const HdeltaNPL,       // Height difference from neutral pressure level [m]
                                  Real64 const SolAbs,          // solar absorptivity of baffle [--]
                                  Real64 const AbsExt,          // thermal absorptance/emittance of baffle material [--]
                                  Real64 const Tilt,            // Tilt of gap [Degrees]
                                  Real64 const AspRat,          // aspect ratio of gap  Height/gap [--]
                                  Real64 const GapThick,        // Thickness of air space between baffle and underlying heat transfer surface
                                  int const Roughness,          // Roughness index (1-6), see DataHeatBalance parameters
                                  Real64 const QdotSource,      // Source/sink term, e.g. electricity exported from solar cell [W]
                                  Real64 &TsBaffle,             // Temperature of baffle (both sides) use lagged value on input [C]
                                  Real64 &TaGap,                // Temperature of air gap (assumed mixed) use lagged value on input [C]
                                  Optional<Real64> HcGapRpt = _,
                                  Optional<Real64> HrGapRpt = _,
                                  Optional<Real64> IscRpt = _,
                                  Optional<Real64> MdotVentRpt = _,
                                  Optional<Real64> VdotWindRpt = _,
                                  Optional<Real64> VdotBouyRpt = _);

//****************************************************************************

void PassiveGapNusseltNumber(Real64 const AspRat, // Aspect Ratio of Gap height to gap width
                             Real64 const Tilt,   // Tilt of gap, degrees
                             Real64 const Tso,    // Temperature of gap surface closest to outside (K)
                             Real64 const Tsi,    // Temperature of gap surface closest to zone (K)
                             Real64 const Gr,     // Gap gas Grashof number
                             Real64 &gNu          // Gap gas Nusselt number
);

void CalcBasinHeaterPower(Real64 const Capacity,     // Basin heater capacity per degree C below setpoint (W/C)
                          int const SchedulePtr,     // Pointer to basin heater schedule
                          Real64 const SetPointTemp, // setpoint temperature for basin heater operation (C)
                          Real64 &Power              // Basin heater power (W)
);

void TestAirPathIntegrity(EnergyPlusData &state, IOFiles &ioFiles, bool &ErrFound);

void TestSupplyAirPathIntegrity(EnergyPlusData &state, IOFiles &ioFiles, bool &ErrFound);

void TestReturnAirPathIntegrity(EnergyPlusData &state, IOFiles &ioFiles, bool &ErrFound, Array2S_int ValRetAPaths);

void CalcComponentSensibleLatentOutput(Real64 const MassFlow,  // air mass flow rate, {kg/s}
<<<<<<< HEAD
                                   Real64 const TDB2,      // dry-bulb temperature at state 2 {C}
                                   Real64 const dW2,       // humidity ratio at state 2
                                   Real64 const TDB1,      // dry-bulb temperature at  at state 1 {C}
                                   Real64 const dW1,       // humidity ratio at state 1
                                   Real64 &SensibleOutput, // sensible output rate (state 2 -> State 1), {W}
                                   Real64 &LatentOutput,   // latent output rate (state 2 -> State 1), {W}
                                   Real64 &TotalOutput     // total = sensible + latent putput rate (state 2 -> State 1), {W}
);

void CalcZoneSensibleLatentOutput(Real64 const MassFlow,      // air mass flow rate, {kg/s}
                                  Real64 const TDBEquip,      // dry-bulb temperature at equipment outlet {C}
                                  Real64 const dWEquip,       // humidity ratio at equipment outlet
                                  Real64 const TDBZone,       // dry-bulb temperature at zone air node {C}
                                  Real64 const dWZone,        // humidity ratio at zone air node
                                  Real64 &SensibleOutput,     // sensible output rate (state 2 -> State 1), {W}
                                  Real64 &LatentOutput,       // latent output rate (state 2 -> State 1), {W}
                                  Real64 &TotalOutput         // total = sensible + latent putput rate (state 2 -> State 1), {W}
);

void CalcZoneSensibleOutput(Real64 const MassFlow,      // air mass flow rate, {kg/s}
    Real64 const TDBEquip,      // dry-bulb temperature at equipment outlet {C}
    Real64 const TDBZone,       // dry-bulb temperature at zone air node {C}
    Real64 const dWZone,        // humidity ratio at zone air node
    Real64 &SensibleOutput      // sensible output rate (state 2 -> State 1), {W}
=======
                                       Real64 const TDB2,      // dry-bulb temperature at state 2 {C}
                                       Real64 const W2,        // humidity ratio at state 2
                                       Real64 const TDB1,      // dry-bulb temperature at  at state 1 {C}
                                       Real64 const W1,        // humidity ratio at state 1
                                       Real64 &SensibleOutput, // sensible output rate (state 2 -> State 1), {W}
                                       Real64 &LatentOutput,   // latent output rate (state 2 -> State 1), {W}
                                       Real64 &TotalOutput     // total = sensible + latent putput rate (state 2 -> State 1), {W}
);

void CalcZoneSensibleLatentOutput(Real64 const MassFlow,  // air mass flow rate, {kg/s}
                                  Real64 const TDBEquip,  // dry-bulb temperature at equipment outlet {C}
                                  Real64 const WEquip,    // humidity ratio at equipment outlet
                                  Real64 const TDBZone,   // dry-bulb temperature at zone air node {C}
                                  Real64 const WZone,     // humidity ratio at zone air node
                                  Real64 &SensibleOutput, // sensible output rate (state 2 -> State 1), {W}
                                  Real64 &LatentOutput,   // latent output rate (state 2 -> State 1), {W}
                                  Real64 &TotalOutput     // total = sensible + latent putput rate (state 2 -> State 1), {W}
);

void CalcZoneSensibleOutput(Real64 const MassFlow, // air mass flow rate, {kg/s}
                            Real64 const TDBEquip, // dry-bulb temperature at equipment outlet {C}
                            Real64 const TDBZone,  // dry-bulb temperature at zone air node {C}
                            Real64 const WZone,    // humidity ratio at zone air node
                            Real64 &SensibleOutput // sensible output rate (state 2 -> State 1), {W}
>>>>>>> 44cca689
);

} // namespace EnergyPlus

#endif<|MERGE_RESOLUTION|>--- conflicted
+++ resolved
@@ -165,32 +165,6 @@
 void TestReturnAirPathIntegrity(EnergyPlusData &state, IOFiles &ioFiles, bool &ErrFound, Array2S_int ValRetAPaths);
 
 void CalcComponentSensibleLatentOutput(Real64 const MassFlow,  // air mass flow rate, {kg/s}
-<<<<<<< HEAD
-                                   Real64 const TDB2,      // dry-bulb temperature at state 2 {C}
-                                   Real64 const dW2,       // humidity ratio at state 2
-                                   Real64 const TDB1,      // dry-bulb temperature at  at state 1 {C}
-                                   Real64 const dW1,       // humidity ratio at state 1
-                                   Real64 &SensibleOutput, // sensible output rate (state 2 -> State 1), {W}
-                                   Real64 &LatentOutput,   // latent output rate (state 2 -> State 1), {W}
-                                   Real64 &TotalOutput     // total = sensible + latent putput rate (state 2 -> State 1), {W}
-);
-
-void CalcZoneSensibleLatentOutput(Real64 const MassFlow,      // air mass flow rate, {kg/s}
-                                  Real64 const TDBEquip,      // dry-bulb temperature at equipment outlet {C}
-                                  Real64 const dWEquip,       // humidity ratio at equipment outlet
-                                  Real64 const TDBZone,       // dry-bulb temperature at zone air node {C}
-                                  Real64 const dWZone,        // humidity ratio at zone air node
-                                  Real64 &SensibleOutput,     // sensible output rate (state 2 -> State 1), {W}
-                                  Real64 &LatentOutput,       // latent output rate (state 2 -> State 1), {W}
-                                  Real64 &TotalOutput         // total = sensible + latent putput rate (state 2 -> State 1), {W}
-);
-
-void CalcZoneSensibleOutput(Real64 const MassFlow,      // air mass flow rate, {kg/s}
-    Real64 const TDBEquip,      // dry-bulb temperature at equipment outlet {C}
-    Real64 const TDBZone,       // dry-bulb temperature at zone air node {C}
-    Real64 const dWZone,        // humidity ratio at zone air node
-    Real64 &SensibleOutput      // sensible output rate (state 2 -> State 1), {W}
-=======
                                        Real64 const TDB2,      // dry-bulb temperature at state 2 {C}
                                        Real64 const W2,        // humidity ratio at state 2
                                        Real64 const TDB1,      // dry-bulb temperature at  at state 1 {C}
@@ -215,7 +189,6 @@
                             Real64 const TDBZone,  // dry-bulb temperature at zone air node {C}
                             Real64 const WZone,    // humidity ratio at zone air node
                             Real64 &SensibleOutput // sensible output rate (state 2 -> State 1), {W}
->>>>>>> 44cca689
 );
 
 } // namespace EnergyPlus
