// EnergyPlus, Copyright (c) 1996-2023, The Board of Trustees of the University of Illinois,
// The Regents of the University of California, through Lawrence Berkeley National Laboratory
// (subject to receipt of any required approvals from the U.S. Dept. of Energy), Oak Ridge
// National Laboratory, managed by UT-Battelle, Alliance for Sustainable Energy, LLC, and other
// contributors. All rights reserved.
//
// NOTICE: This Software was developed under funding from the U.S. Department of Energy and the
// U.S. Government consequently retains certain rights. As such, the U.S. Government has been
// granted for itself and others acting on its behalf a paid-up, nonexclusive, irrevocable,
// worldwide license in the Software to reproduce, distribute copies to the public, prepare
// derivative works, and perform publicly and display publicly, and to permit others to do so.
//
// Redistribution and use in source and binary forms, with or without modification, are permitted
// provided that the following conditions are met:
//
// (1) Redistributions of source code must retain the above copyright notice, this list of
//     conditions and the following disclaimer.
//
// (2) Redistributions in binary form must reproduce the above copyright notice, this list of
//     conditions and the following disclaimer in the documentation and/or other materials
//     provided with the distribution.
//
// (3) Neither the name of the University of California, Lawrence Berkeley National Laboratory,
//     the University of Illinois, U.S. Dept. of Energy nor the names of its contributors may be
//     used to endorse or promote products derived from this software without specific prior
//     written permission.
//
// (4) Use of EnergyPlus(TM) Name. If Licensee (i) distributes the software in stand-alone form
//     without changes from the version obtained under this License, or (ii) Licensee makes a
//     reference solely to the software portion of its product, Licensee must refer to the
//     software as "EnergyPlus version X" software, where "X" is the version number Licensee
//     obtained under this License and may not use a different name for the software. Except as
//     specifically required in this Section (4), Licensee shall not use in a company name, a
//     product name, in advertising, publicity, or other promotional activities any name, trade
//     name, trademark, logo, or other designation of "EnergyPlus", "E+", "e+" or confusingly
//     similar designation, without the U.S. Department of Energy's prior written consent.
//
// THIS SOFTWARE IS PROVIDED BY THE COPYRIGHT HOLDERS AND CONTRIBUTORS "AS IS" AND ANY EXPRESS OR
// IMPLIED WARRANTIES, INCLUDING, BUT NOT LIMITED TO, THE IMPLIED WARRANTIES OF MERCHANTABILITY
// AND FITNESS FOR A PARTICULAR PURPOSE ARE DISCLAIMED. IN NO EVENT SHALL THE COPYRIGHT OWNER OR
// CONTRIBUTORS BE LIABLE FOR ANY DIRECT, INDIRECT, INCIDENTAL, SPECIAL, EXEMPLARY, OR
// CONSEQUENTIAL DAMAGES (INCLUDING, BUT NOT LIMITED TO, PROCUREMENT OF SUBSTITUTE GOODS OR
// SERVICES; LOSS OF USE, DATA, OR PROFITS; OR BUSINESS INTERRUPTION) HOWEVER CAUSED AND ON ANY
// THEORY OF LIABILITY, WHETHER IN CONTRACT, STRICT LIABILITY, OR TORT (INCLUDING NEGLIGENCE OR
// OTHERWISE) ARISING IN ANY WAY OUT OF THE USE OF THIS SOFTWARE, EVEN IF ADVISED OF THE
// POSSIBILITY OF SUCH DAMAGE.

// EnergyPlus headers
#include <EnergyPlus/BITF.hh>
#include <EnergyPlus/Construction.hh>
#include <EnergyPlus/Data/EnergyPlusData.hh>
#include <EnergyPlus/DataEnvironment.hh>
#include <EnergyPlus/DataHeatBalSurface.hh>
#include <EnergyPlus/DataHeatBalance.hh>
#include <EnergyPlus/DataSurfaces.hh>
#include <EnergyPlus/General.hh>
#include <EnergyPlus/Material.hh>
#include <EnergyPlus/UtilityRoutines.hh>
#include <EnergyPlus/WindowManager.hh>

// Windows library headers
#include <WCEMultiLayerOptics.hpp>
#include <WCETarcog.hpp>

// EnergyPlus headers
#include <EnergyPlus/WindowManagerExteriorThermal.hh>

namespace EnergyPlus {

using namespace DataEnvironment;
using namespace DataSurfaces;
using namespace DataHeatBalance;
using namespace General;

namespace WindowManager {

    /////////////////////////////////////////////////////////////////////////////////////////
    void CalcWindowHeatBalanceExternalRoutines(EnergyPlusData &state,
                                               int const SurfNum,          // Surface number
                                               Real64 const HextConvCoeff, // Outside air film conductance coefficient
                                               Real64 &SurfInsideTemp,     // Inside window surface temperature
                                               Real64 &SurfOutsideTemp     // Outside surface temperature (C)
    )
    {
        // SUBROUTINE INFORMATION:
        //       AUTHOR         Simon Vidanovic
        //       DATE WRITTEN   July 2016
        //       MODIFIED       na
        //       RE-ENGINEERED  na

        // PURPOSE OF THIS SUBROUTINE:
        // Main wrapper routine to pick-up data from EnergyPlus and then call Windows-CalcEngine routines
        // to obtain results

        auto &window = state.dataSurface->SurfaceWindow(SurfNum);
        auto &surface = state.dataSurface->Surface(SurfNum);
        int ConstrNum = surface.Construction;
        auto &construction = state.dataConstruction->Construct(ConstrNum);

        constexpr Real64 solutionTolerance = 0.02;

        // Tarcog thermal system for solving heat transfer through the window
        int activeConstrNum = CWCEHeatTransferFactory::getActiveConstructionNumber(state, surface, SurfNum);
        auto aFactory = CWCEHeatTransferFactory(state, surface, SurfNum, activeConstrNum); // (AUTO_OK)
        auto aSystem = aFactory.getTarcogSystem(state, HextConvCoeff); // (AUTO_OK_SHARED_PTR)
        aSystem->setTolerance(solutionTolerance);

        // get previous timestep temperatures solution for faster iterations
        std::vector<Real64> Guess;
        int totSolidLayers = construction.TotSolidLayers;

        // Interior and exterior shading layers have gas between them and IGU but that gas
        // was not part of construction so it needs to be increased by one
        if (ANY_SHADE_SCREEN(state.dataSurface->SurfWinShadingFlag(SurfNum)) || ANY_BLIND(state.dataSurface->SurfWinShadingFlag(SurfNum))) {
            ++totSolidLayers;
        }

        for (int k = 1; k <= 2 * totSolidLayers; ++k) {
            Guess.push_back(state.dataSurface->SurfaceWindow(SurfNum).ThetaFace(k));
        }

        try {
            aSystem->setInitialGuess(Guess);
            aSystem->solve();
        } catch (const std::exception &ex) {
            ShowSevereError(state, "Error in Windows Calculation Engine Exterior Module.");
            ShowContinueError(state, ex.what());
        }

        auto aLayers = aSystem->getSolidLayers(); // (AUTO_OK_OBJ)
        int i = 1;
        for (const auto &aLayer : aLayers) { // (AUTO_OK_SHARED_PTR)
            Real64 aTemp = 0;
            for (auto aSide : FenestrationCommon::EnumSide()) { // (AUTO_OK) I don't understand what this construct is
                aTemp = aLayer->getTemperature(aSide);
                state.dataWindowManager->thetas[i - 1] = aTemp;
                if (i == 1) {
                    SurfOutsideTemp = aTemp - DataGlobalConstants::KelvinConv;
                }
                ++i;
            }
            SurfInsideTemp = aTemp - DataGlobalConstants::KelvinConv;
            if (ANY_INTERIOR_SHADE_BLIND(state.dataSurface->SurfWinShadingFlag(SurfNum))) {
                Real64 EffShBlEmiss;
                Real64 EffGlEmiss;
                if (state.dataSurface->SurfWinMovableSlats(SurfNum)) {
                    EffShBlEmiss = General::InterpGeneral(
                        window.EffShBlindEmiss(state.dataSurface->SurfWinSlatsAngIndex(SurfNum)),
                        window.EffShBlindEmiss(std::min(Material::MaxSlatAngs, state.dataSurface->SurfWinSlatsAngIndex(SurfNum) + 1)),
                        state.dataSurface->SurfWinSlatsAngInterpFac(SurfNum));
                    EffGlEmiss = General::InterpGeneral(
                        window.EffGlassEmiss(state.dataSurface->SurfWinSlatsAngIndex(SurfNum)),
                        window.EffGlassEmiss(std::min(Material::MaxSlatAngs, state.dataSurface->SurfWinSlatsAngIndex(SurfNum) + 1)),
                        state.dataSurface->SurfWinSlatsAngInterpFac(SurfNum));
                } else {
                    EffShBlEmiss = state.dataSurface->SurfaceWindow(SurfNum).EffShBlindEmiss(1);
                    EffGlEmiss = state.dataSurface->SurfaceWindow(SurfNum).EffGlassEmiss(1);
                }
                state.dataSurface->SurfWinEffInsSurfTemp(SurfNum) =
                    (EffShBlEmiss * SurfInsideTemp +
                     EffGlEmiss * (state.dataWindowManager->thetas[2 * totSolidLayers - 3] - state.dataWindowManager->TKelvin)) /
                    (EffShBlEmiss + EffGlEmiss);
            }
        }

        state.dataHeatBalSurf->SurfHConvInt(SurfNum) = aSystem->getHc(Tarcog::ISO15099::Environment::Indoor);
        if (ANY_INTERIOR_SHADE_BLIND(state.dataSurface->SurfWinShadingFlag(SurfNum)) || aFactory.isInteriorShade()) {
            // It is not clear why EnergyPlus keeps this interior calculations separately for interior shade. This does create different
            // solution from heat transfer from tarcog itself. Need to confirm with LBNL team about this approach. Note that heat flow
            // through shade (consider case when openings are zero) is different from heat flow obtained by these equations. Will keep
            // these calculations just to confirm that current exterior engine is giving close results to what is in here. (Simon)
            int totLayers = aLayers.size();
            state.dataWindowManager->nglface = 2 * totLayers - 2;
            state.dataWindowManager->nglfacep = state.dataWindowManager->nglface + 2;
            auto aShadeLayer = aLayers[totLayers - 1]; // (AUTO_OK_SHARED_PTR)
            auto aGlassLayer = aLayers[totLayers - 2]; // (AUTO_OK_SHARED_PTR)
            Real64 ShadeArea = state.dataSurface->Surface(SurfNum).Area + state.dataSurface->SurfWinDividerArea(SurfNum);
            auto frontSurface = aShadeLayer->getSurface(FenestrationCommon::Side::Front); // (AUTO_OK_SHARED_PTR)
            auto backSurface = aShadeLayer->getSurface(FenestrationCommon::Side::Back); // (AUTO_OK_SHARED_PTR)
            Real64 EpsShIR1 = frontSurface->getEmissivity();
            Real64 EpsShIR2 = backSurface->getEmissivity();
            Real64 TauShIR = frontSurface->getTransmittance();
            Real64 RhoShIR1 = max(0.0, 1.0 - TauShIR - EpsShIR1);
            Real64 RhoShIR2 = max(0.0, 1.0 - TauShIR - EpsShIR2);
            Real64 glassEmiss = aGlassLayer->getSurface(FenestrationCommon::Side::Back)->getEmissivity();
            Real64 RhoGlIR2 = 1.0 - glassEmiss;
            Real64 ShGlReflFacIR = 1.0 - RhoGlIR2 * RhoShIR1;
            Real64 rmir = state.dataSurface->SurfWinIRfromParentZone(SurfNum) + state.dataHeatBalSurf->SurfQdotRadHVACInPerArea(SurfNum);
            Real64 NetIRHeatGainShade =
                ShadeArea * EpsShIR2 *
                    (state.dataWindowManager->sigma * pow(state.dataWindowManager->thetas[state.dataWindowManager->nglfacep - 1], 4) - rmir) +
                EpsShIR1 * (state.dataWindowManager->sigma * pow(state.dataWindowManager->thetas[state.dataWindowManager->nglfacep - 2], 4) - rmir) *
                    RhoGlIR2 * TauShIR / ShGlReflFacIR;
            Real64 NetIRHeatGainGlass =
                ShadeArea * (glassEmiss * TauShIR / ShGlReflFacIR) *
                (state.dataWindowManager->sigma * pow(state.dataWindowManager->thetas[state.dataWindowManager->nglface - 1], 4) - rmir);
            Real64 tind = surface.getInsideAirTemperature(state, SurfNum) + DataGlobalConstants::KelvinConv;
            Real64 ConvHeatGainFrZoneSideOfShade = ShadeArea * state.dataHeatBalSurf->SurfHConvInt(SurfNum) *
                                                   (state.dataWindowManager->thetas[state.dataWindowManager->nglfacep - 1] - tind);
            state.dataSurface->SurfWinHeatGain(SurfNum) =
                state.dataSurface->SurfWinTransSolar(SurfNum) + ConvHeatGainFrZoneSideOfShade + NetIRHeatGainGlass + NetIRHeatGainShade;

            state.dataSurface->SurfWinGainIRGlazToZoneRep(SurfNum) = NetIRHeatGainGlass;

            // Effective shade and glass emissivities that are used later for energy calculations.
            // This needs to be checked as well. (Simon)
            Real64 EffShBlEmiss = EpsShIR1 * (1.0 + RhoGlIR2 * TauShIR / (1.0 - RhoGlIR2 * RhoShIR2));
            state.dataSurface->SurfaceWindow(SurfNum).EffShBlindEmiss = EffShBlEmiss;

            Real64 EffGlEmiss = glassEmiss * TauShIR / (1.0 - RhoGlIR2 * RhoShIR2);
            state.dataSurface->SurfaceWindow(SurfNum).EffGlassEmiss = EffGlEmiss;

            Real64 glassTemperature = aGlassLayer->getSurface(FenestrationCommon::Side::Back)->getTemperature();
            state.dataSurface->SurfWinEffInsSurfTemp(SurfNum) =
                (EffShBlEmiss * SurfInsideTemp + EffGlEmiss * (glassTemperature - DataGlobalConstants::KelvinConv)) / (EffShBlEmiss + EffGlEmiss);

        } else {
            // Another adoptation to old source that looks suspicious. Check if heat flow through
            // window is actually matching these values. (Simon)

            //
            int totLayers = aLayers.size();
            auto aGlassLayer = aLayers[totLayers - 1]; // (AUTO_OK_SHARED_PTR)
            auto backSurface = aGlassLayer->getSurface(FenestrationCommon::Side::Back); // (AUTO_OK_SHARED_PTR)

            Real64 h_cin = aSystem->getHc(Tarcog::ISO15099::Environment::Indoor);
            Real64 ConvHeatGainFrZoneSideOfGlass =
                surface.Area * h_cin * (backSurface->getTemperature() - aSystem->getAirTemperature(Tarcog::ISO15099::Environment::Indoor));

            Real64 rmir = state.dataSurface->SurfWinIRfromParentZone(SurfNum) + state.dataHeatBalSurf->SurfQdotRadHVACInPerArea(SurfNum);
            Real64 NetIRHeatGainGlass =
                surface.Area * backSurface->getEmissivity() * (state.dataWindowManager->sigma * pow(backSurface->getTemperature(), 4) - rmir);

            state.dataSurface->SurfWinEffInsSurfTemp(SurfNum) =
                aLayers[totLayers - 1]->getTemperature(FenestrationCommon::Side::Back) - state.dataWindowManager->TKelvin;
            state.dataSurface->SurfaceWindow(SurfNum).EffGlassEmiss =
                aLayers[totLayers - 1]->getSurface(FenestrationCommon::Side::Back)->getEmissivity();

            state.dataSurface->SurfWinHeatGain(SurfNum) =
                state.dataSurface->SurfWinTransSolar(SurfNum) + ConvHeatGainFrZoneSideOfGlass + NetIRHeatGainGlass;
            state.dataSurface->SurfWinGainConvGlazToZoneRep(SurfNum) = ConvHeatGainFrZoneSideOfGlass;
            state.dataSurface->SurfWinGainIRGlazToZoneRep(SurfNum) = NetIRHeatGainGlass;
        }

        Real64 TransDiff = construction.TransDiff;
        state.dataSurface->SurfWinLossSWZoneToOutWinRep(SurfNum) =
            state.dataHeatBal->EnclSolQSWRad(state.dataSurface->Surface(SurfNum).SolarEnclIndex) * surface.Area * TransDiff;
        state.dataSurface->SurfWinHeatGain(SurfNum) -= state.dataSurface->SurfWinLossSWZoneToOutWinRep(SurfNum);

        for (int k = 1; k <= surface.getTotLayers(state); ++k) {
            state.dataSurface->SurfaceWindow(SurfNum).ThetaFace(2 * k - 1) = state.dataWindowManager->thetas[2 * k - 2];
            state.dataSurface->SurfaceWindow(SurfNum).ThetaFace(2 * k) = state.dataWindowManager->thetas[2 * k - 1];

            // temperatures for reporting
            state.dataHeatBal->SurfWinFenLaySurfTempFront(SurfNum, k) = state.dataWindowManager->thetas[2 * k - 2] - DataGlobalConstants::KelvinConv;
            state.dataHeatBal->SurfWinFenLaySurfTempBack(SurfNum, k) = state.dataWindowManager->thetas[2 * k - 1] - DataGlobalConstants::KelvinConv;
        }
    }

    Real64
    GetIGUUValueForNFRCReport(EnergyPlusData &state, const int surfNum, const int constrNum, const Real64 windowWidth, const Real64 windowHeight)
    {
        Real64 tilt = 90.0;

        auto &surface = state.dataSurface->Surface(surfNum);
        auto aFactory = CWCEHeatTransferFactory(state, surface, surfNum, constrNum); // (AUTO_OK)

        const auto winterGlassUnit = aFactory.getTarcogSystemForReporting(state, false, windowWidth, windowHeight, tilt); // (AUTO_OK_SHARED_PTR)

        return winterGlassUnit->getUValue();
    }

    Real64 GetSHGCValueForNFRCReporting(EnergyPlusData &state, int surfNum, int constrNum, Real64 windowWidth, Real64 windowHeight)
    {
        Real64 tilt = 90.0;

        auto &surface = state.dataSurface->Surface(surfNum);
        auto aFactory = CWCEHeatTransferFactory(state, surface, surfNum, constrNum); // (AUTO_OK)

        const auto summerGlassUnit = aFactory.getTarcogSystemForReporting(state, true, windowWidth, windowHeight, tilt); // (AUTO_OK_SHARED_PTR)
        return summerGlassUnit->getSHGC(state.dataConstruction->Construct(surface.Construction).SolTransNorm);
    }

    void GetWindowAssemblyNfrcForReport(EnergyPlusData &state,
                                        int const surfNum,
                                        int constrNum,
                                        Real64 windowWidth,
                                        Real64 windowHeight,
                                        EnergyPlus::DataSurfaces::NfrcVisionType vision,
                                        Real64 &uvalue,
                                        Real64 &shgc,
                                        Real64 &vt)
    {
        auto &surface = state.dataSurface->Surface(surfNum);
        auto &frameDivider = state.dataSurface->FrameDivider(surface.FrameDivider);

        auto aFactory = CWCEHeatTransferFactory(state, surface, surfNum, constrNum); // (AUTO_OK)

        for (bool isSummer : {false, true}) {
            constexpr Real64 framehExtConvCoeff = 30.0;
            constexpr Real64 framehIntConvCoeff = 8.0;
            const Real64 tilt = 90.0;

            auto insulGlassUnit = aFactory.getTarcogSystemForReporting(state, isSummer, windowWidth, windowHeight, tilt); // (AUTO_OK_SHARED_PTR)

            const double centerOfGlassUvalue = insulGlassUnit->getUValue();

            auto winterGlassUnit = aFactory.getTarcogSystemForReporting(state, false, windowWidth, windowHeight, tilt); // (AUTO_OK_SHARED_PTR)

            const double frameUvalue = aFactory.overallUfactorFromFilmsAndCond(frameDivider.FrameConductance, framehIntConvCoeff, framehExtConvCoeff);
            const double frameEdgeUValue = winterGlassUnit->getUValue() * frameDivider.FrEdgeToCenterGlCondRatio; // not sure about this
            const double frameProjectedDimension = frameDivider.FrameWidth;
            const double frameWettedLength = frameProjectedDimension + frameDivider.FrameProjectionIn;
            const double frameAbsorptance = frameDivider.FrameSolAbsorp;

            Tarcog::ISO15099::FrameData frameData{frameUvalue, frameEdgeUValue, frameProjectedDimension, frameWettedLength, frameAbsorptance};

            const double dividerUvalue =
                aFactory.overallUfactorFromFilmsAndCond(frameDivider.DividerConductance, framehIntConvCoeff, framehExtConvCoeff);
            const double dividerEdgeUValue = centerOfGlassUvalue * frameDivider.DivEdgeToCenterGlCondRatio; // not sure about this
            const double dividerProjectedDimension = frameDivider.DividerWidth;
            const double dividerWettedLength = dividerProjectedDimension + frameDivider.DividerProjectionIn;
            const double dividerAbsorptance = frameDivider.DividerSolAbsorp;
            const int numHorizDividers = frameDivider.HorDividers;
            const int numVertDividers = frameDivider.VertDividers;

            Tarcog::ISO15099::FrameData dividerData{ 
                dividerUvalue, dividerEdgeUValue, dividerProjectedDimension, dividerWettedLength, dividerAbsorptance};

            const Real64 tVis = state.dataConstruction->Construct(constrNum).VisTransNorm;
            const Real64 tSol = state.dataConstruction->Construct(constrNum).SolTransNorm;

            if (vision == DataSurfaces::NfrcVisionType::Single) {
                Tarcog::ISO15099::WindowSingleVision window(windowWidth, windowHeight, tVis, tSol, insulGlassUnit); 
                window.setFrameTop(frameData);
                window.setFrameBottom(frameData);
                window.setFrameLeft(frameData);
                window.setFrameRight(frameData);
                window.setDividers(dividerData, numHorizDividers, numVertDividers);

                if (isSummer) {
                    vt = window.vt();
                    shgc = window.shgc();
                } else {
                    uvalue = window.uValue();
                }
            } else if (vision == EnergyPlus::DataSurfaces::NfrcVisionType::DualHorizontal) {
                Tarcog::ISO15099::DualVisionHorizontal window(windowWidth, windowHeight, tVis, tSol, insulGlassUnit, tVis, tSol, insulGlassUnit);
                window.setFrameLeft(frameData);
                window.setFrameRight(frameData);
                window.setFrameBottomLeft(frameData);
                window.setFrameBottomRight(frameData);
                window.setFrameTopLeft(frameData);
                window.setFrameTopRight(frameData);
                window.setFrameMeetingRail(frameData);
                window.setDividers(dividerData, numHorizDividers, numVertDividers);

                if (isSummer) {
                    vt = window.vt();
                    shgc = window.shgc();
                } else {
                    uvalue = window.uValue();
                }
            } else if (vision == EnergyPlus::DataSurfaces::NfrcVisionType::DualVertical) {
                Tarcog::ISO15099::DualVisionVertical window(windowWidth, windowHeight, tVis, tSol, insulGlassUnit, tVis, tSol, insulGlassUnit);
                window.setFrameTop(frameData);
                window.setFrameBottom(frameData);
                window.setFrameTopLeft(frameData);
                window.setFrameTopRight(frameData);
                window.setFrameBottomLeft(frameData);
                window.setFrameBottomRight(frameData);
                window.setFrameMeetingRail(frameData);
                window.setDividers(dividerData, numHorizDividers, numVertDividers);

                if (isSummer) {
                    vt = window.vt();
                    shgc = window.shgc();
                } else {
                    uvalue = window.uValue();
                }
            } else {
   	        Tarcog::ISO15099::WindowSingleVision window(windowWidth, windowHeight, tVis, tSol, insulGlassUnit);
                window.setFrameTop(frameData);
                window.setFrameBottom(frameData);
                window.setFrameLeft(frameData);
                window.setFrameRight(frameData);
                window.setDividers(dividerData, numHorizDividers, numVertDividers);

                if (isSummer) {
                    vt = window.vt();
                    shgc = window.shgc();
                } else {
                    uvalue = window.uValue();
                }
            }
        }
    }

    /////////////////////////////////////////////////////////////////////////////////////////
    //  CWCEHeatTransferFactory
    /////////////////////////////////////////////////////////////////////////////////////////

    CWCEHeatTransferFactory::CWCEHeatTransferFactory(EnergyPlusData &state, SurfaceData const &surface, int const t_SurfNum, int const t_ConstrNum)
        : m_Surface(surface), m_Window(state.dataSurface->SurfaceWindow(t_SurfNum)), m_ShadePosition(ShadePosition::NoShade), m_SurfNum(t_SurfNum),
          m_SolidLayerIndex(0), m_ConstructionNumber(t_ConstrNum), m_TotLay(getNumOfLayers(state)), m_InteriorBSDFShade(false), m_ExteriorShade(false)
    {
        if (!state.dataConstruction->Construct(m_ConstructionNumber).WindowTypeBSDF &&
            state.dataSurface->SurfWinShadingFlag.size() >= static_cast<size_t>(m_SurfNum)) {
            if (ANY_SHADE_SCREEN(state.dataSurface->SurfWinShadingFlag(m_SurfNum)) || ANY_BLIND(state.dataSurface->SurfWinShadingFlag(m_SurfNum))) {
                m_ConstructionNumber = state.dataSurface->SurfWinActiveShadedConstruction(m_SurfNum);
                m_TotLay = getNumOfLayers(state);
            }
        }
        const WinShadingType ShadeFlag = getShadeType(state, m_ConstructionNumber);

        if (ANY_INTERIOR_SHADE_BLIND(ShadeFlag)) {
            m_ShadePosition = ShadePosition::Interior;
        }

        else if (ANY_EXTERIOR_SHADE_BLIND_SCREEN(ShadeFlag)) {
            m_ShadePosition = ShadePosition::Exterior;
        }

        else if (ANY_BETWEENGLASS_SHADE_BLIND(ShadeFlag)) {
            m_ShadePosition = ShadePosition::Between;
        }
    }

    /////////////////////////////////////////////////////////////////////////////////////////
    std::shared_ptr<Tarcog::ISO15099::CSingleSystem> CWCEHeatTransferFactory::getTarcogSystem(EnergyPlusData &state, Real64 const t_HextConvCoeff)
    {
        auto Indoor = getIndoor(state); // (AUTO_OK_SHARED_PTR)
        auto Outdoor = getOutdoor(state, t_HextConvCoeff); // (AUTO_OK_SHARED_PTR)
        auto aIGU = getIGU(); // (AUTO_OK_OBJ)

        // pick-up all layers and put them in IGU (this includes gap layers as well)
        for (int i = 0; i < m_TotLay; ++i) {
		auto aLayer = getIGULayer(state, i + 1); // (AUTO_OK_SHARED_PTR)
            assert(aLayer != nullptr);
            // IDF for "standard" windows do not insert gas between glass and shade. Tarcog needs that gas
            // and it will be created here
            if (m_ShadePosition == ShadePosition::Interior && i == m_TotLay - 1) {
                auto aAirLayer = getShadeToGlassLayer(state, i + 1); // (AUTO_OK_SHARED_PTR)
                aIGU.addLayer(aAirLayer);
            }
            aIGU.addLayer(aLayer);
            if (m_ShadePosition == ShadePosition::Exterior && i == 0) {
                auto aAirLayer = getShadeToGlassLayer(state, i + 1); // (AUTO_OK_SHARED_PTR)
                aIGU.addLayer(aAirLayer);
            }
        }

        return std::make_shared<Tarcog::ISO15099::CSingleSystem>(aIGU, Indoor, Outdoor);
    }

    std::shared_ptr<Tarcog::ISO15099::IIGUSystem> CWCEHeatTransferFactory::getTarcogSystemForReporting(
        EnergyPlusData &state, bool const useSummerConditions, const Real64 width, const Real64 height, const Real64 tilt)
    {
        auto Indoor = getIndoorNfrc(useSummerConditions); // (AUTO_OK_SHARED_PTR)
        auto Outdoor = getOutdoorNfrc(useSummerConditions); // (AUTO_OK_SHARED_PTR)
        auto aIGU = getIGU(width, height, tilt); // (AUTO_OK_OBJ)

        m_SolidLayerIndex = 0;
        // pick-up all layers and put them in IGU (this includes gap layers as well)
        for (int i = 0; i < m_TotLay; ++i) {
            auto aLayer = getIGULayer(state, i + 1); // (AUTO_OK_SHARED_PTR)
            assert(aLayer != nullptr);
            // IDF for "standard" windows do not insert gas between glass and shade. Tarcog needs that gas
            // and it will be created here
            if (m_ShadePosition == ShadePosition::Interior && i == m_TotLay - 1) {
                auto aAirLayer = getShadeToGlassLayer(state, i + 1); // (AUTO_OK_SHARED_PTR)
                aIGU.addLayer(aAirLayer);
            }
            aIGU.addLayer(aLayer);
            if (m_ShadePosition == ShadePosition::Exterior && i == 0) {
                auto aAirLayer = getShadeToGlassLayer(state, i + 1); // (AUTO_OK_SHARED_PTR)
                aIGU.addLayer(aAirLayer);
            }
        }

        return std::make_shared<Tarcog::ISO15099::CSystem>(aIGU, Indoor, Outdoor);
    }

    /////////////////////////////////////////////////////////////////////////////////////////
    Material::MaterialBase *CWCEHeatTransferFactory::getLayerMaterial(EnergyPlusData &state, int const t_Index) const
    {
	int ConstrNum = m_ConstructionNumber;

        // BSDF window do not have special shading flag
        if (!state.dataConstruction->Construct(ConstrNum).WindowTypeBSDF &&
            state.dataSurface->SurfWinShadingFlag.size() >= static_cast<size_t>(m_SurfNum)) {
            if (ANY_SHADE_SCREEN(state.dataSurface->SurfWinShadingFlag(m_SurfNum)) || ANY_BLIND(state.dataSurface->SurfWinShadingFlag(m_SurfNum))) {
                ConstrNum = state.dataSurface->SurfWinActiveShadedConstruction(m_SurfNum);
            }
        }

<<<<<<< HEAD
        auto &construction = state.dataConstruction->Construct(ConstrNum);
        const int LayPtr = construction.LayerPoint(t_Index);
        return state.dataMaterial->Material(LayPtr);
=======
        auto &construction(state.dataConstruction->Construct(ConstrNum));
        const auto LayPtr = construction.LayerPoint(t_Index);
        auto *result = state.dataMaterial->Material(LayPtr);
        return result;
>>>>>>> e00fb246
    }

    /////////////////////////////////////////////////////////////////////////////////////////
    std::shared_ptr<Tarcog::ISO15099::CBaseIGULayer> CWCEHeatTransferFactory::getIGULayer(EnergyPlusData &state, int const t_Index)
    {
        std::shared_ptr<Tarcog::ISO15099::CBaseIGULayer> aLayer = nullptr;

        auto *material = getLayerMaterial(state, t_Index);

        Material::Group matGroup = material->group;

        if ((matGroup == Material::Group::WindowGlass) || (matGroup == Material::Group::WindowSimpleGlazing) ||
            (matGroup == Material::Group::WindowBlind) || (matGroup == Material::Group::Shade) || (matGroup == Material::Group::Screen) ||
            (matGroup == Material::Group::ComplexWindowShade)) {
            ++m_SolidLayerIndex;
            aLayer = getSolidLayer(state, material, m_SolidLayerIndex);
        } else if (matGroup == Material::Group::WindowGas || matGroup == Material::Group::WindowGasMixture) {
            aLayer = getGapLayer(material);
        } else if (matGroup == Material::Group::ComplexWindowGap) {
            aLayer = getComplexGapLayer(state, material);
        }

        return aLayer;
    }

    /////////////////////////////////////////////////////////////////////////////////////////
    int CWCEHeatTransferFactory::getNumOfLayers(EnergyPlusData &state) const
    {
        return state.dataConstruction->Construct(m_ConstructionNumber).TotLayers;
    }

    /////////////////////////////////////////////////////////////////////////////////////////
    std::shared_ptr<Tarcog::ISO15099::CBaseIGULayer>
    CWCEHeatTransferFactory::getSolidLayer(EnergyPlusData &state, Material::MaterialBase const *materialBase, int const t_Index)
    {
        // SUBROUTINE INFORMATION:
        //       AUTHOR         Simon Vidanovic
        //       DATE WRITTEN   July 2016
        //       MODIFIED       na
        //       RE-ENGINEERED  na

        // PURPOSE OF THIS SUBROUTINE:
        // Creates solid layer object from material properties in EnergyPlus
        Real64 emissFront = 0.0;
        Real64 emissBack = 0.0;
        Real64 transThermalFront = 0.0;
        Real64 transThermalBack = 0.0;
        Real64 thickness = 0.0;
        Real64 conductivity = 0.0;
        Real64 createOpenness = false;
        Real64 Atop = 0.0;
        Real64 Abot = 0.0;
        Real64 Aleft = 0.0;
        Real64 Aright = 0.0;
        Real64 Afront = 0.0;

        auto const *material = dynamic_cast<const Material::MaterialChild *>(materialBase);
        assert(material != nullptr);
        if (material->group == Material::Group::WindowGlass || material->group == Material::Group::WindowSimpleGlazing) {
            emissFront = material->AbsorpThermalFront;
            emissBack = material->AbsorpThermalBack;
            transThermalFront = material->TransThermal;
            transThermalBack = material->TransThermal;
            thickness = material->Thickness;
            conductivity = material->Conductivity;
        }
        if (material->group == Material::Group::WindowBlind) {
            int blNum = state.dataSurface->SurfWinBlindNumber(m_SurfNum);
<<<<<<< HEAD
            auto const &blind = state.dataHeatBal->Blind(blNum); // This was plain auto, did you mean to make a copy of blind?
=======
            auto blind = state.dataMaterial->Blind(blNum);
>>>>>>> e00fb246
            thickness = blind.SlatThickness;
            conductivity = blind.SlatConductivity;
            Atop = blind.BlindTopOpeningMult;
            Abot = blind.BlindBottomOpeningMult;
            Aleft = blind.BlindLeftOpeningMult;
            Aright = blind.BlindRightOpeningMult;
            Afront = state.dataSurface->SurfWinBlindAirFlowPermeability(m_SurfNum);
            emissFront = InterpSlatAng(
                state.dataSurface->SurfWinSlatAngThisTS(m_SurfNum), state.dataSurface->SurfWinMovableSlats(m_SurfNum), blind.IRFrontEmiss);
            emissBack = InterpSlatAng(
                state.dataSurface->SurfWinSlatAngThisTS(m_SurfNum), state.dataSurface->SurfWinMovableSlats(m_SurfNum), blind.IRBackEmiss);
            transThermalFront = InterpSlatAng(
                state.dataSurface->SurfWinSlatAngThisTS(m_SurfNum), state.dataSurface->SurfWinMovableSlats(m_SurfNum), blind.IRFrontTrans);
            transThermalBack = InterpSlatAng(
                state.dataSurface->SurfWinSlatAngThisTS(m_SurfNum), state.dataSurface->SurfWinMovableSlats(m_SurfNum), blind.IRBackTrans);
            if (t_Index == 1) {
                m_ExteriorShade = true;
            }
        }
        if (material->group == Material::Group::Shade) {
            emissFront = material->AbsorpThermal;
            emissBack = material->AbsorpThermal;
            transThermalFront = material->TransThermal;
            transThermalBack = material->TransThermal;
            thickness = material->Thickness;
            conductivity = material->Conductivity;
            Atop = material->WinShadeTopOpeningMult;
            Abot = material->WinShadeBottomOpeningMult;
            Aleft = material->WinShadeLeftOpeningMult;
            Aright = material->WinShadeRightOpeningMult;
            Afront = material->WinShadeAirFlowPermeability;
            if (t_Index == 1) {
                m_ExteriorShade = true;
            }
        }
        if (material->group == Material::Group::Screen) {
            // Simon: Existing code already takes into account geometry of Woven and scales down
            // emissivity for openning area.
            emissFront = material->AbsorpThermal;
            emissBack = material->AbsorpThermal;
            transThermalFront = material->TransThermal;
            transThermalBack = material->TransThermal;
            thickness = material->Thickness;
            conductivity = material->Conductivity;
            Atop = material->WinShadeTopOpeningMult;
            Abot = material->WinShadeBottomOpeningMult;
            Aleft = material->WinShadeLeftOpeningMult;
            Aright = material->WinShadeRightOpeningMult;
            Afront = material->WinShadeAirFlowPermeability;
            if (t_Index == 1) {
                m_ExteriorShade = true;
            }
        }
<<<<<<< HEAD
        if (material->Group == Material::MaterialGroup::ComplexWindowShade) {
            int shdPtr = material->ComplexShadePtr;
            auto const &shade = state.dataHeatBal->ComplexShade(shdPtr);
=======
        if (material->group == Material::Group::ComplexWindowShade) {
            auto shdPtr = material->ComplexShadePtr;
            auto &shade(state.dataMaterial->ComplexShade(shdPtr));
>>>>>>> e00fb246
            thickness = shade.Thickness;
            conductivity = shade.Conductivity;
            emissFront = shade.FrontEmissivity;
            emissBack = shade.BackEmissivity;
            transThermalFront = shade.IRTransmittance;
            transThermalBack = shade.IRTransmittance;
            Afront = shade.FrontOpeningMultiplier;
            Atop = shade.TopOpeningMultiplier;
            Abot = shade.BottomOpeningMultiplier;
            Aleft = shade.LeftOpeningMultiplier;
            Aright = shade.RightOpeningMultiplier;
            createOpenness = true;
            m_InteriorBSDFShade = ((2 * t_Index - 1) == m_TotLay);
        }

        std::shared_ptr<Tarcog::ISO15099::ISurface> frontSurface = std::make_shared<Tarcog::ISO15099::CSurface>(emissFront, transThermalFront);
        std::shared_ptr<Tarcog::ISO15099::ISurface> backSurface = std::make_shared<Tarcog::ISO15099::CSurface>(emissBack, transThermalBack);
        auto aSolidLayer = std::make_shared<Tarcog::ISO15099::CIGUSolidLayer>(thickness, conductivity, frontSurface, backSurface); // (AUTO_OK_SHARED_PTR)
        if (createOpenness) {
            auto aOpenings = std::make_shared<Tarcog::ISO15099::CShadeOpenings>(Atop, Abot, Aleft, Aright, Afront, Afront); // (AUTO_OK_SHARED_PTR)
            aSolidLayer = std::make_shared<Tarcog::ISO15099::CIGUShadeLayer>(aSolidLayer, aOpenings);
        }
        static constexpr double standardizedRadiationIntensity = 783.0;
        if (state.dataWindowManager->inExtWindowModel->isExternalLibraryModel()) {
            auto &surface(state.dataSurface->Surface(m_SurfNum));
            const int ConstrNum = getActiveConstructionNumber(state, surface, m_SurfNum);
            std::shared_ptr<MultiLayerOptics::CMultiLayerScattered> aLayer =
                CWindowConstructionsSimplified::instance(state).getEquivalentLayer(state, FenestrationCommon::WavelengthRange::Solar, ConstrNum);

            // Report is done for normal incidence
            constexpr Real64 Theta = 0.0;
            constexpr Real64 Phi = 0.0;
            const Real64 absCoeff =
                aLayer->getAbsorptanceLayer(t_Index, FenestrationCommon::Side::Front, FenestrationCommon::ScatteringSimple::Diffuse, Theta, Phi);
            aSolidLayer->setSolarAbsorptance(absCoeff, standardizedRadiationIntensity);
        } else {
            const Real64 absCoeff{state.dataConstruction->Construct(state.dataSurface->Surface(m_SurfNum).Construction).AbsDiff(t_Index)};
            aSolidLayer->setSolarAbsorptance(absCoeff, standardizedRadiationIntensity);
        }
        return aSolidLayer;
    }

    /////////////////////////////////////////////////////////////////////////////////////////
    std::shared_ptr<Tarcog::ISO15099::CBaseIGULayer> CWCEHeatTransferFactory::getGapLayer(Material::MaterialBase const *material) const
    {
        // SUBROUTINE INFORMATION:
        //       AUTHOR         Simon Vidanovic
        //       DATE WRITTEN   July 2016
        //       MODIFIED       na
        //       RE-ENGINEERED  na

        // PURPOSE OF THIS SUBROUTINE:
        // Creates gap layer object from material properties in EnergyPlus
        Real64 constexpr pres = 1e5; // Old code uses this constant pressure
        Real64 thickness = material->Thickness;
        auto aGas = getGas(material); // (AUTO_OK_OBJ)
        std::shared_ptr<Tarcog::ISO15099::CBaseIGULayer> aLayer = std::make_shared<Tarcog::ISO15099::CIGUGapLayer>(thickness, pres, aGas);
        return aLayer;
    }

    /////////////////////////////////////////////////////////////////////////////////////////
    std::shared_ptr<Tarcog::ISO15099::CBaseIGULayer> CWCEHeatTransferFactory::getShadeToGlassLayer(EnergyPlusData &state, int const t_Index) const
    {
        // SUBROUTINE INFORMATION:
        //       AUTHOR         Simon Vidanovic
        //       DATE WRITTEN   August 2016
        //       MODIFIED       na
        //       RE-ENGINEERED  na

        // PURPOSE OF THIS SUBROUTINE:
        // Creates gap layer object from material properties in EnergyPlus
        Real64 constexpr pres = 1e5; // Old code uses this constant pressure
        auto aGas = getAir(); // (AUTO_OK_OBJ)
        Real64 thickness = 0.0;

        const WinShadingType ShadeFlag = getShadeType(state, m_ConstructionNumber);

        if (ShadeFlag == WinShadingType::IntBlind || ShadeFlag == WinShadingType::ExtBlind) {
            thickness = state.dataMaterial->Blind(state.dataSurface->SurfWinBlindNumber(m_SurfNum)).BlindToGlassDist;
        }
        if (ShadeFlag == WinShadingType::IntShade || ShadeFlag == WinShadingType::ExtShade || ShadeFlag == WinShadingType::ExtScreen) {
            const auto *material = dynamic_cast<Material::MaterialChild *>(getLayerMaterial(state, t_Index));
            assert(material != nullptr);
            thickness = material->WinShadeToGlassDist;
        }
        std::shared_ptr<Tarcog::ISO15099::CBaseIGULayer> aLayer = std::make_shared<Tarcog::ISO15099::CIGUGapLayer>(thickness, pres, aGas);
        return aLayer;
    }

    /////////////////////////////////////////////////////////////////////////////////////////
    std::shared_ptr<Tarcog::ISO15099::CBaseIGULayer> CWCEHeatTransferFactory::getComplexGapLayer(EnergyPlusData &state,
                                                                                                 Material::MaterialBase const *materialBase) const
    {
        // SUBROUTINE INFORMATION:
        //       AUTHOR         Simon Vidanovic
        //       DATE WRITTEN   July 2016
        //       MODIFIED       na
        //       RE-ENGINEERED  na

        // PURPOSE OF THIS SUBROUTINE:
        // Creates gap layer object from material properties in EnergyPlus
        Real64 constexpr pres = 1e5; // Old code uses this constant pressure
        auto const *material = dynamic_cast<const Material::MaterialChild *>(materialBase);
        assert(material != nullptr);
        Real64 thickness = material->Thickness;
        Real64 gasPointer = material->GasPointer;
        auto *gasMaterial = state.dataMaterial->Material(gasPointer);
        auto aGas = getGas(gasMaterial); // (AUTO_OK_OBJ)
        return std::make_shared<Tarcog::ISO15099::CIGUGapLayer>(thickness, pres, aGas); 
    }

    /////////////////////////////////////////////////////////////////////////////////////////
    Gases::CGas CWCEHeatTransferFactory::getGas(Material::MaterialBase const *materialBase) const
    {
        // SUBROUTINE INFORMATION:
        //       AUTHOR         Simon Vidanovic
        //       DATE WRITTEN   July 2016
        //       MODIFIED       na
        //       RE-ENGINEERED
        //          April 2021: April 2021: Return of CGas instead of pointer to it

        // PURPOSE OF THIS SUBROUTINE:
        // Creates gap layer object from material properties in EnergyPlus
        auto const *material = dynamic_cast<const Material::MaterialChild *>(materialBase);
        assert(material != nullptr);
        const int numGases = material->NumberOfGasesInMixture;
        double constexpr vacuumCoeff = 1.4; // Load vacuum coefficient once it is implemented (Simon).
        std::string const &gasName = material->Name;
        Gases::CGas aGas;
        for (int i = 1; i <= numGases; ++i) {
            Real64 wght = material->GasWght(i);
            Real64 fract = material->GasFract(i);
            std::vector<double> gcon;
            std::vector<double> gvis;
            std::vector<double> gcp;
            for (int j = 1; j <= 3; ++j) {
                gcon.push_back(material->GasCon(j, i));
                gvis.push_back(material->GasVis(j, i));
                gcp.push_back(material->GasCp(j, i));
            }
            Gases::CIntCoeff aCon(gcon[0], gcon[1], gcon[2]);
            Gases::CIntCoeff aCp(gcp[0], gcp[1], gcp[2]);
            Gases::CIntCoeff aVis(gvis[0], gvis[1], gvis[2]);
            Gases::CGasData aData(gasName, wght, vacuumCoeff, aCp, aCon, aVis);
            aGas.addGasItem(fract, aData);
        }
        return aGas;
    }

    /////////////////////////////////////////////////////////////////////////////////////////
    Gases::CGas CWCEHeatTransferFactory::getAir()
    {
        // SUBROUTINE INFORMATION:
        //       AUTHOR         Simon Vidanovic
        //       DATE WRITTEN   August 2016
        //       MODIFIED       na
        //       RE-ENGINEERED
        //          April 2021: CGas return from the function instead of pointer to it

        // PURPOSE OF THIS SUBROUTINE:
        // Creates air gas layer for tarcog routines
        return {};
    }

    /////////////////////////////////////////////////////////////////////////////////////////
    std::shared_ptr<Tarcog::ISO15099::CEnvironment> CWCEHeatTransferFactory::getIndoor(EnergyPlusData &state) const
    {
        // SUBROUTINE INFORMATION:
        //       AUTHOR         Simon Vidanovic
        //       DATE WRITTEN   July 2016
        //       MODIFIED       na
        //       RE-ENGINEERED  na

        // PURPOSE OF THIS SUBROUTINE:
        // Creates indoor environment object from surface properties in EnergyPlus
        Real64 tin = m_Surface.getInsideAirTemperature(state, m_SurfNum) + DataGlobalConstants::KelvinConv;
        Real64 hcin = state.dataHeatBalSurf->SurfHConvInt(m_SurfNum);

        Real64 IR = state.dataSurface->SurfWinIRfromParentZone(m_SurfNum) + state.dataHeatBalSurf->SurfQdotRadHVACInPerArea(m_SurfNum);

        std::shared_ptr<Tarcog::ISO15099::CEnvironment> Indoor =
            std::make_shared<Tarcog::ISO15099::CIndoorEnvironment>(tin, state.dataEnvrn->OutBaroPress);
        Indoor->setHCoeffModel(Tarcog::ISO15099::BoundaryConditionsCoeffModel::CalculateH, hcin);
        Indoor->setEnvironmentIR(IR);
        return Indoor;
    }

    /////////////////////////////////////////////////////////////////////////////////////////
    std::shared_ptr<Tarcog::ISO15099::CEnvironment> CWCEHeatTransferFactory::getOutdoor(EnergyPlusData &state, const Real64 t_Hext) const
    {
        // SUBROUTINE INFORMATION:
        //       AUTHOR         Simon Vidanovic
        //       DATE WRITTEN   July 2016
        //       MODIFIED       na
        //       RE-ENGINEERED  na

        // PURPOSE OF THIS SUBROUTINE:
        // Creates outdoor environment object from surface properties in EnergyPlus
        double tout = m_Surface.getOutsideAirTemperature(state, m_SurfNum) + DataGlobalConstants::KelvinConv;
        double IR = m_Surface.getOutsideIR(state, m_SurfNum);
        // double dirSolRad = SurfQRadSWOutIncident( t_SurfNum ) + QS( Surface( t_SurfNum ).Zone );
        double swRadiation = m_Surface.getSWIncident(state, m_SurfNum);
        double tSky = state.dataEnvrn->SkyTempKelvin;
        double airSpeed = 0.0;
        if (m_Surface.ExtWind) {
            airSpeed = state.dataSurface->SurfOutWindSpeed(m_SurfNum);
        }
        double fclr = 1 - state.dataEnvrn->CloudFraction;
        Tarcog::ISO15099::AirHorizontalDirection airDirection = Tarcog::ISO15099::AirHorizontalDirection::Windward;
        std::shared_ptr<Tarcog::ISO15099::CEnvironment> Outdoor = std::make_shared<Tarcog::ISO15099::COutdoorEnvironment>(
            tout, airSpeed, swRadiation, airDirection, tSky, Tarcog::ISO15099::SkyModel::AllSpecified, state.dataEnvrn->OutBaroPress, fclr);
        Outdoor->setHCoeffModel(Tarcog::ISO15099::BoundaryConditionsCoeffModel::HcPrescribed, t_Hext);
        Outdoor->setEnvironmentIR(IR);
        return Outdoor;
    }

    /////////////////////////////////////////////////////////////////////////////////////////
    Tarcog::ISO15099::CIGU CWCEHeatTransferFactory::getIGU() const
    {
        // SUBROUTINE INFORMATION:
        //       AUTHOR         Simon Vidanovic
        //       DATE WRITTEN   July 2016
        //       MODIFIED       na
        //       RE-ENGINEERED
        //          April 2021: Return CIGU object rather than pointer to it

        // PURPOSE OF THIS SUBROUTINE:
        // Creates IGU object from surface properties in EnergyPlus

        return {m_Surface.Width, m_Surface.Height, m_Surface.Tilt};
    }

    Tarcog::ISO15099::CIGU CWCEHeatTransferFactory::getIGU(double width, double height, double tilt)
    {
        // SUBROUTINE INFORMATION:
        //       AUTHOR         Simon Vidanovic
        //       DATE WRITTEN   November 2021
        //       MODIFIED       na
        //       RE-ENGINEERED
        //          April 2021: Return CIGU object rather than pointer to it

        // PURPOSE OF THIS SUBROUTINE:
        // Creates IGU object for given width, height and tilt

        return {width, height, tilt};
    }

    int
    CWCEHeatTransferFactory::getActiveConstructionNumber(EnergyPlusData &state, EnergyPlus::DataSurfaces::SurfaceData const &surface, int t_SurfNum)
    {
        int result = surface.Construction;
        const WinShadingType ShadeFlag = state.dataSurface->SurfWinShadingFlag(t_SurfNum);

        if (ANY_SHADE_SCREEN(ShadeFlag) || ANY_BLIND(ShadeFlag)) {
            result = state.dataSurface->SurfWinActiveShadedConstruction(t_SurfNum);
        }

        return result;
    }

    /////////////////////////////////////////////////////////////////////////////////////////
    bool CWCEHeatTransferFactory::isInteriorShade() const
    {
        return m_InteriorBSDFShade;
    }

    std::shared_ptr<Tarcog::ISO15099::CEnvironment> CWCEHeatTransferFactory::getOutdoorNfrc(bool const useSummerConditions)
    {
        // NFRC 100 Section 4.3.1
        Real64 airTemperature = -18.0 + DataGlobalConstants::KelvinConv; // Kelvins
        Real64 airSpeed = 5.5;                                           // meters per second
        Real64 tSky = -18.0 + DataGlobalConstants::KelvinConv;           // Kelvins
        Real64 solarRadiation = 0.;                                      // W/m2
        if (useSummerConditions) {
            // NFRC 200 Section 4.3.1
            airTemperature = 32.0 + DataGlobalConstants::KelvinConv;
            airSpeed = 2.75;
            tSky = 32.0 + DataGlobalConstants::KelvinConv;
            solarRadiation = 783.;
        }
        auto Outdoor = // (AUTO_OK_SHARED_PTR)
            Tarcog::ISO15099::Environments::outdoor(airTemperature, airSpeed, solarRadiation, tSky, Tarcog::ISO15099::SkyModel::AllSpecified);
        Outdoor->setHCoeffModel(Tarcog::ISO15099::BoundaryConditionsCoeffModel::CalculateH);
        return Outdoor;
    }

    std::shared_ptr<Tarcog::ISO15099::CEnvironment> CWCEHeatTransferFactory::getIndoorNfrc(bool const useSummerConditions)
    {
        // NFRC 100 Section 4.3.1
        Real64 roomTemperature = 21. + DataGlobalConstants::KelvinConv;
        if (useSummerConditions) {
            // NFRC 200 Section 4.3.1
            roomTemperature = 24. + DataGlobalConstants::KelvinConv;
        }
        return Tarcog::ISO15099::Environments::indoor(roomTemperature);
    }

    WinShadingType CWCEHeatTransferFactory::getShadeType(EnergyPlusData &state, int ConstrNum)
    {
        WinShadingType ShadeFlag = WinShadingType::NoShade;

        const int TotLay = state.dataConstruction->Construct(ConstrNum).TotLayers;
        const int TotGlassLay = state.dataConstruction->Construct(ConstrNum).TotGlassLayers;
        const int MatOutside = state.dataConstruction->Construct(ConstrNum).LayerPoint(1);
        const int MatInside = state.dataConstruction->Construct(ConstrNum).LayerPoint(TotLay);

        if (state.dataMaterial->Material(MatOutside)->group == Material::Group::Shade) { // Exterior shade present
            ShadeFlag = WinShadingType::ExtShade;
<<<<<<< HEAD
        } else if (state.dataMaterial->Material(MatOutside)->Group == Material::MaterialGroup::Screen) { // Exterior screen present
            const int MatShade = MatOutside;
            const int ScNum = state.dataMaterial->Material(MatShade)->ScreenDataPtr;
=======
        } else if (state.dataMaterial->Material(MatOutside)->group == Material::Group::Screen) { // Exterior screen present
            const auto MatShade = MatOutside;
            const auto ScNum = dynamic_cast<Material::MaterialChild *>(state.dataMaterial->Material(MatShade))->ScreenDataPtr;
>>>>>>> e00fb246
            // Orphaned constructs with exterior screen are ignored
            if (ScNum > 0) ShadeFlag = WinShadingType::ExtScreen;
        } else if (state.dataMaterial->Material(MatOutside)->group == Material::Group::WindowBlind) { // Exterior blind present
            ShadeFlag = WinShadingType::ExtBlind;
        } else if (state.dataMaterial->Material(MatInside)->group == Material::Group::Shade) { // Interior shade present
            ShadeFlag = WinShadingType::IntShade;
        } else if (state.dataMaterial->Material(MatInside)->group == Material::Group::WindowBlind) { // Interior blind present
            ShadeFlag = WinShadingType::IntBlind;
        } else if (TotGlassLay == 2) {
            if (state.dataMaterial->Material(state.dataConstruction->Construct(ConstrNum).LayerPoint(3))->group == Material::Group::Shade)
                ShadeFlag = WinShadingType::BGShade;
            if (state.dataMaterial->Material(state.dataConstruction->Construct(ConstrNum).LayerPoint(3))->group == Material::Group::WindowBlind)
                ShadeFlag = WinShadingType::BGBlind;
        } else if (TotGlassLay == 3) {
            if (state.dataMaterial->Material(state.dataConstruction->Construct(ConstrNum).LayerPoint(5))->group == Material::Group::Shade)
                ShadeFlag = WinShadingType::BGShade;
            if (state.dataMaterial->Material(state.dataConstruction->Construct(ConstrNum).LayerPoint(5))->group == Material::Group::WindowBlind)
                ShadeFlag = WinShadingType::BGBlind;
        }

        return ShadeFlag;
    }

    double CWCEHeatTransferFactory::overallUfactorFromFilmsAndCond(double conductance, double insideFilm, double outsideFilm)
    {
        double rOverall(0.);
        double uFactor(0.);
        if (insideFilm != 0 && outsideFilm != 0. && conductance != 0.) {
            rOverall = 1 / insideFilm + 1 / conductance + 1 / outsideFilm;
        }
        if (rOverall != 0.) {
            uFactor = 1 / rOverall;
        }
        return uFactor;
    }

} // namespace WindowManager
} // namespace EnergyPlus<|MERGE_RESOLUTION|>--- conflicted
+++ resolved
@@ -494,16 +494,9 @@
             }
         }
 
-<<<<<<< HEAD
         auto &construction = state.dataConstruction->Construct(ConstrNum);
         const int LayPtr = construction.LayerPoint(t_Index);
         return state.dataMaterial->Material(LayPtr);
-=======
-        auto &construction(state.dataConstruction->Construct(ConstrNum));
-        const auto LayPtr = construction.LayerPoint(t_Index);
-        auto *result = state.dataMaterial->Material(LayPtr);
-        return result;
->>>>>>> e00fb246
     }
 
     /////////////////////////////////////////////////////////////////////////////////////////
@@ -572,11 +565,7 @@
         }
         if (material->group == Material::Group::WindowBlind) {
             int blNum = state.dataSurface->SurfWinBlindNumber(m_SurfNum);
-<<<<<<< HEAD
-            auto const &blind = state.dataHeatBal->Blind(blNum); // This was plain auto, did you mean to make a copy of blind?
-=======
-            auto blind = state.dataMaterial->Blind(blNum);
->>>>>>> e00fb246
+            auto const &blind = state.dataMaterial->Blind(blNum); // This was plain auto, did you mean to make a copy of blind?
             thickness = blind.SlatThickness;
             conductivity = blind.SlatConductivity;
             Atop = blind.BlindTopOpeningMult;
@@ -630,15 +619,10 @@
                 m_ExteriorShade = true;
             }
         }
-<<<<<<< HEAD
-        if (material->Group == Material::MaterialGroup::ComplexWindowShade) {
+
+        if (material->group == Material::Group::ComplexWindowShade) {
             int shdPtr = material->ComplexShadePtr;
-            auto const &shade = state.dataHeatBal->ComplexShade(shdPtr);
-=======
-        if (material->group == Material::Group::ComplexWindowShade) {
-            auto shdPtr = material->ComplexShadePtr;
-            auto &shade(state.dataMaterial->ComplexShade(shdPtr));
->>>>>>> e00fb246
+            auto const &shade = state.dataMaterial->ComplexShade(shdPtr);
             thickness = shade.Thickness;
             conductivity = shade.Conductivity;
             emissFront = shade.FrontEmissivity;
@@ -947,15 +931,9 @@
 
         if (state.dataMaterial->Material(MatOutside)->group == Material::Group::Shade) { // Exterior shade present
             ShadeFlag = WinShadingType::ExtShade;
-<<<<<<< HEAD
-        } else if (state.dataMaterial->Material(MatOutside)->Group == Material::MaterialGroup::Screen) { // Exterior screen present
+        } else if (state.dataMaterial->Material(MatOutside)->group == Material::Group::Screen) { // Exterior screen present
             const int MatShade = MatOutside;
-            const int ScNum = state.dataMaterial->Material(MatShade)->ScreenDataPtr;
-=======
-        } else if (state.dataMaterial->Material(MatOutside)->group == Material::Group::Screen) { // Exterior screen present
-            const auto MatShade = MatOutside;
-            const auto ScNum = dynamic_cast<Material::MaterialChild *>(state.dataMaterial->Material(MatShade))->ScreenDataPtr;
->>>>>>> e00fb246
+            const int ScNum = dynamic_cast<Material::MaterialChild *>(state.dataMaterial->Material(MatShade))->ScreenDataPtr;
             // Orphaned constructs with exterior screen are ignored
             if (ScNum > 0) ShadeFlag = WinShadingType::ExtScreen;
         } else if (state.dataMaterial->Material(MatOutside)->group == Material::Group::WindowBlind) { // Exterior blind present
