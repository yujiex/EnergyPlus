// EnergyPlus, Copyright (c) 1996-2020, The Board of Trustees of the University of Illinois,
// The Regents of the University of California, through Lawrence Berkeley National Laboratory
// (subject to receipt of any required approvals from the U.S. Dept. of Energy), Oak Ridge
// National Laboratory, managed by UT-Battelle, Alliance for Sustainable Energy, LLC, and other
// contributors. All rights reserved.
//
// NOTICE: This Software was developed under funding from the U.S. Department of Energy and the
// U.S. Government consequently retains certain rights. As such, the U.S. Government has been
// granted for itself and others acting on its behalf a paid-up, nonexclusive, irrevocable,
// worldwide license in the Software to reproduce, distribute copies to the public, prepare
// derivative works, and perform publicly and display publicly, and to permit others to do so.
//
// Redistribution and use in source and binary forms, with or without modification, are permitted
// provided that the following conditions are met:
//
// (1) Redistributions of source code must retain the above copyright notice, this list of
//     conditions and the following disclaimer.
//
// (2) Redistributions in binary form must reproduce the above copyright notice, this list of
//     conditions and the following disclaimer in the documentation and/or other materials
//     provided with the distribution.
//
// (3) Neither the name of the University of California, Lawrence Berkeley National Laboratory,
//     the University of Illinois, U.S. Dept. of Energy nor the names of its contributors may be
//     used to endorse or promote products derived from this software without specific prior
//     written permission.
//
// (4) Use of EnergyPlus(TM) Name. If Licensee (i) distributes the software in stand-alone form
//     without changes from the version obtained under this License, or (ii) Licensee makes a
//     reference solely to the software portion of its product, Licensee must refer to the
//     software as "EnergyPlus version X" software, where "X" is the version number Licensee
//     obtained under this License and may not use a different name for the software. Except as
//     specifically required in this Section (4), Licensee shall not use in a company name, a
//     product name, in advertising, publicity, or other promotional activities any name, trade
//     name, trademark, logo, or other designation of "EnergyPlus", "E+", "e+" or confusingly
//     similar designation, without the U.S. Department of Energy's prior written consent.
//
// THIS SOFTWARE IS PROVIDED BY THE COPYRIGHT HOLDERS AND CONTRIBUTORS "AS IS" AND ANY EXPRESS OR
// IMPLIED WARRANTIES, INCLUDING, BUT NOT LIMITED TO, THE IMPLIED WARRANTIES OF MERCHANTABILITY
// AND FITNESS FOR A PARTICULAR PURPOSE ARE DISCLAIMED. IN NO EVENT SHALL THE COPYRIGHT OWNER OR
// CONTRIBUTORS BE LIABLE FOR ANY DIRECT, INDIRECT, INCIDENTAL, SPECIAL, EXEMPLARY, OR
// CONSEQUENTIAL DAMAGES (INCLUDING, BUT NOT LIMITED TO, PROCUREMENT OF SUBSTITUTE GOODS OR
// SERVICES; LOSS OF USE, DATA, OR PROFITS; OR BUSINESS INTERRUPTION) HOWEVER CAUSED AND ON ANY
// THEORY OF LIABILITY, WHETHER IN CONTRACT, STRICT LIABILITY, OR TORT (INCLUDING NEGLIGENCE OR
// OTHERWISE) ARISING IN ANY WAY OUT OF THE USE OF THIS SOFTWARE, EVEN IF ADVISED OF THE
// POSSIBILITY OF SUCH DAMAGE.

#include <EnergyPlus/Autosizing/CoolingWaterflowSizing.hh>
#include <EnergyPlus/DataEnvironment.hh>
#include <EnergyPlus/DataHVACGlobals.hh>
#include <EnergyPlus/FluidProperties.hh>
#include <EnergyPlus/Psychrometrics.hh>
#include <EnergyPlus/ReportSizingManager.hh>

namespace EnergyPlus {

Real64 CoolingWaterflowSizer::size(Real64 _originalValue, bool &errorsFound)
{
    if (!this->checkInitialized(errorsFound)) {
        return 0.0;
    }
    this->preSize(_originalValue);
    Real64 CoilDesWaterDeltaT = this->dataWaterCoilSizCoolDeltaT;
    // component used AutoCalculate method to size value
    // AutoCalculate is not used for cooling coil water flow sizing
    if (this->dataFractionUsedForSizing > 0.0) {
        this->autoSizedValue = this->dataConstantUsedForSizing * this->dataFractionUsedForSizing;
        if (this->wasAutoSized) this->originalValue = this->autoSizedValue;
    } else {
        if (this->curZoneEqNum > 0) {
            if (!this->wasAutoSized && !this->sizingDesRunThisZone) {
                this->autoSizedValue = _originalValue;
            } else {
                if (this->termUnitIU && (this->curTermUnitSizingNum > 0)) {
                    this->autoSizedValue = this->termUnitSizing(this->curTermUnitSizingNum).MaxCWVolFlow;
                } else if (this->zoneEqFanCoil || this->zoneEqUnitVent || this->zoneEqVentedSlab) {
                    this->autoSizedValue = this->zoneEqSizing(this->curZoneEqNum).MaxCWVolFlow;
                } else {
                    Real64 CoilInTemp = this->finalZoneSizing(this->curZoneEqNum).DesCoolCoilInTemp;
                    Real64 CoilOutTemp = this->finalZoneSizing(this->curZoneEqNum).CoolDesTemp;
                    Real64 CoilOutHumRat = this->finalZoneSizing(this->curZoneEqNum).CoolDesHumRat;
                    Real64 CoilInHumRat = this->finalZoneSizing(this->curZoneEqNum).DesCoolCoilInHumRat;
                    Real64 DesCoilLoad =
                        this->finalZoneSizing(this->curZoneEqNum).DesCoolMassFlow *
                        (Psychrometrics::PsyHFnTdbW(CoilInTemp, CoilInHumRat) - Psychrometrics::PsyHFnTdbW(CoilOutTemp, CoilOutHumRat));
                    Real64 DesVolFlow = this->finalZoneSizing(this->curZoneEqNum).DesCoolMassFlow / DataEnvironment::StdRhoAir;
                    // add fan heat to coil load
<<<<<<< HEAD
                    DesCoilLoad += BaseSizerWithFanHeatInputs::calcFanDesHeatGain(DesVolFlow, this->fanCompModel);
=======
                    DesCoilLoad += BaseSizer::calcFanDesHeatGain(DesVolFlow);
>>>>>>> d5261380
                    if (DesCoilLoad >= DataHVACGlobals::SmallLoad) {
                        if (this->dataWaterLoopNum > 0 && this->dataWaterLoopNum <= (int)DataPlant::PlantLoop.size() &&
                            this->dataWaterCoilSizCoolDeltaT > 0.0) {
                            Real64 Cp = FluidProperties::GetSpecificHeatGlycol(DataPlant::PlantLoop(this->dataWaterLoopNum).FluidName,
                                                                               DataGlobals::CWInitConvTemp,
                                                                               DataPlant::PlantLoop(this->dataWaterLoopNum).FluidIndex,
                                                                               this->callingRoutine);
                            Real64 rho = FluidProperties::GetDensityGlycol(DataPlant::PlantLoop(this->dataWaterLoopNum).FluidName,
                                                                           DataGlobals::CWInitConvTemp,
                                                                           DataPlant::PlantLoop(this->dataWaterLoopNum).FluidIndex,
                                                                           this->callingRoutine);
                            this->autoSizedValue = DesCoilLoad / (CoilDesWaterDeltaT * Cp * rho);
                        } else {
                            this->autoSizedValue = 0.0;
                            std::string msg =
                                "Developer Error: For autosizing of " + this->compType + ' ' + this->compName +
                                ", certain inputs are required. Add PlantLoop, Plant loop number, coil capacity and/or Water Coil water delta T.";
                            this->errorType = AutoSizingResultType::ErrorType1;
                            this->addErrorMessage(msg);
                            ShowSevereError(msg);
                        }
                    } else {
                        this->autoSizedValue = 0.0;
                    }
                }
            }
        } else if (this->curSysNum > 0) {
            if (!this->wasAutoSized && !this->sizingDesRunThisAirSys) {
                this->autoSizedValue = _originalValue;
            } else {
                if (this->curOASysNum > 0) CoilDesWaterDeltaT *= 0.5;
                if (this->dataCapacityUsedForSizing >= DataHVACGlobals::SmallLoad) {
                    if (this->dataWaterLoopNum > 0 && this->dataWaterLoopNum <= (int)DataPlant::PlantLoop.size() && CoilDesWaterDeltaT > 0.0) {
                        Real64 Cp = FluidProperties::GetSpecificHeatGlycol(DataPlant::PlantLoop(this->dataWaterLoopNum).FluidName,
                                                                           DataGlobals::CWInitConvTemp,
                                                                           DataPlant::PlantLoop(this->dataWaterLoopNum).FluidIndex,
                                                                           this->callingRoutine);
                        Real64 rho = FluidProperties::GetDensityGlycol(DataPlant::PlantLoop(this->dataWaterLoopNum).FluidName,
                                                                       DataGlobals::CWInitConvTemp,
                                                                       DataPlant::PlantLoop(this->dataWaterLoopNum).FluidIndex,
                                                                       this->callingRoutine);
                        this->autoSizedValue = this->dataCapacityUsedForSizing / (CoilDesWaterDeltaT * Cp * rho);
                    } else {
                        this->autoSizedValue = 0.0;
                        std::string msg =
                            "Developer Error: For autosizing of " + this->compType + ' ' + this->compName +
                            ", certain inputs are required. Add PlantLoop, Plant loop number, coil capacity and/or Water Coil water delta T.";
                        this->errorType = AutoSizingResultType::ErrorType1;
                        this->addErrorMessage(msg);
                        ShowSevereError(msg);
                    }
                } else {
                    this->autoSizedValue = 0.0;
                    // Warning about zero design coil load is issued elsewhere.
                }
            }
        }
    }
    // bandaid - override sizing string for detailed coil model
    if (this->compType == "Coil:Cooling:Water:DetailedGeometry") {
        std::string const stringOverride = "Maximum Water Flow Rate [m3/s]";
        this->overrideSizingString(stringOverride);
    }
    this->selectSizerOutput(errorsFound);
    if (this->getCoilReportObject) {
        coilSelectionReportObj->setCoilWaterFlowPltSizNum(
            this->compName, this->compType, this->autoSizedValue, this->wasAutoSized, this->dataPltSizCoolNum, this->dataWaterLoopNum);
        coilSelectionReportObj->setCoilWaterDeltaT(this->compName, this->compType, CoilDesWaterDeltaT);
        if (this->dataDesInletWaterTemp > 0.0) {
            coilSelectionReportObj->setCoilEntWaterTemp(this->compName, this->compType, this->dataDesInletWaterTemp);
            coilSelectionReportObj->setCoilLvgWaterTemp(this->compName, this->compType, this->dataDesInletWaterTemp + CoilDesWaterDeltaT);
        } else {
            coilSelectionReportObj->setCoilEntWaterTemp(this->compName, this->compType, DataGlobals::CWInitConvTemp);
            coilSelectionReportObj->setCoilLvgWaterTemp(this->compName, this->compType, DataGlobals::CWInitConvTemp + CoilDesWaterDeltaT);
        }
    }
    return this->autoSizedValue;
}

void CoolingWaterflowSizer::clearState() {
    BaseSizerWithFanHeatInputs::clearState();
    this->someSpecialFlag = false;
}

} // namespace EnergyPlus<|MERGE_RESOLUTION|>--- conflicted
+++ resolved
@@ -85,11 +85,7 @@
                         (Psychrometrics::PsyHFnTdbW(CoilInTemp, CoilInHumRat) - Psychrometrics::PsyHFnTdbW(CoilOutTemp, CoilOutHumRat));
                     Real64 DesVolFlow = this->finalZoneSizing(this->curZoneEqNum).DesCoolMassFlow / DataEnvironment::StdRhoAir;
                     // add fan heat to coil load
-<<<<<<< HEAD
-                    DesCoilLoad += BaseSizerWithFanHeatInputs::calcFanDesHeatGain(DesVolFlow, this->fanCompModel);
-=======
-                    DesCoilLoad += BaseSizer::calcFanDesHeatGain(DesVolFlow);
->>>>>>> d5261380
+                    DesCoilLoad += BaseSizerWithFanHeatInputs::calcFanDesHeatGain(DesVolFlow);
                     if (DesCoilLoad >= DataHVACGlobals::SmallLoad) {
                         if (this->dataWaterLoopNum > 0 && this->dataWaterLoopNum <= (int)DataPlant::PlantLoop.size() &&
                             this->dataWaterCoilSizCoolDeltaT > 0.0) {
