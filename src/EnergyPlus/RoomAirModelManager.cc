--- conflicted
+++ resolved
@@ -1071,25 +1071,6 @@
             }
 
             // If a crack is used it must have an air flow coefficient = 0.5
-<<<<<<< HEAD
-            for (Loop2 = 1; Loop2 <= AirflowNetwork::NumOfLinksMultiZone; ++Loop2) {
-                NodeNum1 = AirflowNetwork::MultizoneSurfaceData(Loop2).NodeNums[0];
-                NodeNum2 = AirflowNetwork::MultizoneSurfaceData(Loop2).NodeNums[1];
-                if (Surface(AirflowNetwork::MultizoneSurfaceData(Loop2).SurfNum).Zone == ThisZone ||
-                    (AirflowNetwork::AirflowNetworkNodeData(NodeNum2).EPlusZoneNum == ThisZone &&
-                     AirflowNetwork::AirflowNetworkNodeData(NodeNum1).EPlusZoneNum > 0) ||
-                    (AirflowNetwork::AirflowNetworkNodeData(NodeNum2).EPlusZoneNum > 0 &&
-                     AirflowNetwork::AirflowNetworkNodeData(NodeNum1).EPlusZoneNum == ThisZone)) {
-                    CompNum = AirflowNetwork::AirflowNetworkLinkageData(Loop2).CompNum;
-                    TypeNum = AirflowNetwork::AirflowNetworkCompData(CompNum).TypeNum;
-                    if (AirflowNetwork::AirflowNetworkCompData(CompNum).CompTypeNum == AirflowNetwork::CompTypeNum_SCR) {
-                        if (AirflowNetwork::MultizoneSurfaceCrackData(TypeNum).exponent != 0.50) {
-                            AirModel(ThisZone).AirModelType = RoomAirModel_Mixing;
-                            ShowWarningError("Problem with " + cCurrentModuleObject + " = " + cAlphaArgs(1));
-                            ShowWarningError("Roomair model will not be applied for Zone=" + cAlphaArgs(1) + '.');
-                            ShowContinueError("AirflowNetwrok:Multizone:Surface crack object must have an air flow coefficient = 0.5, value was=" +
-                                              RoundSigDigits(AirflowNetwork::MultizoneSurfaceCrackData(TypeNum).exponent, 2));
-=======
             for (Loop2 = 1; Loop2 <= state.dataAirflowNetwork->NumOfLinksMultiZone; ++Loop2) {
                 state.dataRoomAirModelMgr->NodeNum1 = state.dataAirflowNetwork->MultizoneSurfaceData(Loop2).NodeNums[0];
                 state.dataRoomAirModelMgr->NodeNum2 = state.dataAirflowNetwork->MultizoneSurfaceData(Loop2).NodeNums[1];
@@ -1110,7 +1091,6 @@
                                 state,
                                 format("AirflowNetwrok:Multizone:Surface crack object must have an air flow coefficient = 0.5, value was={:.2R}",
                                        state.dataAirflowNetwork->MultizoneSurfaceCrackData(state.dataRoomAirModelMgr->TypeNum).FlowExpo));
->>>>>>> c0f4798a
                         }
                     }
                 }
@@ -2068,17 +2048,6 @@
                                         HeightFactMax = HeightFact;
                                     }
                                 }
-<<<<<<< HEAD
-                                SurfParametersCVDV(Loop2).Width = WidthFactMax * Surface(AirflowNetwork::MultizoneSurfaceData(Loop2).SurfNum).Width;
-                                SurfParametersCVDV(Loop2).Height =
-                                    HeightFactMax * Surface(AirflowNetwork::MultizoneSurfaceData(Loop2).SurfNum).Height;
-                            } else if (AirflowNetwork::AirflowNetworkCompData(CompNum).CompTypeNum ==
-                                       AirflowNetwork::CompTypeNum_SCR) { // surface type = CRACK
-                                SurfParametersCVDV(Loop2).Width = Surface(AirflowNetwork::MultizoneSurfaceData(Loop2).SurfNum).Width / 2;
-                                AinCV = AirflowNetwork::MultizoneSurfaceCrackData(TypeNum).coefficient /
-                                        (BaseDischargeCoef * std::sqrt(2.0 / PsyRhoAirFnPbTdbW(OutBaroPress, MAT(Loop), ZoneAirHumRat(Loop))));
-                                SurfParametersCVDV(Loop2).Height = AinCV / SurfParametersCVDV(Loop2).Width;
-=======
                                 state.dataRoomAirMod->SurfParametersCVDV(state.dataRoomAirModelMgr->Loop2).Width = WidthFactMax * state.dataSurface->Surface(state.dataAirflowNetwork->MultizoneSurfaceData(state.dataRoomAirModelMgr->Loop2).SurfNum).Width;
                                 state.dataRoomAirMod->SurfParametersCVDV(state.dataRoomAirModelMgr->Loop2).Height =
                                     HeightFactMax * state.dataSurface->Surface(state.dataAirflowNetwork->MultizoneSurfaceData(state.dataRoomAirModelMgr->Loop2).SurfNum).Height;
@@ -2088,7 +2057,6 @@
                                 AinCV = state.dataAirflowNetwork->MultizoneSurfaceCrackData(state.dataRoomAirModelMgr->TypeNumber).FlowCoef /
                                         (BaseDischargeCoef * std::sqrt(2.0 / PsyRhoAirFnPbTdbW(state, state.dataEnvrn->OutBaroPress, state.dataHeatBalFanSys->MAT(state.dataRoomAirModelMgr->Loop), state.dataHeatBalFanSys->ZoneAirHumRat(state.dataRoomAirModelMgr->Loop))));
                                 state.dataRoomAirMod->SurfParametersCVDV(state.dataRoomAirModelMgr->Loop2).Height = AinCV / state.dataRoomAirMod->SurfParametersCVDV(state.dataRoomAirModelMgr->Loop2).Width;
->>>>>>> c0f4798a
                             }
                             // calculate the surface Zmin and Zmax
                             if (state.dataAirflowNetwork->AirflowNetworkCompData(state.dataRoomAirModelMgr->CompNumber).CompTypeNum == AirflowNetwork::iComponentTypeNum::DOP) {
