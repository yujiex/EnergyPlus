--- conflicted
+++ resolved
@@ -80,46 +80,6 @@
     struct BoilerSpecs : PlantComponent
     {
         // Members
-<<<<<<< HEAD
-        std::string Name;                           // user identifier
-        DataGlobalConstants::ResourceType FuelType = DataGlobalConstants::ResourceType::None; // resource type assignment
-        DataPlant::PlantEquipmentType Type = DataPlant::PlantEquipmentType::Invalid;         // plant loop type identifier
-        PlantLocation plantLoc;
-        bool Available = false;               // TRUE if machine available in current time step
-        bool ON = false;                      // TRUE: simulate the machine at it's operating part load ratio
-        Real64 NomCap = 0.0;                // W - design nominal capacity of Boiler
-        bool NomCapWasAutoSized = false;      // true if previous was set to autosize input
-        Real64 NomEffic = 0.0;              // boiler efficiency at design conditions
-        Real64 TempDesBoilerOut = 0.0;      // C - Boiler design outlet temperature
-        DataPlant::FlowMode FlowMode = DataPlant::FlowMode::Invalid; // one of 3 modes for component flow during operation
-        bool ModulatedFlowSetToLoop = false;  // True if the setpoint is missing at the outlet node
-        bool ModulatedFlowErrDone = false;    // true if setpoint warning issued
-        Real64 VolFlowRate = 0.0;           // m3/s - Boiler water design volumetric flow rate
-        bool VolFlowRateWasAutoSized = false; // true if previous was set to autosize input
-        Real64 DesMassFlowRate = 0.0;       // kg/s - Boiler water design mass flow rate
-        Real64 MassFlowRate = 0.0;          // kg/s - Boiler water mass flow rate
-        Real64 SizFac = 0.0;                // sizing factor
-        int BoilerInletNodeNum = 0;       // Node number at the boiler inlet
-        int BoilerOutletNodeNum = 0;      // Node number at the boiler outlet
-        Real64 MinPartLoadRat = 0.0;        // Minimum allowed operating part load ratio
-        Real64 MaxPartLoadRat = 0.0;        // Maximum allowed operating part load ratio
-        Real64 OptPartLoadRat = 0.0;        // Optimal operating part load ratio
-        Real64 OperPartLoadRat = 0.0;       // Actual operating part load ratio
-        TempMode CurveTempMode = TempMode::NOTSET;       // water temp to use in curve, switch between entering and leaving
-        int EfficiencyCurvePtr = 0;       // Index to efficiency curve
-        Real64 TempUpLimitBoilerOut = 0.0;  // C - Boiler outlet maximum temperature limit
-        Real64 ParasiticElecLoad = 0.0;     // W - Parasitic electric power (e.g. forced draft fan)
-        int EffCurveOutputError = 0;      // efficiency curve output <=0 recurring warning error counter
-        int EffCurveOutputIndex = 0;      // efficiency curve output <=0 recurring warning error message index
-        int CalculatedEffError = 0;       // calculated efficiency >1.1 recurring warning error counter
-        int CalculatedEffIndex = 0;       // calculated efficiency >1.1 recurring warning error message index
-        bool IsThisSized = false;             // TRUE if sizing is done
-        // Operational fault parameters
-        bool FaultyBoilerFoulingFlag = false;     // True if the boiler has fouling fault
-        int FaultyBoilerFoulingIndex = 0;     // Index of the fault object corresponding to the boiler
-        Real64 FaultyBoilerFoulingFactor = 1.0; // Boiler fouling factor
-        std::string EndUseSubcategory;    // identifier use for the end use subcategory
-=======
         std::string Name;                              // user identifier
         DataGlobalConstants::ResourceType FuelType 
             = DataGlobalConstants::ResourceType::None; // resource type assignment
@@ -162,7 +122,6 @@
         int FaultyBoilerFoulingIndex = 0;       // Index of the fault object corresponding to the boiler
         Real64 FaultyBoilerFoulingFactor = 1.0; // Boiler fouling factor
         std::string EndUseSubcategory;          // identifier use for the end use subcategory
->>>>>>> 104150b3
         bool MyEnvrnFlag = true;
         bool MyFlag = true;
 
