--- conflicted
+++ resolved
@@ -1163,11 +1163,6 @@
             if (Zone(Loop).isNominalControlled) { // conditioned zones only
                 if (Zone(Loop).TotOccupants > 0.0) {
                     Zone(Loop).isNominalOccupied = true;
-<<<<<<< HEAD
-=======
-                    PreDefTableEntry(state, state.dataOutRptPredefined->pdchOaoNomNumOcc1, Zone(Loop).Name, Zone(Loop).TotOccupants);
-                    PreDefTableEntry(state, state.dataOutRptPredefined->pdchOaoNomNumOcc2, Zone(Loop).Name, Zone(Loop).TotOccupants);
->>>>>>> 716b7987
                 }
             }
         }
