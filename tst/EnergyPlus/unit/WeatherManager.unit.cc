// EnergyPlus, Copyright (c) 1996-2020, The Board of Trustees of the University of Illinois,
// The Regents of the University of California, through Lawrence Berkeley National Laboratory
// (subject to receipt of any required approvals from the U.S. Dept. of Energy), Oak Ridge
// National Laboratory, managed by UT-Battelle, Alliance for Sustainable Energy, LLC, and other
// contributors. All rights reserved.
//
// NOTICE: This Software was developed under funding from the U.S. Department of Energy and the
// U.S. Government consequently retains certain rights. As such, the U.S. Government has been
// granted for itself and others acting on its behalf a paid-up, nonexclusive, irrevocable,
// worldwide license in the Software to reproduce, distribute copies to the public, prepare
// derivative works, and perform publicly and display publicly, and to permit others to do so.
//
// Redistribution and use in source and binary forms, with or without modification, are permitted
// provided that the following conditions are met:
//
// (1) Redistributions of source code must retain the above copyright notice, this list of
//     conditions and the following disclaimer.
//
// (2) Redistributions in binary form must reproduce the above copyright notice, this list of
//     conditions and the following disclaimer in the documentation and/or other materials
//     provided with the distribution.
//
// (3) Neither the name of the University of California, Lawrence Berkeley National Laboratory,
//     the University of Illinois, U.S. Dept. of Energy nor the names of its contributors may be
//     used to endorse or promote products derived from this software without specific prior
//     written permission.
//
// (4) Use of EnergyPlus(TM) Name. If Licensee (i) distributes the software in stand-alone form
//     without changes from the version obtained under this License, or (ii) Licensee makes a
//     reference solely to the software portion of its product, Licensee must refer to the
//     software as "EnergyPlus version X" software, where "X" is the version number Licensee
//     obtained under this License and may not use a different name for the software. Except as
//     specifically required in this Section (4), Licensee shall not use in a company name, a
//     product name, in advertising, publicity, or other promotional activities any name, trade
//     name, trademark, logo, or other designation of "EnergyPlus", "E+", "e+" or confusingly
//     similar designation, without the U.S. Department of Energy's prior written consent.
//
// THIS SOFTWARE IS PROVIDED BY THE COPYRIGHT HOLDERS AND CONTRIBUTORS "AS IS" AND ANY EXPRESS OR
// IMPLIED WARRANTIES, INCLUDING, BUT NOT LIMITED TO, THE IMPLIED WARRANTIES OF MERCHANTABILITY
// AND FITNESS FOR A PARTICULAR PURPOSE ARE DISCLAIMED. IN NO EVENT SHALL THE COPYRIGHT OWNER OR
// CONTRIBUTORS BE LIABLE FOR ANY DIRECT, INDIRECT, INCIDENTAL, SPECIAL, EXEMPLARY, OR
// CONSEQUENTIAL DAMAGES (INCLUDING, BUT NOT LIMITED TO, PROCUREMENT OF SUBSTITUTE GOODS OR
// SERVICES; LOSS OF USE, DATA, OR PROFITS; OR BUSINESS INTERRUPTION) HOWEVER CAUSED AND ON ANY
// THEORY OF LIABILITY, WHETHER IN CONTRACT, STRICT LIABILITY, OR TORT (INCLUDING NEGLIGENCE OR
// OTHERWISE) ARISING IN ANY WAY OUT OF THE USE OF THIS SOFTWARE, EVEN IF ADVISED OF THE
// POSSIBILITY OF SUCH DAMAGE.

// EnergyPlus::WeatherManager Unit Tests

// Google Test Headers
#include <gtest/gtest.h>

// ObjexxFCL Headers
#include <ObjexxFCL/Array1D.hh>

// EnergyPlus Headers
#include <EnergyPlus/ConfiguredFunctions.hh>
#include <EnergyPlus/DataEnvironment.hh>
#include <EnergyPlus/DataGlobals.hh>
#include <EnergyPlus/DataReportingFlags.hh>
#include <EnergyPlus/DataSurfaces.hh>
#include <EnergyPlus/OutputReportTabular.hh>
#include <EnergyPlus/ScheduleManager.hh>
#include <EnergyPlus/SimulationManager.hh>
#include <EnergyPlus/SurfaceGeometry.hh>
#include <EnergyPlus/WeatherManager.hh>

#include "Fixtures/EnergyPlusFixture.hh"
#include "Fixtures/SQLiteFixture.hh"

using namespace EnergyPlus;
using namespace EnergyPlus::WeatherManager;
using namespace EnergyPlus::ScheduleManager;

TEST_F(EnergyPlusFixture, SkyTempTest)
{
    std::string const idf_objects = delimited_string({
        "SimulationControl, NO, NO, NO, YES, YES;",
        "Timestep,4;",
        "RunPeriod,",
        "RP1,                     !- Name",
        "2,                       !- Begin Month",
        "27,                      !- Begin Day of Month",
        ",                        !- Begin Year",
        "3,                       !- End Month",
        "3,                       !- End Day of Month",
        ",                        !- End Year",
        "Tuesday,                 !- Day of Week for Start Day",
        "Yes,                     !- Use Weather File Holidays and Special Days",
        "Yes,                     !- Use Weather File Daylight Saving Period",
        "No,                      !- Apply Weekend Holiday Rule",
        "Yes,                     !- Use Weather File Rain Indicators",
        "Yes;                     !- Use Weather File Snow Indicators",
        "BUILDING, Simple One Zone (Wireframe DXF), 0.0, Suburbs, .04, .004, MinimalShadowing, 30, 6;",
        "Schedule:Compact,",
        "TskySchedule,                !- Name",
        ",              !- Schedule Type Limits Name",
        "Through: 2/26, For: AllOtherDays,  Until: 24:00, 2.26,",
        "Through: 2/27, For: AllOtherDays,  Until: 24:00, 2.27,",
        "Through: 2/28, For: AllOtherDays,  Until: 24:00, 2.28,",
        "Through: 3/1, For: AllOtherDays,  Until: 24:00, 3.01,",
        "Through: 3/2, For: AllOtherDays,  Until: 24:00, 3.02,",
        "Through: 12/31, For: AllOtherDays,  Until: 24:00, 12.31;",
        "WeatherProperty:SkyTemperature,",
        ",                        !- Name",
        "ScheduleValue,           !- Calculation Type",
        "TskySchedule;                  !- Schedule Name",
        "Site:WaterMainsTemperature,",
        "Schedule,             !- Calculation Method",
        "TskySchedule,                        !- Temperature Schedule Name",
        ",                   !- Annual Average Outdoor Air Temperature{ C }",
        ";                   !- Maximum Difference In Monthly Average Outdoor Air Temperatures{ deltaC }",
        "Output:Variable,*,Schedule Value,hourly;",
        "Output:Variable,*,Site Sky Temperature,hourly;",
        "Output:Variable,*,Site Mains Water Temperature,hourly; !- Zone Average[C]",
        "  Site:Location,",
        "    USA IL-CHICAGO-OHARE,    !- Name",
        "    41.77,                   !- Latitude {deg}",
        "    -87.75,                  !- Longitude {deg}",
        "    -6.00,                   !- Time Zone {hr}",
        "    190;                     !- Elevation {m}",
    });

    ASSERT_TRUE(process_idf(idf_objects));
    Array2D<Real64> TomorrowSkyTemp; // Sky temperature
    DataGlobals::NumOfTimeStepInHour = 4;
    DataGlobals::MinutesPerTimeStep = 60 / DataGlobals::NumOfTimeStepInHour;
    TomorrowSkyTemp.allocate(DataGlobals::NumOfTimeStepInHour, 24);
    TomorrowSkyTemp = 0.0;

    // Febuary 27
    ScheduleManager::GetScheduleValuesForDay(1, TomorrowSkyTemp, 58, 3);
    EXPECT_NEAR(2.27, TomorrowSkyTemp(1, 1), .001);

    // Febuary 28
    ScheduleManager::GetScheduleValuesForDay(1, TomorrowSkyTemp, 59, 4);
    EXPECT_NEAR(2.28, TomorrowSkyTemp(1, 1), .001);

    // March 1
    ScheduleManager::GetScheduleValuesForDay(1, TomorrowSkyTemp, 60, 5);
    EXPECT_NEAR(3.01, TomorrowSkyTemp(1, 1), .001);

    // Not March 2, this "Day" is ignored unless its a leap year, otherwise same data as March 1
    ScheduleManager::GetScheduleValuesForDay(1, TomorrowSkyTemp, 61, 6);
    EXPECT_NEAR(3.01, TomorrowSkyTemp(1, 1), .001);

    // March 2
    ScheduleManager::GetScheduleValuesForDay(1, TomorrowSkyTemp, 62, 6);
    EXPECT_NEAR(3.02, TomorrowSkyTemp(1, 1), .001);
}

TEST_F(EnergyPlusFixture, SkyEmissivityTest)
{
    // setup environment state
    Environment.allocate(4);
    Environment(1).SkyTempModel = EmissivityCalcType::ClarkAllenModel;
    Environment(2).SkyTempModel = EmissivityCalcType::BruntModel;
    Environment(3).SkyTempModel = EmissivityCalcType::IdsoModel;
    Environment(4).SkyTempModel = EmissivityCalcType::BerdahlMartinModel;

    // init local variables
    Real64 OpagueSkyCover(0.0);
    Real64 DryBulb(25.0);
    Real64 DewPoint(16.7);
    Real64 RelHum(0.6);

    EXPECT_NEAR(0.832, CalcSkyEmissivity(Environment(1).SkyTempModel, OpagueSkyCover, DryBulb, DewPoint, RelHum), 0.001);
    EXPECT_NEAR(0.862, CalcSkyEmissivity(Environment(2).SkyTempModel, OpagueSkyCover, DryBulb, DewPoint, RelHum), 0.001);
    EXPECT_NEAR(0.867, CalcSkyEmissivity(Environment(3).SkyTempModel, OpagueSkyCover, DryBulb, DewPoint, RelHum), 0.001);
    EXPECT_NEAR(0.862, CalcSkyEmissivity(Environment(4).SkyTempModel, OpagueSkyCover, DryBulb, DewPoint, RelHum), 0.001);

    DryBulb = 5.0;
    DewPoint = -2.13;
    EXPECT_NEAR(0.781, CalcSkyEmissivity(Environment(1).SkyTempModel, OpagueSkyCover, DryBulb, DewPoint, RelHum), 0.001);
    EXPECT_NEAR(0.746, CalcSkyEmissivity(Environment(2).SkyTempModel, OpagueSkyCover, DryBulb, DewPoint, RelHum), 0.001);
    EXPECT_NEAR(0.760, CalcSkyEmissivity(Environment(3).SkyTempModel, OpagueSkyCover, DryBulb, DewPoint, RelHum), 0.001);
    EXPECT_NEAR(0.747, CalcSkyEmissivity(Environment(4).SkyTempModel, OpagueSkyCover, DryBulb, DewPoint, RelHum), 0.001);
}

TEST_F(EnergyPlusFixture, WaterMainsCorrelationTest)
{
    using DataEnvironment::DayOfYear;
    using DataEnvironment::Latitude;
    using DataEnvironment::WaterMainsTemp;

    WaterMainsTempsMethod = WeatherManager::WaterMainsTempCalcMethod::Correlation;
    WaterMainsTempsAnnualAvgAirTemp = 9.69;
    WaterMainsTempsMaxDiffAirTemp = 28.1;
    DayOfYear = 50;

    Latitude = 40.0;
    CalcWaterMainsTemp();
    EXPECT_NEAR(WaterMainsTemp, 6.6667, 0.0001);

    Latitude = -40.0;
    CalcWaterMainsTemp();
    EXPECT_NEAR(WaterMainsTemp, 19.3799, 0.0001);
}

TEST_F(EnergyPlusFixture, JGDate_Test)
{
    // used http://aa.usno.navy.mil/data/docs/JulianDate.php
    //
    int julianDate;
    GregorianDate gregorianDate(2016, 5, 25); // when test was made

    julianDate = computeJulianDate(gregorianDate);
    EXPECT_EQ(2457534, julianDate);
    gregorianDate = computeGregorianDate(julianDate);
    EXPECT_EQ(2016, gregorianDate.year);
    EXPECT_EQ(5, gregorianDate.month);
    EXPECT_EQ(25, gregorianDate.day);

    gregorianDate.year--; // a year before
    julianDate = computeJulianDate(gregorianDate);
    EXPECT_EQ(2457168, julianDate);
    gregorianDate = computeGregorianDate(julianDate);
    EXPECT_EQ(2015, gregorianDate.year);
    EXPECT_EQ(5, gregorianDate.month);
    EXPECT_EQ(25, gregorianDate.day);

    gregorianDate = {1966, 7, 16}; // a fine date in history
    julianDate = computeJulianDate(gregorianDate);
    EXPECT_EQ(2439323, julianDate);
    gregorianDate = computeGregorianDate(julianDate);
    EXPECT_EQ(1966, gregorianDate.year);
    EXPECT_EQ(7, gregorianDate.month);
    EXPECT_EQ(16, gregorianDate.day);

    gregorianDate = {2000, 12, 31}; // complex leap year
    julianDate = computeJulianDate(gregorianDate);
    EXPECT_EQ(2451910, julianDate);
    gregorianDate = computeGregorianDate(julianDate);
    EXPECT_EQ(2000, gregorianDate.year);
    EXPECT_EQ(12, gregorianDate.month);
    EXPECT_EQ(31, gregorianDate.day);
}

TEST_F(EnergyPlusFixture, interpolateWindDirectionTest)
{
    // simple test in each quadrant
    EXPECT_EQ(interpolateWindDirection(0, 90, 0.5), 45.);
    EXPECT_EQ(interpolateWindDirection(10, 80, 0.5), 45.);
    EXPECT_EQ(interpolateWindDirection(20, 80, 0.7), 62.);
    EXPECT_EQ(interpolateWindDirection(20, 80, 0.3), 38.);

    EXPECT_EQ(interpolateWindDirection(90, 180, 0.5), 135.);
    EXPECT_EQ(interpolateWindDirection(100, 170, 0.5), 135.);
    EXPECT_EQ(interpolateWindDirection(110, 170, 0.7), 152.);
    EXPECT_EQ(interpolateWindDirection(110, 170, 0.3), 128.);

    EXPECT_EQ(interpolateWindDirection(180, 270, 0.5), 225.);
    EXPECT_EQ(interpolateWindDirection(190, 260, 0.5), 225.);
    EXPECT_EQ(interpolateWindDirection(200, 260, 0.7), 242.);
    EXPECT_EQ(interpolateWindDirection(200, 260, 0.3), 218.);

    EXPECT_EQ(interpolateWindDirection(270, 360, 0.5), 315.);
    EXPECT_EQ(interpolateWindDirection(280, 350, 0.5), 315.);
    EXPECT_EQ(interpolateWindDirection(290, 350, 0.7), 332.);
    EXPECT_EQ(interpolateWindDirection(290, 350, 0.3), 308.);

    // tests across 180 degree angle
    EXPECT_EQ(interpolateWindDirection(170, 190, 0.7), 184.);
    EXPECT_EQ(interpolateWindDirection(170, 190, 0.3), 176.);
    EXPECT_EQ(interpolateWindDirection(100, 260, 0.7), 212.);
    EXPECT_EQ(interpolateWindDirection(100, 260, 0.3), 148.);

    // tests across 0 degree angle (which was issue #5682)
    EXPECT_EQ(interpolateWindDirection(350, 10, 0.7), 4.);
    EXPECT_EQ(interpolateWindDirection(350, 10, 0.3), 356.);
    EXPECT_EQ(interpolateWindDirection(300, 80, 0.7), 38.);
    EXPECT_EQ(interpolateWindDirection(300, 80, 0.3), 342.);

    EXPECT_EQ(interpolateWindDirection(350, 10, 0.5), 0.);
    EXPECT_EQ(interpolateWindDirection(340, 10, 0.5), 355.);
    EXPECT_EQ(interpolateWindDirection(280, 10, 0.5), 325.);
    EXPECT_EQ(interpolateWindDirection(260, 10, 0.5), 315.);
    EXPECT_EQ(interpolateWindDirection(200, 10, 0.7), 319.);
    EXPECT_EQ(interpolateWindDirection(200, 10, 0.3), 251.);
    EXPECT_EQ(interpolateWindDirection(350, 160, 0.7), 109.);
    EXPECT_EQ(interpolateWindDirection(350, 160, 0.3), 41.);

    // tests for new failures
    EXPECT_EQ(interpolateWindDirection(70, 30, 0.25), 60.);

    // tests across 180 degree angle (reversed)
    EXPECT_EQ(interpolateWindDirection(190, 170, 0.3), 184.);
    EXPECT_EQ(interpolateWindDirection(190, 170, 0.7), 176.);
    EXPECT_EQ(interpolateWindDirection(260, 100, 0.3), 212.);
    EXPECT_EQ(interpolateWindDirection(260, 100, 0.7), 148.);

    // tests across 0 degree angle (reversed)
    EXPECT_EQ(interpolateWindDirection(10, 350, 0.3), 4.);
    EXPECT_EQ(interpolateWindDirection(10, 350, 0.7), 356.);
    EXPECT_EQ(interpolateWindDirection(80, 300, 0.3), 38.);
    EXPECT_EQ(interpolateWindDirection(80, 300, 0.7), 342.);

    EXPECT_EQ(interpolateWindDirection(10, 350, 0.5), 0.);
    EXPECT_EQ(interpolateWindDirection(10, 340, 0.5), 355.);
    EXPECT_EQ(interpolateWindDirection(10, 280, 0.5), 325.);
    EXPECT_EQ(interpolateWindDirection(10, 260, 0.5), 315.);
    EXPECT_EQ(interpolateWindDirection(10, 200, 0.3), 319.);
    EXPECT_EQ(interpolateWindDirection(10, 200, 0.7), 251.);
    EXPECT_EQ(interpolateWindDirection(160, 350, 0.3), 109.);
    EXPECT_EQ(interpolateWindDirection(160, 350, 0.7), 41.);
}

TEST_F(EnergyPlusFixture, UnderwaterBoundaryConditionFullyPopulated)
{

    std::string const idf_objects =
        delimited_string({"SurfaceProperty:Underwater, UnderwaterSurfaceName, 31.4159, WaterTempSchedule, WaterVelocitySchedule;",
                          "Schedule:Constant, WaterTempSchedule, , 30;",
                          "Schedule:Constant, WaterVelocitySchedule, , 3.0;"
                          "SurfaceProperty:OtherSideConditionsModel, UnderwaterSurfaceName, ConvectiveUnderwater;"});
    ASSERT_TRUE(process_idf(idf_objects));

    // need to populate the OSCM array by calling the get input for it
    bool errorsFound = false;
    SurfaceGeometry::GetOSCMData(state.files, errorsFound);
    EXPECT_FALSE(errorsFound);
    EXPECT_EQ(DataSurfaces::TotOSCM, 1);

    // then process the input for this underwater surface
    bool shouldBeTrue = WeatherManager::CheckIfAnyUnderwaterBoundaries();
    EXPECT_TRUE(shouldBeTrue);
    EXPECT_EQ(WeatherManager::underwaterBoundaries[0].Name, "UNDERWATERSURFACENAME");
    EXPECT_NEAR(WeatherManager::underwaterBoundaries[0].distanceFromLeadingEdge, 31.4159, 0.0001);
    EXPECT_EQ(WeatherManager::underwaterBoundaries[0].OSCMIndex, 1);
    EXPECT_EQ(WeatherManager::underwaterBoundaries[0].WaterTempScheduleIndex, 1);
    EXPECT_EQ(WeatherManager::underwaterBoundaries[0].VelocityScheduleIndex, 2);
}

TEST_F(EnergyPlusFixture, UnderwaterBoundaryConditionMissingVelocityOK)
{

    std::string const idf_objects = delimited_string({"SurfaceProperty:Underwater, UnderwaterSurfaceName, 31.4159, WaterTempSchedule, ;",
                                                      "Schedule:Constant, WaterTempSchedule, , 30;",
                                                      "SurfaceProperty:OtherSideConditionsModel, UnderwaterSurfaceName, ConvectiveUnderwater;"});
    ASSERT_TRUE(process_idf(idf_objects));

    // need to populate the OSCM array by calling the get input for it
    bool errorsFound = false;
    SurfaceGeometry::GetOSCMData(state.files, errorsFound);
    EXPECT_FALSE(errorsFound);
    EXPECT_EQ(DataSurfaces::TotOSCM, 1);

    // then process the input for this underwater surface
    bool shouldBeTrue = WeatherManager::CheckIfAnyUnderwaterBoundaries();
    EXPECT_TRUE(shouldBeTrue);
    EXPECT_EQ(WeatherManager::underwaterBoundaries[0].Name, "UNDERWATERSURFACENAME");
    EXPECT_NEAR(WeatherManager::underwaterBoundaries[0].distanceFromLeadingEdge, 31.4159, 0.0001);
    EXPECT_EQ(WeatherManager::underwaterBoundaries[0].OSCMIndex, 1);
    EXPECT_EQ(WeatherManager::underwaterBoundaries[0].WaterTempScheduleIndex, 1);
    EXPECT_EQ(WeatherManager::underwaterBoundaries[0].VelocityScheduleIndex, 0);
}

TEST_F(EnergyPlusFixture, UnderwaterBoundaryConditionConvectionCoefficients)
{
    EXPECT_NEAR(2483.702, WeatherManager::calculateWaterBoundaryConvectionCoefficient(30.0, 3.0, 30.0), 0.01);
    EXPECT_NEAR(2162.188, WeatherManager::calculateWaterBoundaryConvectionCoefficient(30.0, 3.0, 60.0), 0.01);
    EXPECT_NEAR(1993.771, WeatherManager::calculateWaterBoundaryConvectionCoefficient(30.0, 3.0, 90.0), 0.01);
    EXPECT_NEAR(1882.294, WeatherManager::calculateWaterBoundaryConvectionCoefficient(30.0, 3.0, 120.0), 0.01);
    EXPECT_NEAR(1800.136, WeatherManager::calculateWaterBoundaryConvectionCoefficient(30.0, 3.0, 150.0), 0.01);
}

TEST_F(EnergyPlusFixture, WaterMainsCorrelationFromWeatherFileTest)
{
    using DataEnvironment::DayOfYear;
    using DataEnvironment::Latitude;
    using DataEnvironment::WaterMainsTemp;
    using WeatherManager::OADryBulbAverage;

    std::string const idf_objects = delimited_string({
        "   Site:WaterMainsTemperature,",
        "   CorrelationFromWeatherFile,  !- Calculation Method",
        "   ,                            !- Temperature Schedule Name",
        "   9.99,                        !- Annual Average Outdoor Air Temperature {C}",
        "  28.78;                        !- Maximum Difference In Monthly Average Outdoor Air Temperatures {deltaC}",
    });

    ASSERT_TRUE(process_idf(idf_objects));

    bool foundErrors(false);
    WeatherManager::GetWaterMainsTemperatures(foundErrors);
    EXPECT_FALSE(foundErrors); // expect no errors
    EXPECT_EQ(WeatherManager::WaterMainsTempsMethod, WeatherManager::WaterMainsTempCalcMethod::CorrelationFromWeatherFile);
    // for calculation method CorrelationFromWeatherFile these parameters are ignored
    EXPECT_EQ(WeatherManager::WaterMainsTempsAnnualAvgAirTemp, 0.0);
    EXPECT_EQ(WeatherManager::WaterMainsTempsMaxDiffAirTemp, 0.0);

    // set water mains parameters for CorrelationFromWeatherFile method
    OADryBulbAverage.AnnualAvgOADryBulbTemp = 9.99;
    OADryBulbAverage.MonthlyAvgOADryBulbTempMaxDiff = 28.78;
    OADryBulbAverage.OADryBulbWeatherDataProcessed = true;
    DataEnvironment::Latitude = 42.00; // CHICAGO_IL_USA_WMO_725300

    // January 15th water mains temperature test
    DataEnvironment::DayOfYear = 15; // January 15th
    WeatherManager::CalcWaterMainsTemp();
    EXPECT_NEAR(DataEnvironment::WaterMainsTemp, 7.5145, 0.0001);

    // July 15th water mains temperature test
    DataEnvironment::DayOfYear = 196; // July 15th
    WeatherManager::CalcWaterMainsTemp();
    EXPECT_NEAR(DataEnvironment::WaterMainsTemp, 19.0452, 0.0001);
}

TEST_F(EnergyPlusFixture, WaterMainsCorrelationFromStatFileTest)
{
    using DataEnvironment::DayOfYear;
    using DataEnvironment::Latitude;
    using DataEnvironment::WaterMainsTemp;
    using WeatherManager::OADryBulbAverage;

    int AnnualNumberOfDays(0);
    Real64 MonthlyDailyDryBulbMin(0.0);
    Real64 MonthlyDailyDryBulbMax(0.0);
    Real64 AnnualDailyAverageDryBulbTempSum(0.0);

    std::string const idf_objects = delimited_string({
        "   Site:WaterMainsTemperature,",
        "   CorrelationFromWeatherFile,  !- Calculation Method",
        "   ,                            !- Temperature Schedule Name",
        "   9.99,                        !- Annual Average Outdoor Air Temperature {C}",
        "  28.78;                        !- Maximum Difference In Monthly Average Outdoor Air Temperatures {deltaC}",
    });

    ASSERT_TRUE(process_idf(idf_objects));

    bool foundErrors(false);
    WeatherManager::GetWaterMainsTemperatures(foundErrors);
    EXPECT_FALSE(foundErrors); // expect no errors
    EXPECT_EQ(WeatherManager::WaterMainsTempsMethod, WeatherManager::WaterMainsTempCalcMethod::CorrelationFromWeatherFile);
    // for calculation method CorrelationFromWeatherFile these parameters are ignored
    EXPECT_EQ(WeatherManager::WaterMainsTempsAnnualAvgAirTemp, 0.0);
    EXPECT_EQ(WeatherManager::WaterMainsTempsMaxDiffAirTemp, 0.0);

    Array1D<Real64> MonthlyDryBulbTempFromStatFile(12, {-4.60, -2.50, 3.80, 10.00, 15.30, 21.10, 24.10, 21.80, 18.10, 11.00, 4.70, -3.70});
    OADryBulbAverage.MonthlyDailyAverageDryBulbTemp = MonthlyDryBulbTempFromStatFile;

    // calc water mains parameters for CorrelationFromWeatherFile method
    for (int i = 1; i <= 12; ++i) {
        AnnualDailyAverageDryBulbTempSum += OADryBulbAverage.MonthlyDailyAverageDryBulbTemp(i) * EndDayOfMonth(i);
        MonthlyDailyDryBulbMin = min(MonthlyDailyDryBulbMin, OADryBulbAverage.MonthlyDailyAverageDryBulbTemp(i));
        MonthlyDailyDryBulbMax = max(MonthlyDailyDryBulbMax, OADryBulbAverage.MonthlyDailyAverageDryBulbTemp(i));
        AnnualNumberOfDays += EndDayOfMonth(i);
    }
    OADryBulbAverage.AnnualAvgOADryBulbTemp = AnnualDailyAverageDryBulbTempSum / AnnualNumberOfDays;
    OADryBulbAverage.MonthlyAvgOADryBulbTempMaxDiff = MonthlyDailyDryBulbMax - MonthlyDailyDryBulbMin;
    // check results
    EXPECT_NEAR(OADryBulbAverage.AnnualAvgOADryBulbTemp, 9.9882, 0.0001);
    EXPECT_NEAR(OADryBulbAverage.MonthlyAvgOADryBulbTempMaxDiff, 28.7000, 0.0001);

    // test water mains temperature
    // WeatherManager::WaterMainsTempsMethod = WeatherManager::CorrelationFromWeatherFileMethod;
    OADryBulbAverage.OADryBulbWeatherDataProcessed = true;
    DataEnvironment::Latitude = 42.00; // CHICAGO_IL_USA_WMO_725300

    // January 21st water mains temperature test
    DataEnvironment::DayOfYear = 21; // January 21st
    WeatherManager::CalcWaterMainsTemp();
    EXPECT_NEAR(DataEnvironment::WaterMainsTemp, 7.23463, 0.00001);

    // July 21st water mains temperature test
    DataEnvironment::DayOfYear = 202; // July 21st
    WeatherManager::CalcWaterMainsTemp();
    EXPECT_NEAR(DataEnvironment::WaterMainsTemp, 19.33812, 0.00001);
}
TEST_F(EnergyPlusFixture, WaterMainsOutputReports_CorrelationFromWeatherFileTest)
{

    using DataEnvironment::WaterMainsTemp;
    using WeatherManager::OADryBulbAverage;

    std::string const idf_objects = delimited_string({
        "   Site:WaterMainsTemperature,",
        "   CorrelationFromWeatherFile,  !- Calculation Method",
        "   ,                            !- Temperature Schedule Name",
        "   9.99,                        !- Annual Average Outdoor Air Temperature {C}",
        "  28.78;                        !- Maximum Difference In Monthly Average Outdoor Air Temperatures {deltaC}",
    });

    ASSERT_TRUE(process_idf(idf_objects));

    bool foundErrors(false);
    WeatherManager::GetWaterMainsTemperatures(foundErrors);
    EXPECT_FALSE(foundErrors); // expect no errors
    EXPECT_EQ(WeatherManager::WaterMainsTempsMethod, WeatherManager::WaterMainsTempCalcMethod::CorrelationFromWeatherFile);
    // for calculation method CorrelationFromWeatherFile these two parameters are ignored
    EXPECT_EQ(WeatherManager::WaterMainsTempsAnnualAvgAirTemp, 0.0);
    EXPECT_EQ(WeatherManager::WaterMainsTempsMaxDiffAirTemp, 0.0);

    // set water mains temp parameters for CorrelationFromWeatherFile method
    OADryBulbAverage.AnnualAvgOADryBulbTemp = 9.99;
    OADryBulbAverage.MonthlyAvgOADryBulbTempMaxDiff = 28.78;
    OADryBulbAverage.OADryBulbWeatherDataProcessed = true;

    // report water mains parameters to eio file
    WeatherManager::ReportWaterMainsTempParameters(state.files);

    std::string const eiooutput = delimited_string({"! <Site Water Mains Temperature Information>,"
                                                    "Calculation Method{},"
                                                    "Water Mains Temperature Schedule Name{},"
                                                    "Annual Average Outdoor Air Temperature{C},"
                                                    "Maximum Difference In Monthly Average Outdoor Air Temperatures{deltaC},"
                                                    "Fixed Default Water Mains Temperature{C}",
                                                    "Site Water Mains Temperature Information,CorrelationFromWeatherFile,NA,9.99,28.78,NA"}, "\n");

    EXPECT_TRUE(compare_eio_stream(eiooutput, true));
}
TEST_F(EnergyPlusFixture, ASHRAE_Tau2017ModelTest)
{
    std::string const idf_objects = delimited_string({

        "  SizingPeriod:DesignDay,",
        "    Atlanta Jan 21 cooling,  !- Name",
        "    1,                       !- Month",
        "    21,                      !- Day of Month",
        "    SummerDesignDay,         !- Day Type",
        "    16.9,                    !- Maximum Dry-Bulb Temperature {C}",
        "    11.6,                    !- Daily Dry-Bulb Temperature Range {deltaC}",
        "    ,                        !- Dry-Bulb Temperature Range Modifier Type",
        "    ,                        !- Dry-Bulb Temperature Range Modifier Day Schedule Name",
        "    WetBulbProfileDefaultMultipliers,  !- Humidity Condition Type",
        "    13.2,                    !- Wetbulb or DewPoint at Maximum Dry-Bulb {C}",
        "    ,                        !- Humidity Condition Day Schedule Name",
        "    ,                        !- Humidity Ratio at Maximum Dry-Bulb {kgWater/kgDryAir}",
        "    ,                        !- Enthalpy at Maximum Dry-Bulb {J/kg}",
        "    8,                       !- Daily Wet-Bulb Temperature Range {deltaC}",
        "    97620,                   !- Barometric Pressure {Pa}",
        "    0.0,                     !- Wind Speed {m/s}",
        "    0.0,                     !- Wind Direction {deg}",
        "    No,                      !- Rain Indicator",
        "    No,                      !- Snow Indicator",
        "    No,                      !- Daylight Saving Time Indicator",
        "    ASHRAETau2017,           !- Solar Model Indicator",
        "    ,                        !- Beam Solar Day Schedule Name",
        "    ,                        !- Diffuse Solar Day Schedule Name",
        "    0.325,                   !- ASHRAE Clear Sky Optical Depth for Beam Irradiance (taub) {dimensionless}",
        "    2.461;                   !- ASHRAE Clear Sky Optical Depth for Diffuse Irradiance (taud) {dimensionless}",

        "  SizingPeriod:DesignDay,",
        "    Atlanta Jul 21 cooling,  !- Name",
        "    7,                       !- Month",
        "    21,                      !- Day of Month",
        "    SummerDesignDay,         !- Day Type",
        "    33.3,                    !- Maximum Dry-Bulb Temperature {C}",
        "    11.5,                    !- Daily Dry-Bulb Temperature Range {deltaC}",
        "    ,                        !- Dry-Bulb Temperature Range Modifier Type",
        "    ,                        !- Dry-Bulb Temperature Range Modifier Day Schedule Name",
        "    WetBulbProfileDefaultMultipliers,  !- Humidity Condition Type",
        "    23.5,                    !- Wetbulb or DewPoint at Maximum Dry-Bulb {C}",
        "    ,                        !- Humidity Condition Day Schedule Name",
        "    ,                        !- Humidity Ratio at Maximum Dry-Bulb {kgWater/kgDryAir}",
        "    ,                        !- Enthalpy at Maximum Dry-Bulb {J/kg}",
        "    3.5,                     !- Daily Wet-Bulb Temperature Range {deltaC}",
        "    97620,                   !- Barometric Pressure {Pa}",
        "    0.0,                     !- Wind Speed {m/s}",
        "    0.0,                     !- Wind Direction {deg}",
        "    No,                      !- Rain Indicator",
        "    No,                      !- Snow Indicator",
        "    No,                      !- Daylight Saving Time Indicator",
        "    ASHRAETau2017,           !- Solar Model Indicator",
        "    ,                        !- Beam Solar Day Schedule Name",
        "    ,                        !- Diffuse Solar Day Schedule Name",
        "    .556,                    !- ASHRAE Clear Sky Optical Depth for Beam Irradiance (taub) {dimensionless}",
        "    1.779;                   !- ASHRAE Clear Sky Optical Depth for Diffuse Irradiance (taud) {dimensionless}",
    });

    ASSERT_TRUE(process_idf(idf_objects));

    bool ErrorsFound(false);
    DataEnvironment::TotDesDays = 2;
    // setup environment state
    Environment.allocate(DataEnvironment::TotDesDays);
    DesignDay.allocate(DataEnvironment::TotDesDays);
    Environment(1).DesignDayNum = 1;
    Environment(2).DesignDayNum = 2;
    GetDesignDayData(DataEnvironment::TotDesDays, ErrorsFound);
    ASSERT_FALSE(ErrorsFound);

    // init local variables
    Real64 ETR = 1367.0;
    Real64 BeamRad(0.0);
    Real64 DiffRad(0.0);
    Real64 GloHorzRad(0.0);

    // EnvrnNum = 1 uses Tau values of January
    int EnvrnNum = 1;
    Real64 CosZenith = 1.0; // assumed zero zenith angle
    Real64 TauB = DesDayInput(EnvrnNum).TauB;
    Real64 TauD = DesDayInput(EnvrnNum).TauD;
    // check tau values
    EXPECT_EQ(DesignDaySolarModel::ASHRAE_Tau2017, DesDayInput(EnvrnNum).SolarModel);
    EXPECT_EQ(0.325, TauB);
    EXPECT_EQ(2.461, TauD);
    // calc expected values for environment 1
    Real64 AB = 1.454 - 0.406 * TauB - 0.268 * TauD + 0.021 * TauB * TauD;
    Real64 AD = 0.507 + 0.205 * TauB - 0.080 * TauD - 0.190 * TauB * TauD;
    Real64 M = AirMass(CosZenith);
    Real64 expectedIDirN = ETR * std::exp(-TauB * std::pow(M, AB));
    Real64 expectedIDifH = ETR * std::exp(-TauD * std::pow(M, AD));
    Real64 expectedIGlbH = expectedIDirN * CosZenith + expectedIDifH;
    // calc TauModel
    ASHRAETauModel(DesDayInput(EnvrnNum).SolarModel, ETR, CosZenith, TauB, TauD, BeamRad, DiffRad, GloHorzRad);
    // check the coefficients are correctly applied
    EXPECT_EQ(expectedIDirN, BeamRad);
    EXPECT_EQ(expectedIDifH, DiffRad);
    EXPECT_EQ(expectedIGlbH, GloHorzRad);

    // EnvrnNum = 2 uses Tau values of July
    EnvrnNum = 2;
    CosZenith = 1.0; // assumed zero zenith angle
    TauB = DesDayInput(EnvrnNum).TauB;
    TauD = DesDayInput(EnvrnNum).TauD;
    // check tau values
    EXPECT_EQ(0.556, TauB);
    EXPECT_EQ(1.779, TauD);
    // calc expected values for environment 2
    AB = 1.454 - 0.406 * TauB - 0.268 * TauD + 0.021 * TauB * TauD;
    AD = 0.507 + 0.205 * TauB - 0.080 * TauD - 0.190 * TauB * TauD;
    M = AirMass(CosZenith);
    expectedIDirN = ETR * std::exp(-TauB * std::pow(M, AB));
    expectedIDifH = ETR * std::exp(-TauD * std::pow(M, AD));
    expectedIGlbH = expectedIDirN * CosZenith + expectedIDifH;
    // reset the arguments to zero
    BeamRad = 0.0;
    DiffRad = 0.0;
    GloHorzRad = 0.0;
    // calc TauModel
    ASHRAETauModel(DesDayInput(EnvrnNum).SolarModel, ETR, CosZenith, TauB, TauD, BeamRad, DiffRad, GloHorzRad);
    // check the coefficients are correctly applied
    EXPECT_EQ(expectedIDirN, BeamRad);
    EXPECT_EQ(expectedIDifH, DiffRad);
    EXPECT_EQ(expectedIGlbH, GloHorzRad);
}

TEST_F(EnergyPlusFixture, WeatherManager_NoLocation) {

    // GetNextEnvironment Will call ReadUserWeatherInput which calls inputProcessor, so let's use process_idf to create one Environment (Design Day)
    std::string const idf_objects = delimited_string({

        "  SizingPeriod:DesignDay,",
        "    Atlanta Jan 21 cooling,  !- Name",
        "    1,                       !- Month",
        "    21,                      !- Day of Month",
        "    SummerDesignDay,         !- Day Type",
        "    16.9,                    !- Maximum Dry-Bulb Temperature {C}",
        "    11.6,                    !- Daily Dry-Bulb Temperature Range {deltaC}",
        "    ,                        !- Dry-Bulb Temperature Range Modifier Type",
        "    ,                        !- Dry-Bulb Temperature Range Modifier Day Schedule Name",
        "    WetBulbProfileDefaultMultipliers,  !- Humidity Condition Type",
        "    13.2,                    !- Wetbulb or DewPoint at Maximum Dry-Bulb {C}",
        "    ,                        !- Humidity Condition Day Schedule Name",
        "    ,                        !- Humidity Ratio at Maximum Dry-Bulb {kgWater/kgDryAir}",
        "    ,                        !- Enthalpy at Maximum Dry-Bulb {J/kg}",
        "    8,                       !- Daily Wet-Bulb Temperature Range {deltaC}",
        "    97620,                   !- Barometric Pressure {Pa}",
        "    0.0,                     !- Wind Speed {m/s}",
        "    0.0,                     !- Wind Direction {deg}",
        "    No,                      !- Rain Indicator",
        "    No,                      !- Snow Indicator",
        "    No,                      !- Daylight Saving Time Indicator",
        "    ASHRAETau2017,           !- Solar Model Indicator",
        "    ,                        !- Beam Solar Day Schedule Name",
        "    ,                        !- Diffuse Solar Day Schedule Name",
        "    0.325,                   !- ASHRAE Clear Sky Optical Depth for Beam Irradiance (taub) {dimensionless}",
        "    2.461;                   !- ASHRAE Clear Sky Optical Depth for Diffuse Irradiance (taud) {dimensionless}"

});

    ASSERT_TRUE(process_idf(idf_objects));

    DataGlobals::BeginSimFlag = false;
    DataGlobals::NumOfTimeStepInHour = 4;
    WeatherManager::LocationGathered = false;

    bool Available{false};
    bool ErrorsFound{false};
    ASSERT_THROW(WeatherManager::GetNextEnvironment(state, Available, ErrorsFound), std::runtime_error);
    ASSERT_TRUE(ErrorsFound);

    std::string const error_string = delimited_string({
       "   ** Severe  ** No Location given. Must have location information for simulation.",
       "   ** Warning ** Did you realize that you have Latitude=0.0, Longitude=0.0 and TimeZone=0.0?  Your building site is in the middle of the Atlantic Ocean.",
       "   ** Severe  ** GetNextEnvironment: No location specified, program will terminate.",
       "   **  Fatal  ** GetNextEnvironment: Errors found in Weater Data Input. Program terminates.",
       "   ...Summary of Errors that led to program termination:",
       "   ..... Reference severe error count=2",
       "   ..... Last severe error=GetNextEnvironment: No location specified, program will terminate.",
    });

    EXPECT_TRUE(compare_err_stream(error_string, true));
    EXPECT_EQ(1, WeatherManager::NumOfEnvrn);
    EXPECT_EQ(WeatherManager::Environment(1).KindOfEnvrn, DataGlobals::ksDesignDay);
}

// Test for https://github.com/NREL/EnergyPlus/issues/7550
TEST_F(SQLiteFixture, DesignDay_EnthalphyAtMaxDB)
{
    EnergyPlus::sqlite->sqliteBegin();
    EnergyPlus::sqlite->createSQLiteSimulationsRecord(1, "EnergyPlus Version", "Current Time");

    OutputReportTabular::WriteTabularFiles = true;
    OutputReportTabular::displayEioSummary = true;

    std::string const idf_objects = delimited_string({

        "Site:Location,",
        "  Changsha_Hunan_CHN Design_Conditions,   !- Location Name",
        "  28.22,                                  !- Latitude {N+ S-}",
        "  112.92,                                 !- Longitude {W- E+}",
        "  8.00,                                   !- Time Zone Relative to GMT {GMT+/-}",
        "  68.00;                                  !- Elevation {m}",

        "SizingPeriod:DesignDay,",
        "  Changsha Ann Clg .4% Condns Enth=>MDB,  !- Name",
        "  7,                                      !- Month",
        "  21,                                     !- Day of Month",
        "  SummerDesignDay,                        !- Day Type",
        "  33,                                     !- Maximum Dry-Bulb Temperature {C}",
        "  6.6,                                    !- Daily Dry-Bulb Temperature Range {deltaC}",
        "  DefaultMultipliers,                     !- Dry-Bulb Temperature Range Modifier Type",
        "  ,                                       !- Dry-Bulb Temperature Range Modifier Day Schedule Name",
        "  Enthalpy,                               !- Humidity Condition Type",
        "  ,                                       !- Wetbulb or DewPoint at Maximum Dry-Bulb {C}",
        "  ,                                       !- Humidity Condition Day Schedule Name",
        "  ,                                       !- Humidity Ratio at Maximum Dry-Bulb {kgWater/kgDryAir}",
        "  90500.0,                                !- Enthalpy at Maximum Dry-Bulb {J/kg}",
        "  ,                                       !- Daily Wet-Bulb Temperature Range {deltaC}",
        "  100511.,                                !- Barometric Pressure {Pa}",
        "  3.2,                                    !- Wind Speed {m/s}",
        "  220,                                    !- Wind Direction {deg}",
        "  No,                                     !- Rain Indicator",
        "  No,                                     !- Snow Indicator",
        "  No,                                     !- Daylight Saving Time Indicator",
        "  ASHRAETau,                              !- Solar Model Indicator",
        "  ,                                       !- Beam Solar Day Schedule Name",
        "  ,                                       !- Diffuse Solar Day Schedule Name",
        "  0.773,                                  !- ASHRAE Clear Sky Optical Depth for Beam Irradiance (taub) {dimensionless}",
        "  1.428;                                  !- ASHRAE Clear Sky Optical Depth for Diffuse Irradiance (taud) {dimensionless}",
    });

    ASSERT_TRUE(process_idf(idf_objects));

    SimulationManager::OpenOutputFiles(state.files);
    // reset eio stream
    has_eio_output(true);

    bool ErrorsFound(false);
    DataEnvironment::TotDesDays = 1;
    // setup environment state
    Environment.allocate(DataEnvironment::TotDesDays);
    DesignDay.allocate(DataEnvironment::TotDesDays);

    Environment(1).DesignDayNum = 1;
    Environment(1).WP_Type1 = 0;
    DataGlobals::MinutesPerTimeStep = 60;
    DataGlobals::NumOfTimeStepInHour = 1;
    DataGlobals::BeginSimFlag = true;
    DataReportingFlags::DoWeatherInitReporting = true;

    WeatherManager::SetupInterpolationValues();
    WeatherManager::AllocateWeatherData();

    WeatherManager::GetDesignDayData(DataEnvironment::TotDesDays, ErrorsFound);
    ASSERT_FALSE(ErrorsFound);

<<<<<<< HEAD
    WeatherManager::SetUpDesignDay(state.outputFiles, 1);
    EXPECT_EQ(WeatherManager::DesDayInput(1).HumIndType, DDHumIndType::Enthalpy);
=======
    WeatherManager::SetUpDesignDay(state.files, 1);
    EXPECT_EQ(WeatherManager::DesDayInput(1).HumIndType, DDHumIndType_Enthalpy);
>>>>>>> 7e15ea74
    EXPECT_EQ(WeatherManager::DesDayInput(1).HumIndValue, 90500.0);

    unsigned n_RH_not100 = 0;
    for (int Hour = 1; Hour <= 24; ++Hour) {
        for (int TS = 1; TS <= DataGlobals::NumOfTimeStepInHour; ++TS) {
            EXPECT_GE(WeatherManager::TomorrowOutRelHum(TS, Hour), 0.);
            EXPECT_LE(WeatherManager::TomorrowOutRelHum(TS, Hour), 100.);
            if (WeatherManager::TomorrowOutRelHum(TS, Hour) < 100.) {
                ++n_RH_not100;
            }
        }
    }
    EXPECT_TRUE(n_RH_not100 > 0) << "Expected at least one hour with RH below 100%";

    // This actually doesn't end up in the EIO stream yet, it's written to a gio::out_stream
    // That's why I used SQLiteFixture instead
    std::string const eiooutput = delimited_string({
        "! <Environment:Design Day Data>, Max Dry-Bulb Temp {C}, Temp Range {dC}, Temp Range Ind Type, Hum Ind Type, Hum Ind Value at Max Temp, Hum Ind Units, Pressure {Pa}, Wind Direction {deg CW from N}, Wind Speed {m/s}, Clearness, Rain, Snow",
        "! <Environment:Design Day Misc>,DayOfYear,ASHRAE A Coeff,ASHRAE B Coeff,ASHRAE C Coeff,Solar Constant-Annual Variation,Eq of Time {minutes}, Solar Declination Angle {deg}, Solar Model",
        "Environment:Design Day Data,33.00,6.60,DefaultMultipliers,Enthalpy,90500.00,{J/kgDryAir},100511,220,3.2,0.00,No,No",
        "Environment:Design Day Misc,202,1084.4,0.2082,0.1365,1.0,-6.23,20.6,ASHRAETau",
    }, "\n");

    EXPECT_TRUE(compare_eio_stream(eiooutput, false));

    OutputReportTabular::WriteEioTables(state.dataCostEstimateManager, state.files);

    // Close output files *after* the EIO has been written to
    SimulationManager::CloseOutputFiles(state.files);

    EnergyPlus::sqlite->sqliteCommit();

    std::vector<std::tuple<std::string, std::string>> results_strings({
        {"Hum Ind Value at Max Temp", "90500.00"},
        {"Hum Ind Type", "Enthalpy"},
        {"Hum Ind Units", "{J/kgDryAir}"}
    });

    std::string columnName;
    std::string expectedValue;
    for (auto v : results_strings) {

        columnName = std::get<0>(v);
        expectedValue = std::get<1>(v);

        std::string query("SELECT Value From TabularDataWithStrings"
                          "  WHERE ReportName = 'Initialization Summary'"
                          "  AND TableName = 'Environment:Design Day Data'"
                          "  AND ColumnName = '" + columnName + "'");

        std::string value = queryResult(query, "TabularDataWithStrings")[0][0];

        // Add informative message if failed
        EXPECT_EQ(value, expectedValue) << "Failed for ColumnName=" << columnName;
    }


}

TEST_F(EnergyPlusFixture, IRHoriz_InterpretWeatherZeroIRHoriz) {

    std::vector<std::string> Lines{
            "1980,1,1,1,0,?9?9?9?9E0?9?9?9?9?9?9?9?9?9?9?9?9?9?9*_*9*9*9*9*9,-0.6,-8.7,50,100000,0,0,0,0,0,0,0,0,0,0,0,2,0,0,10,77777,9,999999999,0,0.04,0,99,0,0,0",
            "1980,1,1,2,0,?9?9?9?9E0?9?9?9?9?9?9?9?9?9?9?9?9?9?9*_*9*9*9*9*9,-0.6,-8.7,50,100000,0,0,0,0,0,0,0,0,0,0,0,2,0,0,10,77777,9,999999999,0,0.04,0,99,0,0,0",
            "1980,1,1,3,0,?9?9?9?9E0?9?9?9?9?9?9?9?9?9?9?9?9?9?9*_*9*9*9*9*9,-1.1,-9.2,50,100000,0,0,0,0,0,0,0,0,0,0,0,2,0,0,10,77777,9,999999999,0,0.04,0,99,0,0,0",
            "1980,1,1,4,0,?9?9?9?9E0?9?9?9?9?9?9?9?9?9?9?9?9?9?9*_*9*9*9*9*9,-1.1,-9.2,50,100000,0,0,0,0,0,0,0,0,0,0,0,2,0,0,10,77777,9,999999999,0,0.04,0,99,0,0,0",
            "1980,1,1,5,0,?9?9?9?9E0?9?9?9?9?9?9?9?9?9?9?9?9?9?9*_*9*9*9*9*9,-1.1,-9.2,50,100000,0,0,0,0,0,0,0,0,0,0,0,2,0,0,10,77777,9,999999999,0,0.04,0,99,0,0,0",
            "1980,1,1,6,0,?9?9?9?9E0?9?9?9?9?9?9?9?9?9?9?9?9?9?9*_*9*9*9*9*9,-0.6,-8.7,50,100000,0,0,0,0,0,0,0,0,0,0,0,2,0,0,10,77777,9,999999999,0,0.04,0,99,0,0,0",
            "1980,1,1,7,0,?9?9?9?9E0?9?9?9?9?9?9?9?9?9?9?9?9?9?9*_*9*9*9*9*9,-0.6,-8.7,50,100000,0,0,0,0,0,0,0,0,0,0,0,2,0,0,10,77777,9,999999999,0,0.04,0,99,0,0,0",
            "1980,1,1,8,0,?9?9?9?9E0?9?9?9?9?9?9?9?9?9?9?9?9?9?9?9*9*9*9*9*9,-0.6,-8.7,50,100000,0,0,0,0,0,0,0,0,0,0,0,2,0,0,10,77777,9,999999999,0,0.04,0,99,0,0,0",
            "1980,1,1,9,0,?9?9?9?9E0?9?9?9?9?9?9?9?9?9?9?9?9?9?9?9*9*9*9*9*9,-1.1,-9.2,50,100000,0,0,0,0,0,0,0,0,0,0,0,2,0,0,10,77777,9,999999999,0,0.04,0,99,0,0,0",
            "1980,1,1,10,0,?9?9?9?9E0?9?9?9?9?9?9?9?9?9?9?9?9?9?9?9*9*9*9*9*9,-0.6,-8.7,50,100000,0,0,0,0,0,0,0,0,0,0,0,2,0,0,10,77777,9,999999999,0,0.04,0,99,0,0,0",
            "1980,1,1,11,0,?9?9?9?9E0?9?9?9?9?9?9?9?9?9?9?9?9?9?9?9*9*9*9*9*9,0,-8.2,50,100000,0,0,0,0,0,0,0,0,0,0,0,2,0,0,10,77777,9,999999999,0,0.04,0,99,0,0,0",
            "1980,1,1,12,0,?9?9?9?9E0?9?9?9?9?9?9?9?9?9?9?9?9?9?9?9*9*9*9*9*9,0,-8.2,50,100000,0,0,0,0,0,0,0,0,0,0,0,2,0,0,10,77777,9,999999999,0,0.04,0,99,0,0,0",
            "1980,1,1,13,0,?9?9?9?9E0?9?9?9?9?9?9?9?9?9?9?9?9?9?9?9*9*9*9*9*9,0,-8.2,50,100000,0,0,0,0,0,0,0,0,0,0,0,2,0,0,10,77777,9,999999999,0,0.04,0,99,0,0,0",
            "1980,1,1,14,0,?9?9?9?9E0?9?9?9?9?9?9?9?9?9?9?9?9?9?9?9*9*9*9*9*9,0.6,-7.7,50,100000,0,0,0,0,0,0,0,0,0,0,0,2,0,0,10,77777,9,999999999,0,0.04,0,99,0,0,0",
            "1980,1,1,15,0,?9?9?9?9E0?9?9?9?9?9?9?9?9?9?9?9?9?9?9?9*9*9*9*9*9,0.6,-7.7,50,100000,0,0,0,0,0,0,0,0,0,0,0,2,0,0,10,77777,9,999999999,0,0.04,0,99,0,0,0",
            "1980,1,1,16,0,?9?9?9?9E0?9?9?9?9?9?9?9?9?9?9?9?9?9?9?9*9*9*9*9*9,0.6,-7.7,50,100000,0,0,0,0,0,0,0,0,0,0,0,2,0,0,10,77777,9,999999999,0,0.04,0,99,0,0,0",
            "1980,1,1,17,0,?9?9?9?9E0?9?9?9?9?9?9?9?9?9?9?9?9?9?9?9*9*9*9*9*9,0.6,-7.7,50,100000,0,0,0,0,0,0,0,0,0,0,0,2,0,0,10,77777,9,999999999,0,0.04,0,99,0,0,0",
            "1980,1,1,18,0,?9?9?9?9E0?9?9?9?9?9?9?9?9?9?9?9?9?9?9*_*9*9*9*9*9,0,-8.2,50,100000,0,0,0,0,0,0,0,0,0,0,0,2,0,0,10,77777,9,999999999,0,0.04,0,99,0,0,0",
            "1980,1,1,19,0,?9?9?9?9E0?9?9?9?9?9?9?9?9?9?9?9?9?9?9*_*9*9*9*9*9,-0.6,-8.7,50,100000,0,0,0,0,0,0,0,0,0,0,0,2,0,0,10,77777,9,999999999,0,0.04,0,99,0,0,0",
            "1980,1,1,20,0,?9?9?9?9E0?9?9?9?9?9?9?9?9?9?9?9?9?9?9*_*9*9*9*9*9,-0.6,-8.7,50,100000,0,0,0,0,0,0,0,0,0,0,0,2,0,0,10,77777,9,999999999,0,0.04,0,99,0,0,0",
            "1980,1,1,21,0,?9?9?9?9E0?9?9?9?9?9?9?9?9?9?9?9?9?9?9*_*9*9*9*9*9,-1.1,-9.2,50,100000,0,0,0,0,0,0,0,0,0,0,0,2,0,0,10,77777,9,999999999,0,0.04,0,99,0,0,0",
            "1980,1,1,22,0,?9?9?9?9E0?9?9?9?9?9?9?9?9?9?9?9?9?9?9*_*9*9*9*9*9,-1.1,-9.2,50,100000,0,0,0,0,0,0,0,0,0,0,0,2,0,0,10,77777,9,999999999,0,0.04,0,99,0,0,0",
            "1980,1,1,23,0,?9?9?9?9E0?9?9?9?9?9?9?9?9?9?9?9?9?9?9*_*9*9*9*9*9,-1.1,-9.2,50,100000,0,0,0,0,0,0,0,0,0,0,0,2,0,0,10,77777,9,999999999,0,0.04,0,99,0,0,0",
            "1980,1,1,24,0,?9?9?9?9E0?9?9?9?9?9?9?9?9?9?9?9?9?9?9*_*9*9*9*9*9,-1.1,-9.2,50,100000,0,0,0,0,0,0,0,0,0,0,0,2,0,0,10,77777,9,999999999,0,0.04,0,99,0,0,0",
    };

    // DERIVED TYPE DEFINITIONS:
    // SUBROUTINE LOCAL VARIABLE DECLARATIONS:
    int WYear;
    int WMonth;
    int WDay;
    int WHour;
    int WMinute;
    Real64 DryBulb;
    Real64 DewPoint;
    Real64 RelHum;
    Real64 AtmPress;
    Real64 ETHoriz;
    Real64 ETDirect;
    Real64 IRHoriz;
    Real64 GLBHoriz;
    Real64 DirectRad;
    Real64 DiffuseRad;
    Real64 GLBHorizIllum;
    Real64 DirectNrmIllum;
    Real64 DiffuseHorizIllum;
    Real64 ZenLum;
    Real64 WindDir;
    Real64 WindSpeed;
    Real64 TotalSkyCover;
    Real64 OpaqueSkyCover;
    Real64 Visibility;
    Real64 CeilHeight;
    Real64 PrecipWater;
    Real64 AerosolOptDepth;
    Real64 SnowDepth;
    Real64 DaysSinceLastSnow;
    Real64 Albedo;
    Real64 LiquidPrecip;
    int PresWeathObs;
    Array1D_int PresWeathConds(9);
    std::string WeatherDataLine;
    bool ErrorFound;
    std::string ErrOut;


    for (auto WeatherDataLine : Lines){
        WeatherManager::InterpretWeatherDataLine(WeatherDataLine,
                                                 ErrorFound,
                                                 WYear,
                                                 WMonth,
                                                 WDay,
                                                 WHour,
                                                 WMinute,
                                                 DryBulb,
                                                 DewPoint,
                                                 RelHum,
                                                 AtmPress,
                                                 ETHoriz,
                                                 ETDirect,
                                                 IRHoriz,
                                                 GLBHoriz,
                                                 DirectRad,
                                                 DiffuseRad,
                                                 GLBHorizIllum,
                                                 DirectNrmIllum,
                                                 DiffuseHorizIllum,
                                                 ZenLum,
                                                 WindDir,
                                                 WindSpeed,
                                                 TotalSkyCover,
                                                 OpaqueSkyCover,
                                                 Visibility,
                                                 CeilHeight,
                                                 PresWeathObs,
                                                 PresWeathConds,
                                                 PrecipWater,
                                                 AerosolOptDepth,
                                                 SnowDepth,
                                                 DaysSinceLastSnow,
                                                 Albedo,
                                                 LiquidPrecip);

        EXPECT_EQ(IRHoriz, 0.0);
    }
}


TEST_F(EnergyPlusFixture, IRHoriz_InterpretWeatherCalculateMissingIRHoriz) {

    state.files.inputWeatherFileName.fileName = configured_source_directory() + "/tst/EnergyPlus/unit/Resources/WeatherManagerIROutputTest.epw";
    std::string const idf_objects = delimited_string({
                                                         "  Version,9.3;",

                                                         "  SizingPeriod:DesignDay,",
                                                         "    Atlanta Jan 21 cooling,  !- Name",
                                                         "    1,                       !- Month",
                                                         "    21,                      !- Day of Month",
                                                         "    SummerDesignDay,         !- Day Type",
                                                         "    16.9,                    !- Maximum Dry-Bulb Temperature {C}",
                                                         "    11.6,                    !- Daily Dry-Bulb Temperature Range {deltaC}",
                                                         "    ,                        !- Dry-Bulb Temperature Range Modifier Type",
                                                         "    ,                        !- Dry-Bulb Temperature Range Modifier Day Schedule Name",
                                                         "    WetBulbProfileDefaultMultipliers,  !- Humidity Condition Type",
                                                         "    13.2,                    !- Wetbulb or DewPoint at Maximum Dry-Bulb {C}",
                                                         "    ,                        !- Humidity Condition Day Schedule Name",
                                                         "    ,                        !- Humidity Ratio at Maximum Dry-Bulb {kgWater/kgDryAir}",
                                                         "    ,                        !- Enthalpy at Maximum Dry-Bulb {J/kg}",
                                                         "    8,                       !- Daily Wet-Bulb Temperature Range {deltaC}",
                                                         "    97620,                   !- Barometric Pressure {Pa}",
                                                         "    0.0,                     !- Wind Speed {m/s}",
                                                         "    0.0,                     !- Wind Direction {deg}",
                                                         "    No,                      !- Rain Indicator",
                                                         "    No,                      !- Snow Indicator",
                                                         "    No,                      !- Daylight Saving Time Indicator",
                                                         "    ASHRAETau2017,           !- Solar Model Indicator",
                                                         "    ,                        !- Beam Solar Day Schedule Name",
                                                         "    ,                        !- Diffuse Solar Day Schedule Name",
                                                         "    0.325,                   !- ASHRAE Clear Sky Optical Depth for Beam Irradiance (taub) {dimensionless}",
                                                         "    2.461;                   !- ASHRAE Clear Sky Optical Depth for Diffuse Irradiance (taud) {dimensionless}",

                                                         "  SizingPeriod:DesignDay,",
                                                         "    Atlanta Jul 21 cooling,  !- Name",
                                                         "    7,                       !- Month",
                                                         "    21,                      !- Day of Month",
                                                         "    SummerDesignDay,         !- Day Type",
                                                         "    33.3,                    !- Maximum Dry-Bulb Temperature {C}",
                                                         "    11.5,                    !- Daily Dry-Bulb Temperature Range {deltaC}",
                                                         "    ,                        !- Dry-Bulb Temperature Range Modifier Type",
                                                         "    ,                        !- Dry-Bulb Temperature Range Modifier Day Schedule Name",
                                                         "    WetBulbProfileDefaultMultipliers,  !- Humidity Condition Type",
                                                         "    23.5,                    !- Wetbulb or DewPoint at Maximum Dry-Bulb {C}",
                                                         "    ,                        !- Humidity Condition Day Schedule Name",
                                                         "    ,                        !- Humidity Ratio at Maximum Dry-Bulb {kgWater/kgDryAir}",
                                                         "    ,                        !- Enthalpy at Maximum Dry-Bulb {J/kg}",
                                                         "    3.5,                     !- Daily Wet-Bulb Temperature Range {deltaC}",
                                                         "    97620,                   !- Barometric Pressure {Pa}",
                                                         "    0.0,                     !- Wind Speed {m/s}",
                                                         "    0.0,                     !- Wind Direction {deg}",
                                                         "    No,                      !- Rain Indicator",
                                                         "    No,                      !- Snow Indicator",
                                                         "    No,                      !- Daylight Saving Time Indicator",
                                                         "    ASHRAETau2017,           !- Solar Model Indicator",
                                                         "    ,                        !- Beam Solar Day Schedule Name",
                                                         "    ,                        !- Diffuse Solar Day Schedule Name",
                                                         "    .556,                    !- ASHRAE Clear Sky Optical Depth for Beam Irradiance (taub) {dimensionless}",
                                                         "    1.779;                   !- ASHRAE Clear Sky Optical Depth for Diffuse Irradiance (taud) {dimensionless}",
                                                     });

    ASSERT_TRUE(process_idf(idf_objects));

    bool ErrorsFound(false);
    DataEnvironment::TotDesDays = 2;

    // setup environment state
    Environment.allocate(DataEnvironment::TotDesDays);
    DesignDay.allocate(DataEnvironment::TotDesDays);
    Environment(1).DesignDayNum = 1;
    Environment(2).DesignDayNum = 2;
    GetDesignDayData(DataEnvironment::TotDesDays, ErrorsFound);
    ASSERT_FALSE(ErrorsFound);

    WeatherManager::Envrn =1;

    DataGlobals::NumOfTimeStepInHour = 1;
    Environment.allocate(1);
    Environment(1).SkyTempModel = EmissivityCalcType::ClarkAllenModel;

    AllocateWeatherData();
    OpenWeatherFile(state, ErrorsFound);
    ReadWeatherForDay(state.files, 0, 1, false);

    Real64 expected_IRHorizSky = 345.73838855245953;
    EXPECT_NEAR(TomorrowHorizIRSky(1, 1), expected_IRHorizSky, 0.001);
}<|MERGE_RESOLUTION|>--- conflicted
+++ resolved
@@ -767,13 +767,8 @@
     WeatherManager::GetDesignDayData(DataEnvironment::TotDesDays, ErrorsFound);
     ASSERT_FALSE(ErrorsFound);
 
-<<<<<<< HEAD
-    WeatherManager::SetUpDesignDay(state.outputFiles, 1);
+    WeatherManager::SetUpDesignDay(state.files, 1);
     EXPECT_EQ(WeatherManager::DesDayInput(1).HumIndType, DDHumIndType::Enthalpy);
-=======
-    WeatherManager::SetUpDesignDay(state.files, 1);
-    EXPECT_EQ(WeatherManager::DesDayInput(1).HumIndType, DDHumIndType_Enthalpy);
->>>>>>> 7e15ea74
     EXPECT_EQ(WeatherManager::DesDayInput(1).HumIndValue, 90500.0);
 
     unsigned n_RH_not100 = 0;
