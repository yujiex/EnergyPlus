// EnergyPlus, Copyright (c) 1996-2021, The Board of Trustees of the University of Illinois,
// The Regents of the University of California, through Lawrence Berkeley National Laboratory
// (subject to receipt of any required approvals from the U.S. Dept. of Energy), Oak Ridge
// National Laboratory, managed by UT-Battelle, Alliance for Sustainable Energy, LLC, and other
// contributors. All rights reserved.
//
// NOTICE: This Software was developed under funding from the U.S. Department of Energy and the
// U.S. Government consequently retains certain rights. As such, the U.S. Government has been
// granted for itself and others acting on its behalf a paid-up, nonexclusive, irrevocable,
// worldwide license in the Software to reproduce, distribute copies to the public, prepare
// derivative works, and perform publicly and display publicly, and to permit others to do so.
//
// Redistribution and use in source and binary forms, with or without modification, are permitted
// provided that the following conditions are met:
//
// (1) Redistributions of source code must retain the above copyright notice, this list of
//     conditions and the following disclaimer.
//
// (2) Redistributions in binary form must reproduce the above copyright notice, this list of
//     conditions and the following disclaimer in the documentation and/or other materials
//     provided with the distribution.
//
// (3) Neither the name of the University of California, Lawrence Berkeley National Laboratory,
//     the University of Illinois, U.S. Dept. of Energy nor the names of its contributors may be
//     used to endorse or promote products derived from this software without specific prior
//     written permission.
//
// (4) Use of EnergyPlus(TM) Name. If Licensee (i) distributes the software in stand-alone form
//     without changes from the version obtained under this License, or (ii) Licensee makes a
//     reference solely to the software portion of its product, Licensee must refer to the
//     software as "EnergyPlus version X" software, where "X" is the version number Licensee
//     obtained under this License and may not use a different name for the software. Except as
//     specifically required in this Section (4), Licensee shall not use in a company name, a
//     product name, in advertising, publicity, or other promotional activities any name, trade
//     name, trademark, logo, or other designation of "EnergyPlus", "E+", "e+" or confusingly
//     similar designation, without the U.S. Department of Energy's prior written consent.
//
// THIS SOFTWARE IS PROVIDED BY THE COPYRIGHT HOLDERS AND CONTRIBUTORS "AS IS" AND ANY EXPRESS OR
// IMPLIED WARRANTIES, INCLUDING, BUT NOT LIMITED TO, THE IMPLIED WARRANTIES OF MERCHANTABILITY
// AND FITNESS FOR A PARTICULAR PURPOSE ARE DISCLAIMED. IN NO EVENT SHALL THE COPYRIGHT OWNER OR
// CONTRIBUTORS BE LIABLE FOR ANY DIRECT, INDIRECT, INCIDENTAL, SPECIAL, EXEMPLARY, OR
// CONSEQUENTIAL DAMAGES (INCLUDING, BUT NOT LIMITED TO, PROCUREMENT OF SUBSTITUTE GOODS OR
// SERVICES; LOSS OF USE, DATA, OR PROFITS; OR BUSINESS INTERRUPTION) HOWEVER CAUSED AND ON ANY
// THEORY OF LIABILITY, WHETHER IN CONTRACT, STRICT LIABILITY, OR TORT (INCLUDING NEGLIGENCE OR
// OTHERWISE) ARISING IN ANY WAY OUT OF THE USE OF THIS SOFTWARE, EVEN IF ADVISED OF THE
// POSSIBILITY OF SUCH DAMAGE.

// C++ Headers
#include <string>

// ObjexxFCL Headers
#include <ObjexxFCL/Array.functions.hh>
#include <ObjexxFCL/Array1D.hh>
#include <ObjexxFCL/Array2D.hh>
#include <ObjexxFCL/Fmath.hh>

// EnergyPlus Headers
#include <EnergyPlus/Data/EnergyPlusData.hh>
#include <EnergyPlus/DataEnvironment.hh>
#include <EnergyPlus/DataHeatBalFanSys.hh>
#include <EnergyPlus/DataHeatBalance.hh>
#include <EnergyPlus/DataIPShortCuts.hh>
#include <EnergyPlus/DataRoomAirModel.hh>
#include <EnergyPlus/DataZoneControls.hh>
#include <EnergyPlus/DataZoneEquipment.hh>
#include <EnergyPlus/EMSManager.hh>
#include <EnergyPlus/General.hh>
#include <EnergyPlus/GeneralRoutines.hh>
#include <EnergyPlus/GlobalNames.hh>
#include <EnergyPlus/HVACManager.hh>
#include <EnergyPlus/HeatBalanceAirManager.hh>
#include <EnergyPlus/InputProcessing/InputProcessor.hh>
#include <EnergyPlus/OutputProcessor.hh>
#include <EnergyPlus/Psychrometrics.hh>
#include <EnergyPlus/ScheduleManager.hh>
#include <EnergyPlus/SystemAvailabilityManager.hh>
#include <EnergyPlus/UtilityRoutines.hh>
#include <EnergyPlus/ZoneTempPredictorCorrector.hh>

namespace EnergyPlus::HeatBalanceAirManager {
    // Module containing the air heat balance simulation routines
    // calculation (initialization) routines

    // MODULE INFORMATION:
    //       AUTHOR         Richard J. Liesen
    //       DATE WRITTEN   February 1998
    //       MODIFIED       May-July 2000 Joe Huang for Comis Link
    //       RE-ENGINEERED  na

    // PURPOSE OF THIS MODULE:
    // To encapsulate the data and algorithms required to
    // manage the air simluation heat balance on the building.

    // METHODOLOGY EMPLOYED:

    // REFERENCES:
    // The heat balance method is outlined in the "Tarp Alogorithms Manual"
    // The methods are also summarized in many BSO Theses and papers.

    // OTHER NOTES:
    // This module was created from IBLAST subroutines

    // USE STATEMENTS:
    // Use statements for data only modules
    // Using/Aliasing
    using namespace DataEnvironment;
    using namespace DataHeatBalFanSys;
    using namespace DataHeatBalance;
    using namespace DataSurfaces;

    // Use statements for access to subroutines in other modules
    using Psychrometrics::PsyCpAirFnW;
    using Psychrometrics::PsyHFnTdbW;
    using Psychrometrics::PsyRhoAirFnPbTdbW;
    using Psychrometrics::PsyTdbFnHW;

    void ManageAirHeatBalance(EnergyPlusData &state)
    {

        // SUBROUTINE INFORMATION:
        //       AUTHOR         Richard Liesen
        //       DATE WRITTEN   February 1998
        //       MODIFIED       na
        //       RE-ENGINEERED  na

        // PURPOSE OF THIS SUBROUTINE:
        // This subroutine manages the heat air balance method of calculating
        // building thermal loads.  It is called from the HeatBalanceManager
        // at the time step level.  This driver manages the calls to all of
        // the other drivers and simulation algorithms.

        // Obtains and Allocates heat balance related parameters from input file
        if (state.dataHeatBalAirMgr->ManageAirHeatBalanceGetInputFlag) {
            GetAirHeatBalanceInput(state);
            state.dataHeatBalAirMgr->ManageAirHeatBalanceGetInputFlag = false;
        }

        InitAirHeatBalance(state); // Initialize all heat balance related parameters

        // Solve the zone heat balance 'Detailed' solution
        // Call the air surface heat balances
        CalcHeatBalanceAir(state);

        ReportZoneMeanAirTemp(state);
    }

    void GetAirHeatBalanceInput(EnergyPlusData &state)
    {

        // SUBROUTINE INFORMATION:
        //       AUTHOR         Richard Liesen
        //       DATE WRITTEN   February 1998
        //       MODIFIED       na
        //       RE-ENGINEERED  na

        // PURPOSE OF THIS SUBROUTINE:
        // This subroutine is the main routine to call other input routines

        // METHODOLOGY EMPLOYED:
        // Uses the status flags to trigger events.

        // SUBROUTINE LOCAL VARIABLE DECLARATIONS:
        bool ErrorsFound(false);

        GetAirFlowFlag(state, ErrorsFound);

        SetZoneMassConservationFlag(state);

        // get input parameters for modeling of room air flow
        GetRoomAirModelParameters(state, ErrorsFound);

        if (ErrorsFound) {
            ShowFatalError(state, "GetAirHeatBalanceInput: Errors found in getting Air inputs");
        }
    }

    void GetAirFlowFlag(EnergyPlusData &state, bool &ErrorsFound) // Set to true if errors found
    {

        // SUBROUTINE INFORMATION:
        //       AUTHOR         Garrett Westmacott
        //       DATE WRITTEN   February 2000
        //       MODIFIED       Oct 2003, FCW: Change "Infiltration-Air Change Rate" from Sum to State
        //       RE-ENGINEERED  na

        // PURPOSE OF THIS SUBROUTINE:
        // This subroutine calls the routine to get simple air flow input data.

        // METHODOLOGY EMPLOYED:
        // Modelled after 'Modual Example' in Guide for Module Developers

        // Using/Aliasing
        using ScheduleManager::GetScheduleIndex;

        state.dataHeatBal->AirFlowFlag = UseSimpleAirFlow;

        GetSimpleAirModelInputs(state, ErrorsFound);
        if (state.dataHeatBal->TotInfiltration + state.dataHeatBal->TotVentilation + state.dataHeatBal->TotMixing + state.dataHeatBal->TotCrossMixing + state.dataHeatBal->TotRefDoorMixing > 0) {
            static constexpr auto Format_720("! <AirFlow Model>, Simple\n AirFlow Model, {}\n");
            print(state.files.eio, Format_720, "Simple");
        }
    }

    void SetZoneMassConservationFlag(EnergyPlusData &state)
    {

        // SUBROUTINE INFORMATION :
        // AUTHOR         Bereket Nigusse, FSEC
        // DATE WRITTEN   February 2014
        // MODIFIED

        // PURPOSE OF THIS SUBROUTINE :
        // This subroutine sets the zone mass conservation flag to true.

        if (state.dataHeatBal->ZoneAirMassFlow.EnforceZoneMassBalance && state.dataHeatBal->ZoneAirMassFlow.ZoneFlowAdjustment != DataHeatBalance::AdjustmentType::NoAdjustReturnAndMixing) {
            for (int Loop = 1; Loop <= state.dataHeatBal->TotMixing; ++Loop) {
                state.dataHeatBalFanSys->ZoneMassBalanceFlag(state.dataHeatBal->Mixing(Loop).ZonePtr) = true;
                state.dataHeatBalFanSys->ZoneMassBalanceFlag(state.dataHeatBal->Mixing(Loop).FromZone) = true;
            }
        }
    }

    void GetSimpleAirModelInputs(EnergyPlusData &state, bool &ErrorsFound) // IF errors found in input
    {

        // SUBROUTINE INFORMATION:
        //       AUTHOR         Linda Lawrie
        //       DATE WRITTEN   July 2000
        //       MODIFIED       Oct 2003,FCW: change "Infiltration-Air Change Rate" from Sum to State
        //       MODIFIED       Jan 2008,LG: Allow multiple infiltration and ventilation objects per zone
        //                      May 2009, BG: added calls to setup for possible EMS override
        //                      August 2011, TKS: added refrigeration door mixing
        //       RE-ENGINEERED  na

        // PURPOSE OF THIS SUBROUTINE:
        // This subroutine gets the input for the "simple" air flow model.

        // REFERENCES:
        // IDD Statements
        // INFILTRATION,A1 [Zone Name],A2 [SCHEDULE Name],N1 [Design level KW],
        //     N2 [Constant Term Coefficient], N3 [Temperature Term Coefficient],
        //     N4 [Velocity Term Coefficient], N5 [Velocity Squared Term Coefficient];
        // MIXING,A1 [Zone Name],A2 [SCHEDULE Name],N1 [Design Level], A3 [Source Zone Name],
        //     N2 [Delta Temperature delta C];
        // CROSS MIXING,A1 [Zone Name],A2 [SCHEDULE Name],N1 [Design Level],
        //     A3 [Source Zone Name], N2 [Delta Temperature delta C];
        // REFRIGERATION DOOR MIXING,A1 [Zone Name],A2 [Mate Zone Name],N1 [Design Level],
        //     A3 [Source Zone Name], N2 [Delta Temperature delta C];

        // Using/Aliasing
        using General::CheckCreatedZoneItemName;
        using ScheduleManager::CheckScheduleValueMinMax;
        using ScheduleManager::GetScheduleIndex;
        using ScheduleManager::GetScheduleMinValue;
        using ScheduleManager::GetScheduleName;
        using ScheduleManager::GetScheduleValuesForDay;
        using SystemAvailabilityManager::GetHybridVentilationControlStatus;

        // SUBROUTINE PARAMETER DEFINITIONS:
        Real64 const VentilTempLimit(100.0);                               // degrees Celsius
        Real64 const MixingTempLimit(100.0);                               // degrees Celsius
        Real64 const VentilWSLimit(40.0);                                  // m/s
        static std::string const RoutineName("GetSimpleAirModelInputs: "); // include trailing blank space
        // Refrigeration Door Mixing Protection types, factors used to moderate mixing flow.
        Real64 const RefDoorNone(0.0);
        Real64 const RefDoorAirCurtain(0.5);
        Real64 const RefDoorStripCurtain(0.9);

        // SUBROUTINE LOCAL VARIABLE DECLARATIONS:
        Array2D<Real64> SVals1;
        Array2D<Real64> SVals2;
        int NumAlpha;  // Number of Alphas for each GetobjectItem call
        int NumNumber; // Number of Numbers for each GetobjectItem call
        int maxAlpha;  // max of Alphas for allocation
        int maxNumber; // max of Numbers for allocation
        int NumArgs;
        int IOStat;
        Array1D_string cAlphaFieldNames;
        Array1D_string cNumericFieldNames;
        Array1D_bool lNumericFieldBlanks;
        Array1D_bool lAlphaFieldBlanks;
        Array1D_string cAlphaArgs;
        Array1D<Real64> rNumericArgs;
        std::string cCurrentModuleObject;

        int i;
        int Loop;
        int Loop1;
        Array1D_bool RepVarSet;
        bool IsNotOK;

        int ZoneNum;
        std::string StringOut;
        std::string NameThisObject;
        int InfiltCount;
        int VentiCount;
        bool ControlFlag;
        int Item;
        int Item1;
        bool errFlag;
        int ZLItem;
        Array1D<Real64> TotInfilVentFlow;
        Array1D<Real64> TotMixingFlow;
        Array1D<Real64> ZoneMixingNum;
        int ConnectTest;
        int ConnectionNumber;
        int NumbNum;
        int AlphaNum;
        int Zone1Num;
        int Zone2Num;
        int ZoneNumA;
        int ZoneNumB;
        int SourceCount;
        int ReceivingCount;
        int IsSourceZone;

        // Formats
        static constexpr auto Format_720(" {} Airflow Stats Nominal, {},{},{},{:.2R},{:.1R},");
        static constexpr auto Format_721("! <{} Airflow Stats Nominal>,Name,Schedule Name,Zone Name, Zone Floor Area {{m2}}, # Zone Occupants,{}\n");
        static constexpr auto Format_722(" {}, {}\n");

        RepVarSet.dimension(state.dataGlobal->NumOfZones, true);

        // Following used for reporting
        state.dataHeatBal->ZnAirRpt.allocate(state.dataGlobal->NumOfZones);

        for (Loop = 1; Loop <= state.dataGlobal->NumOfZones; ++Loop) {
            // CurrentModuleObject='Zone'
            SetupOutputVariable(state,
                "Zone Mean Air Temperature", OutputProcessor::Unit::C, state.dataHeatBal->ZnAirRpt(Loop).MeanAirTemp, "Zone", "Average", state.dataHeatBal->Zone(Loop).Name);
            SetupOutputVariable(state,
                "Zone Operative Temperature", OutputProcessor::Unit::C, state.dataHeatBal->ZnAirRpt(Loop).OperativeTemp, "Zone", "Average", state.dataHeatBal->Zone(Loop).Name);
            SetupOutputVariable(state, "Zone Mean Air Dewpoint Temperature",
                                OutputProcessor::Unit::C,
                                state.dataHeatBal->ZnAirRpt(Loop).MeanAirDewPointTemp,
                                "Zone",
                                "Average",
                                state.dataHeatBal->Zone(Loop).Name);
            SetupOutputVariable(state, "Zone Mean Air Humidity Ratio",
                                OutputProcessor::Unit::kgWater_kgDryAir,
                                state.dataHeatBal->ZnAirRpt(Loop).MeanAirHumRat,
                                "Zone",
                                "Average",
                                state.dataHeatBal->Zone(Loop).Name);
            SetupOutputVariable(state, "Zone Air Heat Balance Internal Convective Heat Gain Rate",
                                OutputProcessor::Unit::W,
                                state.dataHeatBal->ZnAirRpt(Loop).SumIntGains,
                                "System",
                                "Average",
                                state.dataHeatBal->Zone(Loop).Name);
            SetupOutputVariable(state, "Zone Air Heat Balance Surface Convection Rate",
                                OutputProcessor::Unit::W,
                                state.dataHeatBal->ZnAirRpt(Loop).SumHADTsurfs,
                                "System",
                                "Average",
                                state.dataHeatBal->Zone(Loop).Name);
            SetupOutputVariable(state, "Zone Air Heat Balance Interzone Air Transfer Rate",
                                OutputProcessor::Unit::W,
                                state.dataHeatBal->ZnAirRpt(Loop).SumMCpDTzones,
                                "System",
                                "Average",
                                state.dataHeatBal->Zone(Loop).Name);
            SetupOutputVariable(state, "Zone Air Heat Balance Outdoor Air Transfer Rate",
                                OutputProcessor::Unit::W,
                                state.dataHeatBal->ZnAirRpt(Loop).SumMCpDtInfil,
                                "System",
                                "Average",
                                state.dataHeatBal->Zone(Loop).Name);
            SetupOutputVariable(state, "Zone Air Heat Balance System Air Transfer Rate",
                                OutputProcessor::Unit::W,
                                state.dataHeatBal->ZnAirRpt(Loop).SumMCpDTsystem,
                                "System",
                                "Average",
                                state.dataHeatBal->Zone(Loop).Name);
            SetupOutputVariable(state, "Zone Air Heat Balance System Convective Heat Gain Rate",
                                OutputProcessor::Unit::W,
                                state.dataHeatBal->ZnAirRpt(Loop).SumNonAirSystem,
                                "System",
                                "Average",
                                state.dataHeatBal->Zone(Loop).Name);
            SetupOutputVariable(state, "Zone Air Heat Balance Air Energy Storage Rate",
                                OutputProcessor::Unit::W,
                                state.dataHeatBal->ZnAirRpt(Loop).CzdTdt,
                                "System",
                                "Average",
                                state.dataHeatBal->Zone(Loop).Name);
            if (state.dataGlobal->DisplayAdvancedReportVariables) {
                SetupOutputVariable(state, "Zone Phase Change Material Melting Enthalpy",
                                    OutputProcessor::Unit::J_kg,
                                    state.dataHeatBal->ZnAirRpt(Loop).SumEnthalpyM,
                                    "Zone",
                                    "Average",
                                    state.dataHeatBal->Zone(Loop).Name);
                SetupOutputVariable(state, "Zone Phase Change Material Freezing Enthalpy",
                                    OutputProcessor::Unit::J_kg,
                                    state.dataHeatBal->ZnAirRpt(Loop).SumEnthalpyH,
                                    "Zone",
                                    "Average",
                                    state.dataHeatBal->Zone(Loop).Name);
                SetupOutputVariable(state,
                    "Zone Air Heat Balance Deviation Rate", OutputProcessor::Unit::W, state.dataHeatBal->ZnAirRpt(Loop).imBalance, "System", "Average", state.dataHeatBal->Zone(Loop).Name);
            }


            SetupOutputVariable(state, "Zone Exfiltration Heat Transfer Rate",
                                OutputProcessor::Unit::W,
                                state.dataHeatBal->ZnAirRpt(Loop).ExfilTotalLoss,
                                "System",
                                "Average",
                                state.dataHeatBal->Zone(Loop).Name);
            SetupOutputVariable(state, "Zone Exfiltration Sensible Heat Transfer Rate",
                                OutputProcessor::Unit::W,
                                state.dataHeatBal->ZnAirRpt(Loop).ExfilSensiLoss,
                                "System",
                                "Average",
                                state.dataHeatBal->Zone(Loop).Name);
            SetupOutputVariable(state, "Zone Exfiltration Latent Heat Transfer Rate",
                                OutputProcessor::Unit::W,
                                state.dataHeatBal->ZnAirRpt(Loop).ExfilLatentLoss,
                                "System",
                                "Average",
                                state.dataHeatBal->Zone(Loop).Name);
            SetupOutputVariable(state, "Zone Exhaust Air Heat Transfer Rate",
                                OutputProcessor::Unit::W,
                                state.dataHeatBal->ZnAirRpt(Loop).ExhTotalLoss,
                                "System",
                                "Average",
                                state.dataHeatBal->Zone(Loop).Name);
            SetupOutputVariable(state, "Zone Exhaust Air Sensible Heat Transfer Rate",
                                OutputProcessor::Unit::W,
                                state.dataHeatBal->ZnAirRpt(Loop).ExhSensiLoss,
                                "System",
                                "Average",
                                state.dataHeatBal->Zone(Loop).Name);
            SetupOutputVariable(state, "Zone Exhaust Air Latent Heat Transfer Rate",
                                OutputProcessor::Unit::W,
                                state.dataHeatBal->ZnAirRpt(Loop).ExhLatentLoss,
                                "System",
                                "Average",
                                state.dataHeatBal->Zone(Loop).Name);
        }

        SetupOutputVariable(state,
            "Site Total Zone Exfiltration Heat Loss", OutputProcessor::Unit::J, state.dataHeatBal->ZoneTotalExfiltrationHeatLoss, "System", "Sum", "Environment");
        SetupOutputVariable(state,
            "Site Total Zone Exhaust Air Heat Loss", OutputProcessor::Unit::J, state.dataHeatBal->ZoneTotalExhaustHeatLoss, "System", "Sum", "Environment");

        cCurrentModuleObject = "ZoneAirBalance:OutdoorAir";
        inputProcessor->getObjectDefMaxArgs(state, cCurrentModuleObject, NumArgs, NumAlpha, NumNumber);
        maxAlpha = NumAlpha;
        maxNumber = NumNumber;
        cCurrentModuleObject = "ZoneInfiltration:EffectiveLeakageArea";
        inputProcessor->getObjectDefMaxArgs(state, cCurrentModuleObject, NumArgs, NumAlpha, NumNumber);
        maxAlpha = max(NumAlpha, maxAlpha);
        maxNumber = max(NumNumber, maxNumber);
        cCurrentModuleObject = "ZoneInfiltration:FlowCoefficient";
        inputProcessor->getObjectDefMaxArgs(state, cCurrentModuleObject, NumArgs, NumAlpha, NumNumber);
        maxAlpha = max(NumAlpha, maxAlpha);
        maxNumber = max(NumNumber, maxNumber);
        cCurrentModuleObject = "ZoneInfiltration:DesignFlowRate";
        inputProcessor->getObjectDefMaxArgs(state, cCurrentModuleObject, NumArgs, NumAlpha, NumNumber);
        maxAlpha = max(NumAlpha, maxAlpha);
        maxNumber = max(NumNumber, maxNumber);
        cCurrentModuleObject = "ZoneVentilation:DesignFlowRate";
        inputProcessor->getObjectDefMaxArgs(state, cCurrentModuleObject, NumArgs, NumAlpha, NumNumber);
        maxAlpha = max(NumAlpha, maxAlpha);
        maxNumber = max(NumNumber, maxNumber);
        cCurrentModuleObject = "ZoneVentilation:WindandStackOpenArea";
        inputProcessor->getObjectDefMaxArgs(state, cCurrentModuleObject, NumArgs, NumAlpha, NumNumber);
        maxAlpha = max(NumAlpha, maxAlpha);
        maxNumber = max(NumNumber, maxNumber);
        cCurrentModuleObject = "ZoneMixing";
        inputProcessor->getObjectDefMaxArgs(state, cCurrentModuleObject, NumArgs, NumAlpha, NumNumber);
        maxAlpha = max(NumAlpha, maxAlpha);
        maxNumber = max(NumNumber, maxNumber);
        cCurrentModuleObject = "ZoneCrossMixing";
        inputProcessor->getObjectDefMaxArgs(state, cCurrentModuleObject, NumArgs, NumAlpha, NumNumber);
        maxAlpha = max(NumAlpha, maxAlpha);
        maxNumber = max(NumNumber, maxNumber);
        cCurrentModuleObject = "ZoneRefrigerationDoorMixing";
        inputProcessor->getObjectDefMaxArgs(state, cCurrentModuleObject, NumArgs, NumAlpha, NumNumber);
        maxAlpha = max(NumAlpha, maxAlpha);
        maxNumber = max(NumNumber, maxNumber);

        cAlphaArgs.allocate(maxAlpha);
        cAlphaFieldNames.allocate(maxAlpha);
        cNumericFieldNames.allocate(maxNumber);
        rNumericArgs.dimension(maxNumber, 0.0);
        lAlphaFieldBlanks.dimension(maxAlpha, true);
        lNumericFieldBlanks.dimension(maxNumber, true);

        cCurrentModuleObject = "ZoneAirBalance:OutdoorAir";
        state.dataHeatBal->TotZoneAirBalance = inputProcessor->getNumObjectsFound(state, cCurrentModuleObject);

        state.dataHeatBal->ZoneAirBalance.allocate(state.dataHeatBal->TotZoneAirBalance);

        for (Loop = 1; Loop <= state.dataHeatBal->TotZoneAirBalance; ++Loop) {
            inputProcessor->getObjectItem(state,
                                          cCurrentModuleObject,
                                          Loop,
                                          cAlphaArgs,
                                          NumAlpha,
                                          rNumericArgs,
                                          NumNumber,
                                          IOStat,
                                          lNumericFieldBlanks,
                                          lAlphaFieldBlanks,
                                          cAlphaFieldNames,
                                          cNumericFieldNames);
            IsNotOK = false;
            UtilityRoutines::IsNameEmpty(state, cAlphaArgs(1), cCurrentModuleObject, ErrorsFound);
            state.dataHeatBal->ZoneAirBalance(Loop).Name = cAlphaArgs(1);
            state.dataHeatBal->ZoneAirBalance(Loop).ZoneName = cAlphaArgs(2);
            state.dataHeatBal->ZoneAirBalance(Loop).ZonePtr = UtilityRoutines::FindItemInList(cAlphaArgs(2), state.dataHeatBal->Zone);
            if (state.dataHeatBal->ZoneAirBalance(Loop).ZonePtr == 0) {
                ShowSevereError(state, RoutineName + cCurrentModuleObject + "=\"" + cAlphaArgs(1) + "\", invalid (not found) " + cAlphaFieldNames(2) +
                                "=\"" + cAlphaArgs(2) + "\".");
                ErrorsFound = true;
            }
            GlobalNames::IntraObjUniquenessCheck(state, cAlphaArgs(2), cCurrentModuleObject, cAlphaFieldNames(2), state.dataHeatBalAirMgr->UniqueZoneNames, IsNotOK);
            if (IsNotOK) {
                ShowSevereError(state, RoutineName + cCurrentModuleObject + "=\"" + cAlphaArgs(1) + "\", a duplicated object " + cAlphaFieldNames(2) +
                                "=\"" + cAlphaArgs(2) + "\" is found.");
                ShowContinueError(state, "A zone can only have one " + cCurrentModuleObject + " object.");
                ErrorsFound = true;
            }

            {
                auto const SELECT_CASE_var(cAlphaArgs(3)); // Aie balance method type character input-->convert to integer
                if (SELECT_CASE_var == "QUADRATURE") {
                    state.dataHeatBal->ZoneAirBalance(Loop).BalanceMethod = AirBalanceQuadrature;
                } else if (SELECT_CASE_var == "NONE") {
                    state.dataHeatBal->ZoneAirBalance(Loop).BalanceMethod = AirBalanceNone;
                } else {
                    state.dataHeatBal->ZoneAirBalance(Loop).BalanceMethod = AirBalanceNone;
                    ShowWarningError(state, RoutineName + cAlphaFieldNames(3) + " = " + cAlphaArgs(3) + " not valid choice for " + cCurrentModuleObject +
                                     '=' + cAlphaArgs(1));
                    ShowContinueError(state, "The default choice \"NONE\" is assigned");
                }
            }

            state.dataHeatBal->ZoneAirBalance(Loop).InducedAirRate = rNumericArgs(1);
            if (rNumericArgs(1) < 0.0) {
                ShowSevereError(state,
                                format("{}{}=\"{}\", invalid Induced Outdoor Air Due to Duct Leakage Unbalance specification [<0.0]={:.3R}",
                                       RoutineName,
                                       cCurrentModuleObject,
                                       cAlphaArgs(1),
                                       rNumericArgs(1)));
                ErrorsFound = true;
            }

            state.dataHeatBal->ZoneAirBalance(Loop).InducedAirSchedPtr = GetScheduleIndex(state, cAlphaArgs(4));
            if (state.dataHeatBal->ZoneAirBalance(Loop).InducedAirSchedPtr == 0) {
                if (lAlphaFieldBlanks(4)) {
                    ShowSevereError(state, RoutineName + cCurrentModuleObject + "=\"" + cAlphaArgs(1) + "\"," + cAlphaFieldNames(4) +
                                    " is required but field is blank.");
                } else {
                    ShowSevereError(state, RoutineName + cCurrentModuleObject + "=\"" + cAlphaArgs(1) + "\", invalid (not found) " + cAlphaFieldNames(4) +
                                    "=\"" + cAlphaArgs(4) + "\".");
                }
                ErrorsFound = true;
            }
            if (!CheckScheduleValueMinMax(state, state.dataHeatBal->ZoneAirBalance(Loop).InducedAirSchedPtr, ">=", 0.0, "<=", 1.0)) {
                ShowSevereError(state, cCurrentModuleObject + " = " + state.dataHeatBal->ZoneAirBalance(Loop).Name + ":  Error found in " + cAlphaFieldNames(4) + " = " +
                                cAlphaArgs(4));
                ShowContinueError(state, "Schedule values must be (>=0., <=1.)");
                ErrorsFound = true;
            }

            // Check whether this zone is also controleld by hybrid ventilation object with ventilation control option or not
            ControlFlag = GetHybridVentilationControlStatus(state, state.dataHeatBal->ZoneAirBalance(Loop).ZonePtr);
            if (ControlFlag && state.dataHeatBal->ZoneAirBalance(Loop).BalanceMethod == AirBalanceQuadrature) {
                state.dataHeatBal->ZoneAirBalance(Loop).BalanceMethod = AirBalanceNone;
                ShowWarningError(state, cCurrentModuleObject + " = " + state.dataHeatBal->ZoneAirBalance(Loop).Name + ": This Zone (" + cAlphaArgs(2) +
                                 ") is controlled by AvailabilityManager:HybridVentilation with Simple Airflow Control Type option.");
                ShowContinueError(state, "Air balance method type QUADRATURE and Simple Airflow Control Type cannot co-exist. The NONE method is assigned");
            }

            if (state.dataHeatBal->ZoneAirBalance(Loop).BalanceMethod == AirBalanceQuadrature) {
                SetupOutputVariable(state, "Zone Combined Outdoor Air Sensible Heat Loss Energy",
                                    OutputProcessor::Unit::J,
                                    state.dataHeatBal->ZnAirRpt(state.dataHeatBal->ZoneAirBalance(Loop).ZonePtr).OABalanceHeatLoss,
                                    "System",
                                    "Sum",
                                    state.dataHeatBal->Zone(state.dataHeatBal->ZoneAirBalance(Loop).ZonePtr).Name);
                SetupOutputVariable(state, "Zone Combined Outdoor Air Sensible Heat Gain Energy",
                                    OutputProcessor::Unit::J,
                                    state.dataHeatBal->ZnAirRpt(state.dataHeatBal->ZoneAirBalance(Loop).ZonePtr).OABalanceHeatGain,
                                    "System",
                                    "Sum",
                                    state.dataHeatBal->Zone(state.dataHeatBal->ZoneAirBalance(Loop).ZonePtr).Name);
                SetupOutputVariable(state, "Zone Combined Outdoor Air Latent Heat Loss Energy",
                                    OutputProcessor::Unit::J,
                                    state.dataHeatBal->ZnAirRpt(state.dataHeatBal->ZoneAirBalance(Loop).ZonePtr).OABalanceLatentLoss,
                                    "System",
                                    "Sum",
                                    state.dataHeatBal->Zone(state.dataHeatBal->ZoneAirBalance(Loop).ZonePtr).Name);
                SetupOutputVariable(state, "Zone Combined Outdoor Air Latent Heat Gain Energy",
                                    OutputProcessor::Unit::J,
                                    state.dataHeatBal->ZnAirRpt(state.dataHeatBal->ZoneAirBalance(Loop).ZonePtr).OABalanceLatentGain,
                                    "System",
                                    "Sum",
                                    state.dataHeatBal->Zone(state.dataHeatBal->ZoneAirBalance(Loop).ZonePtr).Name);
                SetupOutputVariable(state, "Zone Combined Outdoor Air Total Heat Loss Energy",
                                    OutputProcessor::Unit::J,
                                    state.dataHeatBal->ZnAirRpt(state.dataHeatBal->ZoneAirBalance(Loop).ZonePtr).OABalanceTotalLoss,
                                    "System",
                                    "Sum",
                                    state.dataHeatBal->Zone(state.dataHeatBal->ZoneAirBalance(Loop).ZonePtr).Name);
                SetupOutputVariable(state, "Zone Combined Outdoor Air Total Heat Gain Energy",
                                    OutputProcessor::Unit::J,
                                    state.dataHeatBal->ZnAirRpt(state.dataHeatBal->ZoneAirBalance(Loop).ZonePtr).OABalanceTotalGain,
                                    "System",
                                    "Sum",
                                    state.dataHeatBal->Zone(state.dataHeatBal->ZoneAirBalance(Loop).ZonePtr).Name);
                SetupOutputVariable(state, "Zone Combined Outdoor Air Current Density Volume Flow Rate",
                                    OutputProcessor::Unit::m3_s,
                                    state.dataHeatBal->ZnAirRpt(state.dataHeatBal->ZoneAirBalance(Loop).ZonePtr).OABalanceVdotCurDensity,
                                    "System",
                                    "Sum",
                                    state.dataHeatBal->Zone(state.dataHeatBal->ZoneAirBalance(Loop).ZonePtr).Name);
                SetupOutputVariable(state, "Zone Combined Outdoor Air Standard Density Volume Flow Rate",
                                    OutputProcessor::Unit::m3_s,
                                    state.dataHeatBal->ZnAirRpt(state.dataHeatBal->ZoneAirBalance(Loop).ZonePtr).OABalanceVdotStdDensity,
                                    "System",
                                    "Sum",
                                    state.dataHeatBal->Zone(state.dataHeatBal->ZoneAirBalance(Loop).ZonePtr).Name);
                SetupOutputVariable(state, "Zone Combined Outdoor Air Current Density Volume",
                                    OutputProcessor::Unit::m3,
                                    state.dataHeatBal->ZnAirRpt(state.dataHeatBal->ZoneAirBalance(Loop).ZonePtr).OABalanceVolumeCurDensity,
                                    "System",
                                    "Sum",
                                    state.dataHeatBal->Zone(state.dataHeatBal->ZoneAirBalance(Loop).ZonePtr).Name);
                SetupOutputVariable(state, "Zone Combined Outdoor Air Standard Density Volume",
                                    OutputProcessor::Unit::m3,
                                    state.dataHeatBal->ZnAirRpt(state.dataHeatBal->ZoneAirBalance(Loop).ZonePtr).OABalanceVolumeStdDensity,
                                    "System",
                                    "Sum",
                                    state.dataHeatBal->Zone(state.dataHeatBal->ZoneAirBalance(Loop).ZonePtr).Name);
                SetupOutputVariable(state, "Zone Combined Outdoor Air Mass",
                                    OutputProcessor::Unit::kg,
                                    state.dataHeatBal->ZnAirRpt(state.dataHeatBal->ZoneAirBalance(Loop).ZonePtr).OABalanceMass,
                                    "System",
                                    "Sum",
                                    state.dataHeatBal->Zone(state.dataHeatBal->ZoneAirBalance(Loop).ZonePtr).Name);
                SetupOutputVariable(state, "Zone Combined Outdoor Air Mass Flow Rate",
                                    OutputProcessor::Unit::kg_s,
                                    state.dataHeatBal->ZnAirRpt(state.dataHeatBal->ZoneAirBalance(Loop).ZonePtr).OABalanceMdot,
                                    "System",
                                    "Average",
                                    state.dataHeatBal->Zone(state.dataHeatBal->ZoneAirBalance(Loop).ZonePtr).Name);
                SetupOutputVariable(state, "Zone Combined Outdoor Air Changes per Hour",
                                    OutputProcessor::Unit::ach,
                                    state.dataHeatBal->ZnAirRpt(state.dataHeatBal->ZoneAirBalance(Loop).ZonePtr).OABalanceAirChangeRate,
                                    "System",
                                    "Average",
                                    state.dataHeatBal->Zone(state.dataHeatBal->ZoneAirBalance(Loop).ZonePtr).Name);
                SetupOutputVariable(state, "Zone Combined Outdoor Air Fan Electricity Energy",
                                    OutputProcessor::Unit::J,
                                    state.dataHeatBal->ZnAirRpt(state.dataHeatBal->ZoneAirBalance(Loop).ZonePtr).OABalanceFanElec,
                                    "System",
                                    "Sum",
                                    state.dataHeatBal->Zone(state.dataHeatBal->ZoneAirBalance(Loop).ZonePtr).Name,
                                    _,
                                    "Electricity",
                                    "Fans",
                                    "Ventilation (simple)",
                                    "Building",
                                    state.dataHeatBal->Zone(state.dataHeatBal->ZoneAirBalance(Loop).ZonePtr).Name);
            }
        }

        cCurrentModuleObject = "ZoneInfiltration:EffectiveLeakageArea";
        state.dataHeatBal->TotShermGrimsInfiltration = inputProcessor->getNumObjectsFound(state, cCurrentModuleObject);

        cCurrentModuleObject = "ZoneInfiltration:FlowCoefficient";
        state.dataHeatBal->TotAIM2Infiltration = inputProcessor->getNumObjectsFound(state, cCurrentModuleObject);

        cCurrentModuleObject = "ZoneInfiltration:DesignFlowRate";
        state.dataHeatBal->NumInfiltrationStatements = inputProcessor->getNumObjectsFound(state, cCurrentModuleObject);

        state.dataHeatBal->InfiltrationObjects.allocate(state.dataHeatBal->NumInfiltrationStatements);

        state.dataHeatBal->TotDesignFlowInfiltration = 0;
        errFlag = false;
        for (Item = 1; Item <= state.dataHeatBal->NumInfiltrationStatements; ++Item) {
            inputProcessor->getObjectItem(state,
                                          cCurrentModuleObject,
                                          Item,
                                          cAlphaArgs,
                                          NumAlpha,
                                          rNumericArgs,
                                          NumNumber,
                                          IOStat,
                                          lNumericFieldBlanks,
                                          lAlphaFieldBlanks,
                                          cAlphaFieldNames,
                                          cNumericFieldNames);
            UtilityRoutines::IsNameEmpty(state, cAlphaArgs(1), cCurrentModuleObject, ErrorsFound);

            state.dataHeatBal->InfiltrationObjects(Item).Name = cAlphaArgs(1);
            Item1 = UtilityRoutines::FindItemInList(cAlphaArgs(2), state.dataHeatBal->Zone);
            ZLItem = 0;
            if (Item1 == 0 && state.dataHeatBal->NumOfZoneLists > 0) ZLItem = UtilityRoutines::FindItemInList(cAlphaArgs(2), state.dataHeatBal->ZoneList);
            if (Item1 > 0) {
                state.dataHeatBal->InfiltrationObjects(Item).StartPtr = state.dataHeatBal->TotDesignFlowInfiltration + 1;
                ++state.dataHeatBal->TotDesignFlowInfiltration;
                state.dataHeatBal->InfiltrationObjects(Item).NumOfZones = 1;
                state.dataHeatBal->InfiltrationObjects(Item).ZoneListActive = false;
                state.dataHeatBal->InfiltrationObjects(Item).ZoneOrZoneListPtr = Item1;
            } else if (ZLItem > 0) {
                state.dataHeatBal->InfiltrationObjects(Item).StartPtr = state.dataHeatBal->TotDesignFlowInfiltration + 1;
                state.dataHeatBal->TotDesignFlowInfiltration += state.dataHeatBal->ZoneList(ZLItem).NumOfZones;
                state.dataHeatBal->InfiltrationObjects(Item).NumOfZones = state.dataHeatBal->ZoneList(ZLItem).NumOfZones;
                state.dataHeatBal->InfiltrationObjects(Item).ZoneListActive = true;
                state.dataHeatBal->InfiltrationObjects(Item).ZoneOrZoneListPtr = ZLItem;
            } else {
                ShowSevereError(state, cCurrentModuleObject + "=\"" + cAlphaArgs(1) + "\" invalid " + cAlphaFieldNames(2) + "=\"" + cAlphaArgs(2) +
                                "\" not found.");
                ErrorsFound = true;
                errFlag = true;
            }
        }

        if (errFlag) {
            ShowSevereError(state, RoutineName + "Errors with invalid names in " + cCurrentModuleObject + " objects.");
            ShowContinueError(state, "...These will not be read in.  Other errors may occur.");
            state.dataHeatBal->TotDesignFlowInfiltration = 0;
        }

        state.dataHeatBal->TotInfiltration = state.dataHeatBal->TotDesignFlowInfiltration + state.dataHeatBal->TotShermGrimsInfiltration + state.dataHeatBal->TotAIM2Infiltration;

        state.dataHeatBal->Infiltration.allocate(state.dataHeatBal->TotInfiltration);
        state.dataHeatBalAirMgr->UniqueInfiltrationNames.reserve(static_cast<unsigned>(state.dataHeatBal->TotInfiltration));

        if (state.dataHeatBal->TotDesignFlowInfiltration > 0) {
            Loop = 0;
            cCurrentModuleObject = "ZoneInfiltration:DesignFlowRate";
            for (Item = 1; Item <= state.dataHeatBal->NumInfiltrationStatements; ++Item) {

                inputProcessor->getObjectItem(state,
                                              cCurrentModuleObject,
                                              Item,
                                              cAlphaArgs,
                                              NumAlpha,
                                              rNumericArgs,
                                              NumNumber,
                                              IOStat,
                                              lNumericFieldBlanks,
                                              lAlphaFieldBlanks,
                                              cAlphaFieldNames,
                                              cNumericFieldNames);

                for (Item1 = 1; Item1 <= state.dataHeatBal->InfiltrationObjects(Item).NumOfZones; ++Item1) {
                    ++Loop;
                    if (!state.dataHeatBal->InfiltrationObjects(Item).ZoneListActive) {
                        state.dataHeatBal->Infiltration(Loop).Name = cAlphaArgs(1);
                        state.dataHeatBal->Infiltration(Loop).ZonePtr = state.dataHeatBal->InfiltrationObjects(Item).ZoneOrZoneListPtr;
                    } else {
                        CheckCreatedZoneItemName(state, RoutineName,
                                                 cCurrentModuleObject,
                                                 state.dataHeatBal->Zone(state.dataHeatBal->ZoneList(state.dataHeatBal->InfiltrationObjects(Item).ZoneOrZoneListPtr).Zone(Item1)).Name,
                                                 state.dataHeatBal->ZoneList(state.dataHeatBal->InfiltrationObjects(Item).ZoneOrZoneListPtr).MaxZoneNameLength,
                                                 state.dataHeatBal->InfiltrationObjects(Item).Name,
                                                 state.dataHeatBal->Infiltration,
                                                 Loop - 1,
                                                 state.dataHeatBal->Infiltration(Loop).Name,
                                                 errFlag);
                        state.dataHeatBal->Infiltration(Loop).ZonePtr = state.dataHeatBal->ZoneList(state.dataHeatBal->InfiltrationObjects(Item).ZoneOrZoneListPtr).Zone(Item1);
                        if (errFlag) ErrorsFound = true;
                    }

                    state.dataHeatBal->Infiltration(Loop).ModelType = InfiltrationDesignFlowRate;
                    state.dataHeatBal->Infiltration(Loop).SchedPtr = GetScheduleIndex(state, cAlphaArgs(3));
                    if (state.dataHeatBal->Infiltration(Loop).SchedPtr == 0) {
                        if (Item1 == 1) {
                            if (lAlphaFieldBlanks(3)) {
                                ShowSevereError(state, RoutineName + cCurrentModuleObject + "=\"" + cAlphaArgs(1) + "\"," + cAlphaFieldNames(3) +
                                                " is required but field is blank.");
                            } else {
                                ShowSevereError(state, RoutineName + cCurrentModuleObject + "=\"" + cAlphaArgs(1) + "\", invalid (not found) " +
                                                cAlphaFieldNames(3) + "=\"" + cAlphaArgs(3) + "\".");
                            }
                            ErrorsFound = true;
                        }
                    }

                    // setup a flag if the outdoor air balance method is applied
                    if (state.dataHeatBal->Infiltration(Loop).ZonePtr > 0 && state.dataHeatBal->TotZoneAirBalance > 0) {
                        for (i = 1; i <= state.dataHeatBal->TotZoneAirBalance; ++i) {
                            if (state.dataHeatBal->Infiltration(Loop).ZonePtr == state.dataHeatBal->ZoneAirBalance(i).ZonePtr) {
                                if (state.dataHeatBal->ZoneAirBalance(i).BalanceMethod == AirBalanceQuadrature) {
                                    state.dataHeatBal->Infiltration(Loop).QuadratureSum = true;
                                    state.dataHeatBal->Infiltration(Loop).OABalancePtr = i;
                                    break;
                                }
                            }
                        }
                    }

                    // Infiltration equipment design level calculation method.
                    {
                        auto const SELECT_CASE_var(cAlphaArgs(4));
                        if ((SELECT_CASE_var == "FLOW") || (SELECT_CASE_var == "FLOW/ZONE")) {
                            state.dataHeatBal->Infiltration(Loop).DesignLevel = rNumericArgs(1);
                            if (lNumericFieldBlanks(1)) {
                                ShowWarningError(state, RoutineName + cCurrentModuleObject + "=\"" + state.dataHeatBal->Infiltration(Loop).Name + "\", " + cAlphaFieldNames(4) +
                                                 " specifies " + cNumericFieldNames(1) + ", but that field is blank.  0 Infiltration will result.");
                            }

                        } else if (SELECT_CASE_var == "FLOW/AREA") {
                            if (state.dataHeatBal->Infiltration(Loop).ZonePtr != 0) {
                                if (rNumericArgs(2) >= 0.0) {
                                    state.dataHeatBal->Infiltration(Loop).DesignLevel = rNumericArgs(2) * state.dataHeatBal->Zone(state.dataHeatBal->Infiltration(Loop).ZonePtr).FloorArea;
                                    if (state.dataHeatBal->Infiltration(Loop).ZonePtr > 0) {
                                        if (state.dataHeatBal->Zone(state.dataHeatBal->Infiltration(Loop).ZonePtr).FloorArea <= 0.0) {
                                            ShowWarningError(state, RoutineName + cCurrentModuleObject + "=\"" + state.dataHeatBal->Infiltration(Loop).Name + "\", " +
                                                             cAlphaFieldNames(4) + " specifies " + cNumericFieldNames(2) +
                                                             ", but Zone Floor Area = 0.  0 Infiltration will result.");
                                        }
                                    }
                                } else {
                                    ShowSevereError(state,
                                                    format("{}{}=\"{}\", invalid flow/area specification [<0.0]={:.3R}",
                                                           RoutineName,
                                                           cCurrentModuleObject,
                                                           state.dataHeatBal->Infiltration(Loop).Name,
                                                           rNumericArgs(2)));
                                    ErrorsFound = true;
                                }
                            }
                            if (lNumericFieldBlanks(2)) {
                                ShowWarningError(state, RoutineName + cCurrentModuleObject + "=\"" + state.dataHeatBal->Infiltration(Loop).Name + "\", " + cAlphaFieldNames(4) +
                                                 " specifies " + cNumericFieldNames(2) + ", but that field is blank.  0 Infiltration will result.");
                            }

                        } else if (SELECT_CASE_var == "FLOW/EXTERIORAREA") {
                            if (state.dataHeatBal->Infiltration(Loop).ZonePtr != 0) {
                                if (rNumericArgs(3) >= 0.0) {
                                    state.dataHeatBal->Infiltration(Loop).DesignLevel = rNumericArgs(3) * state.dataHeatBal->Zone(state.dataHeatBal->Infiltration(Loop).ZonePtr).ExteriorTotalSurfArea;
                                    if (state.dataHeatBal->Zone(state.dataHeatBal->Infiltration(Loop).ZonePtr).ExteriorTotalSurfArea <= 0.0) {
                                        ShowWarningError(state, RoutineName + cCurrentModuleObject + "=\"" + state.dataHeatBal->Infiltration(Loop).Name + "\", " +
                                                         cAlphaFieldNames(4) + " specifies " + cNumericFieldNames(3) +
                                                         ", but Exterior Surface Area = 0.  0 Infiltration will result.");
                                    }
                                } else {
                                    ShowSevereError(state,
                                                    format("{}{} = \"{}\", invalid flow/exteriorarea specification [<0.0]={:.3R}",
                                                           RoutineName,
                                                           cCurrentModuleObject,
                                                           state.dataHeatBal->Infiltration(Loop).Name,
                                                           rNumericArgs(3)));
                                    ErrorsFound = true;
                                }
                            }
                            if (lNumericFieldBlanks(3)) {
                                ShowWarningError(state, RoutineName + cCurrentModuleObject + "=\"" + state.dataHeatBal->Infiltration(Loop).Name + "\", " + cAlphaFieldNames(4) +
                                                 " specifies " + cNumericFieldNames(3) + ", but that field is blank.  0 Infiltration will result.");
                            }
                        } else if (SELECT_CASE_var == "FLOW/EXTERIORWALLAREA") {
                            if (state.dataHeatBal->Infiltration(Loop).ZonePtr != 0) {
                                if (rNumericArgs(3) >= 0.0) {
                                    state.dataHeatBal->Infiltration(Loop).DesignLevel = rNumericArgs(3) * state.dataHeatBal->Zone(state.dataHeatBal->Infiltration(Loop).ZonePtr).ExtGrossWallArea;
                                    if (state.dataHeatBal->Zone(state.dataHeatBal->Infiltration(Loop).ZonePtr).ExtGrossWallArea <= 0.0) {
                                        ShowWarningError(state, RoutineName + cCurrentModuleObject + "=\"" + state.dataHeatBal->Infiltration(Loop).Name + "\", " +
                                                         cAlphaFieldNames(4) + " specifies " + cNumericFieldNames(3) +
                                                         ", but Exterior Wall Area = 0.  0 Infiltration will result.");
                                    }
                                } else {
                                    ShowSevereError(state,
                                                    format("{}{} = \"{}\", invalid flow/exteriorwallarea specification [<0.0]={:.3R}",
                                                           RoutineName,
                                                           cCurrentModuleObject,
                                                           state.dataHeatBal->Infiltration(Loop).Name,
                                                           rNumericArgs(3)));
                                    ErrorsFound = true;
                                }
                            }
                            if (lNumericFieldBlanks(3)) {
                                ShowWarningError(state, RoutineName + cCurrentModuleObject + "=\"" + state.dataHeatBal->Infiltration(Loop).Name + "\", " + cAlphaFieldNames(4) +
                                                 " specifies " + cNumericFieldNames(3) + ", but that field is blank.  0 Infiltration will result.");
                            }
                        } else if (SELECT_CASE_var == "AIRCHANGES/HOUR") {
                            if (state.dataHeatBal->Infiltration(Loop).ZonePtr != 0) {
                                if (rNumericArgs(4) >= 0.0) {
                                    state.dataHeatBal->Infiltration(Loop).DesignLevel = rNumericArgs(4) * state.dataHeatBal->Zone(state.dataHeatBal->Infiltration(Loop).ZonePtr).Volume / DataGlobalConstants::SecInHour;
                                    if (state.dataHeatBal->Zone(state.dataHeatBal->Infiltration(Loop).ZonePtr).Volume <= 0.0) {
                                        ShowWarningError(state, RoutineName + cCurrentModuleObject + "=\"" + state.dataHeatBal->Infiltration(Loop).Name + "\", " +
                                                         cAlphaFieldNames(4) + " specifies " + cNumericFieldNames(4) +
                                                         ", but Zone Volume = 0.  0 Infiltration will result.");
                                    }
                                } else {
                                    ShowSevereError(state,
                                                    format("{}In {} = \"{}\", invalid ACH (air changes per hour) specification [<0.0]={:.3R}",
                                                           RoutineName,
                                                           cCurrentModuleObject,
                                                           state.dataHeatBal->Infiltration(Loop).Name,
                                                           rNumericArgs(4)));
                                    ErrorsFound = true;
                                }
                            }
                            if (lNumericFieldBlanks(4)) {
                                ShowWarningError(state, RoutineName + cCurrentModuleObject + "=\"" + state.dataHeatBal->Infiltration(Loop).Name + "\", " + cAlphaFieldNames(4) +
                                                 " specifies " + cNumericFieldNames(4) + ", but that field is blank.  0 Infiltration will result.");
                            }

                        } else {
                            if (Item1 == 1) {
                                ShowSevereError(state, RoutineName + cCurrentModuleObject + "=\"" + cAlphaArgs(1) +
                                                "\", invalid calculation method=" + cAlphaArgs(4));
                                ErrorsFound = true;
                            }
                        }
                    }

                    if (!lNumericFieldBlanks(5)) {
                        state.dataHeatBal->Infiltration(Loop).ConstantTermCoef = rNumericArgs(5);
                    } else {
                        state.dataHeatBal->Infiltration(Loop).ConstantTermCoef = 1.0;
                    }
                    if (!lNumericFieldBlanks(6)) {
                        state.dataHeatBal->Infiltration(Loop).TemperatureTermCoef = rNumericArgs(6);
                    } else {
                        state.dataHeatBal->Infiltration(Loop).TemperatureTermCoef = 0.0;
                    }
                    if (!lNumericFieldBlanks(7)) {
                        state.dataHeatBal->Infiltration(Loop).VelocityTermCoef = rNumericArgs(7);
                    } else {
                        state.dataHeatBal->Infiltration(Loop).VelocityTermCoef = 0.0;
                    }
                    if (!lNumericFieldBlanks(8)) {
                        state.dataHeatBal->Infiltration(Loop).VelocitySQTermCoef = rNumericArgs(8);
                    } else {
                        state.dataHeatBal->Infiltration(Loop).VelocitySQTermCoef = 0.0;
                    }

                    if (state.dataHeatBal->Infiltration(Loop).ConstantTermCoef == 0.0 && state.dataHeatBal->Infiltration(Loop).TemperatureTermCoef == 0.0 &&
                        state.dataHeatBal->Infiltration(Loop).VelocityTermCoef == 0.0 && state.dataHeatBal->Infiltration(Loop).VelocitySQTermCoef == 0.0) {
                        if (Item1 == 1) {
                            ShowWarningError(state, RoutineName + cCurrentModuleObject + "=\"" + cAlphaArgs(1) + "\", in " + cAlphaFieldNames(2) + "=\"" +
                                             cAlphaArgs(2) + "\".");
                            ShowContinueError(state, "Infiltration Coefficients are all zero.  No Infiltration will be reported.");
                        }
                    }
                }
            }
        }

        cCurrentModuleObject = "ZoneInfiltration:EffectiveLeakageArea";
        InfiltCount = state.dataHeatBal->TotDesignFlowInfiltration;
        for (Loop = 1; Loop <= state.dataHeatBal->TotShermGrimsInfiltration; ++Loop) {
            inputProcessor->getObjectItem(state,
                                          cCurrentModuleObject,
                                          Loop,
                                          cAlphaArgs,
                                          NumAlpha,
                                          rNumericArgs,
                                          NumNumber,
                                          IOStat,
                                          lNumericFieldBlanks,
                                          lAlphaFieldBlanks,
                                          cAlphaFieldNames,
                                          cNumericFieldNames);
            ++InfiltCount;
            GlobalNames::VerifyUniqueInterObjectName(state, state.dataHeatBalAirMgr->UniqueInfiltrationNames, cAlphaArgs(1), cCurrentModuleObject, cAlphaFieldNames(1), ErrorsFound);
            state.dataHeatBal->Infiltration(InfiltCount).Name = cAlphaArgs(1);
            state.dataHeatBal->Infiltration(InfiltCount).ModelType = InfiltrationShermanGrimsrud;
            state.dataHeatBal->Infiltration(InfiltCount).ZonePtr = UtilityRoutines::FindItemInList(cAlphaArgs(2), state.dataHeatBal->Zone);
            if (state.dataHeatBal->Infiltration(InfiltCount).ZonePtr == 0) {
                ShowSevereError(state, RoutineName + cCurrentModuleObject + "=\"" + cAlphaArgs(1) + "\", invalid (not found) " + cAlphaFieldNames(2) +
                                "=\"" + cAlphaArgs(2) + "\".");
                ErrorsFound = true;
            }

            // setup a flag if the outdoor air balance method is applied
            if (state.dataHeatBal->Infiltration(Loop).ZonePtr > 0 && state.dataHeatBal->TotZoneAirBalance > 0) {
                for (i = 1; i <= state.dataHeatBal->TotZoneAirBalance; ++i) {
                    if (state.dataHeatBal->Infiltration(Loop).ZonePtr == state.dataHeatBal->ZoneAirBalance(i).ZonePtr) {
                        if (state.dataHeatBal->ZoneAirBalance(i).BalanceMethod == AirBalanceQuadrature) {
                            state.dataHeatBal->Infiltration(Loop).QuadratureSum = true;
                            state.dataHeatBal->Infiltration(Loop).OABalancePtr = i;
                            break;
                        }
                    }
                }
            }

            state.dataHeatBal->Infiltration(InfiltCount).SchedPtr = GetScheduleIndex(state, cAlphaArgs(3));
            if (state.dataHeatBal->Infiltration(InfiltCount).SchedPtr == 0) {
                if (lAlphaFieldBlanks(3)) {
                    ShowSevereError(state, RoutineName + cCurrentModuleObject + "=\"" + cAlphaArgs(1) + "\"," + cAlphaFieldNames(3) +
                                    " is required but field is blank.");
                } else {
                    ShowSevereError(state, RoutineName + cCurrentModuleObject + "=\"" + cAlphaArgs(1) + "\", invalid (not found) " + cAlphaFieldNames(3) +
                                    "=\"" + cAlphaArgs(3) + "\".");
                }
                ErrorsFound = true;
            }
            state.dataHeatBal->Infiltration(InfiltCount).LeakageArea = rNumericArgs(1);
            state.dataHeatBal->Infiltration(InfiltCount).BasicStackCoefficient = rNumericArgs(2);
            state.dataHeatBal->Infiltration(InfiltCount).BasicWindCoefficient = rNumericArgs(3);

            // check if zone has exterior surfaces
            if (state.dataHeatBal->Infiltration(InfiltCount).ZonePtr > 0) {
                if (state.dataHeatBal->Zone(state.dataHeatBal->Infiltration(InfiltCount).ZonePtr).ExteriorTotalSurfArea <= 0.0) {
                    ShowWarningError(state, RoutineName + cCurrentModuleObject + "=\"" + cAlphaArgs(1) + "\", " + cAlphaFieldNames(2) + "=\"" +
                                     cAlphaArgs(2) + "\" does not have surfaces exposed to outdoors.");
                    ShowContinueError(state, "Infiltration model is appropriate for exterior zones not interior zones, simulation continues.");
                }
            }
        }

        cCurrentModuleObject = "ZoneInfiltration:FlowCoefficient";
        for (Loop = 1; Loop <= state.dataHeatBal->TotAIM2Infiltration; ++Loop) {
            inputProcessor->getObjectItem(state,
                                          cCurrentModuleObject,
                                          Loop,
                                          cAlphaArgs,
                                          NumAlpha,
                                          rNumericArgs,
                                          NumNumber,
                                          IOStat,
                                          lNumericFieldBlanks,
                                          lAlphaFieldBlanks,
                                          cAlphaFieldNames,
                                          cNumericFieldNames);
            ++InfiltCount;
            GlobalNames::VerifyUniqueInterObjectName(state, state.dataHeatBalAirMgr->UniqueInfiltrationNames, cAlphaArgs(1), cCurrentModuleObject, cAlphaFieldNames(1), ErrorsFound);
            state.dataHeatBal->Infiltration(InfiltCount).Name = cAlphaArgs(1);
            state.dataHeatBal->Infiltration(InfiltCount).ModelType = InfiltrationAIM2;
            state.dataHeatBal->Infiltration(InfiltCount).ZonePtr = UtilityRoutines::FindItemInList(cAlphaArgs(2), state.dataHeatBal->Zone);
            if (state.dataHeatBal->Infiltration(InfiltCount).ZonePtr == 0) {
                ShowSevereError(state, RoutineName + cCurrentModuleObject + "=\"" + cAlphaArgs(1) + "\", invalid (not found) " + cAlphaFieldNames(2) +
                                "=\"" + cAlphaArgs(2) + "\".");
                ErrorsFound = true;
            }

            // setup a flag if the outdoor air balance method is applied
            if (state.dataHeatBal->Infiltration(Loop).ZonePtr > 0 && state.dataHeatBal->TotZoneAirBalance > 0) {
                for (i = 1; i <= state.dataHeatBal->TotZoneAirBalance; ++i) {
                    if (state.dataHeatBal->Infiltration(Loop).ZonePtr == state.dataHeatBal->ZoneAirBalance(i).ZonePtr) {
                        if (state.dataHeatBal->ZoneAirBalance(i).BalanceMethod == AirBalanceQuadrature) {
                            state.dataHeatBal->Infiltration(Loop).QuadratureSum = true;
                            state.dataHeatBal->Infiltration(Loop).OABalancePtr = i;
                            break;
                        }
                    }
                }
            }

            state.dataHeatBal->Infiltration(InfiltCount).SchedPtr = GetScheduleIndex(state, cAlphaArgs(3));
            if (state.dataHeatBal->Infiltration(InfiltCount).SchedPtr == 0) {
                if (lAlphaFieldBlanks(3)) {
                    ShowSevereError(state, RoutineName + cCurrentModuleObject + "=\"" + cAlphaArgs(1) + "\"," + cAlphaFieldNames(3) +
                                    " is required but field is blank.");
                } else {
                    ShowSevereError(state, RoutineName + cCurrentModuleObject + "=\"" + cAlphaArgs(1) + "\", invalid (not found) " + cAlphaFieldNames(3) +
                                    "=\"" + cAlphaArgs(3) + "\".");
                }
                ErrorsFound = true;
            }
            state.dataHeatBal->Infiltration(InfiltCount).FlowCoefficient = rNumericArgs(1);
            state.dataHeatBal->Infiltration(InfiltCount).AIM2StackCoefficient = rNumericArgs(2);
            state.dataHeatBal->Infiltration(InfiltCount).PressureExponent = rNumericArgs(3);
            state.dataHeatBal->Infiltration(InfiltCount).AIM2WindCoefficient = rNumericArgs(4);
            state.dataHeatBal->Infiltration(InfiltCount).ShelterFactor = rNumericArgs(5);

            // check if zone has exterior surfaces
            if (state.dataHeatBal->Infiltration(InfiltCount).ZonePtr > 0) {
                if (state.dataHeatBal->Zone(state.dataHeatBal->Infiltration(InfiltCount).ZonePtr).ExteriorTotalSurfArea <= 0.0) {
                    ShowWarningError(state, RoutineName + cCurrentModuleObject + "=\"" + cAlphaArgs(1) + "\", " + cAlphaFieldNames(2) + "=\"" +
                                     cAlphaArgs(2) + "\" does not have surfaces exposed to outdoors.");
                    ShowContinueError(state, "Infiltration model is appropriate for exterior zones not interior zones, simulation continues.");
                }
            }
        }

        // setup zone-level infiltration reports
        for (Loop = 1; Loop <= state.dataHeatBal->TotInfiltration; ++Loop) {
            if (state.dataHeatBal->Infiltration(Loop).ZonePtr > 0 && !state.dataHeatBal->Infiltration(Loop).QuadratureSum) {
                if (RepVarSet(state.dataHeatBal->Infiltration(Loop).ZonePtr)) {
                    RepVarSet(state.dataHeatBal->Infiltration(Loop).ZonePtr) = false;
                    SetupOutputVariable(state, "Zone Infiltration Sensible Heat Loss Energy",
                                        OutputProcessor::Unit::J,
                                        state.dataHeatBal->ZnAirRpt(state.dataHeatBal->Infiltration(Loop).ZonePtr).InfilHeatLoss,
                                        "System",
                                        "Sum",
                                        state.dataHeatBal->Zone(state.dataHeatBal->Infiltration(Loop).ZonePtr).Name);
                    SetupOutputVariable(state, "Zone Infiltration Sensible Heat Gain Energy",
                                        OutputProcessor::Unit::J,
                                        state.dataHeatBal->ZnAirRpt(state.dataHeatBal->Infiltration(Loop).ZonePtr).InfilHeatGain,
                                        "System",
                                        "Sum",
                                        state.dataHeatBal->Zone(state.dataHeatBal->Infiltration(Loop).ZonePtr).Name);
                    SetupOutputVariable(state, "Zone Infiltration Latent Heat Loss Energy",
                                        OutputProcessor::Unit::J,
                                        state.dataHeatBal->ZnAirRpt(state.dataHeatBal->Infiltration(Loop).ZonePtr).InfilLatentLoss,
                                        "System",
                                        "Sum",
                                        state.dataHeatBal->Zone(state.dataHeatBal->Infiltration(Loop).ZonePtr).Name);
                    SetupOutputVariable(state, "Zone Infiltration Latent Heat Gain Energy",
                                        OutputProcessor::Unit::J,
                                        state.dataHeatBal->ZnAirRpt(state.dataHeatBal->Infiltration(Loop).ZonePtr).InfilLatentGain,
                                        "System",
                                        "Sum",
                                        state.dataHeatBal->Zone(state.dataHeatBal->Infiltration(Loop).ZonePtr).Name);
                    SetupOutputVariable(state, "Zone Infiltration Total Heat Loss Energy",
                                        OutputProcessor::Unit::J,
                                        state.dataHeatBal->ZnAirRpt(state.dataHeatBal->Infiltration(Loop).ZonePtr).InfilTotalLoss,
                                        "System",
                                        "Sum",
                                        state.dataHeatBal->Zone(state.dataHeatBal->Infiltration(Loop).ZonePtr).Name);
                    SetupOutputVariable(state, "Zone Infiltration Total Heat Gain Energy",
                                        OutputProcessor::Unit::J,
                                        state.dataHeatBal->ZnAirRpt(state.dataHeatBal->Infiltration(Loop).ZonePtr).InfilTotalGain,
                                        "System",
                                        "Sum",
                                        state.dataHeatBal->Zone(state.dataHeatBal->Infiltration(Loop).ZonePtr).Name);
                    SetupOutputVariable(state, "Zone Infiltration Current Density Volume Flow Rate",
                                        OutputProcessor::Unit::m3_s,
                                        state.dataHeatBal->ZnAirRpt(state.dataHeatBal->Infiltration(Loop).ZonePtr).InfilVdotCurDensity,
                                        "System",
                                        "Average",
                                        state.dataHeatBal->Zone(state.dataHeatBal->Infiltration(Loop).ZonePtr).Name);
                    SetupOutputVariable(state, "Zone Infiltration Standard Density Volume Flow Rate",
                                        OutputProcessor::Unit::m3_s,
                                        state.dataHeatBal->ZnAirRpt(state.dataHeatBal->Infiltration(Loop).ZonePtr).InfilVdotStdDensity,
                                        "System",
                                        "Average",
                                        state.dataHeatBal->Zone(state.dataHeatBal->Infiltration(Loop).ZonePtr).Name);
                    SetupOutputVariable(state, "Zone Infiltration Current Density Volume",
                                        OutputProcessor::Unit::m3,
                                        state.dataHeatBal->ZnAirRpt(state.dataHeatBal->Infiltration(Loop).ZonePtr).InfilVolumeCurDensity,
                                        "System",
                                        "Sum",
                                        state.dataHeatBal->Zone(state.dataHeatBal->Infiltration(Loop).ZonePtr).Name);
                    SetupOutputVariable(state, "Zone Infiltration Standard Density Volume",
                                        OutputProcessor::Unit::m3,
                                        state.dataHeatBal->ZnAirRpt(state.dataHeatBal->Infiltration(Loop).ZonePtr).InfilVolumeStdDensity,
                                        "System",
                                        "Sum",
                                        state.dataHeatBal->Zone(state.dataHeatBal->Infiltration(Loop).ZonePtr).Name);
                    SetupOutputVariable(state, "Zone Infiltration Mass",
                                        OutputProcessor::Unit::kg,
                                        state.dataHeatBal->ZnAirRpt(state.dataHeatBal->Infiltration(Loop).ZonePtr).InfilMass,
                                        "System",
                                        "Sum",
                                        state.dataHeatBal->Zone(state.dataHeatBal->Infiltration(Loop).ZonePtr).Name);
                    SetupOutputVariable(state, "Zone Infiltration Mass Flow Rate",
                                        OutputProcessor::Unit::kg_s,
                                        state.dataHeatBal->ZnAirRpt(state.dataHeatBal->Infiltration(Loop).ZonePtr).InfilMdot,
                                        "System",
                                        "Average",
                                        state.dataHeatBal->Zone(state.dataHeatBal->Infiltration(Loop).ZonePtr).Name);
                    SetupOutputVariable(state, "Zone Infiltration Air Change Rate",
                                        OutputProcessor::Unit::ach,
                                        state.dataHeatBal->ZnAirRpt(state.dataHeatBal->Infiltration(Loop).ZonePtr).InfilAirChangeRate,
                                        "System",
                                        "Average",
                                        state.dataHeatBal->Zone(state.dataHeatBal->Infiltration(Loop).ZonePtr).Name);
                }
            }

            if (state.dataGlobal->AnyEnergyManagementSystemInModel) {
                SetupEMSActuator(state, "Zone Infiltration",
                                 state.dataHeatBal->Infiltration(Loop).Name,
                                 "Air Exchange Flow Rate",
                                 "[m3/s]",
                                 state.dataHeatBal->Infiltration(Loop).EMSOverrideOn,
                                 state.dataHeatBal->Infiltration(Loop).EMSAirFlowRateValue);
            }
        }
        // VENTILATION Section: The following section is responsible for obtaining the simple ventilation
        // from the user's input file.
        RepVarSet = true;

        cCurrentModuleObject = "ZoneVentilation:DesignFlowRate";
        state.dataHeatBal->NumVentilationStatements = inputProcessor->getNumObjectsFound(state, cCurrentModuleObject);

        cCurrentModuleObject = "ZoneVentilation:WindandStackOpenArea";
        state.dataHeatBal->TotWindAndStackVentilation = inputProcessor->getNumObjectsFound(state, cCurrentModuleObject);

        state.dataHeatBal->VentilationObjects.allocate(state.dataHeatBal->NumVentilationStatements);

        state.dataHeatBal->TotDesignFlowVentilation = 0;
        errFlag = false;
        cCurrentModuleObject = "ZoneVentilation:DesignFlowRate";
        for (Item = 1; Item <= state.dataHeatBal->NumVentilationStatements; ++Item) {
            inputProcessor->getObjectItem(state,
                                          cCurrentModuleObject,
                                          Item,
                                          cAlphaArgs,
                                          NumAlpha,
                                          rNumericArgs,
                                          NumNumber,
                                          IOStat,
                                          lNumericFieldBlanks,
                                          lAlphaFieldBlanks,
                                          cAlphaFieldNames,
                                          cNumericFieldNames);
            UtilityRoutines::IsNameEmpty(state, cAlphaArgs(1), cCurrentModuleObject, ErrorsFound);
            errFlag = ErrorsFound;

            state.dataHeatBal->VentilationObjects(Item).Name = cAlphaArgs(1);

            Item1 = UtilityRoutines::FindItemInList(cAlphaArgs(2), state.dataHeatBal->Zone);
            ZLItem = 0;
            if (Item1 == 0 && state.dataHeatBal->NumOfZoneLists > 0) ZLItem = UtilityRoutines::FindItemInList(cAlphaArgs(2), state.dataHeatBal->ZoneList);
            if (Item1 > 0) {
                state.dataHeatBal->VentilationObjects(Item).StartPtr = state.dataHeatBal->TotDesignFlowVentilation + 1;
                ++state.dataHeatBal->TotDesignFlowVentilation;
                state.dataHeatBal->VentilationObjects(Item).NumOfZones = 1;
                state.dataHeatBal->VentilationObjects(Item).ZoneListActive = false;
                state.dataHeatBal->VentilationObjects(Item).ZoneOrZoneListPtr = Item1;
            } else if (ZLItem > 0) {
                state.dataHeatBal->VentilationObjects(Item).StartPtr = state.dataHeatBal->TotDesignFlowVentilation + 1;
                state.dataHeatBal->TotDesignFlowVentilation += state.dataHeatBal->ZoneList(ZLItem).NumOfZones;
                state.dataHeatBal->VentilationObjects(Item).NumOfZones = state.dataHeatBal->ZoneList(ZLItem).NumOfZones;
                state.dataHeatBal->VentilationObjects(Item).ZoneListActive = true;
                state.dataHeatBal->VentilationObjects(Item).ZoneOrZoneListPtr = ZLItem;
            } else {
                ShowSevereError(state, cCurrentModuleObject + "=\"" + cAlphaArgs(1) + "\" invalid " + cAlphaFieldNames(2) + "=\"" + cAlphaArgs(2) +
                                "\" not found.");
                ErrorsFound = true;
                errFlag = true;
            }
        }

        if (errFlag) {
            ShowSevereError(state, RoutineName + "Errors with invalid names in " + cCurrentModuleObject + " objects.");
            ShowContinueError(state, "...These will not be read in.  Other errors may occur.");
            state.dataHeatBal->TotDesignFlowVentilation = 0;
        }

        state.dataHeatBal->TotVentilation = state.dataHeatBal->TotDesignFlowVentilation + state.dataHeatBal->TotWindAndStackVentilation;
        state.dataHeatBal->Ventilation.allocate(state.dataHeatBal->TotVentilation);

        if (state.dataHeatBal->TotDesignFlowVentilation > 0) {
            Loop = 0;
            cCurrentModuleObject = "ZoneVentilation:DesignFlowRate";
            for (Item = 1; Item <= state.dataHeatBal->NumVentilationStatements; ++Item) {

                inputProcessor->getObjectItem(state,
                                              cCurrentModuleObject,
                                              Item,
                                              cAlphaArgs,
                                              NumAlpha,
                                              rNumericArgs,
                                              NumNumber,
                                              IOStat,
                                              lNumericFieldBlanks,
                                              lAlphaFieldBlanks,
                                              cAlphaFieldNames,
                                              cNumericFieldNames);

                for (Item1 = 1; Item1 <= state.dataHeatBal->VentilationObjects(Item).NumOfZones; ++Item1) {
                    ++Loop;
                    if (!state.dataHeatBal->VentilationObjects(Item).ZoneListActive) {
                        state.dataHeatBal->Ventilation(Loop).Name = cAlphaArgs(1);
                        state.dataHeatBal->Ventilation(Loop).ZonePtr = state.dataHeatBal->VentilationObjects(Item).ZoneOrZoneListPtr;
                    } else {
                        CheckCreatedZoneItemName(state, RoutineName,
                                                 cCurrentModuleObject,
                                                 state.dataHeatBal->Zone(state.dataHeatBal->ZoneList(state.dataHeatBal->VentilationObjects(Item).ZoneOrZoneListPtr).Zone(Item1)).Name,
                                                 state.dataHeatBal->ZoneList(state.dataHeatBal->VentilationObjects(Item).ZoneOrZoneListPtr).MaxZoneNameLength,
                                                 state.dataHeatBal->VentilationObjects(Item).Name,
                                                 state.dataHeatBal->Ventilation,
                                                 Loop - 1,
                                                 state.dataHeatBal->Ventilation(Loop).Name,
                                                 errFlag);
                        state.dataHeatBal->Ventilation(Loop).ZonePtr = state.dataHeatBal->ZoneList(state.dataHeatBal->VentilationObjects(Item).ZoneOrZoneListPtr).Zone(Item1);
                        if (errFlag) ErrorsFound = true;
                    }

                    // setup a flag if the outdoor air balance method is applied
                    if (state.dataHeatBal->Ventilation(Loop).ZonePtr > 0 && state.dataHeatBal->TotZoneAirBalance > 0) {
                        for (i = 1; i <= state.dataHeatBal->TotZoneAirBalance; ++i) {
                            if (state.dataHeatBal->Ventilation(Loop).ZonePtr == state.dataHeatBal->ZoneAirBalance(i).ZonePtr) {
                                if (state.dataHeatBal->ZoneAirBalance(i).BalanceMethod == AirBalanceQuadrature) {
                                    state.dataHeatBal->Ventilation(Loop).QuadratureSum = true;
                                    state.dataHeatBal->Ventilation(Loop).OABalancePtr = i;
                                    break;
                                }
                            }
                        }
                    }

                    state.dataHeatBal->Ventilation(Loop).ModelType = VentilationDesignFlowRate;
                    state.dataHeatBal->Ventilation(Loop).SchedPtr = GetScheduleIndex(state, cAlphaArgs(3));
                    if (state.dataHeatBal->Ventilation(Loop).SchedPtr == 0) {
                        if (Item1 == 1) {
                            if (lAlphaFieldBlanks(3)) {
                                ShowSevereError(state, RoutineName + cCurrentModuleObject + "=\"" + cAlphaArgs(1) + "\"," + cAlphaFieldNames(3) +
                                                " is required but field is blank.");
                            } else {
                                ShowSevereError(state, RoutineName + cCurrentModuleObject + "=\"" + cAlphaArgs(1) + "\", invalid (not found) " +
                                                cAlphaFieldNames(3) + "=\"" + cAlphaArgs(3) + "\".");
                            }
                        }
                        ErrorsFound = true;
                    }

                    // Ventilation equipment design level calculation method
                    {
                        auto const SELECT_CASE_var(cAlphaArgs(4));
                        if ((SELECT_CASE_var == "FLOW") || (SELECT_CASE_var == "FLOW/ZONE")) {
                            state.dataHeatBal->Ventilation(Loop).DesignLevel = rNumericArgs(1);
                            if (lNumericFieldBlanks(1)) {
                                ShowWarningError(state, RoutineName + cCurrentModuleObject + "=\"" + state.dataHeatBal->Ventilation(Loop).Name + "\", " + cAlphaFieldNames(4) +
                                                 " specifies " + cNumericFieldNames(1) + ", but that field is blank.  0 Ventilation will result.");
                            }

                        } else if (SELECT_CASE_var == "FLOW/AREA") {
                            if (state.dataHeatBal->Ventilation(Loop).ZonePtr != 0) {
                                if (rNumericArgs(2) >= 0.0) {
                                    state.dataHeatBal->Ventilation(Loop).DesignLevel = rNumericArgs(2) * state.dataHeatBal->Zone(state.dataHeatBal->Ventilation(Loop).ZonePtr).FloorArea;
                                    if (state.dataHeatBal->Zone(state.dataHeatBal->Ventilation(Loop).ZonePtr).FloorArea <= 0.0) {
                                        ShowWarningError(state, RoutineName + cCurrentModuleObject + "=\"" + state.dataHeatBal->Ventilation(Loop).Name + "\", " +
                                                         cAlphaFieldNames(4) + " specifies " + cNumericFieldNames(2) +
                                                         ", but Zone Floor Area = 0.  0 Ventilation will result.");
                                    }
                                } else {
                                    ShowSevereError(state,
                                                    format("{}{}=\"{}\", invalid flow/area specification [<0.0]={:.3R}",
                                                           RoutineName,
                                                           cCurrentModuleObject,
                                                           state.dataHeatBal->Ventilation(Loop).Name,
                                                           rNumericArgs(2)));
                                    ErrorsFound = true;
                                }
                            }
                            if (lNumericFieldBlanks(2)) {
                                ShowWarningError(state, RoutineName + cCurrentModuleObject + "=\"" + state.dataHeatBal->Ventilation(Loop).Name + "\", " + cAlphaFieldNames(4) +
                                                 " specifies " + cNumericFieldNames(2) + ", but that field is blank.  0 Ventilation will result.");
                            }

                        } else if (SELECT_CASE_var == "FLOW/PERSON") {
                            if (state.dataHeatBal->Ventilation(Loop).ZonePtr != 0) {
                                if (rNumericArgs(3) >= 0.0) {
                                    state.dataHeatBal->Ventilation(Loop).DesignLevel = rNumericArgs(3) * state.dataHeatBal->Zone(state.dataHeatBal->Ventilation(Loop).ZonePtr).TotOccupants;
                                    if (state.dataHeatBal->Zone(state.dataHeatBal->Ventilation(Loop).ZonePtr).TotOccupants <= 0.0) {
                                        ShowWarningError(state, RoutineName + cCurrentModuleObject + "=\"" + state.dataHeatBal->Ventilation(Loop).Name + "\", " +
                                                         cAlphaFieldNames(4) + " specifies " + cNumericFieldNames(3) +
                                                         ", but Zone Total Occupants = 0.  0 Ventilation will result.");
                                    }
                                } else {
                                    ShowSevereError(state,
                                                    format("{}{}=\"{}\", invalid flow/person specification [<0.0]={:.3R}",
                                                           RoutineName,
                                                           cCurrentModuleObject,
                                                           state.dataHeatBal->Ventilation(Loop).Name,
                                                           rNumericArgs(3)));
                                    ErrorsFound = true;
                                }
                            }
                            if (lNumericFieldBlanks(3)) {
                                ShowWarningError(state, RoutineName + cCurrentModuleObject + "=\"" + state.dataHeatBal->Ventilation(Loop).Name + "\", " + cAlphaFieldNames(4) +
                                                 "specifies " + cNumericFieldNames(3) + ", but that field is blank.  0 Ventilation will result.");
                            }

                        } else if (SELECT_CASE_var == "AIRCHANGES/HOUR") {
                            if (state.dataHeatBal->Ventilation(Loop).ZonePtr != 0) {
                                if (rNumericArgs(4) >= 0.0) {
                                    state.dataHeatBal->Ventilation(Loop).DesignLevel = rNumericArgs(4) * state.dataHeatBal->Zone(state.dataHeatBal->Ventilation(Loop).ZonePtr).Volume / DataGlobalConstants::SecInHour;
                                    if (state.dataHeatBal->Zone(state.dataHeatBal->Ventilation(Loop).ZonePtr).Volume <= 0.0) {
                                        ShowWarningError(state, RoutineName + cCurrentModuleObject + "=\"" + state.dataHeatBal->Ventilation(Loop).Name + "\", " +
                                                         cAlphaFieldNames(4) + " specifies " + cNumericFieldNames(4) +
                                                         ", but Zone Volume = 0.  0 Ventilation will result.");
                                    }
                                } else {
                                    ShowSevereError(state,
                                                    format("{}{}=\"{}\", invalid ACH (air changes per hour) specification [<0.0]={:.3R}",
                                                           RoutineName,
                                                           cCurrentModuleObject,
                                                           state.dataHeatBal->Ventilation(Loop).Name,
                                                           rNumericArgs(5)));
                                    ErrorsFound = true;
                                }
                            }
                            if (lNumericFieldBlanks(4)) {
                                ShowWarningError(state, RoutineName + cCurrentModuleObject + "=\"" + state.dataHeatBal->Ventilation(Loop).Name + "\", " + cAlphaFieldNames(4) +
                                                 " specifies " + cNumericFieldNames(4) + ", but that field is blank.  0 Ventilation will result.");
                            }

                        } else {
                            if (Item1 == 1) {
                                ShowSevereError(state, RoutineName + cCurrentModuleObject + "=\"" + cAlphaArgs(1) +
                                                "\", invalid calculation method=" + cAlphaArgs(4));
                                ErrorsFound = true;
                            }
                        }
                    }

                    {
                        auto const SELECT_CASE_var(cAlphaArgs(5)); // Fan type character input-->convert to integer
                        if (SELECT_CASE_var == "EXHAUST") {
                            state.dataHeatBal->Ventilation(Loop).FanType = ExhaustVentilation;
                        } else if (SELECT_CASE_var == "INTAKE") {
                            state.dataHeatBal->Ventilation(Loop).FanType = IntakeVentilation;
                        } else if ((SELECT_CASE_var == "NATURAL") || (SELECT_CASE_var == "NONE") || (SELECT_CASE_var == std::string())) {
                            state.dataHeatBal->Ventilation(Loop).FanType = NaturalVentilation;
                        } else if (SELECT_CASE_var == "BALANCED") {
                            state.dataHeatBal->Ventilation(Loop).FanType = BalancedVentilation;
                        } else {
                            if (Item1 == 1) {
                                ShowSevereError(state, RoutineName + cCurrentModuleObject + "=\"" + state.dataHeatBal->Ventilation(Loop).Name + "\". invalid " +
                                                cAlphaFieldNames(5) + "=\"" + cAlphaArgs(5) + "\".");
                                ErrorsFound = true;
                            }
                        }
                    }

                    state.dataHeatBal->Ventilation(Loop).FanPressure = rNumericArgs(5);
                    if (state.dataHeatBal->Ventilation(Loop).FanPressure < 0.0) {
                        if (Item1 == 1) {
                            ShowSevereError(state, RoutineName + cCurrentModuleObject + "=\"" + state.dataHeatBal->Ventilation(Loop).Name + "\", " + cNumericFieldNames(5) +
                                            " must be >=0");
                            ErrorsFound = true;
                        }
                    }

                    state.dataHeatBal->Ventilation(Loop).FanEfficiency = rNumericArgs(6);
                    if ((state.dataHeatBal->Ventilation(Loop).FanEfficiency <= 0.0) || (state.dataHeatBal->Ventilation(Loop).FanEfficiency > 1.0)) {
                        if (Item1 == 1) {
                            ShowSevereError(state, RoutineName + cCurrentModuleObject + "=\"" + state.dataHeatBal->Ventilation(Loop).Name + "\"," + cNumericFieldNames(6) +
                                            " must be in range >0 and <= 1");
                            ErrorsFound = true;
                        }
                    }

                    // Override any user input for cases where natural ventilation is being used
                    if (state.dataHeatBal->Ventilation(Loop).FanType == NaturalVentilation) {
                        state.dataHeatBal->Ventilation(Loop).FanPressure = 0.0;
                        state.dataHeatBal->Ventilation(Loop).FanEfficiency = 1.0;
                    }

                    if (!lNumericFieldBlanks(7)) {
                        state.dataHeatBal->Ventilation(Loop).ConstantTermCoef = rNumericArgs(7);
                    } else {
                        state.dataHeatBal->Ventilation(Loop).ConstantTermCoef = 1.0;
                    }
                    if (!lNumericFieldBlanks(8)) {
                        state.dataHeatBal->Ventilation(Loop).TemperatureTermCoef = rNumericArgs(8);
                    } else {
                        state.dataHeatBal->Ventilation(Loop).TemperatureTermCoef = 0.0;
                    }
                    if (!lNumericFieldBlanks(9)) {
                        state.dataHeatBal->Ventilation(Loop).VelocityTermCoef = rNumericArgs(9);
                    } else {
                        state.dataHeatBal->Ventilation(Loop).VelocityTermCoef = 0.0;
                    }
                    if (!lNumericFieldBlanks(10)) {
                        state.dataHeatBal->Ventilation(Loop).VelocitySQTermCoef = rNumericArgs(10);
                    } else {
                        state.dataHeatBal->Ventilation(Loop).VelocitySQTermCoef = 0.0;
                    }

                    if (state.dataHeatBal->Ventilation(Loop).ConstantTermCoef == 0.0 && state.dataHeatBal->Ventilation(Loop).TemperatureTermCoef == 0.0 &&
                        state.dataHeatBal->Ventilation(Loop).VelocityTermCoef == 0.0 && state.dataHeatBal->Ventilation(Loop).VelocitySQTermCoef == 0.0) {
                        if (Item1 == 1) {
                            ShowWarningError(state, RoutineName + cCurrentModuleObject + "=\"" + cAlphaArgs(1) + "\", in " + cAlphaFieldNames(2) + "=\"" +
                                             cAlphaArgs(2) + "\".");
                            ShowContinueError(state, "Ventilation Coefficients are all zero.  No Ventilation will be reported.");
                        }
                    }

                    if (!lNumericFieldBlanks(11)) {
                        state.dataHeatBal->Ventilation(Loop).MinIndoorTemperature = rNumericArgs(11);
                    } else {
                        state.dataHeatBal->Ventilation(Loop).MinIndoorTemperature = -VentilTempLimit;
                    }
                    //    Ventilation(Loop)%MinIndoorTemperature = rNumericArgs(11)
                    if ((state.dataHeatBal->Ventilation(Loop).MinIndoorTemperature < -VentilTempLimit) || (state.dataHeatBal->Ventilation(Loop).MinIndoorTemperature > VentilTempLimit)) {
                        if (Item1 == 1) {
                            ShowSevereError(state, RoutineName + cCurrentModuleObject + "=\"" + cAlphaArgs(1) + "\" must have " + cNumericFieldNames(11) +
                                            " between -100C and 100C.");
                            ShowContinueError(state, format("...value entered=[{:.2R}].", rNumericArgs(11)));
                            ErrorsFound = true;
                        }
                    }

                    state.dataHeatBal->Ventilation(Loop).MinIndoorTempSchedPtr = GetScheduleIndex(state, cAlphaArgs(6));
                    if (state.dataHeatBal->Ventilation(Loop).MinIndoorTempSchedPtr > 0) {
                        if (Item1 == 1) {
                            if (!lNumericFieldBlanks(11))
                                ShowWarningError(state,
                                    RoutineName +
                                    "The Minimum Indoor Temperature value and schedule are provided. The scheduled temperature will be used in the " +
                                    cCurrentModuleObject + " object = " + cAlphaArgs(1));
                            // Check min and max values in the schedule to ensure both values are within the range
                            if (!CheckScheduleValueMinMax(state, state.dataHeatBal->Ventilation(Loop).MinIndoorTempSchedPtr, ">=", -VentilTempLimit, "<=", VentilTempLimit)) {
                                ShowSevereError(state,
                                    RoutineName + cCurrentModuleObject + " statement = " + cAlphaArgs(1) +
                                    " must have a minimum indoor temperature between -100C and 100C defined in the schedule = " + cAlphaArgs(6));
                                ErrorsFound = true;
                            }
                        }
                    }
                    if (state.dataHeatBal->Ventilation(Loop).MinIndoorTempSchedPtr == 0 && lNumericFieldBlanks(11) && (!lAlphaFieldBlanks(6))) {
                        if (Item1 == 1) {
                            ShowWarningError(
                                state,
                                format("{}{}: the value field is blank and schedule field is invalid. The default value will be used ({:.1R}) ",
                                       RoutineName,
                                       cNumericFieldNames(11),
                                       -VentilTempLimit));
                            ShowContinueError(state, "in the " + cCurrentModuleObject + " object = " + cAlphaArgs(1) + " and the simulation continues...");
                        }
                    }
                    // Check Minimum indoor temperature value and schedule fields
                    if (!lNumericFieldBlanks(11) && (!cAlphaArgs(6).empty() && state.dataHeatBal->Ventilation(Loop).MinIndoorTempSchedPtr == 0)) {
                        if (Item1 == 1) {
                            ShowWarningError(state,
                                             format("{}{} = {} is invalid. The constant value will be used at {:.1R} degrees C ",
                                                    RoutineName,
                                                    cAlphaFieldNames(6),
                                                    cAlphaArgs(6),
                                                    rNumericArgs(11)));
                            ShowContinueError(state, "in the " + cCurrentModuleObject + " object = " + cAlphaArgs(1) + " and the simulation continues...");
                        }
                    }

                    if (!lNumericFieldBlanks(12)) {
                        state.dataHeatBal->Ventilation(Loop).MaxIndoorTemperature = rNumericArgs(12);
                    } else {
                        state.dataHeatBal->Ventilation(Loop).MaxIndoorTemperature = VentilTempLimit;
                    }
                    if ((state.dataHeatBal->Ventilation(Loop).MaxIndoorTemperature < -VentilTempLimit) || (state.dataHeatBal->Ventilation(Loop).MaxIndoorTemperature > VentilTempLimit)) {
                        if (Item1 == 1) {
                            ShowSevereError(state, RoutineName + cCurrentModuleObject + " = " + cAlphaArgs(1) +
                                            " must have a maximum indoor temperature between -100C and 100C");
                            ErrorsFound = true;
                        }
                    }

                    state.dataHeatBal->Ventilation(Loop).MaxIndoorTempSchedPtr = GetScheduleIndex(state, cAlphaArgs(7));
                    if (state.dataHeatBal->Ventilation(Loop).MaxIndoorTempSchedPtr > 0) {
                        if (Item1 == 1) {
                            if (!lNumericFieldBlanks(12))
                                ShowWarningError(state,
                                    RoutineName +
                                    "The Maximum Indoor Temperature value and schedule are provided. The scheduled temperature will be used in the " +
                                    cCurrentModuleObject + " object = " + cAlphaArgs(1));
                            // Check min and max values in the schedule to ensure both values are within the range
                            if (!CheckScheduleValueMinMax(state, state.dataHeatBal->Ventilation(Loop).MaxIndoorTempSchedPtr, ">=", -VentilTempLimit, "<=", VentilTempLimit)) {
                                ShowSevereError(state,
                                    cCurrentModuleObject + " = " + cAlphaArgs(1) +
                                    " must have a maximum indoor temperature between -100C and 100C defined in the schedule = " + cAlphaArgs(7));
                                ErrorsFound = true;
                            }
                        }
                    }
                    if (state.dataHeatBal->Ventilation(Loop).MaxIndoorTempSchedPtr == 0 && lNumericFieldBlanks(12) && (!lAlphaFieldBlanks(7))) {
                        if (Item1 == 1) {
                            ShowWarningError(
                                state,
                                format("{}{}: the value field is blank and schedule field is invalid. The default value will be used ({:.1R}) ",
                                       RoutineName,
                                       cNumericFieldNames(12),
                                       VentilTempLimit));
                            ShowContinueError(state, "in the " + cCurrentModuleObject + " object = " + cAlphaArgs(1) + " and the simulation continues...");
                        }
                    }
                    // Check Maximum indoor temperature value and schedule fields
                    if (!lNumericFieldBlanks(12) && ((!lAlphaFieldBlanks(7)) && state.dataHeatBal->Ventilation(Loop).MaxIndoorTempSchedPtr == 0)) {
                        if (Item1 == 1) {
                            ShowWarningError(state,
                                             format("{}{} = {} is invalid. The constant value will be used at {:.1R} degrees C ",
                                                    RoutineName,
                                                    cAlphaFieldNames(7),
                                                    cAlphaArgs(7),
                                                    rNumericArgs(12)));
                            ShowContinueError(state, "in the " + cCurrentModuleObject + " object = " + cAlphaArgs(1) + " and the simulation continues...");
                        }
                    }

                    if (!lNumericFieldBlanks(13)) {
                        state.dataHeatBal->Ventilation(Loop).DelTemperature = rNumericArgs(13);
                    } else {
                        state.dataHeatBal->Ventilation(Loop).DelTemperature = -VentilTempLimit;
                    }
                    //    Ventilation(Loop)%DelTemperature = rNumericArgs(13)  !  3/12/03  Negative del temp now allowed COP

                    state.dataHeatBal->Ventilation(Loop).DeltaTempSchedPtr = GetScheduleIndex(state, cAlphaArgs(8));
                    if (state.dataHeatBal->Ventilation(Loop).DeltaTempSchedPtr > 0) {
                        if (Item1 == 1) {
                            if (!lNumericFieldBlanks(13))
                                ShowWarningError(state,
                                    RoutineName +
                                    "The Delta Temperature value and schedule are provided. The scheduled temperature will be used in the " +
                                    cCurrentModuleObject + " object = " + cAlphaArgs(1));
                            // Check min value in the schedule to ensure both values are within the range
                            if (GetScheduleMinValue(state, state.dataHeatBal->Ventilation(Loop).DeltaTempSchedPtr) < -VentilTempLimit) {
                                ShowSevereError(state, RoutineName + cCurrentModuleObject + " statement = " + cAlphaArgs(1) +
                                                " must have a delta temperature equal to or above -100C defined in the schedule = " + cAlphaArgs(8));
                                ErrorsFound = true;
                            }
                        }
                    }
                    if (state.dataHeatBal->Ventilation(Loop).DeltaTempSchedPtr == 0 && lNumericFieldBlanks(13) && (!lAlphaFieldBlanks(8))) {
                        if (Item1 == 1) {
                            ShowWarningError(
                                state,
                                format("{}{}: the value field is blank and schedule field is invalid. The default value will be used ({:.1R}) ",
                                       RoutineName,
                                       cNumericFieldNames(13),
                                       VentilTempLimit));
                            ShowContinueError(state, "in the " + cCurrentModuleObject + " object = " + cAlphaArgs(1) + " and the simulation continues...");
                        }
                    }

                    // Check delta temperature value and schedule fields
                    //    IF (lNumericFieldBlanks(13) .AND. cAlphaArgs(8) .EQ. BlankString) THEN
                    //      CALL ShowWarningError(state, RoutineName//'Both the delta temperature value and delta schedule are blank. ')
                    //      CALL ShowContinueError(state, 'Will set the temperature to a constant value of '//TRIM(format("{:.1R}", -VentilTempLimit))
                    //      &
                    //           //' degrees C ')
                    //      CALL ShowContinueError(state, 'in the Ventilation object = '//TRIM(cAlphaArgs(1))//' and the simulation continues...')
                    //    END IF
                    if (!lNumericFieldBlanks(13) && ((!lAlphaFieldBlanks(8)) && state.dataHeatBal->Ventilation(Loop).DeltaTempSchedPtr == 0)) {
                        if (Item1 == 1) {
                            ShowWarningError(state,
                                             format("{}{} = {} is invalid. The constant value will be used at {:.1R} degrees C ",
                                                    RoutineName,
                                                    cAlphaFieldNames(8),
                                                    cAlphaArgs(8),
                                                    rNumericArgs(13)));
                            ShowContinueError(state, "in the " + cCurrentModuleObject + " object = " + cAlphaArgs(1) + " and the simulation continues...");
                        }
                    }

                    if (!lNumericFieldBlanks(14)) {
                        state.dataHeatBal->Ventilation(Loop).MinOutdoorTemperature = rNumericArgs(14);
                    } else {
                        state.dataHeatBal->Ventilation(Loop).MinOutdoorTemperature = -VentilTempLimit;
                    }
                    if ((state.dataHeatBal->Ventilation(Loop).MinOutdoorTemperature < -VentilTempLimit) || (state.dataHeatBal->Ventilation(Loop).MinOutdoorTemperature > VentilTempLimit)) {
                        if (Item1 == 1) {
                            ShowSevereError(state, RoutineName + cCurrentModuleObject + " statement = " + cAlphaArgs(1) + " must have " +
                                            cNumericFieldNames(14) + " between -100C and 100C");
                            ErrorsFound = true;
                        }
                    }

                    state.dataHeatBal->Ventilation(Loop).MinOutdoorTempSchedPtr = GetScheduleIndex(state, cAlphaArgs(9));
                    if (Item1 == 1) {
                        if (state.dataHeatBal->Ventilation(Loop).MinOutdoorTempSchedPtr > 0) {
                            if (!lNumericFieldBlanks(14))
                                ShowWarningError(state, RoutineName +
                                                 "The Minimum Outdoor Temperature value and schedule are provided. The scheduled temperature will be "
                                                 "used in the " +
                                                 cCurrentModuleObject + " object = " + cAlphaArgs(1));
                            // Check min and max values in the schedule to ensure both values are within the range
                            if (!CheckScheduleValueMinMax(state, state.dataHeatBal->Ventilation(Loop).MinOutdoorTempSchedPtr, ">=", -VentilTempLimit, "<=", VentilTempLimit)) {
                                ShowSevereError(state,
                                    RoutineName + cCurrentModuleObject + " statement = " + cAlphaArgs(1) +
                                    " must have a minimum outdoor temperature between -100C and 100C defined in the schedule = " + cAlphaArgs(9));
                                ErrorsFound = true;
                            }
                        }
                        if (state.dataHeatBal->Ventilation(Loop).MinOutdoorTempSchedPtr == 0 && lNumericFieldBlanks(14) && (!lAlphaFieldBlanks(9))) {
                            ShowWarningError(state,
                                             format("{}Minimum Outdoor Temperature: the value field is blank and schedule field is invalid. The "
                                                    "default value will be used ({:.1R}) ",
                                                    RoutineName,
                                                    -VentilTempLimit));
                            ShowContinueError(state, "in the " + cCurrentModuleObject + " object = " + cAlphaArgs(1) + " and the simulation continues...");
                        }
                        // Check Minimum outdoor temperature value and schedule fields
                        if (!lNumericFieldBlanks(14) && ((!lAlphaFieldBlanks(9)) && state.dataHeatBal->Ventilation(Loop).MinOutdoorTempSchedPtr == 0)) {
                            ShowWarningError(state,
                                             format("{}{} = {} is invalid. The constant value will be used at {:.1R} degrees C ",
                                                    RoutineName,
                                                    cAlphaFieldNames(9),
                                                    cAlphaArgs(9),
                                                    rNumericArgs(14)));
                            ShowContinueError(state, "in the " + cCurrentModuleObject + " object = " + cAlphaArgs(1) + " and the simulation continues...");
                        }
                    }

                    if (!lNumericFieldBlanks(15)) {
                        state.dataHeatBal->Ventilation(Loop).MaxOutdoorTemperature = rNumericArgs(15);
                    } else {
                        state.dataHeatBal->Ventilation(Loop).MaxOutdoorTemperature = VentilTempLimit;
                    }
                    if (Item1 == 1) {
                        if ((state.dataHeatBal->Ventilation(Loop).MaxOutdoorTemperature < -VentilTempLimit) ||
                            (state.dataHeatBal->Ventilation(Loop).MaxOutdoorTemperature > VentilTempLimit)) {
                            ShowSevereError(state, RoutineName + cCurrentModuleObject + " statement = " + cAlphaArgs(1) + " must have a " +
                                            cNumericFieldNames(15) + " between -100C and 100C");
                            ErrorsFound = true;
                        }
                    }

                    state.dataHeatBal->Ventilation(Loop).MaxOutdoorTempSchedPtr = GetScheduleIndex(state, cAlphaArgs(10));
                    if (Item1 == 1) {
                        if (state.dataHeatBal->Ventilation(Loop).MaxOutdoorTempSchedPtr > 0) {
                            if (!lNumericFieldBlanks(15))
                                ShowWarningError(state, RoutineName +
                                                 "The Maximum Outdoor Temperature value and schedule are provided. The scheduled temperature will be "
                                                 "used in the " +
                                                 cCurrentModuleObject + " object = " + cAlphaArgs(1));
                            if (!CheckScheduleValueMinMax(state, state.dataHeatBal->Ventilation(Loop).MaxOutdoorTempSchedPtr, ">=", -VentilTempLimit, "<=", VentilTempLimit)) {
                                ShowSevereError(state,
                                    RoutineName + cCurrentModuleObject + " statement = " + cAlphaArgs(1) +
                                    " must have a maximum outdoor temperature between -100C and 100C defined in the schedule = " + cAlphaArgs(10));
                                ErrorsFound = true;
                            }
                        }
                        if (state.dataHeatBal->Ventilation(Loop).MaxOutdoorTempSchedPtr == 0 && lNumericFieldBlanks(15) && (!lAlphaFieldBlanks(10))) {
                            ShowWarningError(
                                state,
                                format("{}{}: the value field is blank and schedule field is invalid. The default value will be used ({:.1R}) ",
                                       RoutineName,
                                       cNumericFieldNames(15),
                                       VentilTempLimit));
                            ShowContinueError(state, "in the " + cCurrentModuleObject + " object = " + cAlphaArgs(1) + " and the simulation continues...");
                        }
                        // Check Maximum outdoor temperature value and schedule fields
                        if (!lNumericFieldBlanks(15) && ((!lAlphaFieldBlanks(10)) && state.dataHeatBal->Ventilation(Loop).MaxOutdoorTempSchedPtr == 0)) {
                            ShowWarningError(state,
                                             format("{}{} = {}is invalid. The constant value will be used at {:.1R} degrees C ",
                                                    RoutineName,
                                                    cAlphaFieldNames(10),
                                                    cAlphaArgs(10),
                                                    rNumericArgs(15)));
                            ShowContinueError(state, "in the " + cCurrentModuleObject + " object = " + cAlphaArgs(1) + " and the simulation continues...");
                        }
                    }

                    if (!lNumericFieldBlanks(16)) {
                        state.dataHeatBal->Ventilation(Loop).MaxWindSpeed = rNumericArgs(16);
                    } else {
                        state.dataHeatBal->Ventilation(Loop).MaxWindSpeed = VentilWSLimit;
                    }
                    if (Item1 == 1) {
                        if ((state.dataHeatBal->Ventilation(Loop).MaxWindSpeed < -VentilWSLimit) || (state.dataHeatBal->Ventilation(Loop).MaxWindSpeed > VentilWSLimit)) {
                            ShowSevereError(state, RoutineName + cCurrentModuleObject + " statement = " + cAlphaArgs(1) +
                                            " must have a maximum wind speed between -40 m/s and 40 m/s");
                            ErrorsFound = true;
                        }
                    }

                    // Report variables should be added for individual VENTILATION objects, in addition to zone totals below

                    if (state.dataHeatBal->Ventilation(Loop).ZonePtr > 0) {
                        if (RepVarSet(state.dataHeatBal->Ventilation(Loop).ZonePtr) && !state.dataHeatBal->Ventilation(Loop).QuadratureSum) {
                            RepVarSet(state.dataHeatBal->Ventilation(Loop).ZonePtr) = false;
                            SetupOutputVariable(state, "Zone Ventilation Sensible Heat Loss Energy",
                                                OutputProcessor::Unit::J,
                                                state.dataHeatBal->ZnAirRpt(state.dataHeatBal->Ventilation(Loop).ZonePtr).VentilHeatLoss,
                                                "System",
                                                "Sum",
                                                state.dataHeatBal->Zone(state.dataHeatBal->Ventilation(Loop).ZonePtr).Name);
                            SetupOutputVariable(state, "Zone Ventilation Sensible Heat Gain Energy",
                                                OutputProcessor::Unit::J,
                                                state.dataHeatBal->ZnAirRpt(state.dataHeatBal->Ventilation(Loop).ZonePtr).VentilHeatGain,
                                                "System",
                                                "Sum",
                                                state.dataHeatBal->Zone(state.dataHeatBal->Ventilation(Loop).ZonePtr).Name);
                            SetupOutputVariable(state, "Zone Ventilation Latent Heat Loss Energy",
                                                OutputProcessor::Unit::J,
                                                state.dataHeatBal->ZnAirRpt(state.dataHeatBal->Ventilation(Loop).ZonePtr).VentilLatentLoss,
                                                "System",
                                                "Sum",
                                                state.dataHeatBal->Zone(state.dataHeatBal->Ventilation(Loop).ZonePtr).Name);
                            SetupOutputVariable(state, "Zone Ventilation Latent Heat Gain Energy",
                                                OutputProcessor::Unit::J,
                                                state.dataHeatBal->ZnAirRpt(state.dataHeatBal->Ventilation(Loop).ZonePtr).VentilLatentGain,
                                                "System",
                                                "Sum",
                                                state.dataHeatBal->Zone(state.dataHeatBal->Ventilation(Loop).ZonePtr).Name);
                            SetupOutputVariable(state, "Zone Ventilation Total Heat Loss Energy",
                                                OutputProcessor::Unit::J,
                                                state.dataHeatBal->ZnAirRpt(state.dataHeatBal->Ventilation(Loop).ZonePtr).VentilTotalLoss,
                                                "System",
                                                "Sum",
                                                state.dataHeatBal->Zone(state.dataHeatBal->Ventilation(Loop).ZonePtr).Name);
                            SetupOutputVariable(state, "Zone Ventilation Total Heat Gain Energy",
                                                OutputProcessor::Unit::J,
                                                state.dataHeatBal->ZnAirRpt(state.dataHeatBal->Ventilation(Loop).ZonePtr).VentilTotalGain,
                                                "System",
                                                "Sum",
                                                state.dataHeatBal->Zone(state.dataHeatBal->Ventilation(Loop).ZonePtr).Name);
                            SetupOutputVariable(state, "Zone Ventilation Current Density Volume Flow Rate",
                                                OutputProcessor::Unit::m3_s,
                                                state.dataHeatBal->ZnAirRpt(state.dataHeatBal->Ventilation(Loop).ZonePtr).VentilVdotCurDensity,
                                                "System",
                                                "Average",
                                                state.dataHeatBal->Zone(state.dataHeatBal->Ventilation(Loop).ZonePtr).Name);
                            SetupOutputVariable(state, "Zone Ventilation Standard Density Volume Flow Rate",
                                                OutputProcessor::Unit::m3_s,
                                                state.dataHeatBal->ZnAirRpt(state.dataHeatBal->Ventilation(Loop).ZonePtr).VentilVdotStdDensity,
                                                "System",
                                                "Average",
                                                state.dataHeatBal->Zone(state.dataHeatBal->Ventilation(Loop).ZonePtr).Name);
                            SetupOutputVariable(state, "Zone Ventilation Current Density Volume",
                                                OutputProcessor::Unit::m3,
                                                state.dataHeatBal->ZnAirRpt(state.dataHeatBal->Ventilation(Loop).ZonePtr).VentilVolumeCurDensity,
                                                "System",
                                                "Sum",
                                                state.dataHeatBal->Zone(state.dataHeatBal->Ventilation(Loop).ZonePtr).Name);
                            SetupOutputVariable(state, "Zone Ventilation Standard Density Volume",
                                                OutputProcessor::Unit::m3,
                                                state.dataHeatBal->ZnAirRpt(state.dataHeatBal->Ventilation(Loop).ZonePtr).VentilVolumeStdDensity,
                                                "System",
                                                "Sum",
                                                state.dataHeatBal->Zone(state.dataHeatBal->Ventilation(Loop).ZonePtr).Name);
                            SetupOutputVariable(state, "Zone Ventilation Mass",
                                                OutputProcessor::Unit::kg,
                                                state.dataHeatBal->ZnAirRpt(state.dataHeatBal->Ventilation(Loop).ZonePtr).VentilMass,
                                                "System",
                                                "Sum",
                                                state.dataHeatBal->Zone(state.dataHeatBal->Ventilation(Loop).ZonePtr).Name);
                            SetupOutputVariable(state, "Zone Ventilation Mass Flow Rate",
                                                OutputProcessor::Unit::kg_s,
                                                state.dataHeatBal->ZnAirRpt(state.dataHeatBal->Ventilation(Loop).ZonePtr).VentilMdot,
                                                "System",
                                                "Average",
                                                state.dataHeatBal->Zone(state.dataHeatBal->Ventilation(Loop).ZonePtr).Name);
                            SetupOutputVariable(state, "Zone Ventilation Air Change Rate",
                                                OutputProcessor::Unit::ach,
                                                state.dataHeatBal->ZnAirRpt(state.dataHeatBal->Ventilation(Loop).ZonePtr).VentilAirChangeRate,
                                                "System",
                                                "Average",
                                                state.dataHeatBal->Zone(state.dataHeatBal->Ventilation(Loop).ZonePtr).Name);
                            SetupOutputVariable(state, "Zone Ventilation Fan Electricity Energy",
                                                OutputProcessor::Unit::J,
                                                state.dataHeatBal->ZnAirRpt(state.dataHeatBal->Ventilation(Loop).ZonePtr).VentilFanElec,
                                                "System",
                                                "Sum",
                                                state.dataHeatBal->Zone(state.dataHeatBal->Ventilation(Loop).ZonePtr).Name,
                                                _,
                                                "Electricity",
                                                "Fans",
                                                "Ventilation (simple)",
                                                "Building",
                                                state.dataHeatBal->Zone(state.dataHeatBal->Ventilation(Loop).ZonePtr).Name);
                            SetupOutputVariable(state, "Zone Ventilation Air Inlet Temperature",
                                                OutputProcessor::Unit::C,
                                                state.dataHeatBal->ZnAirRpt(state.dataHeatBal->Ventilation(Loop).ZonePtr).VentilAirTemp,
                                                "System",
                                                "Average",
                                                state.dataHeatBal->Zone(state.dataHeatBal->Ventilation(Loop).ZonePtr).Name);
                        }
                    }

                    if (state.dataGlobal->AnyEnergyManagementSystemInModel) {
                        SetupEMSActuator(state, "Zone Ventilation",
                                         state.dataHeatBal->Ventilation(Loop).Name,
                                         "Air Exchange Flow Rate",
                                         "[m3/s]",
                                         state.dataHeatBal->Ventilation(Loop).EMSSimpleVentOn,
                                         state.dataHeatBal->Ventilation(Loop).EMSimpleVentFlowRate);
                    }
                }
            }
        }

        cCurrentModuleObject = "ZoneVentilation:WindandStackOpenArea";
        VentiCount = state.dataHeatBal->TotDesignFlowVentilation;
        for (Loop = 1; Loop <= state.dataHeatBal->TotWindAndStackVentilation; ++Loop) {

            inputProcessor->getObjectItem(state,
                                          cCurrentModuleObject,
                                          Loop,
                                          cAlphaArgs,
                                          NumAlpha,
                                          rNumericArgs,
                                          NumNumber,
                                          IOStat,
                                          lNumericFieldBlanks,
                                          lAlphaFieldBlanks,
                                          cAlphaFieldNames,
                                          cNumericFieldNames);

            VentiCount = state.dataHeatBal->TotDesignFlowVentilation + Loop;
            UtilityRoutines::IsNameEmpty(state, cAlphaArgs(1), cCurrentModuleObject, ErrorsFound);

            state.dataHeatBal->Ventilation(VentiCount).Name = cAlphaArgs(1);
            state.dataHeatBal->Ventilation(VentiCount).ModelType = VentilationWindAndStack;

            state.dataHeatBal->Ventilation(VentiCount).ZonePtr = UtilityRoutines::FindItemInList(cAlphaArgs(2), state.dataHeatBal->Zone);
            if (state.dataHeatBal->Ventilation(VentiCount).ZonePtr == 0) {
                ShowSevereError(state, RoutineName + cCurrentModuleObject + "=\"" + cAlphaArgs(1) + "\", invalid (not found) " + cAlphaFieldNames(2) +
                                "=\"" + cAlphaArgs(2) + "\".");
                ErrorsFound = true;
            }

            // setup a flag if the outdoor air balance method is applied
            if (state.dataHeatBal->Ventilation(VentiCount).ZonePtr > 0 && state.dataHeatBal->TotZoneAirBalance > 0) {
                for (i = 1; i <= state.dataHeatBal->TotZoneAirBalance; ++i) {
                    if (state.dataHeatBal->Ventilation(VentiCount).ZonePtr == state.dataHeatBal->ZoneAirBalance(i).ZonePtr) {
                        if (state.dataHeatBal->ZoneAirBalance(i).BalanceMethod == AirBalanceQuadrature) {
                            state.dataHeatBal->Ventilation(VentiCount).QuadratureSum = true;
                            state.dataHeatBal->Ventilation(VentiCount).OABalancePtr = i;
                            break;
                        }
                    }
                }
            }

            state.dataHeatBal->Ventilation(VentiCount).OpenArea = rNumericArgs(1);
            if (state.dataHeatBal->Ventilation(VentiCount).OpenArea < 0.0) {
                ShowSevereError(state, RoutineName + cCurrentModuleObject + "=\"" + cAlphaArgs(1) + "\", " + cNumericFieldNames(1) + " must be positive.");
                ErrorsFound = true;
            }

            state.dataHeatBal->Ventilation(VentiCount).OpenAreaSchedPtr = GetScheduleIndex(state, cAlphaArgs(3));
            if (state.dataHeatBal->Ventilation(VentiCount).OpenAreaSchedPtr == 0) {
                if (lAlphaFieldBlanks(3)) {
                    ShowSevereError(state, RoutineName + cCurrentModuleObject + "=\"" + cAlphaArgs(1) + "\", " + cAlphaFieldNames(3) +
                                    " is required but field is blank.");
                } else {
                    ShowSevereError(state, RoutineName + cCurrentModuleObject + "=\"" + cAlphaArgs(1) + "\", invalid (not found) " + cAlphaFieldNames(3) +
                                    "=\"" + cAlphaArgs(3) + "\".");
                }
                ErrorsFound = true;
            }

            state.dataHeatBal->Ventilation(VentiCount).OpenEff = rNumericArgs(2);
            if (state.dataHeatBal->Ventilation(VentiCount).OpenEff != DataGlobalConstants::AutoCalculate &&
                (state.dataHeatBal->Ventilation(VentiCount).OpenEff < 0.0 || state.dataHeatBal->Ventilation(VentiCount).OpenEff > 1.0)) {
                ShowSevereError(state, RoutineName + cCurrentModuleObject + "=\"" + cAlphaArgs(1) + "\", " + cNumericFieldNames(2) +
                                " must be between 0 and 1.");
                ErrorsFound = true;
            }

            state.dataHeatBal->Ventilation(VentiCount).EffAngle = rNumericArgs(3);
            if (state.dataHeatBal->Ventilation(VentiCount).EffAngle < 0.0 || state.dataHeatBal->Ventilation(VentiCount).EffAngle >= 360.0) {
                ShowSevereError(state, RoutineName + cCurrentModuleObject + "=\"" + cAlphaArgs(1) + "\", " + cNumericFieldNames(3) +
                                " must be between 0 and 360.");
                ErrorsFound = true;
            }

            state.dataHeatBal->Ventilation(VentiCount).DH = rNumericArgs(4);
            if (state.dataHeatBal->Ventilation(VentiCount).DH < 0.0) {
                ShowSevereError(state, RoutineName + cCurrentModuleObject + "=\"" + cAlphaArgs(1) + "\", " + cNumericFieldNames(4) + " must be positive.");
                ErrorsFound = true;
            }

            state.dataHeatBal->Ventilation(VentiCount).DiscCoef = rNumericArgs(5);
            if (state.dataHeatBal->Ventilation(VentiCount).DiscCoef != DataGlobalConstants::AutoCalculate &&
                (state.dataHeatBal->Ventilation(VentiCount).DiscCoef < 0.0 || state.dataHeatBal->Ventilation(VentiCount).DiscCoef > 1.0)) {
                ShowSevereError(state, RoutineName + cCurrentModuleObject + "=\"" + cAlphaArgs(1) + "\", " + cNumericFieldNames(5) +
                                " must be between 0 and 1.");
                ErrorsFound = true;
            }

            if (!lNumericFieldBlanks(6)) {
                state.dataHeatBal->Ventilation(VentiCount).MinIndoorTemperature = rNumericArgs(6);
            } else {
                state.dataHeatBal->Ventilation(VentiCount).MinIndoorTemperature = -VentilTempLimit;
            }
            if ((state.dataHeatBal->Ventilation(VentiCount).MinIndoorTemperature < -VentilTempLimit) ||
                (state.dataHeatBal->Ventilation(VentiCount).MinIndoorTemperature > VentilTempLimit)) {
                ShowSevereError(state, RoutineName + cCurrentModuleObject + " statement = " + cAlphaArgs(1) + " must have " + cNumericFieldNames(6) +
                                " between -100C and 100C");
                ErrorsFound = true;
            }

            state.dataHeatBal->Ventilation(VentiCount).MinIndoorTempSchedPtr = GetScheduleIndex(state, cAlphaArgs(4));
            if (state.dataHeatBal->Ventilation(VentiCount).MinIndoorTempSchedPtr > 0) {
                if (!lNumericFieldBlanks(6))
                    ShowWarningError(state,
                        RoutineName +
                        "The Minimum Indoor Temperature value and schedule are provided. The scheduled temperature will be used in the " +
                        cCurrentModuleObject + " object = " + cAlphaArgs(1));
                // Check min and max values in the schedule to ensure both values are within the range
                if (!CheckScheduleValueMinMax(state, state.dataHeatBal->Ventilation(VentiCount).MinIndoorTempSchedPtr, ">=", -VentilTempLimit, "<=", VentilTempLimit)) {
                    ShowSevereError(state, RoutineName + cCurrentModuleObject + " statement = " + cAlphaArgs(1) +
                                    " must have a minimum indoor temperature between -100C and 100C defined in the schedule = " + cAlphaArgs(4));
                    ErrorsFound = true;
                }
            }
            if (state.dataHeatBal->Ventilation(VentiCount).MinIndoorTempSchedPtr == 0 && lNumericFieldBlanks(6) && (!lAlphaFieldBlanks(4))) {
                ShowWarningError(state,
                                 format("{}{}: the value field is blank and schedule field is invalid. The default value will be used ({:.1R}) ",
                                        RoutineName,
                                        cNumericFieldNames(6),
                                        -VentilTempLimit));
                ShowContinueError(state, "in the " + cCurrentModuleObject + " object = " + cAlphaArgs(1) + " and the simulation continues...");
            }
            // Check Minimum indoor temperature value and schedule fields
            if (!lNumericFieldBlanks(6) && (!cAlphaArgs(4).empty() && state.dataHeatBal->Ventilation(VentiCount).MinIndoorTempSchedPtr == 0)) {
                ShowWarningError(state,
                                 format("{}{} = {} is invalid. The constant value will be used at {:.1R} degrees C ",
                                        RoutineName,
                                        cAlphaFieldNames(4),
                                        cAlphaArgs(4),
                                        rNumericArgs(11)));
                ShowContinueError(state, "in the " + cCurrentModuleObject + " object = " + cAlphaArgs(1) + " and the simulation continues...");
            }

            if (!lNumericFieldBlanks(7)) {
                state.dataHeatBal->Ventilation(VentiCount).MaxIndoorTemperature = rNumericArgs(7);
            } else {
                state.dataHeatBal->Ventilation(VentiCount).MaxIndoorTemperature = VentilTempLimit;
            }
            if ((state.dataHeatBal->Ventilation(VentiCount).MaxIndoorTemperature < -VentilTempLimit) ||
                (state.dataHeatBal->Ventilation(VentiCount).MaxIndoorTemperature > VentilTempLimit)) {
                ShowSevereError(state, RoutineName + cCurrentModuleObject + "=\"" + cAlphaArgs(1) +
                                "\" must have a maximum indoor temperature between -100C and 100C");
                ErrorsFound = true;
            }

            state.dataHeatBal->Ventilation(VentiCount).MaxIndoorTempSchedPtr = GetScheduleIndex(state, cAlphaArgs(5));
            if (state.dataHeatBal->Ventilation(VentiCount).MaxIndoorTempSchedPtr > 0) {
                if (!lNumericFieldBlanks(7))
                    ShowWarningError(state,
                        RoutineName +
                        "The Maximum Indoor Temperature value and schedule are provided. The scheduled temperature will be used in the " +
                        cCurrentModuleObject + " object = " + cAlphaArgs(1));
                // Check min and max values in the schedule to ensure both values are within the range
                if (!CheckScheduleValueMinMax(state, state.dataHeatBal->Ventilation(VentiCount).MaxIndoorTempSchedPtr, ">=", -VentilTempLimit, "<=", VentilTempLimit)) {
                    ShowSevereError(state, cCurrentModuleObject + " = " + cAlphaArgs(1) +
                                    " must have a maximum indoor temperature between -100C and 100C defined in the schedule = " + cAlphaArgs(5));
                    ErrorsFound = true;
                }
            }
            if (state.dataHeatBal->Ventilation(VentiCount).MaxIndoorTempSchedPtr == 0 && lNumericFieldBlanks(7) && (!lAlphaFieldBlanks(5))) {
                ShowWarningError(state,
                                 format("{}{}: the value field is blank and schedule field is invalid. The default value will be used ({:.1R}) ",
                                        RoutineName,
                                        cNumericFieldNames(7),
                                        VentilTempLimit));
                ShowContinueError(state, "in the " + cCurrentModuleObject + " object = " + cAlphaArgs(1) + " and the simulation continues...");
            }
            // Check Maximum indoor temperature value and schedule fields
            if (!lNumericFieldBlanks(7) && ((!lAlphaFieldBlanks(5)) && state.dataHeatBal->Ventilation(VentiCount).MaxIndoorTempSchedPtr == 0)) {
                ShowWarningError(state,
                                 format("{}{} = {} is invalid. The constant value will be used at {:.1R} degrees C ",
                                        RoutineName,
                                        cAlphaFieldNames(7),
                                        cAlphaArgs(5),
                                        rNumericArgs(7)));
                ShowContinueError(state, "in the " + cCurrentModuleObject + " object = " + cAlphaArgs(1) + " and the simulation continues...");
            }

            if (!lNumericFieldBlanks(8)) {
                state.dataHeatBal->Ventilation(VentiCount).DelTemperature = rNumericArgs(8);
            } else {
                state.dataHeatBal->Ventilation(VentiCount).DelTemperature = -VentilTempLimit;
            }

            state.dataHeatBal->Ventilation(VentiCount).DeltaTempSchedPtr = GetScheduleIndex(state, cAlphaArgs(6));
            if (state.dataHeatBal->Ventilation(VentiCount).DeltaTempSchedPtr > 0) {
                if (!lNumericFieldBlanks(8))
                    ShowWarningError(state, RoutineName +
                                     "The Delta Temperature value and schedule are provided. The scheduled temperature will be used in the " +
                                     cCurrentModuleObject + " object = " + cAlphaArgs(1));
                // Check min value in the schedule to ensure both values are within the range
                if (GetScheduleMinValue(state, state.dataHeatBal->Ventilation(VentiCount).DeltaTempSchedPtr) < -VentilTempLimit) {
                    ShowSevereError(state, RoutineName + cCurrentModuleObject + " statement = " + cAlphaArgs(1) +
                                    " must have a delta temperature equal to or above -100C defined in the schedule = " + cAlphaArgs(8));
                    ErrorsFound = true;
                }
            }
            if (state.dataHeatBal->Ventilation(VentiCount).DeltaTempSchedPtr == 0 && lNumericFieldBlanks(8) && (!lAlphaFieldBlanks(6))) {
                ShowWarningError(state,
                                 format("{}{}: the value field is blank and schedule field is invalid. The default value will be used ({:.1R}) ",
                                        RoutineName,
                                        cNumericFieldNames(8),
                                        VentilTempLimit));
                ShowContinueError(state, "in the " + cCurrentModuleObject + " object = " + cAlphaArgs(1) + " and the simulation continues...");
            }
            if (!lNumericFieldBlanks(8) && ((!lAlphaFieldBlanks(6)) && state.dataHeatBal->Ventilation(VentiCount).DeltaTempSchedPtr == 0)) {
                ShowWarningError(state,
                                 format("{}{} = {} is invalid. The constant value will be used at {:.1R} degrees C ",
                                        RoutineName,
                                        cAlphaFieldNames(6),
                                        cAlphaArgs(6),
                                        rNumericArgs(8)));
                ShowContinueError(state, "in the " + cCurrentModuleObject + " object = " + cAlphaArgs(1) + " and the simulation continues...");
            }

            if (!lNumericFieldBlanks(9)) {
                state.dataHeatBal->Ventilation(VentiCount).MinOutdoorTemperature = rNumericArgs(9);
            } else {
                state.dataHeatBal->Ventilation(VentiCount).MinOutdoorTemperature = -VentilTempLimit;
            }
            if ((state.dataHeatBal->Ventilation(VentiCount).MinOutdoorTemperature < -VentilTempLimit) ||
                (state.dataHeatBal->Ventilation(VentiCount).MinOutdoorTemperature > VentilTempLimit)) {
                ShowSevereError(state, RoutineName + cCurrentModuleObject + " statement = " + cAlphaArgs(1) + " must have " + cNumericFieldNames(9) +
                                " between -100C and 100C");
                ErrorsFound = true;
            }

            state.dataHeatBal->Ventilation(VentiCount).MinOutdoorTempSchedPtr = GetScheduleIndex(state, cAlphaArgs(7));
            if (state.dataHeatBal->Ventilation(VentiCount).MinOutdoorTempSchedPtr > 0) {
                if (!lNumericFieldBlanks(9))
                    ShowWarningError(state,
                        RoutineName +
                        "The Minimum Outdoor Temperature value and schedule are provided. The scheduled temperature will be used in the " +
                        cCurrentModuleObject + " object = " + cAlphaArgs(1));
                // Check min and max values in the schedule to ensure both values are within the range
                if (!CheckScheduleValueMinMax(state, state.dataHeatBal->Ventilation(VentiCount).MinOutdoorTempSchedPtr, ">=", -VentilTempLimit, "<=", VentilTempLimit)) {
                    ShowSevereError(state, RoutineName + cCurrentModuleObject + " statement = " + cAlphaArgs(1) +
                                    " must have a minimum outdoor temperature between -100C and 100C defined in the schedule = " + cAlphaArgs(7));
                    ErrorsFound = true;
                }
            }
            if (state.dataHeatBal->Ventilation(VentiCount).MinOutdoorTempSchedPtr == 0 && lNumericFieldBlanks(9) && (!lAlphaFieldBlanks(7))) {
                ShowWarningError(state,
                                 format("{}Minimum Outdoor Temperature: the value field is blank and schedule field is invalid. The default value "
                                        "will be used ({:.1R}) ",
                                        RoutineName,
                                        -VentilTempLimit));
                ShowContinueError(state, "in the " + cCurrentModuleObject + " object = " + cAlphaArgs(1) + " and the simulation continues...");
            }
            // Check Minimum outdoor temperature value and schedule fields
            if (!lNumericFieldBlanks(9) && ((!lAlphaFieldBlanks(7)) && state.dataHeatBal->Ventilation(VentiCount).MinOutdoorTempSchedPtr == 0)) {
                ShowWarningError(state,
                                 format("{}{} = {} is invalid. The constant value will be used at {:.1R} degrees C ",
                                        RoutineName,
                                        cAlphaFieldNames(7),
                                        cAlphaArgs(7),
                                        rNumericArgs(14)));
                ShowContinueError(state, "in the " + cCurrentModuleObject + " object = " + cAlphaArgs(1) + " and the simulation continues...");
            }

            if (!lNumericFieldBlanks(10)) {
                state.dataHeatBal->Ventilation(VentiCount).MaxOutdoorTemperature = rNumericArgs(10);
            } else {
                state.dataHeatBal->Ventilation(VentiCount).MaxOutdoorTemperature = VentilTempLimit;
            }
            if ((state.dataHeatBal->Ventilation(VentiCount).MaxOutdoorTemperature < -VentilTempLimit) ||
                (state.dataHeatBal->Ventilation(VentiCount).MaxOutdoorTemperature > VentilTempLimit)) {
                ShowSevereError(state, RoutineName + cCurrentModuleObject + " statement = " + cAlphaArgs(1) + " must have a " + cNumericFieldNames(10) +
                                " between -100C and 100C");
                ErrorsFound = true;
            }

            state.dataHeatBal->Ventilation(VentiCount).MaxOutdoorTempSchedPtr = GetScheduleIndex(state, cAlphaArgs(8));
            if (state.dataHeatBal->Ventilation(VentiCount).MaxOutdoorTempSchedPtr > 0) {
                if (!lNumericFieldBlanks(10))
                    ShowWarningError(state,
                        RoutineName +
                        "The Maximum Outdoor Temperature value and schedule are provided. The scheduled temperature will be used in the " +
                        cCurrentModuleObject + " object = " + cAlphaArgs(1));
                if (!CheckScheduleValueMinMax(state, state.dataHeatBal->Ventilation(VentiCount).MaxOutdoorTempSchedPtr, ">=", -VentilTempLimit, "<=", VentilTempLimit)) {
                    ShowSevereError(state, RoutineName + cCurrentModuleObject + " statement = " + cAlphaArgs(1) +
                                    " must have a maximum outdoor temperature between -100C and 100C defined in the schedule = " + cAlphaArgs(8));
                    ErrorsFound = true;
                }
            }
            if (state.dataHeatBal->Ventilation(VentiCount).MaxOutdoorTempSchedPtr == 0 && lNumericFieldBlanks(10) && (!lAlphaFieldBlanks(8))) {
                ShowWarningError(state,
                                 format("{}{}: the value field is blank and schedule field is invalid. The default value will be used ({:.1R}) ",
                                        RoutineName,
                                        cNumericFieldNames(10),
                                        VentilTempLimit));
                ShowContinueError(state, "in the " + cCurrentModuleObject + " object = " + cAlphaArgs(1) + " and the simulation continues...");
            }
            // Check Maximum outdoor temperature value and schedule fields
            if (!lNumericFieldBlanks(10) && ((!lAlphaFieldBlanks(8)) && state.dataHeatBal->Ventilation(VentiCount).MaxOutdoorTempSchedPtr == 0)) {
                ShowWarningError(state,
                                 format("{}{} = {}is invalid. The constant value will be used at {:.1R} degrees C ",
                                        RoutineName,
                                        cAlphaFieldNames(8),
                                        cAlphaArgs(8),
                                        rNumericArgs(10)));
                ShowContinueError(state, "in the " + cCurrentModuleObject + " object = " + cAlphaArgs(1) + " and the simulation continues...");
            }

            if (!lNumericFieldBlanks(11)) {
                state.dataHeatBal->Ventilation(VentiCount).MaxWindSpeed = rNumericArgs(11);
            } else {
                state.dataHeatBal->Ventilation(VentiCount).MaxWindSpeed = VentilWSLimit;
            }
            if ((state.dataHeatBal->Ventilation(VentiCount).MaxWindSpeed < -VentilWSLimit) || (state.dataHeatBal->Ventilation(VentiCount).MaxWindSpeed > VentilWSLimit)) {
                ShowSevereError(state, RoutineName + cCurrentModuleObject + " statement = " + cAlphaArgs(1) +
                                " must have a maximum wind speed between 0 m/s and 40 m/s");
                ErrorsFound = true;
            }

            // Report variables should be added for individual VENTILATION objects, in addition to zone totals below

            if (state.dataHeatBal->Ventilation(VentiCount).ZonePtr > 0) {
                if (RepVarSet(state.dataHeatBal->Ventilation(VentiCount).ZonePtr) && !state.dataHeatBal->Ventilation(Loop).QuadratureSum) {
                    RepVarSet(state.dataHeatBal->Ventilation(VentiCount).ZonePtr) = false;
                    SetupOutputVariable(state, "Zone Ventilation Sensible Heat Loss Energy",
                                        OutputProcessor::Unit::J,
                                        state.dataHeatBal->ZnAirRpt(state.dataHeatBal->Ventilation(VentiCount).ZonePtr).VentilHeatLoss,
                                        "System",
                                        "Sum",
                                        state.dataHeatBal->Zone(state.dataHeatBal->Ventilation(VentiCount).ZonePtr).Name);
                    SetupOutputVariable(state, "Zone Ventilation Sensible Heat Gain Energy",
                                        OutputProcessor::Unit::J,
                                        state.dataHeatBal->ZnAirRpt(state.dataHeatBal->Ventilation(VentiCount).ZonePtr).VentilHeatGain,
                                        "System",
                                        "Sum",
                                        state.dataHeatBal->Zone(state.dataHeatBal->Ventilation(VentiCount).ZonePtr).Name);
                    SetupOutputVariable(state, "Zone Ventilation Latent Heat Loss Energy",
                                        OutputProcessor::Unit::J,
                                        state.dataHeatBal->ZnAirRpt(state.dataHeatBal->Ventilation(VentiCount).ZonePtr).VentilLatentLoss,
                                        "System",
                                        "Sum",
                                        state.dataHeatBal->Zone(state.dataHeatBal->Ventilation(VentiCount).ZonePtr).Name);
                    SetupOutputVariable(state, "Zone Ventilation Latent Heat Gain Energy",
                                        OutputProcessor::Unit::J,
                                        state.dataHeatBal->ZnAirRpt(state.dataHeatBal->Ventilation(VentiCount).ZonePtr).VentilLatentGain,
                                        "System",
                                        "Sum",
                                        state.dataHeatBal->Zone(state.dataHeatBal->Ventilation(VentiCount).ZonePtr).Name);
                    SetupOutputVariable(state, "Zone Ventilation Total Heat Loss Energy",
                                        OutputProcessor::Unit::J,
                                        state.dataHeatBal->ZnAirRpt(state.dataHeatBal->Ventilation(VentiCount).ZonePtr).VentilTotalLoss,
                                        "System",
                                        "Sum",
                                        state.dataHeatBal->Zone(state.dataHeatBal->Ventilation(VentiCount).ZonePtr).Name);
                    SetupOutputVariable(state, "Zone Ventilation Total Heat Gain Energy",
                                        OutputProcessor::Unit::J,
                                        state.dataHeatBal->ZnAirRpt(state.dataHeatBal->Ventilation(VentiCount).ZonePtr).VentilTotalGain,
                                        "System",
                                        "Sum",
                                        state.dataHeatBal->Zone(state.dataHeatBal->Ventilation(VentiCount).ZonePtr).Name);
                    SetupOutputVariable(state, "Zone Ventilation Current Density Volume Flow Rate",
                                        OutputProcessor::Unit::m3_s,
                                        state.dataHeatBal->ZnAirRpt(state.dataHeatBal->Ventilation(VentiCount).ZonePtr).VentilVdotCurDensity,
                                        "System",
                                        "Average",
                                        state.dataHeatBal->Zone(state.dataHeatBal->Ventilation(VentiCount).ZonePtr).Name);
                    SetupOutputVariable(state, "Zone Ventilation Standard Density Volume Flow Rate",
                                        OutputProcessor::Unit::m3_s,
                                        state.dataHeatBal->ZnAirRpt(state.dataHeatBal->Ventilation(VentiCount).ZonePtr).VentilVdotStdDensity,
                                        "System",
                                        "Average",
                                        state.dataHeatBal->Zone(state.dataHeatBal->Ventilation(VentiCount).ZonePtr).Name);
                    SetupOutputVariable(state, "Zone Ventilation Current Density Volume",
                                        OutputProcessor::Unit::m3,
                                        state.dataHeatBal->ZnAirRpt(state.dataHeatBal->Ventilation(VentiCount).ZonePtr).VentilVolumeCurDensity,
                                        "System",
                                        "Sum",
                                        state.dataHeatBal->Zone(state.dataHeatBal->Ventilation(VentiCount).ZonePtr).Name);
                    SetupOutputVariable(state, "Zone Ventilation Standard Density Volume",
                                        OutputProcessor::Unit::m3,
                                        state.dataHeatBal->ZnAirRpt(state.dataHeatBal->Ventilation(VentiCount).ZonePtr).VentilVolumeStdDensity,
                                        "System",
                                        "Sum",
                                        state.dataHeatBal->Zone(state.dataHeatBal->Ventilation(VentiCount).ZonePtr).Name);
                    SetupOutputVariable(state, "Zone Ventilation Mass",
                                        OutputProcessor::Unit::kg,
                                        state.dataHeatBal->ZnAirRpt(state.dataHeatBal->Ventilation(VentiCount).ZonePtr).VentilMass,
                                        "System",
                                        "Sum",
                                        state.dataHeatBal->Zone(state.dataHeatBal->Ventilation(VentiCount).ZonePtr).Name);
                    SetupOutputVariable(state, "Zone Ventilation Mass Flow Rate",
                                        OutputProcessor::Unit::kg_s,
                                        state.dataHeatBal->ZnAirRpt(state.dataHeatBal->Ventilation(VentiCount).ZonePtr).VentilMdot,
                                        "System",
                                        "Average",
                                        state.dataHeatBal->Zone(state.dataHeatBal->Ventilation(VentiCount).ZonePtr).Name);
                    SetupOutputVariable(state, "Zone Ventilation Air Change Rate",
                                        OutputProcessor::Unit::ach,
                                        state.dataHeatBal->ZnAirRpt(state.dataHeatBal->Ventilation(VentiCount).ZonePtr).VentilAirChangeRate,
                                        "System",
                                        "Average",
                                        state.dataHeatBal->Zone(state.dataHeatBal->Ventilation(VentiCount).ZonePtr).Name);
                    SetupOutputVariable(state, "Zone Ventilation Fan Electricity Energy",
                                        OutputProcessor::Unit::J,
                                        state.dataHeatBal->ZnAirRpt(state.dataHeatBal->Ventilation(VentiCount).ZonePtr).VentilFanElec,
                                        "System",
                                        "Sum",
                                        state.dataHeatBal->Zone(state.dataHeatBal->Ventilation(VentiCount).ZonePtr).Name,
                                        _,
                                        "Electricity",
                                        "Fans",
                                        "Ventilation (simple)",
                                        "Building",
                                        state.dataHeatBal->Zone(state.dataHeatBal->Ventilation(VentiCount).ZonePtr).Name);
                    SetupOutputVariable(state, "Zone Ventilation Air Inlet Temperature",
                                        OutputProcessor::Unit::C,
                                        state.dataHeatBal->ZnAirRpt(state.dataHeatBal->Ventilation(VentiCount).ZonePtr).VentilAirTemp,
                                        "System",
                                        "Average",
                                        state.dataHeatBal->Zone(state.dataHeatBal->Ventilation(VentiCount).ZonePtr).Name);
                }
            }

            if (state.dataGlobal->AnyEnergyManagementSystemInModel) {
                SetupEMSActuator(state, "Zone Ventilation",
                                 state.dataHeatBal->Ventilation(VentiCount).Name,
                                 "Air Exchange Flow Rate",
                                 "[m3/s]",
                                 state.dataHeatBal->Ventilation(VentiCount).EMSSimpleVentOn,
                                 state.dataHeatBal->Ventilation(VentiCount).EMSimpleVentFlowRate);
            }
        }

        RepVarSet = true;

        cCurrentModuleObject = "ZoneMixing";
        state.dataHeatBal->TotMixing = inputProcessor->getNumObjectsFound(state, cCurrentModuleObject);
        state.dataHeatBal->Mixing.allocate(state.dataHeatBal->TotMixing);

        for (Loop = 1; Loop <= state.dataHeatBal->TotMixing; ++Loop) {

            inputProcessor->getObjectItem(state,
                                          cCurrentModuleObject,
                                          Loop,
                                          cAlphaArgs,
                                          NumAlpha,
                                          rNumericArgs,
                                          NumNumber,
                                          IOStat,
                                          lNumericFieldBlanks,
                                          lAlphaFieldBlanks,
                                          cAlphaFieldNames,
                                          cNumericFieldNames);
            UtilityRoutines::IsNameEmpty(state, cAlphaArgs(1), cCurrentModuleObject, ErrorsFound);

            state.dataHeatBal->Mixing(Loop).Name = cAlphaArgs(1);

            state.dataHeatBal->Mixing(Loop).ZonePtr = UtilityRoutines::FindItemInList(cAlphaArgs(2), state.dataHeatBal->Zone);
            if (state.dataHeatBal->Mixing(Loop).ZonePtr == 0) {
                ShowSevereError(state, RoutineName + cCurrentModuleObject + "=\"" + cAlphaArgs(1) + "\", invalid (not found) " + cAlphaFieldNames(2) +
                                "=\"" + cAlphaArgs(2) + "\".");
                ErrorsFound = true;
            }

            state.dataHeatBal->Mixing(Loop).SchedPtr = GetScheduleIndex(state, cAlphaArgs(3));

            if (state.dataHeatBal->Mixing(Loop).SchedPtr == 0) {
                if (lAlphaFieldBlanks(3)) {
                    ShowSevereError(state, RoutineName + cCurrentModuleObject + "=\"" + cAlphaArgs(1) + "\"," + cAlphaFieldNames(3) +
                                    " is required but field is blank.");
                } else {
                    ShowSevereError(state, RoutineName + cCurrentModuleObject + "=\"" + cAlphaArgs(1) + "\", invalid (not found) " + cAlphaFieldNames(3) +
                                    "=\"" + cAlphaArgs(3) + "\".");
                }
                ErrorsFound = true;
            }

            // Mixing equipment design level calculation method
            {
                auto const SELECT_CASE_var(cAlphaArgs(4));
                if ((SELECT_CASE_var == "FLOW/ZONE") || (SELECT_CASE_var == "FLOW")) {
                    state.dataHeatBal->Mixing(Loop).DesignLevel = rNumericArgs(1);
                    if (lNumericFieldBlanks(1)) {
                        ShowWarningError(state, RoutineName + cCurrentModuleObject + "=\"" + cAlphaArgs(1) + "\", " + cAlphaFieldNames(4) + " specifies " +
                                         cNumericFieldNames(1) + ", but that field is blank.  0 Mixing will result.");
                    }

                } else if (SELECT_CASE_var == "FLOW/AREA") {
                    if (state.dataHeatBal->Mixing(Loop).ZonePtr != 0) {
                        if (rNumericArgs(2) >= 0.0) {
                            state.dataHeatBal->Mixing(Loop).DesignLevel = rNumericArgs(2) * state.dataHeatBal->Zone(state.dataHeatBal->Mixing(Loop).ZonePtr).FloorArea;
                            if (state.dataHeatBal->Zone(state.dataHeatBal->Mixing(Loop).ZonePtr).FloorArea <= 0.0) {
                                ShowWarningError(state, RoutineName + cCurrentModuleObject + "=\"" + cAlphaArgs(1) + "\", " + cAlphaFieldNames(4) +
                                                 " specifies " + cNumericFieldNames(2) + ", but Zone Floor Area = 0.  0 Mixing will result.");
                            }
                        } else {
                            ShowSevereError(state,
                                            format("{}{}=\"{}\", invalid flow/person specification [<0.0]={:.3R}",
                                                   RoutineName,
                                                   cCurrentModuleObject,
                                                   cAlphaArgs(1),
                                                   rNumericArgs(2)));
                            ErrorsFound = true;
                        }
                    }
                    if (lNumericFieldBlanks(2)) {
                        ShowWarningError(state, RoutineName + cCurrentModuleObject + "=\"" + cAlphaArgs(1) + "\", " + cAlphaFieldNames(4) + " specifies " +
                                         cNumericFieldNames(2) + ", but that field is blank.  0 Mixing will result.");
                    }

                } else if (SELECT_CASE_var == "FLOW/PERSON") {
                    if (state.dataHeatBal->Mixing(Loop).ZonePtr != 0) {
                        if (rNumericArgs(3) >= 0.0) {
                            state.dataHeatBal->Mixing(Loop).DesignLevel = rNumericArgs(3) * state.dataHeatBal->Zone(state.dataHeatBal->Mixing(Loop).ZonePtr).TotOccupants;
                            if (state.dataHeatBal->Zone(state.dataHeatBal->Mixing(Loop).ZonePtr).TotOccupants <= 0.0) {
                                ShowWarningError(state, RoutineName + cCurrentModuleObject + "=\"" + cAlphaArgs(1) + "\", " + cAlphaFieldNames(4) +
                                                 " specifies " + cNumericFieldNames(3) + ", but Zone Total Occupants = 0.  0 Mixing will result.");
                            }
                        } else {
                            ShowSevereError(state,
                                            format("{}{}=\"{}\", invalid flow/person specification [<0.0]={:.3R}",
                                                   RoutineName,
                                                   cCurrentModuleObject,
                                                   cAlphaArgs(1),
                                                   rNumericArgs(3)));
                            ErrorsFound = true;
                        }
                    }
                    if (lNumericFieldBlanks(3)) {
                        ShowWarningError(state, RoutineName + cCurrentModuleObject + "=\"" + cAlphaArgs(1) + "\", " + cAlphaFieldNames(4) + " specifies " +
                                         cNumericFieldNames(3) + ", but that field is blank.  0 Mixing will result.");
                    }

                } else if (SELECT_CASE_var == "AIRCHANGES/HOUR") {
                    if (state.dataHeatBal->Mixing(Loop).ZonePtr != 0) {
                        if (rNumericArgs(4) >= 0.0) {
                            state.dataHeatBal->Mixing(Loop).DesignLevel = rNumericArgs(4) * state.dataHeatBal->Zone(state.dataHeatBal->Mixing(Loop).ZonePtr).Volume / DataGlobalConstants::SecInHour;
                            if (state.dataHeatBal->Zone(state.dataHeatBal->Mixing(Loop).ZonePtr).Volume <= 0.0) {
                                ShowWarningError(state, RoutineName + cCurrentModuleObject + "=\"" + cAlphaArgs(1) + "\", " + cAlphaFieldNames(4) +
                                                 " specifies " + cNumericFieldNames(4) + ", but Zone Volume = 0.  0 Mixing will result.");
                            }
                        } else {
                            ShowSevereError(state,
                                            format("{}{}=\"{}\", invalid flow/person specification [<0.0]={:.3R}",
                                                   RoutineName,
                                                   cCurrentModuleObject,
                                                   cAlphaArgs(1),
                                                   rNumericArgs(4)));
                            ErrorsFound = true;
                        }
                    }
                    if (lNumericFieldBlanks(4)) {
                        ShowWarningError(state, RoutineName + cCurrentModuleObject + "=\"" + cAlphaArgs(1) + "\", " + cAlphaFieldNames(4) + " specifies " +
                                         cNumericFieldNames(4) + ", but that field is blank.  0 Mixing will result.");
                    }

                } else {
                    ShowSevereError(state, RoutineName + cCurrentModuleObject + "=\"" + cAlphaArgs(1) + "\", invalid calculation method=" + cAlphaArgs(4));
                    ErrorsFound = true;
                }
            }

            state.dataHeatBal->Mixing(Loop).FromZone = UtilityRoutines::FindItemInList(cAlphaArgs(5), state.dataHeatBal->Zone);
            if (state.dataHeatBal->Mixing(Loop).FromZone == 0) {
                ShowSevereError(state, RoutineName + cAlphaFieldNames(5) + " not found=" + cAlphaArgs(5) + " for " + cCurrentModuleObject + '=' +
                                cAlphaArgs(1));
                ErrorsFound = true;
            }
            state.dataHeatBal->Mixing(Loop).DeltaTemperature = rNumericArgs(5);

            if (NumAlpha > 5) {
                state.dataHeatBal->Mixing(Loop).DeltaTempSchedPtr = GetScheduleIndex(state, cAlphaArgs(6));
                if (state.dataHeatBal->Mixing(Loop).DeltaTempSchedPtr > 0) {
                    if (!lNumericFieldBlanks(5))
                        ShowWarningError(state, RoutineName +
                                         "The Delta Temperature value and schedule are provided. The scheduled temperature will be used in the " +
                                         cCurrentModuleObject + " object = " + cAlphaArgs(1));
                    if (GetScheduleMinValue(state, state.dataHeatBal->Mixing(Loop).DeltaTempSchedPtr) < -MixingTempLimit) {
                        ShowSevereError(state, RoutineName + cCurrentModuleObject + " statement = " + cAlphaArgs(1) +
                                        " must have a delta temperature equal to or above -100C defined in the schedule = " + cAlphaArgs(6));
                        ErrorsFound = true;
                    }
                }
            }
            if (state.dataHeatBal->Mixing(Loop).DeltaTempSchedPtr == 0 && lNumericFieldBlanks(5) && (!lAlphaFieldBlanks(6))) {
                ShowWarningError(state,
                                 format("{}{}: the value field is blank and schedule field is invalid. The default value will be used ({:.1R}) ",
                                        RoutineName,
                                        cNumericFieldNames(5),
                                        rNumericArgs(5)));
                ShowContinueError(state, "in the " + cCurrentModuleObject + " object = " + cAlphaArgs(1) + " and the simulation continues...");
            }
            if (!lNumericFieldBlanks(5) && ((!lAlphaFieldBlanks(6)) && state.dataHeatBal->Mixing(Loop).DeltaTempSchedPtr == 0)) {
                ShowWarningError(state,
                                 format("{}{} = {} is invalid. The constant value will be used at {:.1R} degrees C ",
                                        RoutineName,
                                        cAlphaFieldNames(6),
                                        cAlphaArgs(6),
                                        rNumericArgs(5)));
                ShowContinueError(state, "in the " + cCurrentModuleObject + " object = " + cAlphaArgs(1) + " and the simulation continues...");
            }

            if (NumAlpha > 6) {
                state.dataHeatBal->Mixing(Loop).MinIndoorTempSchedPtr = GetScheduleIndex(state, cAlphaArgs(7));
                if (state.dataHeatBal->Mixing(Loop).MinIndoorTempSchedPtr == 0) {
                    if ((!lAlphaFieldBlanks(7))) {
                        ShowSevereError(state, RoutineName + cAlphaFieldNames(7) + " not found=" + cAlphaArgs(7) + " for " + cCurrentModuleObject + '=' +
                                        cAlphaArgs(1));
                        ErrorsFound = true;
                    }
                }
                if (state.dataHeatBal->Mixing(Loop).MinIndoorTempSchedPtr > 0) {
                    // Check min and max values in the schedule to ensure both values are within the range
                    if (!CheckScheduleValueMinMax(state, state.dataHeatBal->Mixing(Loop).MinIndoorTempSchedPtr, ">=", -MixingTempLimit, "<=", MixingTempLimit)) {
                        ShowSevereError(state, RoutineName + cCurrentModuleObject + " statement = " + cAlphaArgs(1) +
                                        " must have a minimum zone temperature between -100C and 100C defined in the schedule = " + cAlphaArgs(7));
                        ErrorsFound = true;
                    }
                }
            }

            if (NumAlpha > 7) {
                state.dataHeatBal->Mixing(Loop).MaxIndoorTempSchedPtr = GetScheduleIndex(state, cAlphaArgs(8));
                if (state.dataHeatBal->Mixing(Loop).MaxIndoorTempSchedPtr == 0) {
                    if ((!lAlphaFieldBlanks(8))) {
                        ShowSevereError(state, RoutineName + cCurrentModuleObject + "=\"" + cAlphaArgs(1) + "\", " + cAlphaFieldNames(8) + " not found=\"" +
                                        cAlphaArgs(8) + "\".");
                        ErrorsFound = true;
                    }
                }
                if (state.dataHeatBal->Mixing(Loop).MaxIndoorTempSchedPtr > 0) {
                    // Check min and max values in the schedule to ensure both values are within the range
                    if (!CheckScheduleValueMinMax(state, state.dataHeatBal->Mixing(Loop).MaxIndoorTempSchedPtr, ">=", -MixingTempLimit, "<=", MixingTempLimit)) {
                        ShowSevereError(state, RoutineName + cCurrentModuleObject + "=\"" + cAlphaArgs(1) +
                                        "\" must have a maximum zone temperature between -100C and 100C defined in the schedule = " + cAlphaArgs(8));
                        ErrorsFound = true;
                    }
                }
            }

            if (NumAlpha > 8) {
                state.dataHeatBal->Mixing(Loop).MinSourceTempSchedPtr = GetScheduleIndex(state, cAlphaArgs(9));
                if (state.dataHeatBal->Mixing(Loop).MinSourceTempSchedPtr == 0) {
                    if ((!lAlphaFieldBlanks(9))) {
                        ShowSevereError(state, RoutineName + cCurrentModuleObject + "=\"" + cAlphaArgs(1) + "\", " + cAlphaFieldNames(9) + " not found=\"" +
                                        cAlphaArgs(9) + "\".");
                        ErrorsFound = true;
                    }
                }
                if (state.dataHeatBal->Mixing(Loop).MinSourceTempSchedPtr > 0) {
                    // Check min and max values in the schedule to ensure both values are within the range
                    if (!CheckScheduleValueMinMax(state, state.dataHeatBal->Mixing(Loop).MinSourceTempSchedPtr, ">=", -MixingTempLimit, "<=", MixingTempLimit)) {
                        ShowSevereError(state,
                            RoutineName + cCurrentModuleObject + "=\"" + cAlphaArgs(1) +
                            "\" must have a minimum source temperature between -100C and 100C defined in the schedule = " + cAlphaArgs(9));
                        ErrorsFound = true;
                    }
                }
            }

            if (NumAlpha > 9) {
                state.dataHeatBal->Mixing(Loop).MaxSourceTempSchedPtr = GetScheduleIndex(state, cAlphaArgs(10));
                if (state.dataHeatBal->Mixing(Loop).MaxSourceTempSchedPtr == 0) {
                    if ((!lAlphaFieldBlanks(10))) {
                        ShowSevereError(state, RoutineName + cCurrentModuleObject + "=\"" + cAlphaArgs(1) + "\", " + cAlphaFieldNames(10) + " not found=\"" +
                                        cAlphaArgs(10) + "\".");
                        ErrorsFound = true;
                    }
                }
                if (state.dataHeatBal->Mixing(Loop).MaxSourceTempSchedPtr > 0) {
                    // Check min and max values in the schedule to ensure both values are within the range
                    if (!CheckScheduleValueMinMax(state, state.dataHeatBal->Mixing(Loop).MaxSourceTempSchedPtr, ">=", -MixingTempLimit, "<=", MixingTempLimit)) {
                        ShowSevereError(state,
                            RoutineName + cCurrentModuleObject + " statement =\"" + cAlphaArgs(1) +
                            "\" must have a maximum source temperature between -100C and 100C defined in the schedule = " + cAlphaArgs(10));
                        ErrorsFound = true;
                    }
                }
            }

            if (NumAlpha > 10) {
                state.dataHeatBal->Mixing(Loop).MinOutdoorTempSchedPtr = GetScheduleIndex(state, cAlphaArgs(11));
                if (state.dataHeatBal->Mixing(Loop).MinOutdoorTempSchedPtr == 0) {
                    if ((!lAlphaFieldBlanks(11))) {
                        ShowSevereError(state, RoutineName + cCurrentModuleObject + "=\"" + cAlphaArgs(1) + "\", " + cAlphaFieldNames(11) + " not found=\"" +
                                        cAlphaArgs(11) + "\".");
                        ErrorsFound = true;
                    }
                }
                if (state.dataHeatBal->Mixing(Loop).MinOutdoorTempSchedPtr > 0) {
                    // Check min and max values in the schedule to ensure both values are within the range
                    if (!CheckScheduleValueMinMax(state, state.dataHeatBal->Mixing(Loop).MinOutdoorTempSchedPtr, ">=", -MixingTempLimit, "<=", MixingTempLimit)) {
                        ShowSevereError(state,
                            RoutineName + cCurrentModuleObject + " =\"" + cAlphaArgs(1) +
                            "\" must have a minimum outdoor temperature between -100C and 100C defined in the schedule = " + cAlphaArgs(11));
                        ErrorsFound = true;
                    }
                }
            }

            if (NumAlpha > 11) {
                state.dataHeatBal->Mixing(Loop).MaxOutdoorTempSchedPtr = GetScheduleIndex(state, cAlphaArgs(12));
                if (state.dataHeatBal->Mixing(Loop).MaxOutdoorTempSchedPtr == 0) {
                    if ((!lAlphaFieldBlanks(12))) {
                        ShowSevereError(state, RoutineName + cCurrentModuleObject + "=\"" + cAlphaArgs(1) + "\", " + cAlphaFieldNames(12) + " not found=\"" +
                                        cAlphaArgs(12) + "\".");
                        ErrorsFound = true;
                    }
                }
                if (state.dataHeatBal->Mixing(Loop).MaxOutdoorTempSchedPtr > 0) {
                    // Check min and max values in the schedule to ensure both values are within the range
                    if (!CheckScheduleValueMinMax(state, state.dataHeatBal->Mixing(Loop).MaxOutdoorTempSchedPtr, ">=", -MixingTempLimit, "<=", MixingTempLimit)) {
                        ShowSevereError(state,
                            RoutineName + cCurrentModuleObject + " =\"" + cAlphaArgs(1) +
                            "\" must have a maximum outdoor temperature between -100C and 100C defined in the schedule = " + cAlphaArgs(12));
                        ErrorsFound = true;
                    }
                }
            }

            if (state.dataHeatBal->Mixing(Loop).ZonePtr > 0) {
                if (RepVarSet(state.dataHeatBal->Mixing(Loop).ZonePtr)) {
                    RepVarSet(state.dataHeatBal->Mixing(Loop).ZonePtr) = false;
                    SetupOutputVariable(state, "Zone Mixing Volume",
                                        OutputProcessor::Unit::m3,
                                        state.dataHeatBal->ZnAirRpt(state.dataHeatBal->Mixing(Loop).ZonePtr).MixVolume,
                                        "System",
                                        "Sum",
                                        state.dataHeatBal->Zone(state.dataHeatBal->Mixing(Loop).ZonePtr).Name);
                    SetupOutputVariable(state, "Zone Mixing Current Density Volume Flow Rate",
                                        OutputProcessor::Unit::m3_s,
                                        state.dataHeatBal->ZnAirRpt(state.dataHeatBal->Mixing(Loop).ZonePtr).MixVdotCurDensity,
                                        "System",
                                        "Average",
                                        state.dataHeatBal->Zone(state.dataHeatBal->Mixing(Loop).ZonePtr).Name);
                    SetupOutputVariable(state, "Zone Mixing Standard Density Volume Flow Rate",
                                        OutputProcessor::Unit::m3_s,
                                        state.dataHeatBal->ZnAirRpt(state.dataHeatBal->Mixing(Loop).ZonePtr).MixVdotStdDensity,
                                        "System",
                                        "Average",
                                        state.dataHeatBal->Zone(state.dataHeatBal->Mixing(Loop).ZonePtr).Name);
                    SetupOutputVariable(state, "Zone Mixing Mass",
                                        OutputProcessor::Unit::kg,
                                        state.dataHeatBal->ZnAirRpt(state.dataHeatBal->Mixing(Loop).ZonePtr).MixMass,
                                        "System",
                                        "Sum",
                                        state.dataHeatBal->Zone(state.dataHeatBal->Mixing(Loop).ZonePtr).Name);
                    SetupOutputVariable(state, "Zone Mixing Mass Flow Rate",
                                        OutputProcessor::Unit::kg_s,
                                        state.dataHeatBal->ZnAirRpt(state.dataHeatBal->Mixing(Loop).ZonePtr).MixMdot,
                                        "System",
                                        "Average",
                                        state.dataHeatBal->Zone(state.dataHeatBal->Mixing(Loop).ZonePtr).Name);
                    SetupOutputVariable(state, "Zone Mixing Sensible Heat Loss Energy",
                                        OutputProcessor::Unit::J,
                                        state.dataHeatBal->ZnAirRpt(state.dataHeatBal->Mixing(Loop).ZonePtr).MixHeatLoss,
                                        "System",
                                        "Sum",
                                        state.dataHeatBal->Zone(state.dataHeatBal->Mixing(Loop).ZonePtr).Name);
                    SetupOutputVariable(state, "Zone Mixing Sensible Heat Gain Energy",
                                        OutputProcessor::Unit::J,
                                        state.dataHeatBal->ZnAirRpt(state.dataHeatBal->Mixing(Loop).ZonePtr).MixHeatGain,
                                        "System",
                                        "Sum",
                                        state.dataHeatBal->Zone(state.dataHeatBal->Mixing(Loop).ZonePtr).Name);
                    SetupOutputVariable(state, "Zone Mixing Latent Heat Loss Energy",
                                        OutputProcessor::Unit::J,
                                        state.dataHeatBal->ZnAirRpt(state.dataHeatBal->Mixing(Loop).ZonePtr).MixLatentLoss,
                                        "System",
                                        "Sum",
                                        state.dataHeatBal->Zone(state.dataHeatBal->Mixing(Loop).ZonePtr).Name);
                    SetupOutputVariable(state, "Zone Mixing Latent Heat Gain Energy",
                                        OutputProcessor::Unit::J,
                                        state.dataHeatBal->ZnAirRpt(state.dataHeatBal->Mixing(Loop).ZonePtr).MixLatentGain,
                                        "System",
                                        "Sum",
                                        state.dataHeatBal->Zone(state.dataHeatBal->Mixing(Loop).ZonePtr).Name);
                    SetupOutputVariable(state, "Zone Mixing Total Heat Loss Energy",
                                        OutputProcessor::Unit::J,
                                        state.dataHeatBal->ZnAirRpt(state.dataHeatBal->Mixing(Loop).ZonePtr).MixTotalLoss,
                                        "System",
                                        "Sum",
                                        state.dataHeatBal->Zone(state.dataHeatBal->Mixing(Loop).ZonePtr).Name);
                    SetupOutputVariable(state, "Zone Mixing Total Heat Gain Energy",
                                        OutputProcessor::Unit::J,
                                        state.dataHeatBal->ZnAirRpt(state.dataHeatBal->Mixing(Loop).ZonePtr).MixTotalGain,
                                        "System",
                                        "Sum",
                                        state.dataHeatBal->Zone(state.dataHeatBal->Mixing(Loop).ZonePtr).Name);
                }
            }
            if (state.dataGlobal->AnyEnergyManagementSystemInModel) {
                SetupEMSActuator(state, "ZoneMixing",
                                 state.dataHeatBal->Mixing(Loop).Name,
                                 "Air Exchange Flow Rate",
                                 "[m3/s]",
                                 state.dataHeatBal->Mixing(Loop).EMSSimpleMixingOn,
                                 state.dataHeatBal->Mixing(Loop).EMSimpleMixingFlowRate);
            }
        }

        // allocate MassConservation
        state.dataHeatBal->MassConservation.allocate(state.dataGlobal->NumOfZones);

        // added by BAN, 02/14
        if (state.dataHeatBal->TotMixing > 0) {
            ZoneMixingNum.allocate(state.dataHeatBal->TotMixing);
            // get source zones mixing objects index
            for (ZoneNum = 1; ZoneNum <= state.dataGlobal->NumOfZones; ++ZoneNum) {
                SourceCount = 0;
                for (Loop = 1; Loop <= state.dataHeatBal->TotMixing; ++Loop) {
                    if (ZoneNum == state.dataHeatBal->Mixing(Loop).FromZone) {
                        SourceCount += 1;
                        ZoneMixingNum(SourceCount) = Loop;
                    }
                }
                // save mixing objects index for zones which serve as a source zone
                state.dataHeatBal->MassConservation(ZoneNum).NumSourceZonesMixingObject = SourceCount;
                if (SourceCount > 0) {
                    state.dataHeatBal->MassConservation(ZoneNum).ZoneMixingSourcesPtr.allocate(SourceCount);
                    for (Loop = 1; Loop <= SourceCount; ++Loop) {
                        state.dataHeatBal->MassConservation(ZoneNum).ZoneMixingSourcesPtr(Loop) = ZoneMixingNum(Loop);
                    }
                }
            }

            // check zones which are used only as a source zones
            for (ZoneNum = 1; ZoneNum <= state.dataGlobal->NumOfZones; ++ZoneNum) {
                IsSourceZone = false;
                for (Loop = 1; Loop <= state.dataHeatBal->TotMixing; ++Loop) {
                    if (ZoneNum != state.dataHeatBal->Mixing(Loop).FromZone) continue;
                    state.dataHeatBal->MassConservation(ZoneNum).IsOnlySourceZone = true;
                    for (Loop1 = 1; Loop1 <= state.dataHeatBal->TotMixing; ++Loop1) {
                        if (ZoneNum == state.dataHeatBal->Mixing(Loop1).ZonePtr) {
                            state.dataHeatBal->MassConservation(ZoneNum).IsOnlySourceZone = false;
                            break;
                        }
                    }
                }
            }
            // get receiving zones mixing objects index
            ZoneMixingNum = 0;
            for (ZoneNum = 1; ZoneNum <= state.dataGlobal->NumOfZones; ++ZoneNum) {
                ReceivingCount = 0;
                for (Loop = 1; Loop <= state.dataHeatBal->TotMixing; ++Loop) {
                    if (ZoneNum == state.dataHeatBal->Mixing(Loop).ZonePtr) {
                        ReceivingCount += 1;
                        ZoneMixingNum(ReceivingCount) = Loop;
                    }
                }
                // save mixing objects index for zones which serve as a receiving zone
                state.dataHeatBal->MassConservation(ZoneNum).NumReceivingZonesMixingObject = ReceivingCount;
                if (ReceivingCount > 0) {
                    state.dataHeatBal->MassConservation(ZoneNum).ZoneMixingReceivingPtr.allocate(ReceivingCount);
                    state.dataHeatBal->MassConservation(ZoneNum).ZoneMixingReceivingFr.allocate(ReceivingCount);
                    for (Loop = 1; Loop <= ReceivingCount; ++Loop) {
                        state.dataHeatBal->MassConservation(ZoneNum).ZoneMixingReceivingPtr(Loop) = ZoneMixingNum(Loop);
                    }
                }
                // flag zones used as both source and receiving zone
                if (state.dataHeatBal->MassConservation(ZoneNum).NumSourceZonesMixingObject > 0 && state.dataHeatBal->MassConservation(ZoneNum).NumReceivingZonesMixingObject > 0) {
                    state.dataHeatBal->MassConservation(ZoneNum).IsSourceAndReceivingZone = true;
                }
            }
            if (allocated(ZoneMixingNum)) ZoneMixingNum.deallocate();
        }

        // zone mass conservation calculation order starts with receiving zones
        // and then proceeds to source zones
        Loop = 0;
        for (ZoneNum = 1; ZoneNum <= state.dataGlobal->NumOfZones; ++ZoneNum) {
            if (!state.dataHeatBal->MassConservation(ZoneNum).IsOnlySourceZone && !state.dataHeatBal->MassConservation(ZoneNum).IsSourceAndReceivingZone) {
                Loop += 1;
                state.dataHeatBalFanSys->ZoneReOrder(Loop) = ZoneNum;
            }
        }
        for (ZoneNum = 1; ZoneNum <= state.dataGlobal->NumOfZones; ++ZoneNum) {
            if (state.dataHeatBal->MassConservation(ZoneNum).IsSourceAndReceivingZone) {
                Loop += 1;
                state.dataHeatBalFanSys->ZoneReOrder(Loop) = ZoneNum;
            }
        }
        for (ZoneNum = 1; ZoneNum <= state.dataGlobal->NumOfZones; ++ZoneNum) {
            if (state.dataHeatBal->MassConservation(ZoneNum).IsOnlySourceZone) {
                Loop += 1;
                state.dataHeatBalFanSys->ZoneReOrder(Loop) = ZoneNum;
            }
        }
        cCurrentModuleObject = "ZoneCrossMixing";
        int inputCrossMixing = inputProcessor->getNumObjectsFound(state, cCurrentModuleObject);
        state.dataHeatBal->TotCrossMixing = inputCrossMixing + state.dataHeatBal->NumAirBoundaryMixing;
        state.dataHeatBal->CrossMixing.allocate(state.dataHeatBal->TotCrossMixing);

        for (Loop = 1; Loop <= state.dataHeatBal->TotCrossMixing; ++Loop) {

            if (Loop > inputCrossMixing) {
                // Create CrossMixing object from air boundary info
                int airBoundaryIndex = Loop - inputCrossMixing - 1; //zero-based
                int zone1 = state.dataHeatBal->AirBoundaryMixingZone1[airBoundaryIndex];
                int zone2 = state.dataHeatBal->AirBoundaryMixingZone2[airBoundaryIndex];
                state.dataHeatBal->CrossMixing(Loop).Name = fmt::format("Air Boundary Mixing Zones {} and {}", zone1, zone2);
                state.dataHeatBal->CrossMixing(Loop).ZonePtr = zone1;
                state.dataHeatBal->CrossMixing(Loop).SchedPtr = state.dataHeatBal->AirBoundaryMixingSched[airBoundaryIndex];
                state.dataHeatBal->CrossMixing(Loop).DesignLevel = state.dataHeatBal->AirBoundaryMixingVol[airBoundaryIndex];
                state.dataHeatBal->CrossMixing(Loop).FromZone = zone2;
            }
            else {
                inputProcessor->getObjectItem(state,
                                              cCurrentModuleObject,
                                              Loop,
                                              cAlphaArgs,
                                              NumAlpha,
                                              rNumericArgs,
                                              NumNumber,
                                              IOStat,
                                              lNumericFieldBlanks,
                                              lAlphaFieldBlanks,
                                              cAlphaFieldNames,
                                              cNumericFieldNames);
                UtilityRoutines::IsNameEmpty(state, cAlphaArgs(1), cCurrentModuleObject, ErrorsFound);

                state.dataHeatBal->CrossMixing(Loop).Name = cAlphaArgs(1);

                state.dataHeatBal->CrossMixing(Loop).ZonePtr = UtilityRoutines::FindItemInList(cAlphaArgs(2), state.dataHeatBal->Zone);
                if (state.dataHeatBal->CrossMixing(Loop).ZonePtr == 0) {
                    ShowSevereError(state, RoutineName + cCurrentModuleObject + "=\"" + cAlphaArgs(1) + "\", invalid (not found) " + cAlphaFieldNames(2) +
                        "=\"" + cAlphaArgs(2) + "\".");
                    ErrorsFound = true;
                }

                state.dataHeatBal->CrossMixing(Loop).SchedPtr = GetScheduleIndex(state, cAlphaArgs(3));
                if (state.dataHeatBal->CrossMixing(Loop).SchedPtr == 0) {
                    if (lAlphaFieldBlanks(3)) {
                        ShowSevereError(state, RoutineName + cCurrentModuleObject + "=\"" + cAlphaArgs(1) + "\"," + cAlphaFieldNames(3) +
                            " is required but field is blank.");
                    }
                    else {
                        ShowSevereError(state, RoutineName + cCurrentModuleObject + "=\"" + cAlphaArgs(1) + "\", invalid (not found) " + cAlphaFieldNames(3) +
                            "=\"" + cAlphaArgs(3) + "\".");
                    }
                    ErrorsFound = true;
                }

                // Mixing equipment design level calculation method.
                {
                    auto const SELECT_CASE_var(cAlphaArgs(4));
                    if ((SELECT_CASE_var == "FLOW/ZONE") || (SELECT_CASE_var == "FLOW")) {
                        state.dataHeatBal->CrossMixing(Loop).DesignLevel = rNumericArgs(1);
                        if (lNumericFieldBlanks(1)) {
                            ShowWarningError(state, RoutineName + cCurrentModuleObject + "=\"" + cAlphaArgs(1) + "\", " + cAlphaFieldNames(4) + " specifies " +
                                cNumericFieldNames(1) + ", but that field is blank.  0 Cross Mixing will result.");
                        }

                    }
                    else if (SELECT_CASE_var == "FLOW/AREA") {
                        if (state.dataHeatBal->CrossMixing(Loop).ZonePtr != 0) {
                            if (rNumericArgs(2) >= 0.0) {
                                state.dataHeatBal->CrossMixing(Loop).DesignLevel = rNumericArgs(2) * state.dataHeatBal->Zone(state.dataHeatBal->CrossMixing(Loop).ZonePtr).FloorArea;
                                if (state.dataHeatBal->Zone(state.dataHeatBal->CrossMixing(Loop).ZonePtr).FloorArea <= 0.0) {
                                    ShowWarningError(state, RoutineName + cCurrentModuleObject + "=\"" + cAlphaArgs(1) + "\", " + cAlphaFieldNames(4) +
                                        " specifies " + cNumericFieldNames(2) + ", but Zone Floor Area = 0.  0 Cross Mixing will result.");
                                }
                            }
                            else {
                                ShowSevereError(state,
                                                format("{}{}=\"{}\", invalid flow/person specification [<0.0]={:.3R}",
                                                       RoutineName,
                                                       cCurrentModuleObject,
                                                       cAlphaArgs(1),
                                                       rNumericArgs(2)));
                                ErrorsFound = true;
                            }
                        }
                        if (lNumericFieldBlanks(2)) {
                            ShowWarningError(state, RoutineName + cCurrentModuleObject + "=\"" + cAlphaArgs(1) + "\", " + cAlphaFieldNames(4) + " specifies " +
                                cNumericFieldNames(2) + ", but that field is blank.  0 Cross Mixing will result.");
                        }

                    }
                    else if (SELECT_CASE_var == "FLOW/PERSON") {
                        if (state.dataHeatBal->CrossMixing(Loop).ZonePtr != 0) {
                            if (rNumericArgs(3) >= 0.0) {
                                state.dataHeatBal->CrossMixing(Loop).DesignLevel = rNumericArgs(3) * state.dataHeatBal->Zone(state.dataHeatBal->CrossMixing(Loop).ZonePtr).TotOccupants;
                                if (state.dataHeatBal->Zone(state.dataHeatBal->CrossMixing(Loop).ZonePtr).TotOccupants <= 0.0) {
                                    ShowWarningError(state, RoutineName + cCurrentModuleObject + "=\"" + cAlphaArgs(1) + "\", " + cAlphaFieldNames(4) +
                                        " specifies " + cNumericFieldNames(3) +
                                        ", but Zone Total Occupants = 0.  0 Cross Mixing will result.");
                                }
                            }
                            else {
                                ShowSevereError(state,
                                                format("{}{}=\"{}\", invalid flow/person specification [<0.0]={:.3R}",
                                                       RoutineName,
                                                       cCurrentModuleObject,
                                                       cAlphaArgs(1),
                                                       rNumericArgs(3)));
                                ErrorsFound = true;
                            }
                        }
                        if (lNumericFieldBlanks(3)) {
                            ShowWarningError(state, RoutineName + cCurrentModuleObject + "=\"" + cAlphaArgs(1) + "\", " + cAlphaFieldNames(4) + " specifies " +
                                cNumericFieldNames(3) + ", but that field is blank.  0 Cross Mixing will result.");
                        }

                    }
                    else if (SELECT_CASE_var == "AIRCHANGES/HOUR") {
                        if (state.dataHeatBal->CrossMixing(Loop).ZonePtr != 0) {
                            if (rNumericArgs(4) >= 0.0) {
                                state.dataHeatBal->CrossMixing(Loop).DesignLevel = rNumericArgs(4) * state.dataHeatBal->Zone(state.dataHeatBal->CrossMixing(Loop).ZonePtr).Volume / DataGlobalConstants::SecInHour;
                                if (state.dataHeatBal->Zone(state.dataHeatBal->CrossMixing(Loop).ZonePtr).Volume <= 0.0) {
                                    ShowWarningError(state, RoutineName + cCurrentModuleObject + "=\"" + cAlphaArgs(1) + "\", " + cAlphaFieldNames(4) +
                                        " specifies " + cNumericFieldNames(4) + ", but Zone Volume = 0.  0 Cross Mixing will result.");
                                }
                            }
                            else {
                                ShowSevereError(state,
                                                format("{}{}=\"{}\", invalid flow/person specification [<0.0]={:.3R}",
                                                       RoutineName,
                                                       cCurrentModuleObject,
                                                       cAlphaArgs(1),
                                                       rNumericArgs(4)));
                                ErrorsFound = true;
                            }
                        }
                        if (lNumericFieldBlanks(4)) {
                            ShowWarningError(state, RoutineName + cCurrentModuleObject + "=\"" + cAlphaArgs(1) + "\", " + cAlphaFieldNames(4) + " specifies " +
                                cNumericFieldNames(4) + ", but that field is blank.  0 Cross Mixing will result.");
                        }

                    }
                    else {
                        ShowSevereError(state, RoutineName + cCurrentModuleObject + "=\"" + cAlphaArgs(1) + "\", invalid calculation method=" + cAlphaArgs(4));
                        ErrorsFound = true;
                    }
                }

                state.dataHeatBal->CrossMixing(Loop).FromZone = UtilityRoutines::FindItemInList(cAlphaArgs(5), state.dataHeatBal->Zone);
                if (state.dataHeatBal->CrossMixing(Loop).FromZone == 0) {
                    ShowSevereError(state, RoutineName + cCurrentModuleObject + "=\"" + cAlphaArgs(1) + "\", invalid (not found) " + cAlphaFieldNames(5) +
                        "=\"" + cAlphaArgs(5) + "\".");
                    ErrorsFound = true;
                }
                state.dataHeatBal->CrossMixing(Loop).DeltaTemperature = rNumericArgs(5);

                if (NumAlpha > 5) {
                    state.dataHeatBal->CrossMixing(Loop).DeltaTempSchedPtr = GetScheduleIndex(state, cAlphaArgs(6));
                    if (state.dataHeatBal->CrossMixing(Loop).DeltaTempSchedPtr > 0) {
                        if (!lNumericFieldBlanks(5))
                            ShowWarningError(state, RoutineName +
                                "The Delta Temperature value and schedule are provided. The scheduled temperature will be used in the " +
                                cCurrentModuleObject + " object = " + cAlphaArgs(1));
                        if (GetScheduleMinValue(state, state.dataHeatBal->CrossMixing(Loop).DeltaTempSchedPtr) < 0.0) {
                            ShowSevereError(state, RoutineName + cCurrentModuleObject + " = " + cAlphaArgs(1) +
                                " must have a delta temperature equal to or above 0 C defined in the schedule = " + cAlphaArgs(6));
                            ErrorsFound = true;
                        }
                    }
                }
                if (state.dataHeatBal->CrossMixing(Loop).DeltaTempSchedPtr == 0 && lNumericFieldBlanks(5) && (!lAlphaFieldBlanks(6))) {
                    ShowWarningError(state,
                                     format("{}{}: the value field is blank and schedule field is invalid. The default value will be used ({:.1R}) ",
                                            RoutineName,
                                            cNumericFieldNames(5),
                                            rNumericArgs(5)));
                    ShowContinueError(state, "in " + cCurrentModuleObject + " = " + cAlphaArgs(1) + " and the simulation continues...");
                }
                if (!lNumericFieldBlanks(5) && ((!lAlphaFieldBlanks(6)) && state.dataHeatBal->CrossMixing(Loop).DeltaTempSchedPtr == 0)) {
                    ShowWarningError(state,
                                     format("{}{} = {} is invalid. The constant value will be used at {:.1R} degrees C ",
                                            RoutineName,
                                            cAlphaFieldNames(6),
                                            cAlphaArgs(6),
                                            rNumericArgs(5)));
                    ShowContinueError(state, "in the " + cCurrentModuleObject + " object = " + cAlphaArgs(1) + " and the simulation continues...");
                }

                if (NumAlpha > 6) {
                    state.dataHeatBal->CrossMixing(Loop).MinIndoorTempSchedPtr = GetScheduleIndex(state, cAlphaArgs(7));
                    if (state.dataHeatBal->CrossMixing(Loop).MinIndoorTempSchedPtr == 0) {
                        if ((!lAlphaFieldBlanks(7))) {
                            ShowSevereError(state, RoutineName + cCurrentModuleObject + "=\"" + cAlphaArgs(1) + "\"," + cAlphaFieldNames(7) +
                                " not found=" + cAlphaArgs(7) + "\".");
                            ErrorsFound = true;
                        }
                    }
                    if (state.dataHeatBal->CrossMixing(Loop).MinIndoorTempSchedPtr > 0) {
                        // Check min and max values in the schedule to ensure both values are within the range
                        if (!CheckScheduleValueMinMax(state, state.dataHeatBal->CrossMixing(Loop).MinIndoorTempSchedPtr, ">=", -MixingTempLimit, "<=", MixingTempLimit)) {
                            ShowSevereError(state, RoutineName + cCurrentModuleObject + " = " + cAlphaArgs(1) +
                                " must have a minimum zone temperature between -100C and 100C defined in the schedule = " + cAlphaArgs(7));
                            ErrorsFound = true;
                        }
                    }
                }

                if (NumAlpha > 7) {
                    state.dataHeatBal->CrossMixing(Loop).MaxIndoorTempSchedPtr = GetScheduleIndex(state, cAlphaArgs(8));
                    if (state.dataHeatBal->CrossMixing(Loop).MaxIndoorTempSchedPtr == 0) {
                        if ((!lAlphaFieldBlanks(8))) {
                            ShowSevereError(state, RoutineName + cCurrentModuleObject + "=\"" + cAlphaArgs(1) + "\"," + cAlphaFieldNames(8) + " not found=\"" +
                                cAlphaArgs(8) + "\".");
                            ErrorsFound = true;
                        }
                    }
                    if (state.dataHeatBal->CrossMixing(Loop).MaxIndoorTempSchedPtr > 0) {
                        // Check min and max values in the schedule to ensure both values are within the range
                        if (!CheckScheduleValueMinMax(state, state.dataHeatBal->CrossMixing(Loop).MaxIndoorTempSchedPtr, ">=", -MixingTempLimit, "<=", MixingTempLimit)) {
                            ShowSevereError(state, RoutineName + cCurrentModuleObject + " = " + cAlphaArgs(1) +
                                " must have a maximum zone temperature between -100C and 100C defined in the schedule = " + cAlphaArgs(8));
                            ErrorsFound = true;
                        }
                    }
                }

                if (NumAlpha > 8) {
                    state.dataHeatBal->CrossMixing(Loop).MinSourceTempSchedPtr = GetScheduleIndex(state, cAlphaArgs(9));
                    if (state.dataHeatBal->CrossMixing(Loop).MinSourceTempSchedPtr == 0) {
                        if ((!lAlphaFieldBlanks(9))) {
                            ShowSevereError(state, RoutineName + cCurrentModuleObject + "=\"" + cAlphaArgs(1) + "\"," + cAlphaFieldNames(9) + " not found=\"" +
                                cAlphaArgs(9) + "\".");
                            ErrorsFound = true;
                        }
                    }
                    if (state.dataHeatBal->CrossMixing(Loop).MinSourceTempSchedPtr > 0) {
                        // Check min and max values in the schedule to ensure both values are within the range
                        if (!CheckScheduleValueMinMax(state, state.dataHeatBal->CrossMixing(Loop).MinSourceTempSchedPtr, ">=", -MixingTempLimit, "<=", MixingTempLimit)) {
                            ShowSevereError(state, RoutineName + cCurrentModuleObject + " = " + cAlphaArgs(1) +
                                " must have a minimum source temperature between -100C and 100C defined in the schedule = " + cAlphaArgs(9));
                            ErrorsFound = true;
                        }
                    }
                }

                if (NumAlpha > 9) {
                    state.dataHeatBal->CrossMixing(Loop).MaxSourceTempSchedPtr = GetScheduleIndex(state, cAlphaArgs(10));
                    if (state.dataHeatBal->CrossMixing(Loop).MaxSourceTempSchedPtr == 0) {
                        if ((!lAlphaFieldBlanks(10))) {
                            ShowSevereError(state, RoutineName + cCurrentModuleObject + "=\"" + cAlphaArgs(1) + "\"," + cAlphaFieldNames(10) + " not found=\"" +
                                cAlphaArgs(9) + "\".");
                            ErrorsFound = true;
                        }
                    }
                    if (state.dataHeatBal->CrossMixing(Loop).MaxSourceTempSchedPtr > 0) {
                        // Check min and max values in the schedule to ensure both values are within the range
                        if (!CheckScheduleValueMinMax(state, state.dataHeatBal->CrossMixing(Loop).MaxSourceTempSchedPtr, ">=", -MixingTempLimit, "<=", MixingTempLimit)) {
                            ShowSevereError(state, RoutineName + cCurrentModuleObject + " = " + cAlphaArgs(1) +
                                " must have a maximum source temperature between -100C and 100C defined in the schedule = " + cAlphaArgs(10));
                            ErrorsFound = true;
                        }
                    }
                }

                if (NumAlpha > 10) {
                    state.dataHeatBal->CrossMixing(Loop).MinOutdoorTempSchedPtr = GetScheduleIndex(state, cAlphaArgs(11));
                    if (state.dataHeatBal->CrossMixing(Loop).MinOutdoorTempSchedPtr == 0) {
                        if ((!lAlphaFieldBlanks(11))) {
                            ShowSevereError(state, RoutineName + cCurrentModuleObject + "=\"" + cAlphaArgs(1) + "\"," + cAlphaFieldNames(11) + " not found=\"" +
                                cAlphaArgs(9) + "\".");
                            ErrorsFound = true;
                        }
                    }
                    if (state.dataHeatBal->CrossMixing(Loop).MinOutdoorTempSchedPtr > 0) {
                        // Check min and max values in the schedule to ensure both values are within the range
                        if (!CheckScheduleValueMinMax(state, state.dataHeatBal->CrossMixing(Loop).MinOutdoorTempSchedPtr, ">=", -MixingTempLimit, "<=", MixingTempLimit)) {
                            ShowSevereError(state,
                                RoutineName + cCurrentModuleObject + " = " + cAlphaArgs(1) +
                                " must have a minimum outdoor temperature between -100C and 100C defined in the schedule = " + cAlphaArgs(11));
                            ErrorsFound = true;
                        }
                    }
                }

                if (NumAlpha > 11) {
                    state.dataHeatBal->CrossMixing(Loop).MaxOutdoorTempSchedPtr = GetScheduleIndex(state, cAlphaArgs(12));
                    if (state.dataHeatBal->CrossMixing(Loop).MaxOutdoorTempSchedPtr == 0) {
                        if ((!lAlphaFieldBlanks(12))) {
                            ShowSevereError(state, RoutineName + cCurrentModuleObject + "=\"" + cAlphaArgs(1) + "\"," + cAlphaFieldNames(12) + " not found=\"" +
                                cAlphaArgs(9) + "\".");
                            ErrorsFound = true;
                        }
                    }
                    if (state.dataHeatBal->CrossMixing(Loop).MaxOutdoorTempSchedPtr > 0) {
                        // Check min and max values in the schedule to ensure both values are within the range
                        if (!CheckScheduleValueMinMax(state, state.dataHeatBal->CrossMixing(Loop).MaxOutdoorTempSchedPtr, ">=", -MixingTempLimit, "<=", MixingTempLimit)) {
                            ShowSevereError(state,
                                RoutineName + cCurrentModuleObject + " = " + cAlphaArgs(1) +
                                " must have a maximum outdoor temperature between -100C and 100C defined in the schedule = " + cAlphaArgs(12));
                            ErrorsFound = true;
                        }
                    }
                }
            }

            if (state.dataHeatBal->CrossMixing(Loop).ZonePtr > 0) {
                if (RepVarSet(state.dataHeatBal->CrossMixing(Loop).ZonePtr)) {
                    RepVarSet(state.dataHeatBal->CrossMixing(Loop).ZonePtr) = false;
                    SetupOutputVariable(state, "Zone Mixing Volume",
                                        OutputProcessor::Unit::m3,
                                        state.dataHeatBal->ZnAirRpt(state.dataHeatBal->CrossMixing(Loop).ZonePtr).MixVolume,
                                        "System",
                                        "Sum",
                                        state.dataHeatBal->Zone(state.dataHeatBal->CrossMixing(Loop).ZonePtr).Name);
                    SetupOutputVariable(state, "Zone Mixing Current Density Volume Flow Rate",
                                        OutputProcessor::Unit::m3_s,
                                        state.dataHeatBal->ZnAirRpt(state.dataHeatBal->CrossMixing(Loop).ZonePtr).MixVdotCurDensity,
                                        "System",
                                        "Average",
                                        state.dataHeatBal->Zone(state.dataHeatBal->CrossMixing(Loop).ZonePtr).Name);
                    SetupOutputVariable(state, "Zone Mixing Standard Density Volume Flow Rate",
                                        OutputProcessor::Unit::m3_s,
                                        state.dataHeatBal->ZnAirRpt(state.dataHeatBal->CrossMixing(Loop).ZonePtr).MixVdotStdDensity,
                                        "System",
                                        "Average",
                                        state.dataHeatBal->Zone(state.dataHeatBal->CrossMixing(Loop).ZonePtr).Name);
                    SetupOutputVariable(state, "Zone Mixing Mass",
                                        OutputProcessor::Unit::kg,
                                        state.dataHeatBal->ZnAirRpt(state.dataHeatBal->CrossMixing(Loop).ZonePtr).MixMass,
                                        "System",
                                        "Sum",
                                        state.dataHeatBal->Zone(state.dataHeatBal->CrossMixing(Loop).ZonePtr).Name);
                    SetupOutputVariable(state, "Zone Mixing Mass Flow Rate",
                                        OutputProcessor::Unit::kg_s,
                                        state.dataHeatBal->ZnAirRpt(state.dataHeatBal->CrossMixing(Loop).ZonePtr).MixMdot,
                                        "System",
                                        "Average",
                                        state.dataHeatBal->Zone(state.dataHeatBal->CrossMixing(Loop).ZonePtr).Name);
                    SetupOutputVariable(state, "Zone Mixing Sensible Heat Loss Energy",
                                        OutputProcessor::Unit::J,
                                        state.dataHeatBal->ZnAirRpt(state.dataHeatBal->CrossMixing(Loop).ZonePtr).MixHeatLoss,
                                        "System",
                                        "Sum",
                                        state.dataHeatBal->Zone(state.dataHeatBal->CrossMixing(Loop).ZonePtr).Name);
                    SetupOutputVariable(state, "Zone Mixing Sensible Heat Gain Energy",
                                        OutputProcessor::Unit::J,
                                        state.dataHeatBal->ZnAirRpt(state.dataHeatBal->CrossMixing(Loop).ZonePtr).MixHeatGain,
                                        "System",
                                        "Sum",
                                        state.dataHeatBal->Zone(state.dataHeatBal->CrossMixing(Loop).ZonePtr).Name);
                    SetupOutputVariable(state, "Zone Mixing Latent Heat Loss Energy",
                                        OutputProcessor::Unit::J,
                                        state.dataHeatBal->ZnAirRpt(state.dataHeatBal->CrossMixing(Loop).ZonePtr).MixLatentLoss,
                                        "System",
                                        "Sum",
                                        state.dataHeatBal->Zone(state.dataHeatBal->CrossMixing(Loop).ZonePtr).Name);
                    SetupOutputVariable(state, "Zone Mixing Latent Heat Gain Energy",
                                        OutputProcessor::Unit::J,
                                        state.dataHeatBal->ZnAirRpt(state.dataHeatBal->CrossMixing(Loop).ZonePtr).MixLatentGain,
                                        "System",
                                        "Sum",
                                        state.dataHeatBal->Zone(state.dataHeatBal->CrossMixing(Loop).ZonePtr).Name);
                    SetupOutputVariable(state, "Zone Mixing Total Heat Loss Energy",
                                        OutputProcessor::Unit::J,
                                        state.dataHeatBal->ZnAirRpt(state.dataHeatBal->CrossMixing(Loop).ZonePtr).MixTotalLoss,
                                        "System",
                                        "Sum",
                                        state.dataHeatBal->Zone(state.dataHeatBal->CrossMixing(Loop).ZonePtr).Name);
                    SetupOutputVariable(state, "Zone Mixing Total Heat Gain Energy",
                                        OutputProcessor::Unit::J,
                                        state.dataHeatBal->ZnAirRpt(state.dataHeatBal->CrossMixing(Loop).ZonePtr).MixTotalGain,
                                        "System",
                                        "Sum",
                                        state.dataHeatBal->Zone(state.dataHeatBal->CrossMixing(Loop).ZonePtr).Name);
                }
            }
            if (state.dataHeatBal->CrossMixing(Loop).FromZone > 0) {
                if (RepVarSet(state.dataHeatBal->CrossMixing(Loop).FromZone)) {
                    RepVarSet(state.dataHeatBal->CrossMixing(Loop).FromZone) = false;
                    SetupOutputVariable(state, "Zone Mixing Volume",
                                        OutputProcessor::Unit::m3,
                                        state.dataHeatBal->ZnAirRpt(state.dataHeatBal->CrossMixing(Loop).FromZone).MixVolume,
                                        "System",
                                        "Sum",
                                        state.dataHeatBal->Zone(state.dataHeatBal->CrossMixing(Loop).FromZone).Name);
                    SetupOutputVariable(state, "Zone Mixing Current Density Volume Flow Rate",
                                        OutputProcessor::Unit::m3_s,
                                        state.dataHeatBal->ZnAirRpt(state.dataHeatBal->CrossMixing(Loop).FromZone).MixVdotCurDensity,
                                        "System",
                                        "Average",
                                        state.dataHeatBal->Zone(state.dataHeatBal->CrossMixing(Loop).FromZone).Name);
                    SetupOutputVariable(state, "Zone Mixing Standard Density Volume Flow Rate",
                                        OutputProcessor::Unit::m3_s,
                                        state.dataHeatBal->ZnAirRpt(state.dataHeatBal->CrossMixing(Loop).FromZone).MixVdotStdDensity,
                                        "System",
                                        "Average",
                                        state.dataHeatBal->Zone(state.dataHeatBal->CrossMixing(Loop).FromZone).Name);
                    SetupOutputVariable(state, "Zone Mixing Mass",
                                        OutputProcessor::Unit::kg,
                                        state.dataHeatBal->ZnAirRpt(state.dataHeatBal->CrossMixing(Loop).FromZone).MixMass,
                                        "System",
                                        "Sum",
                                        state.dataHeatBal->Zone(state.dataHeatBal->CrossMixing(Loop).FromZone).Name);
                    SetupOutputVariable(state, "Zone Mixing Mass Flow Rate",
                                        OutputProcessor::Unit::kg_s,
                                        state.dataHeatBal->ZnAirRpt(state.dataHeatBal->CrossMixing(Loop).FromZone).MixMdot,
                                        "System",
                                        "Average",
                                        state.dataHeatBal->Zone(state.dataHeatBal->CrossMixing(Loop).FromZone).Name);
                    SetupOutputVariable(state, "Zone Mixing Sensible Heat Loss Energy",
                                        OutputProcessor::Unit::J,
                                        state.dataHeatBal->ZnAirRpt(state.dataHeatBal->CrossMixing(Loop).FromZone).MixHeatLoss,
                                        "System",
                                        "Sum",
                                        state.dataHeatBal->Zone(state.dataHeatBal->CrossMixing(Loop).FromZone).Name);
                    SetupOutputVariable(state, "Zone Mixing Sensible Heat Gain Energy",
                                        OutputProcessor::Unit::J,
                                        state.dataHeatBal->ZnAirRpt(state.dataHeatBal->CrossMixing(Loop).FromZone).MixHeatGain,
                                        "System",
                                        "Sum",
                                        state.dataHeatBal->Zone(state.dataHeatBal->CrossMixing(Loop).FromZone).Name);
                    SetupOutputVariable(state, "Zone Mixing Latent Heat Loss Energy",
                                        OutputProcessor::Unit::J,
                                        state.dataHeatBal->ZnAirRpt(state.dataHeatBal->CrossMixing(Loop).FromZone).MixLatentLoss,
                                        "System",
                                        "Sum",
                                        state.dataHeatBal->Zone(state.dataHeatBal->CrossMixing(Loop).FromZone).Name);
                    SetupOutputVariable(state, "Zone Mixing Latent Heat Gain Energy",
                                        OutputProcessor::Unit::J,
                                        state.dataHeatBal->ZnAirRpt(state.dataHeatBal->CrossMixing(Loop).FromZone).MixLatentGain,
                                        "System",
                                        "Sum",
                                        state.dataHeatBal->Zone(state.dataHeatBal->CrossMixing(Loop).FromZone).Name);
                    SetupOutputVariable(state, "Zone Mixing Total Heat Loss Energy",
                                        OutputProcessor::Unit::J,
                                        state.dataHeatBal->ZnAirRpt(state.dataHeatBal->CrossMixing(Loop).FromZone).MixTotalLoss,
                                        "System",
                                        "Sum",
                                        state.dataHeatBal->Zone(state.dataHeatBal->CrossMixing(Loop).FromZone).Name);
                    SetupOutputVariable(state, "Zone Mixing Total Heat Gain Energy",
                                        OutputProcessor::Unit::J,
                                        state.dataHeatBal->ZnAirRpt(state.dataHeatBal->CrossMixing(Loop).FromZone).MixTotalGain,
                                        "System",
                                        "Sum",
                                        state.dataHeatBal->Zone(state.dataHeatBal->CrossMixing(Loop).FromZone).Name);
                }
            }

            if (state.dataGlobal->AnyEnergyManagementSystemInModel) {
                SetupEMSActuator(state, "ZoneCrossMixing",
                                 state.dataHeatBal->CrossMixing(Loop).Name,
                                 "Air Exchange Flow Rate",
                                 "[m3/s]",
                                 state.dataHeatBal->CrossMixing(Loop).EMSSimpleMixingOn,
                                 state.dataHeatBal->CrossMixing(Loop).EMSimpleMixingFlowRate);
            }
        }

        cCurrentModuleObject = "ZoneRefrigerationDoorMixing";
        state.dataHeatBal->TotRefDoorMixing = inputProcessor->getNumObjectsFound(state, cCurrentModuleObject);
        if (state.dataHeatBal->TotRefDoorMixing > 0) {
            state.dataHeatBal->RefDoorMixing.allocate(state.dataGlobal->NumOfZones);
            for (auto &e : state.dataHeatBal->RefDoorMixing)
                e.NumRefDoorConnections = 0;

            for (Loop = 1; Loop <= state.dataHeatBal->TotRefDoorMixing; ++Loop) {

                inputProcessor->getObjectItem(state,
                                              cCurrentModuleObject,
                                              Loop,
                                              cAlphaArgs,
                                              NumAlpha,
                                              rNumericArgs,
                                              NumNumber,
                                              IOStat,
                                              lNumericFieldBlanks,
                                              lAlphaFieldBlanks,
                                              cAlphaFieldNames,
                                              cNumericFieldNames);
                UtilityRoutines::IsNameEmpty(state, cAlphaArgs(1), cCurrentModuleObject, ErrorsFound);

                NameThisObject = cAlphaArgs(1);

                AlphaNum = 2;
                Zone1Num = UtilityRoutines::FindItemInList(cAlphaArgs(AlphaNum), state.dataHeatBal->Zone);
                if (Zone1Num == 0) {
                    ShowSevereError(state, RoutineName + cCurrentModuleObject + "=\"" + cAlphaArgs(1) + "\", invalid (not found) " +
                                    cAlphaFieldNames(AlphaNum) + "=\"" + cAlphaArgs(AlphaNum) + "\".");
                    ErrorsFound = true;
                }

                ++AlphaNum; // 3
                Zone2Num = UtilityRoutines::FindItemInList(cAlphaArgs(AlphaNum), state.dataHeatBal->Zone);
                if (Zone2Num == 0) {
                    ShowSevereError(state, RoutineName + cCurrentModuleObject + "=\"" + cAlphaArgs(1) + "\", invalid (not found) " +
                                    cAlphaFieldNames(AlphaNum) + "=\"" + cAlphaArgs(AlphaNum) + "\".");
                    ErrorsFound = true;
                }
                if (Zone1Num == Zone2Num) {
                    ShowSevereError(state, RoutineName + cCurrentModuleObject + "=\"" + cAlphaArgs(1) +
                                    "\", The same zone name has been entered for both sides of a refrigerated door " + cAlphaFieldNames(AlphaNum) +
                                    "=\"" + cAlphaArgs(AlphaNum) + "\".");
                    ErrorsFound = true;
                } else if (Zone1Num < Zone2Num) { // zone 1 will come first in soln loop, id zone 2 as mate zone
                    ZoneNumA = Zone1Num;
                    ZoneNumB = Zone2Num;
                } else if (Zone2Num < Zone1Num) { // zone 2 will come first in soln loop, id zone 1 as mate zone
                    ZoneNumA = Zone2Num;
                    ZoneNumB = Zone1Num;
                }

                if (!allocated(state.dataHeatBal->RefDoorMixing(ZoneNumA).OpenSchedPtr)) {
                    state.dataHeatBal->RefDoorMixing(ZoneNumA).DoorMixingObjectName.allocate(state.dataGlobal->NumOfZones);
                    state.dataHeatBal->RefDoorMixing(ZoneNumA).OpenSchedPtr.allocate(state.dataGlobal->NumOfZones);
                    state.dataHeatBal->RefDoorMixing(ZoneNumA).DoorHeight.allocate(state.dataGlobal->NumOfZones);
                    state.dataHeatBal->RefDoorMixing(ZoneNumA).DoorArea.allocate(state.dataGlobal->NumOfZones);
                    state.dataHeatBal->RefDoorMixing(ZoneNumA).Protection.allocate(state.dataGlobal->NumOfZones);
                    state.dataHeatBal->RefDoorMixing(ZoneNumA).MateZonePtr.allocate(state.dataGlobal->NumOfZones);
                    state.dataHeatBal->RefDoorMixing(ZoneNumA).EMSRefDoorMixingOn.allocate(state.dataGlobal->NumOfZones);
                    state.dataHeatBal->RefDoorMixing(ZoneNumA).EMSRefDoorFlowRate.allocate(state.dataGlobal->NumOfZones);
                    state.dataHeatBal->RefDoorMixing(ZoneNumA).VolRefDoorFlowRate.allocate(state.dataGlobal->NumOfZones);
                    state.dataHeatBal->RefDoorMixing(ZoneNumA).DoorProtTypeName.allocate(state.dataGlobal->NumOfZones);
                    state.dataHeatBal->RefDoorMixing(ZoneNumA).DoorMixingObjectName = "";
                    state.dataHeatBal->RefDoorMixing(ZoneNumA).OpenSchedPtr = 0;
                    state.dataHeatBal->RefDoorMixing(ZoneNumA).DoorHeight = 0.0;
                    state.dataHeatBal->RefDoorMixing(ZoneNumA).DoorArea = 0.0;
                    state.dataHeatBal->RefDoorMixing(ZoneNumA).Protection = RefDoorNone;
                    state.dataHeatBal->RefDoorMixing(ZoneNumA).MateZonePtr = 0;
                    state.dataHeatBal->RefDoorMixing(ZoneNumA).EMSRefDoorMixingOn = false;
                    state.dataHeatBal->RefDoorMixing(ZoneNumA).EMSRefDoorFlowRate = 0.0;
                    state.dataHeatBal->RefDoorMixing(ZoneNumA).VolRefDoorFlowRate = 0.0;
                    state.dataHeatBal->RefDoorMixing(ZoneNumA).DoorProtTypeName = "";
                } // First refrigeration mixing in this zone

                if (!allocated(state.dataHeatBal->RefDoorMixing(ZoneNumB).OpenSchedPtr)) {
                    state.dataHeatBal->RefDoorMixing(ZoneNumB).DoorMixingObjectName.allocate(state.dataGlobal->NumOfZones);
                    state.dataHeatBal->RefDoorMixing(ZoneNumB).OpenSchedPtr.allocate(state.dataGlobal->NumOfZones);
                    state.dataHeatBal->RefDoorMixing(ZoneNumB).DoorHeight.allocate(state.dataGlobal->NumOfZones);
                    state.dataHeatBal->RefDoorMixing(ZoneNumB).DoorArea.allocate(state.dataGlobal->NumOfZones);
                    state.dataHeatBal->RefDoorMixing(ZoneNumB).Protection.allocate(state.dataGlobal->NumOfZones);
                    state.dataHeatBal->RefDoorMixing(ZoneNumB).MateZonePtr.allocate(state.dataGlobal->NumOfZones);
                    state.dataHeatBal->RefDoorMixing(ZoneNumB).EMSRefDoorMixingOn.allocate(state.dataGlobal->NumOfZones);
                    state.dataHeatBal->RefDoorMixing(ZoneNumB).EMSRefDoorFlowRate.allocate(state.dataGlobal->NumOfZones);
                    state.dataHeatBal->RefDoorMixing(ZoneNumB).VolRefDoorFlowRate.allocate(state.dataGlobal->NumOfZones);
                    state.dataHeatBal->RefDoorMixing(ZoneNumB).DoorProtTypeName.allocate(state.dataGlobal->NumOfZones);
                    state.dataHeatBal->RefDoorMixing(ZoneNumB).DoorMixingObjectName = "";
                    state.dataHeatBal->RefDoorMixing(ZoneNumB).OpenSchedPtr = 0;
                    state.dataHeatBal->RefDoorMixing(ZoneNumB).DoorHeight = 0.0;
                    state.dataHeatBal->RefDoorMixing(ZoneNumB).DoorArea = 0.0;
                    state.dataHeatBal->RefDoorMixing(ZoneNumB).Protection = RefDoorNone;
                    state.dataHeatBal->RefDoorMixing(ZoneNumB).MateZonePtr = 0;
                    state.dataHeatBal->RefDoorMixing(ZoneNumB).EMSRefDoorMixingOn = false;
                    state.dataHeatBal->RefDoorMixing(ZoneNumB).EMSRefDoorFlowRate = 0.0;
                    state.dataHeatBal->RefDoorMixing(ZoneNumB).VolRefDoorFlowRate = 0.0;
                    state.dataHeatBal->RefDoorMixing(ZoneNumB).DoorProtTypeName = "";
                } // First refrigeration mixing in this zone

                ConnectionNumber = state.dataHeatBal->RefDoorMixing(ZoneNumA).NumRefDoorConnections + 1;
                state.dataHeatBal->RefDoorMixing(ZoneNumA).NumRefDoorConnections = ConnectionNumber;
                state.dataHeatBal->RefDoorMixing(ZoneNumA).ZonePtr = ZoneNumA;
                state.dataHeatBal->RefDoorMixing(ZoneNumA).MateZonePtr(ConnectionNumber) = ZoneNumB;
                state.dataHeatBal->RefDoorMixing(ZoneNumA).DoorMixingObjectName(ConnectionNumber) = NameThisObject;
                // need to make sure same pair of zones is only entered once.
                if (state.dataHeatBal->RefDoorMixing(ZoneNumA).RefDoorMixFlag && state.dataHeatBal->RefDoorMixing(ZoneNumB).RefDoorMixFlag) {
                    if (state.dataHeatBal->RefDoorMixing(ZoneNumA).NumRefDoorConnections > 1) {
                        for (ConnectTest = 1; ConnectTest <= (ConnectionNumber - 1); ++ConnectTest) {
                            if (state.dataHeatBal->RefDoorMixing(ZoneNumA).MateZonePtr(ConnectTest) != state.dataHeatBal->RefDoorMixing(ZoneNumA).MateZonePtr(ConnectionNumber)) continue;
                            ShowSevereError(state, RoutineName + cCurrentModuleObject + "=\"" + cAlphaArgs(1) + "\", and " +
                                            state.dataHeatBal->RefDoorMixing(ZoneNumA).DoorMixingObjectName(ConnectTest));
                            ShowContinueError(state, " Share same pair of zones: \"" + state.dataHeatBal->Zone(ZoneNumA).Name + "\" and \"" + state.dataHeatBal->Zone(ZoneNumB).Name +
                                              "\". Only one RefrigerationDoorMixing object is allowed for any unique pair of zones.");
                            ErrorsFound = true;
                        } // ConnectTest
                    }     // NumRefDoorconnections > 1
                } else {  // Both zones need to be flagged with ref doors
                    state.dataHeatBal->RefDoorMixing(ZoneNumA).RefDoorMixFlag = true;
                    state.dataHeatBal->RefDoorMixing(ZoneNumB).RefDoorMixFlag = true;
                } // Both zones already flagged with ref doors

                ++AlphaNum; // 4
                if (lAlphaFieldBlanks(AlphaNum)) {
                    ShowSevereError(state, RoutineName + cCurrentModuleObject + "=\"" + cAlphaArgs(1) + "\"," + cAlphaFieldNames(AlphaNum) +
                                    " is required but field is blank.");
                    ErrorsFound = true;
                } else { //(lAlphaFieldBlanks(AlphaNum)) THEN
                    state.dataHeatBal->RefDoorMixing(ZoneNumA).OpenSchedPtr(ConnectionNumber) = GetScheduleIndex(state, cAlphaArgs(AlphaNum));
                    if (state.dataHeatBal->RefDoorMixing(ZoneNumA).OpenSchedPtr(ConnectionNumber) == 0) {
                        ShowSevereError(state, RoutineName + cCurrentModuleObject + "=\"" + cAlphaArgs(1) + "\", invalid (not found) " +
                                        cAlphaFieldNames(AlphaNum) + "=\"" + cAlphaArgs(AlphaNum) + "\".");
                        ErrorsFound = true;
                    } else { // OpenSchedPtr(ConnectionNumber) ne 0)
                        if (!CheckScheduleValueMinMax(state, state.dataHeatBal->RefDoorMixing(ZoneNumA).OpenSchedPtr(ConnectionNumber), ">=", 0.0, "<=", 1.0)) {
                            ShowSevereError(state, RoutineName + cCurrentModuleObject + "=\"" + cAlphaArgs(1) + "\"," + cAlphaFieldNames(AlphaNum) + "=\"" +
                                            cAlphaArgs(AlphaNum) + "\" has schedule values < 0 or > 1.");
                            ErrorsFound = true;
                        } // check door opening schedule values between 0 and 1
                    }     // OpenSchedPtr(ConnectionNumber) == 0)
                }         //(lAlphaFieldBlanks(AlphaNum)) THEN

                NumbNum = 1;
                if (lNumericFieldBlanks(NumbNum)) {
                    state.dataHeatBal->RefDoorMixing(ZoneNumA).DoorHeight(ConnectionNumber) = 3.0; // default height of 3 meters
                    ShowWarningError(state, RoutineName + cCurrentModuleObject + "=\"" + cAlphaArgs(1) + cNumericFieldNames(NumbNum) +
                                     " is blank and the default value of 3.0 will be used.");
                } else {
                    state.dataHeatBal->RefDoorMixing(ZoneNumA).DoorHeight(ConnectionNumber) = rNumericArgs(NumbNum);
                    if ((state.dataHeatBal->RefDoorMixing(ZoneNumA).DoorHeight(ConnectionNumber) < 0) || (state.dataHeatBal->RefDoorMixing(ZoneNumA).DoorHeight(ConnectionNumber) > 50.0)) {
                        ShowSevereError(state, RoutineName + cCurrentModuleObject + " = " + cAlphaArgs(1) +
                                        " must have a door height between 0 and 50 meters. ");
                        ErrorsFound = true;
                    }
                }

                ++NumbNum; // 2
                if (lNumericFieldBlanks(NumbNum)) {
                    state.dataHeatBal->RefDoorMixing(ZoneNumA).DoorArea(ConnectionNumber) = 9.0; // default area of 9 m2
                    ShowWarningError(state, RoutineName + cCurrentModuleObject + "=\"" + cAlphaArgs(1) + cNumericFieldNames(NumbNum) +
                                     " is blank and the default value of 9 m2 will be used.");
                } else {
                    state.dataHeatBal->RefDoorMixing(ZoneNumA).DoorArea(ConnectionNumber) = rNumericArgs(NumbNum);
                    if ((state.dataHeatBal->RefDoorMixing(ZoneNumA).DoorArea(ConnectionNumber) < 0) || (state.dataHeatBal->RefDoorMixing(ZoneNumA).DoorArea(ConnectionNumber) > 400.0)) {
                        ShowSevereError(state, RoutineName + cCurrentModuleObject + " = " + cAlphaArgs(1) +
                                        " must have a door height between 0 and 400 square meters. ");
                        ErrorsFound = true;
                    }
                }

                ++AlphaNum; // 5
                // Door protection type.
                if (lAlphaFieldBlanks(AlphaNum)) {
                    state.dataHeatBal->RefDoorMixing(ZoneNumA).Protection(ConnectionNumber) = RefDoorNone;  // Default
                    state.dataHeatBal->RefDoorMixing(ZoneNumA).DoorProtTypeName(ConnectionNumber) = "None"; // Default
                    ShowWarningError(state, RoutineName + cCurrentModuleObject + "=\"" + cAlphaArgs(1) + "\"  " + cAlphaFieldNames(AlphaNum) +
                                     " is blank. Default of no door protection will be used");
                } else {
                    if (cAlphaArgs(AlphaNum) == "NONE") {
                        state.dataHeatBal->RefDoorMixing(ZoneNumA).Protection(ConnectionNumber) = RefDoorNone;
                        state.dataHeatBal->RefDoorMixing(ZoneNumA).DoorProtTypeName(ConnectionNumber) = "None";
                    } else if (cAlphaArgs(AlphaNum) == "AIRCURTAIN") {
                        state.dataHeatBal->RefDoorMixing(ZoneNumA).Protection(ConnectionNumber) = RefDoorAirCurtain;
                        state.dataHeatBal->RefDoorMixing(ZoneNumA).DoorProtTypeName(ConnectionNumber) = "AirCurtain";
                    } else if (cAlphaArgs(AlphaNum) == "STRIPCURTAIN") {
                        state.dataHeatBal->RefDoorMixing(ZoneNumA).Protection(ConnectionNumber) = RefDoorStripCurtain;
                        state.dataHeatBal->RefDoorMixing(ZoneNumA).DoorProtTypeName(ConnectionNumber) = "StripCurtain";
                    } else {
                        ShowSevereError(state, RoutineName + cCurrentModuleObject + "=\"" + cAlphaArgs(1) +
                                        "\", invalid calculation method=" + cAlphaArgs(AlphaNum) + " with alphanum of 5: " + cAlphaArgs(5));
                        ErrorsFound = true;
                    } // =none, etc.
                }     // Blank

                if (ZoneNumA > 0) {
                    if (RepVarSet(ZoneNumA)) {
                        RepVarSet(ZoneNumA) = false;
                        SetupOutputVariable(state,
                            "Zone Mixing Volume", OutputProcessor::Unit::m3, state.dataHeatBal->ZnAirRpt(ZoneNumA).MixVolume, "System", "Sum", state.dataHeatBal->Zone(ZoneNumA).Name);
                        SetupOutputVariable(state, "Zone Mixing Current Density Volume Flow Rate",
                                            OutputProcessor::Unit::m3_s,
                                            state.dataHeatBal->ZnAirRpt(ZoneNumA).MixVdotCurDensity,
                                            "System",
                                            "Average",
                                            state.dataHeatBal->Zone(ZoneNumA).Name);
                        SetupOutputVariable(state, "Zone Mixing Standard Density Volume Flow Rate",
                                            OutputProcessor::Unit::m3_s,
                                            state.dataHeatBal->ZnAirRpt(ZoneNumA).MixVdotStdDensity,
                                            "System",
                                            "Average",
                                            state.dataHeatBal->Zone(ZoneNumA).Name);
                        SetupOutputVariable(state,
                            "Zone Mixing Mass", OutputProcessor::Unit::kg, state.dataHeatBal->ZnAirRpt(ZoneNumA).MixMass, "System", "Sum", state.dataHeatBal->Zone(ZoneNumA).Name);
                        SetupOutputVariable(state, "Zone Mixing Mass Flow Rate",
                                            OutputProcessor::Unit::kg_s,
                                            state.dataHeatBal->ZnAirRpt(ZoneNumA).MixMdot,
                                            "System",
                                            "Average",
                                            state.dataHeatBal->Zone(ZoneNumA).Name);
                        SetupOutputVariable(state, "Zone Mixing Sensible Heat Loss Energy",
                                            OutputProcessor::Unit::J,
                                            state.dataHeatBal->ZnAirRpt(ZoneNumA).MixHeatLoss,
                                            "System",
                                            "Sum",
                                            state.dataHeatBal->Zone(ZoneNumA).Name);
                        SetupOutputVariable(state, "Zone Mixing Sensible Heat Gain Energy",
                                            OutputProcessor::Unit::J,
                                            state.dataHeatBal->ZnAirRpt(ZoneNumA).MixHeatGain,
                                            "System",
                                            "Sum",
                                            state.dataHeatBal->Zone(ZoneNumA).Name);
                        SetupOutputVariable(state, "Zone Mixing Latent Heat Loss Energy",
                                            OutputProcessor::Unit::J,
                                            state.dataHeatBal->ZnAirRpt(ZoneNumA).MixLatentLoss,
                                            "System",
                                            "Sum",
                                            state.dataHeatBal->Zone(ZoneNumA).Name);
                        SetupOutputVariable(state, "Zone Mixing Latent Heat Gain Energy",
                                            OutputProcessor::Unit::J,
                                            state.dataHeatBal->ZnAirRpt(ZoneNumA).MixLatentGain,
                                            "System",
                                            "Sum",
                                            state.dataHeatBal->Zone(ZoneNumA).Name);
                        SetupOutputVariable(state, "Zone Mixing Total Heat Loss Energy",
                                            OutputProcessor::Unit::J,
                                            state.dataHeatBal->ZnAirRpt(ZoneNumA).MixTotalLoss,
                                            "System",
                                            "Sum",
                                            state.dataHeatBal->Zone(ZoneNumA).Name);
                        SetupOutputVariable(state, "Zone Mixing Total Heat Gain Energy",
                                            OutputProcessor::Unit::J,
                                            state.dataHeatBal->ZnAirRpt(ZoneNumA).MixTotalGain,
                                            "System",
                                            "Sum",
                                            state.dataHeatBal->Zone(ZoneNumA).Name);
                    }
                }
                if (state.dataGlobal->AnyEnergyManagementSystemInModel) {
                    SetupEMSActuator(state, "ZoneRefDoorMixing",
                                     state.dataHeatBal->RefDoorMixing(ZoneNumA).Name,
                                     "Air Exchange Flow Rate",
                                     "[m3/s]",
                                     state.dataHeatBal->RefDoorMixing(ZoneNumA).EMSRefDoorMixingOn(ConnectionNumber),
                                     state.dataHeatBal->RefDoorMixing(ZoneNumA).EMSRefDoorFlowRate(ConnectionNumber));
                }

                if (ZoneNumB > 0) {
                    if (RepVarSet(ZoneNumB)) {
                        RepVarSet(ZoneNumB) = false;
                        SetupOutputVariable(state,
                            "Zone Mixing Volume", OutputProcessor::Unit::m3, state.dataHeatBal->ZnAirRpt(ZoneNumB).MixVolume, "System", "Sum", state.dataHeatBal->Zone(ZoneNumB).Name);
                        SetupOutputVariable(state, "Zone Mixing Current Density Volume Flow Rate",
                                            OutputProcessor::Unit::m3_s,
                                            state.dataHeatBal->ZnAirRpt(ZoneNumB).MixVdotCurDensity,
                                            "System",
                                            "Average",
                                            state.dataHeatBal->Zone(ZoneNumB).Name);
                        SetupOutputVariable(state, "Zone Mixing Standard Density Volume Flow Rate",
                                            OutputProcessor::Unit::m3_s,
                                            state.dataHeatBal->ZnAirRpt(ZoneNumB).MixVdotStdDensity,
                                            "System",
                                            "Average",
                                            state.dataHeatBal->Zone(ZoneNumB).Name);
                        SetupOutputVariable(state,
                            "Zone Mixing Mass", OutputProcessor::Unit::kg, state.dataHeatBal->ZnAirRpt(ZoneNumB).MixMass, "System", "Sum", state.dataHeatBal->Zone(ZoneNumB).Name);
                        SetupOutputVariable(state, "Zone Mixing Mass Flow Rate",
                                            OutputProcessor::Unit::kg_s,
                                            state.dataHeatBal->ZnAirRpt(ZoneNumB).MixMdot,
                                            "System",
                                            "Average",
                                            state.dataHeatBal->Zone(ZoneNumB).Name);
                        SetupOutputVariable(state, "Zone Mixing Sensible Heat Loss Energy",
                                            OutputProcessor::Unit::J,
                                            state.dataHeatBal->ZnAirRpt(ZoneNumB).MixHeatLoss,
                                            "System",
                                            "Sum",
                                            state.dataHeatBal->Zone(ZoneNumB).Name);
                        SetupOutputVariable(state, "Zone Mixing Sensible Heat Gain Energy",
                                            OutputProcessor::Unit::J,
                                            state.dataHeatBal->ZnAirRpt(ZoneNumB).MixHeatGain,
                                            "System",
                                            "Sum",
                                            state.dataHeatBal->Zone(ZoneNumB).Name);
                        SetupOutputVariable(state, "Zone Mixing Latent Heat Loss Energy",
                                            OutputProcessor::Unit::J,
                                            state.dataHeatBal->ZnAirRpt(ZoneNumB).MixLatentLoss,
                                            "System",
                                            "Sum",
                                            state.dataHeatBal->Zone(ZoneNumB).Name);
                        SetupOutputVariable(state, "Zone Mixing Latent Heat Gain Energy",
                                            OutputProcessor::Unit::J,
                                            state.dataHeatBal->ZnAirRpt(ZoneNumB).MixLatentGain,
                                            "System",
                                            "Sum",
                                            state.dataHeatBal->Zone(ZoneNumB).Name);
                        SetupOutputVariable(state, "Zone Mixing Total Heat Loss Energy",
                                            OutputProcessor::Unit::J,
                                            state.dataHeatBal->ZnAirRpt(ZoneNumB).MixTotalLoss,
                                            "System",
                                            "Sum",
                                            state.dataHeatBal->Zone(ZoneNumB).Name);
                        SetupOutputVariable(state, "Zone Mixing Total Heat Gain Energy",
                                            OutputProcessor::Unit::J,
                                            state.dataHeatBal->ZnAirRpt(ZoneNumB).MixTotalGain,
                                            "System",
                                            "Sum",
                                            state.dataHeatBal->Zone(ZoneNumB).Name);
                    }
                }
                if (state.dataGlobal->AnyEnergyManagementSystemInModel) {
                    SetupEMSActuator(state, "ZoneRefDoorMixing",
                                     state.dataHeatBal->RefDoorMixing(ZoneNumB).Name,
                                     "Air Exchange Flow Rate",
                                     "[m3/s]",
                                     state.dataHeatBal->RefDoorMixing(ZoneNumA).EMSRefDoorMixingOn(ConnectionNumber),
                                     state.dataHeatBal->RefDoorMixing(ZoneNumA).EMSRefDoorFlowRate(ConnectionNumber));
                }

            } // DO Loop=1,TotRefDoorMixing
        }     // TotRefDoorMixing > 0)

        RepVarSet.deallocate();
        cAlphaArgs.deallocate();
        cAlphaFieldNames.deallocate();
        cNumericFieldNames.deallocate();
        rNumericArgs.deallocate();
        lAlphaFieldBlanks.deallocate();
        lNumericFieldBlanks.deallocate();

        TotInfilVentFlow.dimension(state.dataGlobal->NumOfZones, 0.0);


        auto divide_and_print_if_greater_than_zero = [&](const Real64 denominator, const Real64 numerator){
            if (denominator > 0.0) {
                print(state.files.eio, "{:.3R},", numerator / denominator);
            } else {
                print(state.files.eio, "N/A,");
            }
        };

        for (Loop = 1; Loop <= state.dataHeatBal->TotInfiltration; ++Loop) {
            if (Loop == 1)
                print(state.files.eio, Format_721,
                    "ZoneInfiltration",
                     "Design Volume Flow Rate {m3/s},Volume Flow Rate/Floor Area {m3/s-m2},Volume Flow Rate/Exterior Surface Area {m3/s-m2},ACH - "
                       "Air Changes per Hour,Equation A - Constant Term Coefficient {},Equation B - Temperature Term Coefficient {1/C},Equation C - "
                       "Velocity Term Coefficient {s/m}, Equation D - Velocity Squared Term Coefficient {s2/m2}");

            ZoneNum = state.dataHeatBal->Infiltration(Loop).ZonePtr;
            if (ZoneNum == 0) {
                print(state.files.eio, Format_722, "Infiltration-Illegal Zone specified", state.dataHeatBal->Infiltration(Loop).Name);
                continue;
            }
            TotInfilVentFlow(ZoneNum) += state.dataHeatBal->Infiltration(Loop).DesignLevel;
            print(state.files.eio, Format_720, "ZoneInfiltration", state.dataHeatBal->Infiltration(Loop).Name, GetScheduleName(state, state.dataHeatBal->Infiltration(Loop).SchedPtr),
                state.dataHeatBal->Zone(ZoneNum).Name, state.dataHeatBal->Zone(ZoneNum).FloorArea, state.dataHeatBal->Zone(ZoneNum).TotOccupants);
            print(state.files.eio, "{:.3R},", state.dataHeatBal->Infiltration(Loop).DesignLevel);

            divide_and_print_if_greater_than_zero(state.dataHeatBal->Zone(ZoneNum).FloorArea, state.dataHeatBal->Infiltration(Loop).DesignLevel);
            divide_and_print_if_greater_than_zero(state.dataHeatBal->Zone(ZoneNum).ExteriorTotalSurfArea, state.dataHeatBal->Infiltration(Loop).DesignLevel);
            divide_and_print_if_greater_than_zero(state.dataHeatBal->Zone(ZoneNum).Volume, state.dataHeatBal->Infiltration(Loop).DesignLevel * DataGlobalConstants::SecInHour);

            print(state.files.eio, "{:.3R},", state.dataHeatBal->Infiltration(Loop).ConstantTermCoef);
            print(state.files.eio, "{:.3R},", state.dataHeatBal->Infiltration(Loop).TemperatureTermCoef);
            print(state.files.eio, "{:.3R},", state.dataHeatBal->Infiltration(Loop).VelocityTermCoef);
            print(state.files.eio, "{:.3R}\n", state.dataHeatBal->Infiltration(Loop).VelocitySQTermCoef);
        }

        if (state.dataHeatBal->ZoneAirMassFlow.EnforceZoneMassBalance) {
            for (Loop = 1; Loop <= state.dataHeatBal->TotInfiltration; ++Loop) {
                ZoneNum = state.dataHeatBal->Infiltration(Loop).ZonePtr;
                state.dataHeatBal->MassConservation(ZoneNum).InfiltrationPtr = Loop;
            }
        }

        for (Loop = 1; Loop <= state.dataHeatBal->TotVentilation; ++Loop) {
            if (Loop == 1) {
                print(state.files.eio, Format_721,
                    "ZoneVentilation",
                    "Design Volume Flow Rate {m3/s},Volume Flow Rate/Floor Area {m3/s-m2},Volume Flow Rate/person Area {m3/s-person},ACH - Air "
                       "Changes per Hour,Fan Type {Exhaust;Intake;Natural},Fan Pressure Rise {Pa},Fan Efficiency {},Equation A - Constant Term "
                       "Coefficient {},Equation B - Temperature Term Coefficient {1/C},Equation C - Velocity Term Coefficient {s/m}, Equation D - "
                       "Velocity Squared Term Coefficient {s2/m2},Minimum Indoor Temperature{C}/Schedule,Maximum Indoor "
                       "Temperature{C}/Schedule,Delta Temperature{C}/Schedule,Minimum Outdoor Temperature{C}/Schedule,Maximum Outdoor "
                       "Temperature{C}/Schedule,Maximum WindSpeed{m/s}");
            }

            ZoneNum = state.dataHeatBal->Ventilation(Loop).ZonePtr;
            if (ZoneNum == 0) {
                print(state.files.eio, Format_722, "Ventilation-Illegal Zone specified", state.dataHeatBal->Ventilation(Loop).Name);
                continue;
            }
            TotInfilVentFlow(ZoneNum) += state.dataHeatBal->Ventilation(Loop).DesignLevel;
            print(state.files.eio, Format_720,
                   "ZoneVentilation", state.dataHeatBal->Ventilation(Loop).Name, GetScheduleName(state, state.dataHeatBal->Ventilation(Loop).SchedPtr), state.dataHeatBal->Zone(ZoneNum).Name
                    , state.dataHeatBal->Zone(ZoneNum).FloorArea, state.dataHeatBal->Zone(ZoneNum).TotOccupants);

            print(state.files.eio, "{:.3R},", state.dataHeatBal->Ventilation(Loop).DesignLevel);

            divide_and_print_if_greater_than_zero(state.dataHeatBal->Zone(ZoneNum).FloorArea, state.dataHeatBal->Ventilation(Loop).DesignLevel);
            divide_and_print_if_greater_than_zero(state.dataHeatBal->Zone(ZoneNum).TotOccupants, state.dataHeatBal->Ventilation(Loop).DesignLevel);
            divide_and_print_if_greater_than_zero(state.dataHeatBal->Zone(ZoneNum).Volume, state.dataHeatBal->Ventilation(Loop).DesignLevel * DataGlobalConstants::SecInHour);

            if (state.dataHeatBal->Ventilation(Loop).FanType == ExhaustVentilation) {
                print(state.files.eio, "Exhaust,");
            } else if (state.dataHeatBal->Ventilation(Loop).FanType == IntakeVentilation) {
                print(state.files.eio, "Intake,");
            } else if (state.dataHeatBal->Ventilation(Loop).FanType == NaturalVentilation) {
                print(state.files.eio, "Natural,");
            } else if (state.dataHeatBal->Ventilation(Loop).FanType == BalancedVentilation) {
                print(state.files.eio, "Balanced,");
            } else {
                print(state.files.eio, "UNKNOWN,");
            }
            print(state.files.eio, "{:.3R},", state.dataHeatBal->Ventilation(Loop).FanPressure);
            print(state.files.eio, "{:.1R},", state.dataHeatBal->Ventilation(Loop).FanEfficiency);
            print(state.files.eio, "{:.3R},", state.dataHeatBal->Ventilation(Loop).ConstantTermCoef);
            print(state.files.eio, "{:.3R},", state.dataHeatBal->Ventilation(Loop).TemperatureTermCoef);
            print(state.files.eio, "{:.3R},", state.dataHeatBal->Ventilation(Loop).VelocityTermCoef);
            print(state.files.eio, "{:.3R},", state.dataHeatBal->Ventilation(Loop).VelocitySQTermCoef);

            // TODO Should this also be prefixed with "Schedule: " like the following ones are?
            if (state.dataHeatBal->Ventilation(Loop).MinIndoorTempSchedPtr > 0) {
                print(state.files.eio, "{},", GetScheduleName(state, state.dataHeatBal->Ventilation(Loop).MinIndoorTempSchedPtr));
            } else {
                print(state.files.eio, "{:.2R},", state.dataHeatBal->Ventilation(Loop).MinIndoorTemperature);
            }

            const auto print_temperature = [&](const int ptr, const Real64 value) {
                if (ptr > 0) {
                    print(state.files.eio, "Schedule: {},", GetScheduleName(state, ptr));
                } else {
                    print(state.files.eio, "{:.2R},", value);
                }
            };

            print_temperature(state.dataHeatBal->Ventilation(Loop).MaxIndoorTempSchedPtr, state.dataHeatBal->Ventilation(Loop).MaxIndoorTemperature);
            print_temperature(state.dataHeatBal->Ventilation(Loop).DeltaTempSchedPtr, state.dataHeatBal->Ventilation(Loop).DelTemperature);
            print_temperature(state.dataHeatBal->Ventilation(Loop).MinOutdoorTempSchedPtr, state.dataHeatBal->Ventilation(Loop).MinOutdoorTemperature);
            print_temperature(state.dataHeatBal->Ventilation(Loop).MaxOutdoorTempSchedPtr, state.dataHeatBal->Ventilation(Loop).MaxOutdoorTemperature);

            print(state.files.eio, "{:.2R}\n", state.dataHeatBal->Ventilation(Loop).MaxWindSpeed);
        }

        TotMixingFlow.dimension(state.dataGlobal->NumOfZones, 0.0);
        for (Loop = 1; Loop <= state.dataHeatBal->TotMixing; ++Loop) {
            if (Loop == 1)
                print(state.files.eio, Format_721, "Mixing",
                    "Design Volume Flow Rate {m3/s},Volume Flow Rate/Floor Area {m3/s-m2},Volume Flow Rate/person Area {m3/s-person},ACH - Air "
                       "Changes per Hour,From/Source Zone,Delta Temperature {C}");

            ZoneNum = state.dataHeatBal->Mixing(Loop).ZonePtr;
            if (ZoneNum == 0) {
                print(state.files.eio, Format_722, "Mixing-Illegal Zone specified", state.dataHeatBal->Mixing(Loop).Name);
                continue;
            }
            TotMixingFlow(ZoneNum) += state.dataHeatBal->Mixing(Loop).DesignLevel;
            print(state.files.eio,
                  Format_720,
                  "Mixing",
                  state.dataHeatBal->Mixing(Loop).Name,
                  GetScheduleName(state, state.dataHeatBal->Mixing(Loop).SchedPtr),
                  state.dataHeatBal->Zone(ZoneNum).Name,
                  state.dataHeatBal->Zone(ZoneNum).FloorArea,
                  state.dataHeatBal->Zone(ZoneNum).TotOccupants);
            print(state.files.eio, "{:.3R},", state.dataHeatBal->Mixing(Loop).DesignLevel);
            divide_and_print_if_greater_than_zero(state.dataHeatBal->Zone(ZoneNum).FloorArea, state.dataHeatBal->Mixing(Loop).DesignLevel);
            divide_and_print_if_greater_than_zero(state.dataHeatBal->Zone(ZoneNum).TotOccupants, state.dataHeatBal->Mixing(Loop).DesignLevel);
            divide_and_print_if_greater_than_zero(state.dataHeatBal->Zone(ZoneNum).Volume, state.dataHeatBal->Mixing(Loop).DesignLevel * DataGlobalConstants::SecInHour);

            print(state.files.eio, "{},", state.dataHeatBal->Zone(state.dataHeatBal->Mixing(Loop).FromZone).Name);
            print(state.files.eio, "{:.2R}\n", state.dataHeatBal->Mixing(Loop).DeltaTemperature);
        }

        for (Loop = 1; Loop <= state.dataHeatBal->TotCrossMixing; ++Loop) {
            if (Loop == 1) {
                print(state.files.eio,
                      Format_721,
                      "CrossMixing",
                      "Design Volume Flow Rate {m3/s},Volume Flow Rate/Floor Area {m3/s-m2},Volume Flow Rate/person Area {m3/s-person},ACH - Air "
                      "Changes per Hour,From/Source Zone,Delta Temperature {C}");
            }

            ZoneNum = state.dataHeatBal->CrossMixing(Loop).ZonePtr;
            if (ZoneNum == 0) {
                print(state.files.eio, Format_722, "CrossMixing-Illegal Zone specified", state.dataHeatBal->CrossMixing(Loop).Name);
                continue;
            }
            TotMixingFlow(ZoneNum) += state.dataHeatBal->CrossMixing(Loop).DesignLevel;
            print(state.files.eio,
                  Format_720,
                  "CrossMixing",
                  state.dataHeatBal->CrossMixing(Loop).Name,
                  GetScheduleName(state, state.dataHeatBal->CrossMixing(Loop).SchedPtr),
                  state.dataHeatBal->Zone(ZoneNum).Name,
                  state.dataHeatBal->Zone(ZoneNum).FloorArea,
                  state.dataHeatBal->Zone(ZoneNum).TotOccupants);

            print(state.files.eio,"{:.3R},",state.dataHeatBal->CrossMixing(Loop).DesignLevel);

            divide_and_print_if_greater_than_zero(state.dataHeatBal->Zone(ZoneNum).FloorArea, state.dataHeatBal->CrossMixing(Loop).DesignLevel);
            divide_and_print_if_greater_than_zero(state.dataHeatBal->Zone(ZoneNum).TotOccupants, state.dataHeatBal->CrossMixing(Loop).DesignLevel);
            divide_and_print_if_greater_than_zero(state.dataHeatBal->Zone(ZoneNum).Volume, state.dataHeatBal->CrossMixing(Loop).DesignLevel * DataGlobalConstants::SecInHour);

            print(state.files.eio, "{},", state.dataHeatBal->Zone(state.dataHeatBal->CrossMixing(Loop).FromZone).Name);
            print(state.files.eio, "{:.2R}\n", state.dataHeatBal->CrossMixing(Loop).DeltaTemperature);
        }

        if (state.dataHeatBal->TotRefDoorMixing > 0) {
            static constexpr auto Format_724("! <{} Airflow Stats Nominal>, {}\n");
            print(state.files.eio, Format_724,
                "RefrigerationDoorMixing ",
                "Name, Zone 1 Name,Zone 2 Name,Door Opening Schedule Name,Door Height {m},Door Area {m2},Door Protection Type");
            for (ZoneNumA = 1; ZoneNumA <= (state.dataGlobal->NumOfZones - 1); ++ZoneNumA) {
                if (!state.dataHeatBal->RefDoorMixing(ZoneNumA).RefDoorMixFlag) continue;
                for (ConnectionNumber = 1; ConnectionNumber <= state.dataHeatBal->RefDoorMixing(ZoneNumA).NumRefDoorConnections; ++ConnectionNumber) {
                    ZoneNumB = state.dataHeatBal->RefDoorMixing(ZoneNumA).MateZonePtr(ConnectionNumber);
                    // TotMixingFlow(ZoneNum)=TotMixingFlow(ZoneNum)+RefDoorMixing(Loop)%!DesignLevel
                    static constexpr auto Format_723(" {} Airflow Stats Nominal, {},{},{},{},{:.3R},{:.3R},{}\n");
                    print(state.files.eio,
                          Format_723,
                          "RefrigerationDoorMixing",
                          state.dataHeatBal->RefDoorMixing(ZoneNumA).DoorMixingObjectName(ConnectionNumber),
                          state.dataHeatBal->Zone(ZoneNumA).Name,
                          state.dataHeatBal->Zone(ZoneNumB).Name,
                          GetScheduleName(state, state.dataHeatBal->RefDoorMixing(ZoneNumA).OpenSchedPtr(ConnectionNumber)),
                          state.dataHeatBal->RefDoorMixing(ZoneNumA).DoorHeight(ConnectionNumber),
                          state.dataHeatBal->RefDoorMixing(ZoneNumA).DoorArea(ConnectionNumber),
                          state.dataHeatBal->RefDoorMixing(ZoneNumA).DoorProtTypeName(ConnectionNumber));
                } // ConnectionNumber
            }     // ZoneNumA
        }         //(TotRefDoorMixing .GT. 0)

        for (ZoneNum = 1; ZoneNum <= state.dataGlobal->NumOfZones; ++ZoneNum) {
            state.dataHeatBal->Zone(ZoneNum).NominalInfilVent = TotInfilVentFlow(ZoneNum);
            state.dataHeatBal->Zone(ZoneNum).NominalMixing = TotMixingFlow(ZoneNum);
        }

        if (state.dataHeatBal->ZoneAirMassFlow.EnforceZoneMassBalance) {
            // Check for infiltration in zone which are only a mixing source zone
            for (ZoneNum = 1; ZoneNum <= state.dataGlobal->NumOfZones; ++ZoneNum) {
<<<<<<< HEAD
                if ((state.dataHeatBal->ZoneAirMassFlow.ZoneFlowAdjustment != DataHeatBalance::AdjustmentType::NoAdjustReturnAndMixing && state.dataHeatBal->MassConservation(ZoneNum).IsOnlySourceZone) &&
                    (state.dataHeatBal->ZoneAirMassFlow.InfiltrationTreatment != NoInfiltrationFlow)) {
=======
                if ((state.dataHeatBal->ZoneAirMassFlow.ZoneFlowAdjustment != DataHeatBalance::NoAdjustReturnAndMixing && state.dataHeatBal->MassConservation(ZoneNum).IsOnlySourceZone) &&
                    (state.dataHeatBal->ZoneAirMassFlow.InfiltrationTreatment != DataHeatBalance::NoInfiltrationFlow)) {
>>>>>>> 23ee3fd0
                    if (state.dataHeatBal->MassConservation(ZoneNum).InfiltrationPtr == 0) {
                        ShowSevereError(state, RoutineName + ": Infiltration object is not defined for zone = " + state.dataHeatBal->Zone(ZoneNum).Name);
                        ShowContinueError(state, "Zone air mass flow balance requires infiltration object for source zones of mixing objects");
                    }
                }
            }
            // Set up zone air mass balance output variables
            for (ZoneNum = 1; ZoneNum <= state.dataGlobal->NumOfZones; ++ZoneNum) {
                SetupOutputVariable(state, "Zone Air Mass Balance Supply Mass Flow Rate",
                                    OutputProcessor::Unit::kg_s,
                                    state.dataHeatBal->MassConservation(ZoneNum).InMassFlowRate,
                                    "System",
                                    "Average",
                                    state.dataHeatBal->Zone(ZoneNum).Name);
                SetupOutputVariable(state, "Zone Air Mass Balance Exhaust Mass Flow Rate",
                                    OutputProcessor::Unit::kg_s,
                                    state.dataHeatBal->MassConservation(ZoneNum).ExhMassFlowRate,
                                    "System",
                                    "Average",
                                    state.dataHeatBal->Zone(ZoneNum).Name);
                SetupOutputVariable(state, "Zone Air Mass Balance Return Mass Flow Rate",
                                    OutputProcessor::Unit::kg_s,
                                    state.dataHeatBal->MassConservation(ZoneNum).RetMassFlowRate,
                                    "System",
                                    "Average",
                                    state.dataHeatBal->Zone(ZoneNum).Name);
                if ((state.dataHeatBal->ZoneAirMassFlow.ZoneFlowAdjustment != DataHeatBalance::AdjustmentType::NoAdjustReturnAndMixing) &&
                    ((state.dataHeatBal->MassConservation(ZoneNum).NumSourceZonesMixingObject + state.dataHeatBal->MassConservation(ZoneNum).NumReceivingZonesMixingObject) > 0)) {
                    SetupOutputVariable(state, "Zone Air Mass Balance Mixing Receiving Mass Flow Rate",
                                        OutputProcessor::Unit::kg_s,
                                        state.dataHeatBal->MassConservation(ZoneNum).MixingMassFlowRate,
                                        "System",
                                        "Average",
                                        state.dataHeatBal->Zone(ZoneNum).Name);
                    SetupOutputVariable(state, "Zone Air Mass Balance Mixing Source Mass Flow Rate",
                                        OutputProcessor::Unit::kg_s,
                                        state.dataHeatBal->MassConservation(ZoneNum).MixingSourceMassFlowRate,
                                        "System",
                                        "Average",
                                        state.dataHeatBal->Zone(ZoneNum).Name);
                }
                if (state.dataHeatBal->ZoneAirMassFlow.InfiltrationTreatment != NoInfiltrationFlow) {
                    if (state.dataHeatBal->ZoneAirMassFlow.InfiltrationZoneType == AllZones || (state.dataHeatBal->MassConservation(ZoneNum).NumSourceZonesMixingObject > 0)) {
                        if (state.dataHeatBal->MassConservation(ZoneNum).InfiltrationPtr > 0) {
                            SetupOutputVariable(state, "Zone Air Mass Balance Infiltration Mass Flow Rate",
                                                OutputProcessor::Unit::kg_s,
                                                state.dataHeatBal->MassConservation(ZoneNum).InfiltrationMassFlowRate,
                                                "System",
                                                "Average",
                                                state.dataHeatBal->Zone(ZoneNum).Name);
                            SetupOutputVariable(state, "Zone Air Mass Balance Infiltration Status",
                                                OutputProcessor::Unit::None,
                                                state.dataHeatBal->MassConservation(ZoneNum).IncludeInfilToZoneMassBal,
                                                "System",
                                                "Average",
                                                state.dataHeatBal->Zone(ZoneNum).Name);
                        }
                    }
                }
            }
        }

        TotInfilVentFlow.deallocate();
        TotMixingFlow.deallocate();
        //           ' Area per Occupant {m2/person}, Occupant per Area {person/m2}, Interior Lighting {W/m2}, ',  &
        //           'Electric Load {W/m2}, Gas Load {W/m2}, Other Load {W/m2}, Hot Water Eq {W/m2}, Outdoor Controlled Baseboard Heat')
    }

    void GetRoomAirModelParameters(EnergyPlusData &state, bool &errFlag) // True if errors found during this input routine
    {

        // SUBROUTINE INFORMATION:
        //       AUTHOR         Brent Griffith
        //       DATE WRITTEN   August 2001
        //       MODIFIED       na
        //       RE-ENGINEERED  April 2003, Weixiu Kong
        //                      December 2003, CC

        // PURPOSE OF THIS SUBROUTINE:
        //     Get room air model parameters for all zones at once

        // Using/Aliasing
        using namespace DataIPShortCuts;

        // SUBROUTINE LOCAL VARIABLE DECLARATIONS:
        int NumAlphas; // States which alpha value to read from a
        // "Number" line
        int NumNumbers; // Number of numbers encountered
        int Status;     // Notes if there was an error in processing the input
        int AirModelNum;
        int NumOfAirModels;
        int ZoneNum;
        bool ErrorsFound;
        bool IsNotOK;



        // Initialize default values for air model parameters
        state.dataRoomAirMod->AirModel.allocate(state.dataGlobal->NumOfZones);

        ErrorsFound = false;

        cCurrentModuleObject = "RoomAirModelType";
        NumOfAirModels = inputProcessor->getNumObjectsFound(state, cCurrentModuleObject);
        if (NumOfAirModels > state.dataGlobal->NumOfZones) {
            ShowSevereError(state, "Too many " + cCurrentModuleObject + ".  Cannot exceed the number of Zones.");
            ErrorsFound = true;
        }

        for (AirModelNum = 1; AirModelNum <= NumOfAirModels; ++AirModelNum) {
            inputProcessor->getObjectItem(state,
                                          cCurrentModuleObject,
                                          AirModelNum,
                                          cAlphaArgs,
                                          NumAlphas,
                                          rNumericArgs,
                                          NumNumbers,
                                          Status,
                                          _,
                                          _,
                                          cAlphaFieldNames,
                                          cNumericFieldNames);
            ZoneNum = UtilityRoutines::FindItemInList(cAlphaArgs(2), state.dataHeatBal->Zone);
            if (ZoneNum != 0) {
                if (!state.dataRoomAirMod->AirModel(ZoneNum).AirModelName.empty()) {
                    ShowSevereError(state, "Invalid " + cAlphaFieldNames(2) + " = " + cAlphaArgs(2));
                    ShowContinueError(state, "Entered in " + cCurrentModuleObject + " = " + cAlphaArgs(1));
                    ShowContinueError(state, "Duplicate zone name, only one type of roomair model is allowed per zone");
                    ShowContinueError(state, "Zone " + cAlphaArgs(2) + " was already assigned a roomair model by " + cCurrentModuleObject + " = " +
                            state.dataRoomAirMod->AirModel(ZoneNum).AirModelName);
                    ShowContinueError(state, format("Air Model Type for zone already set to {}", DataRoomAirModel::ChAirModel[static_cast<int>(state.dataRoomAirMod->AirModel(ZoneNum).AirModelType)]));
                    ShowContinueError(state, "Trying to overwrite with model type = " + cAlphaArgs(3));
                    ErrorsFound = true;
                }
                state.dataRoomAirMod->AirModel(ZoneNum).AirModelName = cAlphaArgs(1);
                state.dataRoomAirMod->AirModel(ZoneNum).ZoneName = cAlphaArgs(2);

                {
                    auto const SELECT_CASE_var(cAlphaArgs(3));
                    if (SELECT_CASE_var == "MIXING") {
                        state.dataRoomAirMod->AirModel(ZoneNum).AirModelType = DataRoomAirModel::RoomAirModel::Mixing;
                    } else if (SELECT_CASE_var == "ONENODEDISPLACEMENTVENTILATION") {
                        state.dataRoomAirMod->AirModel(ZoneNum).AirModelType = DataRoomAirModel::RoomAirModel::Mundt;
                        state.dataRoomAirMod->AirModel(ZoneNum).SimAirModel = true;
                        state.dataRoomAirMod->MundtModelUsed = true;
                        IsNotOK = false;
                        ValidateComponent(
                            state, "RoomAirSettings:OneNodeDisplacementVentilation", "zone_name", cAlphaArgs(2), IsNotOK, "GetRoomAirModelParameters");
                        if (IsNotOK) {
                            ShowContinueError(state, "In " + cCurrentModuleObject + '=' + cAlphaArgs(1) + '.');
                            ErrorsFound = true;
                        }
                    } else if (SELECT_CASE_var == "THREENODEDISPLACEMENTVENTILATION") {
                        state.dataRoomAirMod->AirModel(ZoneNum).AirModelType = DataRoomAirModel::RoomAirModel::UCSDDV;
                        state.dataRoomAirMod->AirModel(ZoneNum).SimAirModel = true;
                        state.dataRoomAirMod->UCSDModelUsed = true;
                        IsNotOK = false;
                        ValidateComponent(
                            state, "RoomAirSettings:ThreeNodeDisplacementVentilation", "zone_name", cAlphaArgs(2), IsNotOK, "GetRoomAirModelParameters");
                        if (IsNotOK) {
                            ShowContinueError(state, "In " + cCurrentModuleObject + '=' + cAlphaArgs(1) + '.');
                            ErrorsFound = true;
                        }
                    } else if (SELECT_CASE_var == "CROSSVENTILATION") {
                        state.dataRoomAirMod->AirModel(ZoneNum).AirModelType = DataRoomAirModel::RoomAirModel::UCSDCV;
                        state.dataRoomAirMod->AirModel(ZoneNum).SimAirModel = true;
                        state.dataRoomAirMod->UCSDModelUsed = true;
                        IsNotOK = false;
                        ValidateComponent(state, "RoomAirSettings:CrossVentilation", "zone_name", cAlphaArgs(2), IsNotOK, "GetRoomAirModelParameters");
                        if (IsNotOK) {
                            ShowContinueError(state, "In " + cCurrentModuleObject + '=' + cAlphaArgs(1) + '.');
                            ErrorsFound = true;
                        }
                    } else if (SELECT_CASE_var == "UNDERFLOORAIRDISTRIBUTIONINTERIOR") {
                        state.dataRoomAirMod->AirModel(ZoneNum).AirModelType = DataRoomAirModel::RoomAirModel::UCSDUFI;
                        state.dataRoomAirMod->AirModel(ZoneNum).SimAirModel = true;
                        state.dataRoomAirMod->UCSDModelUsed = true;
                        ValidateComponent(state,
                            "RoomAirSettings:UnderFloorAirDistributionInterior", "zone_name", cAlphaArgs(2), IsNotOK, "GetRoomAirModelParameters");
                        if (IsNotOK) {
                            ShowContinueError(state, "In " + cCurrentModuleObject + '=' + cAlphaArgs(1) + '.');
                            ErrorsFound = true;
                        }
                    } else if (SELECT_CASE_var == "UNDERFLOORAIRDISTRIBUTIONEXTERIOR") {
                        state.dataRoomAirMod->AirModel(ZoneNum).AirModelType = DataRoomAirModel::RoomAirModel::UCSDUFE;
                        state.dataRoomAirMod->AirModel(ZoneNum).SimAirModel = true;
                        state.dataRoomAirMod->UCSDModelUsed = true;
                        ValidateComponent(state,
                            "RoomAirSettings:UnderFloorAirDistributionExterior", "zone_name", cAlphaArgs(2), IsNotOK, "GetRoomAirModelParameters");
                        if (IsNotOK) {
                            ShowContinueError(state, "In " + cCurrentModuleObject + '=' + cAlphaArgs(1) + '.');
                            ErrorsFound = true;
                        }
                    } else if (SELECT_CASE_var == "USERDEFINED") {
                        state.dataRoomAirMod->AirModel(ZoneNum).AirModelType = DataRoomAirModel::RoomAirModel::UserDefined;
                        state.dataRoomAirMod->AirModel(ZoneNum).SimAirModel = true;
                        state.dataRoomAirMod->UserDefinedUsed = true;
                    } else if (SELECT_CASE_var == "AIRFLOWNETWORK") {
                        state.dataRoomAirMod->AirModel(ZoneNum).AirModelType = DataRoomAirModel::RoomAirModel::AirflowNetwork;
                        state.dataRoomAirMod->AirModel(ZoneNum).SimAirModel = true;
                        if (inputProcessor->getNumObjectsFound(state, "AirflowNetwork:SimulationControl") == 0) {
                            ShowSevereError(state, "In " + cCurrentModuleObject + " = " + cAlphaArgs(1) + ": " + cAlphaFieldNames(3) + " = AIRFLOWNETWORK.");
                            ShowContinueError(state, "This model requires AirflowNetwork:* objects to form a complete network, including "
                                              "AirflowNetwork:Intrazone:Node and AirflowNetwork:Intrazone:Linkage.");
                            ShowContinueError(state, "AirflowNetwork:SimulationControl not found.");
                            ErrorsFound = true;
                        }
                    } else {
                        ShowWarningError(state, "Invalid " + cAlphaFieldNames(3) + " = " + cAlphaArgs(3));
                        ShowContinueError(state, "Entered in " + cCurrentModuleObject + " = " + cAlphaArgs(1));
                        ShowContinueError(state, "The mixing air model will be used for Zone =" + cAlphaArgs(2));
                        state.dataRoomAirMod->AirModel(ZoneNum).AirModelType = DataRoomAirModel::RoomAirModel::Mixing;
                    }
                }

                {
                    auto const SELECT_CASE_var(cAlphaArgs(4));
                    if (SELECT_CASE_var == "DIRECT") {
                        state.dataRoomAirMod->AirModel(ZoneNum).TempCoupleScheme = DataRoomAirModel::CouplingScheme::Direct;
                    } else if (SELECT_CASE_var == "INDIRECT") {
                        state.dataRoomAirMod->AirModel(ZoneNum).TempCoupleScheme = DataRoomAirModel::CouplingScheme::Indirect;
                    } else {
                        ShowWarningError(state, "Invalid " + cAlphaFieldNames(4) + " = " + cAlphaArgs(4));
                        ShowContinueError(state, "Entered in " + cCurrentModuleObject + " = " + cAlphaArgs(1));
                        ShowContinueError(state, "The direct coupling scheme will be used for Zone =" + cAlphaArgs(2));
                        state.dataRoomAirMod->AirModel(ZoneNum).TempCoupleScheme = DataRoomAirModel::CouplingScheme::Direct;
                    }
                }
            } else { // Zone Not Found
                ShowSevereError(state, cCurrentModuleObject + ", Zone not found=" + cAlphaArgs(2));
                ShowContinueError(state, "occurs in " + cCurrentModuleObject + '=' + cAlphaArgs(1));
                ErrorsFound = true;
            }
        } // AirModel_Param_Loop

        for (ZoneNum = 1; ZoneNum <= state.dataGlobal->NumOfZones; ++ZoneNum) {
            if (NumOfAirModels == 0) {
                state.dataRoomAirMod->AirModel(ZoneNum).AirModelName = "MIXING AIR MODEL FOR " + state.dataHeatBal->Zone(ZoneNum).Name;
                state.dataRoomAirMod->AirModel(ZoneNum).ZoneName = state.dataHeatBal->Zone(ZoneNum).Name;
            } else if (state.dataRoomAirMod->AirModel(ZoneNum).ZoneName == std::string()) {
                // no 'select air model' object for this zone so the mixing model is used for this zone
                state.dataRoomAirMod->AirModel(ZoneNum).AirModelName = "MIXING AIR MODEL FOR " + state.dataHeatBal->Zone(ZoneNum).Name;
                state.dataRoomAirMod->AirModel(ZoneNum).ZoneName = state.dataHeatBal->Zone(ZoneNum).Name;
            }
        }

        // Write RoomAir Model details onto EIO file
        static constexpr auto RoomAirHeader("! <RoomAir Model>, Zone Name, Mixing/Mundt/UCSDDV/UCSDCV/UCSDUFI/UCSDUFE/User Defined\n");
        print(state.files.eio, RoomAirHeader);
        for (ZoneNum = 1; ZoneNum <= state.dataGlobal->NumOfZones; ++ZoneNum) {
            {
                static constexpr auto RoomAirZoneFmt("RoomAir Model,{},{}\n");

                auto const SELECT_CASE_var(state.dataRoomAirMod->AirModel(ZoneNum).AirModelType);
                if (SELECT_CASE_var == DataRoomAirModel::RoomAirModel::Mixing) {
                    print(state.files.eio, RoomAirZoneFmt, state.dataHeatBal->Zone(ZoneNum).Name, "Mixing/Well-Stirred");
                } else if (SELECT_CASE_var == DataRoomAirModel::RoomAirModel::Mundt) {
                    print(state.files.eio, RoomAirZoneFmt, state.dataHeatBal->Zone(ZoneNum).Name, "OneNodeDisplacementVentilation");
                } else if (SELECT_CASE_var == DataRoomAirModel::RoomAirModel::UCSDDV) {
                    print(state.files.eio, RoomAirZoneFmt, state.dataHeatBal->Zone(ZoneNum).Name, "ThreeNodeDisplacementVentilation");
                } else if (SELECT_CASE_var == DataRoomAirModel::RoomAirModel::UCSDCV) {
                    print(state.files.eio, RoomAirZoneFmt, state.dataHeatBal->Zone(ZoneNum).Name, "CrossVentilation");
                } else if (SELECT_CASE_var == DataRoomAirModel::RoomAirModel::UCSDUFI) {
                    print(state.files.eio, RoomAirZoneFmt, state.dataHeatBal->Zone(ZoneNum).Name, "UnderFloorAirDistributionInterior");
                } else if (SELECT_CASE_var == DataRoomAirModel::RoomAirModel::UCSDUFE) {
                    print(state.files.eio, RoomAirZoneFmt, state.dataHeatBal->Zone(ZoneNum).Name, "UnderFloorAirDistributionExterior");
                } else if (SELECT_CASE_var == DataRoomAirModel::RoomAirModel::UserDefined) {
                    print(state.files.eio, RoomAirZoneFmt, state.dataHeatBal->Zone(ZoneNum).Name, "UserDefined");
                } else if (SELECT_CASE_var == DataRoomAirModel::RoomAirModel::AirflowNetwork) {
                    print(state.files.eio, RoomAirZoneFmt, state.dataHeatBal->Zone(ZoneNum).Name, "AirflowNetwork");
                }
            }
        }

        if (ErrorsFound) {
            ShowSevereError(state, "Errors found in processing input for " + cCurrentModuleObject);
            errFlag = true;
        }
    }

    void InitAirHeatBalance(EnergyPlusData &state)
    {

        // SUBROUTINE INFORMATION:
        //       AUTHOR         Richard J. Liesen
        //       DATE WRITTEN   February 1998

        // PURPOSE OF THIS SUBROUTINE:
        // This subroutine is for  initializations within the
        // air heat balance.

        // Do the Begin Day initializations
        if (state.dataGlobal->BeginDayFlag) {
        }

        // Do the following initializations (every time step):
        InitSimpleMixingConvectiveHeatGains(state);
    }

    void InitSimpleMixingConvectiveHeatGains(EnergyPlusData &state)
    {
        // SUBROUTINE INFORMATION:
        //       AUTHOR         Richard Liesen
        //       DATE WRITTEN   February 1998
        //       MODIFIED       March 2003, FCW: allow individual window/door venting control
        //       DATE MODIFIED  April 2000
        //                      May 2009, Brent Griffith added EMS override to mixing and cross mixing flows
        //                      renamed routine and did some cleanup
        //                      August 2011, Therese Stovall added refrigeration door mixing flows
        //       RE-ENGINEERED  na

        // PURPOSE OF THIS SUBROUTINE:
        // This subroutine sets up the mixing and cross mixing flows

        using ScheduleManager::GetCurrentScheduleValue;
        using ScheduleManager::GetScheduleIndex;

        // SUBROUTINE LOCAL VARIABLE DECLARATIONS:
        int Loop; // local loop index
        int NZ;   // local index for zone number
        int J;    // local index for second zone in refrig door pair

        int ZoneNum;              // zone counter
        Real64 ZoneMixingFlowSum; // sum of zone mixing flows for a zone
        int NumOfMixingObjects;   // number of mixing objects for a receiving zone

        // Select type of airflow calculation

        {
            auto const SELECT_CASE_var(state.dataHeatBal->AirFlowFlag);

            if (SELECT_CASE_var == UseSimpleAirFlow) { // Simplified airflow calculation
                // Process the scheduled Mixing for air heat balance
                for (Loop = 1; Loop <= state.dataHeatBal->TotMixing; ++Loop) {
                    NZ = state.dataHeatBal->Mixing(Loop).ZonePtr;
                    state.dataHeatBal->Mixing(Loop).DesiredAirFlowRate = state.dataHeatBal->Mixing(Loop).DesignLevel * GetCurrentScheduleValue(state, state.dataHeatBal->Mixing(Loop).SchedPtr);
                    if (state.dataHeatBal->Mixing(Loop).EMSSimpleMixingOn) state.dataHeatBal->Mixing(Loop).DesiredAirFlowRate = state.dataHeatBal->Mixing(Loop).EMSimpleMixingFlowRate;
                    state.dataHeatBal->Mixing(Loop).DesiredAirFlowRateSaved = state.dataHeatBal->Mixing(Loop).DesiredAirFlowRate;
                }

                // if zone air mass flow balance enforced calculate the fraction of
                // contribution of each mixing object to a zone mixed flow rate, BAN Feb 2014
                if (state.dataHeatBal->ZoneAirMassFlow.EnforceZoneMassBalance) {
                    for (ZoneNum = 1; ZoneNum <= state.dataGlobal->NumOfZones; ++ZoneNum) {
                        ZoneMixingFlowSum = 0.0;
                        NumOfMixingObjects = state.dataHeatBal->MassConservation(ZoneNum).NumReceivingZonesMixingObject;
                        for (Loop = 1; Loop <= NumOfMixingObjects; ++Loop) {
                            ZoneMixingFlowSum = ZoneMixingFlowSum + state.dataHeatBal->Mixing(Loop).DesignLevel;
                        }
                        if (ZoneMixingFlowSum > 0.0) {
                            for (Loop = 1; Loop <= NumOfMixingObjects; ++Loop) {
                                state.dataHeatBal->MassConservation(ZoneNum).ZoneMixingReceivingFr(Loop) = state.dataHeatBal->Mixing(Loop).DesignLevel / ZoneMixingFlowSum;
                            }
                        }
                    }
                }

                // Process the scheduled CrossMixing for air heat balance
                for (Loop = 1; Loop <= state.dataHeatBal->TotCrossMixing; ++Loop) {
                    NZ = state.dataHeatBal->CrossMixing(Loop).ZonePtr;
                    state.dataHeatBal->CrossMixing(Loop).DesiredAirFlowRate = state.dataHeatBal->CrossMixing(Loop).DesignLevel * GetCurrentScheduleValue(state, state.dataHeatBal->CrossMixing(Loop).SchedPtr);
                    if (state.dataHeatBal->CrossMixing(Loop).EMSSimpleMixingOn) state.dataHeatBal->CrossMixing(Loop).DesiredAirFlowRate = state.dataHeatBal->CrossMixing(Loop).EMSimpleMixingFlowRate;
                }

                // Note - do each Pair a Single time, so must do increment reports for both zones
                //       Can't have a pair that has ZoneA zone number = NumOfZones because organized
                //       in input with lowest zone # first no matter how input in idf

                // Process the scheduled Refrigeration Door mixing for air heat balance
                if (state.dataHeatBal->TotRefDoorMixing > 0) {
                    for (NZ = 1; NZ <= (state.dataGlobal->NumOfZones - 1);
                         ++NZ) { // Can't have %ZonePtr==NumOfZones because lesser zone # of pair placed in ZonePtr in input
                        if (!state.dataHeatBal->RefDoorMixing(NZ).RefDoorMixFlag) continue;
                        if (state.dataHeatBal->RefDoorMixing(NZ).ZonePtr == NZ) {
                            for (J = 1; J <= state.dataHeatBal->RefDoorMixing(NZ).NumRefDoorConnections; ++J) {
                                state.dataHeatBal->RefDoorMixing(NZ).VolRefDoorFlowRate(J) = 0.0;
                                if (state.dataHeatBal->RefDoorMixing(NZ).EMSRefDoorMixingOn(J))
                                    state.dataHeatBal->RefDoorMixing(NZ).VolRefDoorFlowRate(J) = state.dataHeatBal->RefDoorMixing(NZ).EMSRefDoorFlowRate(J);
                            }
                        }
                    }
                } // TotRefDoorMixing

                // Infiltration and ventilation calculations have been moved to a subroutine of CalcAirFlowSimple in HVAC Manager

            } else {
            }
        }
    }

    void CalcHeatBalanceAir(EnergyPlusData &state)
    {

        // SUBROUTINE INFORMATION:
        //       AUTHOR         Legacy Code
        //       DATE WRITTEN   na
        //       MODIFIED       na
        //       RE-ENGINEERED  na

        // PURPOSE OF THIS SUBROUTINE:
        // This subroutine calculates the air component of the heat balance.

        // Using/Aliasing
        using HVACManager::ManageHVAC;

        if(state.dataGlobal->externalHVACManager) {
          if (!state.dataGlobal->externalHVACManagerInitialized) {
              initializeForExternalHVACManager(state);
          }
          state.dataGlobal->externalHVACManager(&state);
        } else {
          ManageHVAC(state);
        }

        // Do Final Temperature Calculations for Heat Balance before next Time step
        state.dataHeatBalFanSys->SumHmAW = 0.0;
        state.dataHeatBalFanSys->SumHmARa = 0.0;
        state.dataHeatBalFanSys->SumHmARaW = 0.0;
    }

    // END Algorithm Section of the Module

    void initializeForExternalHVACManager(EnergyPlusData &state) {
        // this function will ultimately provide a nice series of calls that initialize all the hvac stuff needed
        // to allow an external hvac manager to play nice with E+
        EnergyPlus::ZoneTempPredictorCorrector::InitZoneAirSetPoints(state);
        if (!state.dataZoneEquip->ZoneEquipInputsFilled) {
            EnergyPlus::DataZoneEquipment::GetZoneEquipmentData(state);
            state.dataZoneEquip->ZoneEquipInputsFilled = true;
        }
    }

    void ReportZoneMeanAirTemp(EnergyPlusData &state)
    {
        // SUBROUTINE INFORMATION:
        //       AUTHOR         Linda Lawrie
        //       DATE WRITTEN   July 2000
        //       MODIFIED       na
        //       RE-ENGINEERED  na

        // PURPOSE OF THIS SUBROUTINE:
        // This subroutine updates the report variables for the AirHeatBalance.

        // Using/Aliasing
        using Psychrometrics::PsyTdpFnWPb;
        using ScheduleManager::GetCurrentScheduleValue;

        // SUBROUTINE LOCAL VARIABLE DECLARATIONS:
        int ZoneLoop;             // Counter for the # of zones (nz)
        int TempControlledZoneID; // index for zone in TempConrolled Zone structure
        Real64 thisMRTFraction;   // temp working value for radiative fraction/weight

        for (ZoneLoop = 1; ZoneLoop <= state.dataGlobal->NumOfZones; ++ZoneLoop) {
            // The mean air temperature is actually ZTAV which is the average
            // temperature of the air temperatures at the system time step for the
            // entire zone time step.
            state.dataHeatBal->ZnAirRpt(ZoneLoop).MeanAirTemp = state.dataHeatBalFanSys->ZTAV(ZoneLoop);
            state.dataHeatBal->ZnAirRpt(ZoneLoop).MeanAirHumRat = state.dataHeatBalFanSys->ZoneAirHumRatAvg(ZoneLoop);
            state.dataHeatBal->ZnAirRpt(ZoneLoop).OperativeTemp = 0.5 * (state.dataHeatBalFanSys->ZTAV(ZoneLoop) + state.dataHeatBal->MRT(ZoneLoop));
            state.dataHeatBal->ZnAirRpt(ZoneLoop).MeanAirDewPointTemp = PsyTdpFnWPb(state, state.dataHeatBal->ZnAirRpt(ZoneLoop).MeanAirHumRat, state.dataEnvrn->OutBaroPress);

            // if operative temperature control is being used, then radiative fraction/weighting
            //  might be defined by user to be something different than 0.5, even scheduled over simulation period
            if (state.dataZoneCtrls->AnyOpTempControl) { // dig further...
                // find TempControlledZoneID from ZoneLoop index
                TempControlledZoneID = state.dataHeatBal->Zone(ZoneLoop).TempControlledZoneIndex;
                if (state.dataHeatBal->Zone(ZoneLoop).IsControlled) {
                    if ((state.dataZoneCtrls->TempControlledZone(TempControlledZoneID).OperativeTempControl)) {
                        // is operative temp radiative fraction scheduled or fixed?
                        if (state.dataZoneCtrls->TempControlledZone(TempControlledZoneID).OpTempCntrlModeScheduled) {
                            thisMRTFraction = GetCurrentScheduleValue(state, state.dataZoneCtrls->TempControlledZone(TempControlledZoneID).OpTempRadiativeFractionSched);
                        } else {
                            thisMRTFraction = state.dataZoneCtrls->TempControlledZone(TempControlledZoneID).FixedRadiativeFraction;
                        }
                        state.dataHeatBal->ZnAirRpt(ZoneLoop).ThermOperativeTemp = (1.0 - thisMRTFraction) * state.dataHeatBalFanSys->ZTAV(ZoneLoop) + thisMRTFraction * state.dataHeatBal->MRT(ZoneLoop);
                    }
                }
            }
        }
    }

} // namespace EnergyPlus<|MERGE_RESOLUTION|>--- conflicted
+++ resolved
@@ -3762,13 +3762,8 @@
         if (state.dataHeatBal->ZoneAirMassFlow.EnforceZoneMassBalance) {
             // Check for infiltration in zone which are only a mixing source zone
             for (ZoneNum = 1; ZoneNum <= state.dataGlobal->NumOfZones; ++ZoneNum) {
-<<<<<<< HEAD
                 if ((state.dataHeatBal->ZoneAirMassFlow.ZoneFlowAdjustment != DataHeatBalance::AdjustmentType::NoAdjustReturnAndMixing && state.dataHeatBal->MassConservation(ZoneNum).IsOnlySourceZone) &&
-                    (state.dataHeatBal->ZoneAirMassFlow.InfiltrationTreatment != NoInfiltrationFlow)) {
-=======
-                if ((state.dataHeatBal->ZoneAirMassFlow.ZoneFlowAdjustment != DataHeatBalance::NoAdjustReturnAndMixing && state.dataHeatBal->MassConservation(ZoneNum).IsOnlySourceZone) &&
                     (state.dataHeatBal->ZoneAirMassFlow.InfiltrationTreatment != DataHeatBalance::NoInfiltrationFlow)) {
->>>>>>> 23ee3fd0
                     if (state.dataHeatBal->MassConservation(ZoneNum).InfiltrationPtr == 0) {
                         ShowSevereError(state, RoutineName + ": Infiltration object is not defined for zone = " + state.dataHeatBal->Zone(ZoneNum).Name);
                         ShowContinueError(state, "Zone air mass flow balance requires infiltration object for source zones of mixing objects");
