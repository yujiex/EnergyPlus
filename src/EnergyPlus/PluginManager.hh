--- conflicted
+++ resolved
@@ -99,12 +99,7 @@
 
         // plugin calling point hooks
         const char * sHookBeginNewEnvironment = "on_begin_new_environment";
-<<<<<<< HEAD
-        bool bHasBeginNewEnvironment = false;
-        const char* sHookBeginZoneTimestepBeforeSetCurrentWeather = "on_begin_zone_timestep_before_set_current_weather";
-        bool bHasBeginZoneTimestepBeforeSetCurrentWeather = false;
-=======
->>>>>>> 8d189eca
+        const char * sHookBeginZoneTimestepBeforeSetCurrentWeather = "on_begin_zone_timestep_before_set_current_weather";
         const char * sHookAfterNewEnvironmentWarmUpIsComplete = "on_after_new_environment_warmup_is_complete";
         const char * sHookBeginZoneTimestepBeforeInitHeatBalance = "on_begin_zone_timestep_before_init_heat_balance";
         const char * sHookBeginZoneTimestepAfterInitHeatBalance = "on_begin_zone_timestep_after_init_heat_balance";
@@ -122,6 +117,7 @@
         const char * sHookUserDefinedComponentModel = "on_user_defined_component_model";
         const char * sHookUnitarySystemSizing = "on_unitary_system_sizing";
         bool bHasBeginNewEnvironment = false;
+        bool bHasBeginZoneTimestepBeforeSetCurrentWeather = false;
         bool bHasAfterNewEnvironmentWarmUpIsComplete = false;
         bool bHasBeginZoneTimestepBeforeInitHeatBalance = false;
         bool bHasBeginZoneTimestepAfterInitHeatBalance = false;
