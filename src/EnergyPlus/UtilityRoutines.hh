// EnergyPlus, Copyright (c) 1996-2020, The Board of Trustees of the University of Illinois,
// The Regents of the University of California, through Lawrence Berkeley National Laboratory
// (subject to receipt of any required approvals from the U.S. Dept. of Energy), Oak Ridge
// National Laboratory, managed by UT-Battelle, Alliance for Sustainable Energy, LLC, and other
// contributors. All rights reserved.
//
// NOTICE: This Software was developed under funding from the U.S. Department of Energy and the
// U.S. Government consequently retains certain rights. As such, the U.S. Government has been
// granted for itself and others acting on its behalf a paid-up, nonexclusive, irrevocable,
// worldwide license in the Software to reproduce, distribute copies to the public, prepare
// derivative works, and perform publicly and display publicly, and to permit others to do so.
//
// Redistribution and use in source and binary forms, with or without modification, are permitted
// provided that the following conditions are met:
//
// (1) Redistributions of source code must retain the above copyright notice, this list of
//     conditions and the following disclaimer.
//
// (2) Redistributions in binary form must reproduce the above copyright notice, this list of
//     conditions and the following disclaimer in the documentation and/or other materials
//     provided with the distribution.
//
// (3) Neither the name of the University of California, Lawrence Berkeley National Laboratory,
//     the University of Illinois, U.S. Dept. of Energy nor the names of its contributors may be
//     used to endorse or promote products derived from this software without specific prior
//     written permission.
//
// (4) Use of EnergyPlus(TM) Name. If Licensee (i) distributes the software in stand-alone form
//     without changes from the version obtained under this License, or (ii) Licensee makes a
//     reference solely to the software portion of its product, Licensee must refer to the
//     software as "EnergyPlus version X" software, where "X" is the version number Licensee
//     obtained under this License and may not use a different name for the software. Except as
//     specifically required in this Section (4), Licensee shall not use in a company name, a
//     product name, in advertising, publicity, or other promotional activities any name, trade
//     name, trademark, logo, or other designation of "EnergyPlus", "E+", "e+" or confusingly
//     similar designation, without the U.S. Department of Energy's prior written consent.
//
// THIS SOFTWARE IS PROVIDED BY THE COPYRIGHT HOLDERS AND CONTRIBUTORS "AS IS" AND ANY EXPRESS OR
// IMPLIED WARRANTIES, INCLUDING, BUT NOT LIMITED TO, THE IMPLIED WARRANTIES OF MERCHANTABILITY
// AND FITNESS FOR A PARTICULAR PURPOSE ARE DISCLAIMED. IN NO EVENT SHALL THE COPYRIGHT OWNER OR
// CONTRIBUTORS BE LIABLE FOR ANY DIRECT, INDIRECT, INCIDENTAL, SPECIAL, EXEMPLARY, OR
// CONSEQUENTIAL DAMAGES (INCLUDING, BUT NOT LIMITED TO, PROCUREMENT OF SUBSTITUTE GOODS OR
// SERVICES; LOSS OF USE, DATA, OR PROFITS; OR BUSINESS INTERRUPTION) HOWEVER CAUSED AND ON ANY
// THEORY OF LIABILITY, WHETHER IN CONTRACT, STRICT LIABILITY, OR TORT (INCLUDING NEGLIGENCE OR
// OTHERWISE) ARISING IN ANY WAY OUT OF THE USE OF THIS SOFTWARE, EVEN IF ADVISED OF THE
// POSSIBILITY OF SUCH DAMAGE.

#ifndef UtilityRoutines_hh_INCLUDED
#define UtilityRoutines_hh_INCLUDED

// ObjexxFCL Headers
#include <ObjexxFCL/Array1D.hh>
#include <ObjexxFCL/Array1S.fwd.hh>
#include <ObjexxFCL/MArray1.fwd.hh>
#include <ObjexxFCL/Optional.hh>
#include <ObjexxFCL/string.functions.hh>

// EnergyPlus Headers
#include <EnergyPlus/EnergyPlus.hh>

#include <functional>

namespace EnergyPlus {
<<<<<<< HEAD

    // Forward Declarations
    struct EnergyPlusData;

class OutputFile;
class OutputFiles;
=======
    // Forward declarations
    struct EnergyPlusData;
    class OutputFile;
    class OutputFiles;
>>>>>>> 97d9ccca

int AbortEnergyPlus(EnergyPlusData &state);

void CloseMiscOpenFiles(OutputFiles &outputFiles);

void CloseOutOpenFiles();

int EndEnergyPlus(OutputFiles &outputFiles);

int GetNewUnitNumber();

int FindUnitNumber(std::string const &FileName); // File name to be searched.

void ConvertCaseToUpper(std::string const &InputString, // Input string
                        std::string &OutputString       // Output string (in UpperCase)
);

void ConvertCaseToLower(std::string const &InputString, // Input string
                        std::string &OutputString       // Output string (in LowerCase)
);

std::string::size_type FindNonSpace(std::string const &String); // String to be scanned

template <typename T> inline T pow2(T const &x)
{
    return x * x;
}

template <typename T> inline T pow3(T const &x)
{
    return x * x * x;
}

template <typename T> inline T pow4(T const &x)
{
    T y(x * x);
    return y * y;
}

template <typename T> inline T pow5(T const &x)
{
    T y(x * x);
    y *= y;
    return y * x;
}

template <typename T> inline T pow6(T const &x)
{
    T y(x * x);
    y *= y;
    return y * y;
}

template <typename T> inline T pow7(T const &x)
{
    T y(x * x);
    y *= y;
    y *= y;
    return y * x;
}

bool env_var_on(std::string const &env_var_str);

class FatalError : public std::runtime_error
{
public:
    FatalError(std::string const& msg):
    runtime_error(msg)
    {}
};

using OptionalOutputFileRef = Optional<std::reference_wrapper<EnergyPlus::OutputFile>>;

void ShowFatalError(std::string const &ErrorMessage, OptionalOutputFileRef OutUnit1 = _, OptionalOutputFileRef OutUnit2 = _);

void ShowSevereError(std::string const &ErrorMessage, OptionalOutputFileRef OutUnit1 = _, OptionalOutputFileRef OutUnit2 = _);

void ShowSevereMessage(std::string const &ErrorMessage, OptionalOutputFileRef OutUnit1 = _, OptionalOutputFileRef OutUnit2 = _);

void ShowContinueError(std::string const &Message, OptionalOutputFileRef OutUnit1 = _, OptionalOutputFileRef OutUnit2 = _);

void ShowContinueErrorTimeStamp(std::string const &Message, OptionalOutputFileRef OutUnit1 = _, OptionalOutputFileRef OutUnit2 = _);

void ShowMessage(std::string const &Message, OptionalOutputFileRef OutUnit1 = _, OptionalOutputFileRef OutUnit2 = _);

void ShowWarningError(std::string const &ErrorMessage, OptionalOutputFileRef OutUnit1 = _, OptionalOutputFileRef OutUnit2 = _);

void ShowWarningMessage(std::string const &ErrorMessage, OptionalOutputFileRef OutUnit1 = _, OptionalOutputFileRef OutUnit2 = _);

void ShowRecurringSevereErrorAtEnd(std::string const &Message,             // Message automatically written to "error file" at end of simulation
                                   int &MsgIndex,                          // Recurring message index, if zero, next available index is assigned
                                   Optional<Real64 const> ReportMaxOf = _, // Track and report the max of the values passed to this argument
                                   Optional<Real64 const> ReportMinOf = _, // Track and report the min of the values passed to this argument
                                   Optional<Real64 const> ReportSumOf = _, // Track and report the sum of the values passed to this argument
                                   std::string const &ReportMaxUnits = "", // optional char string (<=15 length) of units for max value
                                   std::string const &ReportMinUnits = "", // optional char string (<=15 length) of units for min value
                                   std::string const &ReportSumUnits = ""  // optional char string (<=15 length) of units for sum value
);

void ShowRecurringWarningErrorAtEnd(std::string const &Message,             // Message automatically written to "error file" at end of simulation
                                    int &MsgIndex,                          // Recurring message index, if zero, next available index is assigned
                                    Optional<Real64 const> ReportMaxOf = _, // Track and report the max of the values passed to this argument
                                    Optional<Real64 const> ReportMinOf = _, // Track and report the min of the values passed to this argument
                                    Optional<Real64 const> ReportSumOf = _, // Track and report the sum of the values passed to this argument
                                    std::string const &ReportMaxUnits = "", // optional char string (<=15 length) of units for max value
                                    std::string const &ReportMinUnits = "", // optional char string (<=15 length) of units for min value
                                    std::string const &ReportSumUnits = ""  // optional char string (<=15 length) of units for sum value
);

void ShowRecurringContinueErrorAtEnd(std::string const &Message,             // Message automatically written to "error file" at end of simulation
                                     int &MsgIndex,                          // Recurring message index, if zero, next available index is assigned
                                     Optional<Real64 const> ReportMaxOf = _, // Track and report the max of the values passed to this argument
                                     Optional<Real64 const> ReportMinOf = _, // Track and report the min of the values passed to this argument
                                     Optional<Real64 const> ReportSumOf = _, // Track and report the sum of the values passed to this argument
                                     std::string const &ReportMaxUnits = "", // optional char string (<=15 length) of units for max value
                                     std::string const &ReportMinUnits = "", // optional char string (<=15 length) of units for min value
                                     std::string const &ReportSumUnits = ""  // optional char string (<=15 length) of units for sum value
);

void StoreRecurringErrorMessage(std::string const &ErrorMessage,             // Message automatically written to "error file" at end of simulation
                                int &ErrorMsgIndex,                          // Recurring message index, if zero, next available index is assigned
                                Optional<Real64 const> ErrorReportMaxOf = _, // Track and report the max of the values passed to this argument
                                Optional<Real64 const> ErrorReportMinOf = _, // Track and report the min of the values passed to this argument
                                Optional<Real64 const> ErrorReportSumOf = _, // Track and report the sum of the values passed to this argument
                                std::string const &ErrorReportMaxUnits = "", // Units for "max" reporting
                                std::string const &ErrorReportMinUnits = "", // Units for "min" reporting
                                std::string const &ErrorReportSumUnits = ""  // Units for "sum" reporting
);

void ShowErrorMessage(std::string const &ErrorMessage, OptionalOutputFileRef OutUnit1 = _, OptionalOutputFileRef OutUnit2 = _);

void SummarizeErrors();

void ShowRecurringErrors();

namespace UtilityRoutines {
    extern bool outputErrorHeader;

    void clear_state();

    template <class T> struct is_shared_ptr : std::false_type
    {
    };
    template <class T> struct is_shared_ptr<std::shared_ptr<T>> : std::true_type
    {
    };

    Real64 ProcessNumber(std::string const &String, bool &ErrorFlag);

    int FindItemInList(std::string const &String, Array1_string const &ListOfItems, int const NumItems);

    inline int FindItemInList(std::string const &String, Array1_string const &ListOfItems)
    {
        return UtilityRoutines::FindItemInList(String, ListOfItems, ListOfItems.isize());
    }

    int FindItemInList(std::string const &String, Array1S_string const ListOfItems, int const NumItems);

    inline int FindItemInList(std::string const &String, Array1S_string const ListOfItems)
    {
        return UtilityRoutines::FindItemInList(String, ListOfItems, ListOfItems.isize());
    }

    template <typename A> inline int FindItemInList(std::string const &String, MArray1<A, std::string> const &ListOfItems, int const NumItems)
    {
        for (int Count = 1; Count <= NumItems; ++Count) {
            if (String == ListOfItems(Count)) return Count;
        }
        return 0; // Not found
    }

    template <typename A> inline int FindItemInList(std::string const &String, MArray1<A, std::string> const &ListOfItems)
    {
        return UtilityRoutines::FindItemInList(String, ListOfItems, ListOfItems.isize());
    }

    template <typename Container, class = typename std::enable_if<!std::is_same<typename Container::value_type, std::string>::value>::type>
    // Container needs and operator[i] and elements need Name
    inline int FindItemInList(std::string const &String, Container const &ListOfItems, int const NumItems)
    {
        for (typename Container::size_type i = 0, e = NumItems; i < e; ++i) {
            if (String == ListOfItems[i].Name) return int(i + 1); // 1-based return index
        }
        return 0; // Not found
    }

    template <typename Container, class = typename std::enable_if<!std::is_same<typename Container::value_type, std::string>::value>::type>
    // Container needs isize() and operator[i] and elements need Name
    inline int FindItemInList(std::string const &String, Container const &ListOfItems)
    {
        return UtilityRoutines::FindItemInList(String, ListOfItems, ListOfItems.isize());
    }

    template <typename Container, class = typename std::enable_if<!std::is_same<typename Container::value_type, std::string>::value>::type>
    // Container needs operator[i] and value_type
    inline int FindItemInList(std::string const &String, Container const &ListOfItems, std::string Container::value_type::*name_p, int const NumItems)
    {
        for (typename Container::size_type i = 0, e = NumItems; i < e; ++i) {
            if (String == ListOfItems[i].*name_p) return int(i + 1); // 1-based return index
        }
        return 0; // Not found
    }

    template <typename Container, class = typename std::enable_if<!std::is_same<typename Container::value_type, std::string>::value>::type>
    // Container needs isize() and operator[i] and value_type
    inline int FindItemInList(std::string const &String, Container const &ListOfItems, std::string Container::value_type::*name_p)
    {
        return UtilityRoutines::FindItemInList(String, ListOfItems, name_p, ListOfItems.isize());
    }

    int FindItemInSortedList(std::string const &String, Array1S_string const ListOfItems, int const NumItems);

    inline int FindItemInSortedList(std::string const &String, Array1S_string const ListOfItems)
    {
        return FindItemInSortedList(String, ListOfItems, ListOfItems.isize());
    }

    template <typename A> inline int FindItemInSortedList(std::string const &String, MArray1<A, std::string> const &ListOfItems, int const NumItems)
    {
        int Probe(0);
        int LBnd(0);
        int UBnd(NumItems + 1);
        bool Found(false);
        while ((!Found) || (Probe != 0)) {
            Probe = (UBnd - LBnd) / 2;
            if (Probe == 0) break;
            Probe += LBnd;
            if (equali(String, ListOfItems(Probe))) {
                Found = true;
                break;
            } else if (lessthani(String, ListOfItems(Probe))) {
                UBnd = Probe;
            } else {
                LBnd = Probe;
            }
        }
        return Probe;
    }

    template <typename A> inline int FindItemInSortedList(std::string const &String, MArray1<A, std::string> const &ListOfItems)
    {
        return FindItemInSortedList(String, ListOfItems, ListOfItems.isize());
    }

    template <typename InputIterator> inline int FindItem(InputIterator first, InputIterator last, std::string const &str, std::false_type)
    {
        using valueType = typename std::iterator_traits<InputIterator>::value_type;
        // static_assert( std::is_convertible< decltype( std::declval< valueType >() ), Named >::value, "Iterator value must inherit from class Named"
        // );

        auto const it = std::find_if(first, last, [&str](const valueType &s) { return s.name == str; });
        if (it != last) return it - first + 1; // 1-based return index

        auto const it2 = std::find_if(first, last, [&str](const valueType &s) { return equali(s.name, str); });
        if (it2 != last) return it2 - first + 1; // 1-based return index

        return 0; // Not found
    }

    template <typename InputIterator> inline int FindItem(InputIterator first, InputIterator last, std::string const &str, std::true_type)
    {
        using valueType = typename std::iterator_traits<InputIterator>::value_type;
        // static_assert( std::is_convertible< decltype( *std::declval< valueType >() ), Named >::value, "Iterator value must inherit from class
        // Named" );

        auto const it = std::find_if(first, last, [&str](const valueType &s) { return s->name == str; });
        if (it != last) return it - first + 1; // 1-based return index

        auto const it2 = std::find_if(first, last, [&str](const valueType &s) { return equali(s->name, str); });
        if (it2 != last) return it2 - first + 1; // 1-based return index

        return 0; // Not found
    }

    template <typename InputIterator> inline int FindItem(InputIterator first, InputIterator last, std::string const &str)
    {
        return FindItem(first, last, str, is_shared_ptr<typename std::iterator_traits<InputIterator>::value_type>{});
    }

    int FindItem(std::string const &String, Array1D_string const &ListOfItems, int const NumItems);

    inline int FindItem(std::string const &String, Array1D_string const &ListOfItems)
    {
        return FindItem(String, ListOfItems, ListOfItems.isize());
    }

    int FindItem(std::string const &String, Array1S_string const ListOfItems, int const NumItems);

    inline int FindItem(std::string const &String, Array1S_string const ListOfItems)
    {
        return FindItem(String, ListOfItems, ListOfItems.isize());
    }

    template <typename A> inline int FindItem(std::string const &String, MArray1<A, std::string> const &ListOfItems, int const NumItems)
    {
        int const item_number(UtilityRoutines::FindItemInList(String, ListOfItems, NumItems));
        if (item_number != 0) return item_number;
        for (int Count = 1; Count <= NumItems; ++Count) {
            if (equali(String, ListOfItems(Count))) return Count;
        }
        return 0; // Not found
    }

    template <typename A> inline int FindItem(std::string const &String, MArray1<A, std::string> const &ListOfItems)
    {
        return FindItem(String, ListOfItems, ListOfItems.isize());
    }

    template <typename Container, class = typename std::enable_if<!std::is_same<typename Container::value_type, std::string>::value>::type>
    // Container needs size() and operator[i] and elements need Name
    inline int FindItem(std::string const &String, Container const &ListOfItems, int const NumItems)
    {
        int const item_number(UtilityRoutines::FindItemInList(String, ListOfItems, NumItems));
        if (item_number != 0) return item_number;
        for (typename Container::size_type i = 0, e = NumItems; i < e; ++i) {
            if (equali(String, ListOfItems[i].Name)) return i + 1; // 1-based return index
        }
        return 0; // Not found
    }

    template <typename Container, class = typename std::enable_if<!std::is_same<typename Container::value_type, std::string>::value>::type>
    // Container needs size() and operator[i] and elements need Name
    inline int FindItem(std::string const &String, Container const &ListOfItems)
    {
        return FindItem(String, ListOfItems, ListOfItems.isize());
    }

    template <typename Container, class = typename std::enable_if<!std::is_same<typename Container::value_type, std::string>::value>::type>
    // Container needs size() and operator[i] and value_type
    inline int FindItem(std::string const &String, Container const &ListOfItems, std::string Container::value_type::*name_p, int const NumItems)
    {
        int const item_number(UtilityRoutines::FindItemInList(String, ListOfItems, name_p, NumItems));
        if (item_number != 0) return item_number;
        for (typename Container::size_type i = 0, e = NumItems; i < e; ++i) {
            if (equali(String, ListOfItems[i].*name_p)) return i + 1; // 1-based return index
        }
        return 0; // Not found
    }

    template <typename Container, class = typename std::enable_if<!std::is_same<typename Container::value_type, std::string>::value>::type>
    // Container needs size() and operator[i] and value_type
    inline int FindItem(std::string const &String, Container const &ListOfItems, std::string Container::value_type::*name_p)
    {
        return FindItem(String, ListOfItems, name_p, ListOfItems.isize());
    }

    std::string MakeUPPERCase(std::string const &InputString); // Input String

    inline bool SameString(std::string const &s, std::string const &t)
    {
        // case insensitive comparison
        return equali(s, t);
    }

    typedef char const *c_cstring;

    inline bool SameString(std::string const &s, c_cstring const &t)
    {
        // case insensitive comparison
        return equali(s, t);
    }

    inline bool SameString(c_cstring const &s, std::string const &t)
    {
        // case insensitive comparison
        return equali(s, t);
    }

    inline bool SameString(c_cstring const &s, c_cstring const &t)
    {
        // case insensitive comparison
        return equali(s, t);
    }

    template <typename InputIterator>
    inline void VerifyName(
        InputIterator first, InputIterator last, std::string const &NameToVerify, bool &ErrorFound, bool &IsBlank, std::string const &StringToDisplay)
    {
        IsBlank = false;
        ErrorFound = false;
        if (NameToVerify.empty()) {
            ShowSevereError(StringToDisplay + ", cannot be blank");
            ErrorFound = true;
            IsBlank = true;
            return;
        }
        int Found = FindItem(first, last, NameToVerify);
        if (Found != 0) {
            ShowSevereError(StringToDisplay + ", duplicate name=" + NameToVerify);
            ErrorFound = true;
        }
    }

    void VerifyName(std::string const &NameToVerify,
                    Array1D_string const &NamesList,
                    int const NumOfNames,
                    bool &ErrorFound,
                    bool &IsBlank,
                    std::string const &StringToDisplay);

    void VerifyName(std::string const &NameToVerify,
                    Array1S_string const NamesList,
                    int const NumOfNames,
                    bool &ErrorFound,
                    bool &IsBlank,
                    std::string const &StringToDisplay);

    template <typename A>
    inline void VerifyName(std::string const &NameToVerify,
                           MArray1<A, std::string> const &NamesList,
                           int const NumOfNames,
                           bool &ErrorFound,
                           bool &IsBlank,
                           std::string const &StringToDisplay)
    { // Overload for member arrays: Implemented here to avoid copy to Array_string to forward to other VerifyName
        ErrorFound = false;
        if (NumOfNames > 0) {
            int const Found = FindItem(NameToVerify, NamesList,
                                       NumOfNames); // Calls FindItem overload that accepts member arrays
            if (Found != 0) {
                ShowSevereError(StringToDisplay + ", duplicate name=" + NameToVerify);
                ErrorFound = true;
            }
        }

        if (NameToVerify.empty()) {
            ShowSevereError(StringToDisplay + ", cannot be blank");
            ErrorFound = true;
            IsBlank = true;
        } else {
            IsBlank = false;
        }
    }

    template <typename Container, class = typename std::enable_if<!std::is_same<typename Container::value_type, std::string>::value>::type>
    // Container needs size() and operator[i] and elements need Name
    inline void VerifyName(std::string const &NameToVerify,
                           Container const &NamesList,
                           int const NumOfNames,
                           bool &ErrorFound,
                           bool &IsBlank,
                           std::string const &StringToDisplay)
    {
        ErrorFound = false;
        if (NumOfNames > 0) {
            int const Found = FindItem(NameToVerify, NamesList,
                                       NumOfNames); // Calls FindItem overload that accepts member arrays
            if (Found != 0) {
                ShowSevereError(StringToDisplay + ", duplicate name=" + NameToVerify);
                ErrorFound = true;
            }
        }

        if (NameToVerify.empty()) {
            ShowSevereError(StringToDisplay + ", cannot be blank");
            ErrorFound = true;
            IsBlank = true;
        } else {
            IsBlank = false;
        }
    }

    template <typename Container, class = typename std::enable_if<!std::is_same<typename Container::value_type, std::string>::value>::type>
    // Container needs size() and operator[i] and value_type
    inline void VerifyName(std::string const &NameToVerify,
                           Container const &NamesList,
                           std::string Container::value_type::*name_p,
                           int const NumOfNames,
                           bool &ErrorFound,
                           bool &IsBlank,
                           std::string const &StringToDisplay)
    {
        ErrorFound = false;
        if (NumOfNames > 0) {
            int const Found = FindItem(NameToVerify, NamesList, name_p, NumOfNames);
            if (Found != 0) {
                ShowSevereError(StringToDisplay + ", duplicate name=" + NameToVerify);
                ErrorFound = true;
            }
        }

        if (NameToVerify.empty()) {
            ShowSevereError(StringToDisplay + ", cannot be blank");
            ErrorFound = true;
            IsBlank = true;
        } else {
            IsBlank = false;
        }
    }

    bool IsNameEmpty(std::string &NameToVerify, std::string const &StringToDisplay, bool &ErrorFound);

    // Two structs for case insensitive containers.
    // Eg: for unordered_map, we need to have a case insenstive hasher and a case insensitive comparator
    // (The default allocator for unordered_map is fine)
    // For map, you'd only need the comparator
    struct case_insensitive_hasher
    {
        size_t operator()(const std::string& key) const noexcept;
    };

    struct case_insensitive_comparator
    {
        bool operator()(const std::string& a, const std::string& b) const noexcept;
    };

    void appendPerfLog(std::string const &colHeader, std::string const &colValue, bool finalColumn=false);

    inline bool exists(const std::string& filename);

    bool ValidateFuelType(std::string const &FuelTypeInput, std::string &FuelTypeOutput, bool &FuelTypeErrorsFound);

    bool ValidateFuelTypeWithFuelTypeNum(std::string const &FuelTypeInput, int &FuelTypeNum, bool &FuelTypeErrorsFound);

    bool ValidateFuelTypeWithAssignResourceTypeNum(std::string const &FuelTypeInput, std::string &FuelTypeOutput, int &FuelTypeNum, bool &FuelTypeErrorsFound);

} // namespace UtilityRoutines

} // namespace EnergyPlus

#endif<|MERGE_RESOLUTION|>--- conflicted
+++ resolved
@@ -61,19 +61,11 @@
 #include <functional>
 
 namespace EnergyPlus {
-<<<<<<< HEAD
-
-    // Forward Declarations
-    struct EnergyPlusData;
-
-class OutputFile;
-class OutputFiles;
-=======
+
     // Forward declarations
     struct EnergyPlusData;
     class OutputFile;
     class OutputFiles;
->>>>>>> 97d9ccca
 
 int AbortEnergyPlus(EnergyPlusData &state);
 
