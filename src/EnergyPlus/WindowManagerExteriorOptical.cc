// EnergyPlus, Copyright (c) 1996-2024, The Board of Trustees of the University of Illinois,
// The Regents of the University of California, through Lawrence Berkeley National Laboratory
// (subject to receipt of any required approvals from the U.S. Dept. of Energy), Oak Ridge
// National Laboratory, managed by UT-Battelle, Alliance for Sustainable Energy, LLC, and other
// contributors. All rights reserved.
//
// NOTICE: This Software was developed under funding from the U.S. Department of Energy and the
// U.S. Government consequently retains certain rights. As such, the U.S. Government has been
// granted for itself and others acting on its behalf a paid-up, nonexclusive, irrevocable,
// worldwide license in the Software to reproduce, distribute copies to the public, prepare
// derivative works, and perform publicly and display publicly, and to permit others to do so.
//
// Redistribution and use in source and binary forms, with or without modification, are permitted
// provided that the following conditions are met:
//
// (1) Redistributions of source code must retain the above copyright notice, this list of
//     conditions and the following disclaimer.
//
// (2) Redistributions in binary form must reproduce the above copyright notice, this list of
//     conditions and the following disclaimer in the documentation and/or other materials
//     provided with the distribution.
//
// (3) Neither the name of the University of California, Lawrence Berkeley National Laboratory,
//     the University of Illinois, U.S. Dept. of Energy nor the names of its contributors may be
//     used to endorse or promote products derived from this software without specific prior
//     written permission.
//
// (4) Use of EnergyPlus(TM) Name. If Licensee (i) distributes the software in stand-alone form
//     without changes from the version obtained under this License, or (ii) Licensee makes a
//     reference solely to the software portion of its product, Licensee must refer to the
//     software as "EnergyPlus version X" software, where "X" is the version number Licensee
//     obtained under this License and may not use a different name for the software. Except as
//     specifically required in this Section (4), Licensee shall not use in a company name, a
//     product name, in advertising, publicity, or other promotional activities any name, trade
//     name, trademark, logo, or other designation of "EnergyPlus", "E+", "e+" or confusingly
//     similar designation, without the U.S. Department of Energy's prior written consent.
//
// THIS SOFTWARE IS PROVIDED BY THE COPYRIGHT HOLDERS AND CONTRIBUTORS "AS IS" AND ANY EXPRESS OR
// IMPLIED WARRANTIES, INCLUDING, BUT NOT LIMITED TO, THE IMPLIED WARRANTIES OF MERCHANTABILITY
// AND FITNESS FOR A PARTICULAR PURPOSE ARE DISCLAIMED. IN NO EVENT SHALL THE COPYRIGHT OWNER OR
// CONTRIBUTORS BE LIABLE FOR ANY DIRECT, INDIRECT, INCIDENTAL, SPECIAL, EXEMPLARY, OR
// CONSEQUENTIAL DAMAGES (INCLUDING, BUT NOT LIMITED TO, PROCUREMENT OF SUBSTITUTE GOODS OR
// SERVICES; LOSS OF USE, DATA, OR PROFITS; OR BUSINESS INTERRUPTION) HOWEVER CAUSED AND ON ANY
// THEORY OF LIABILITY, WHETHER IN CONTRACT, STRICT LIABILITY, OR TORT (INCLUDING NEGLIGENCE OR
// OTHERWISE) ARISING IN ANY WAY OUT OF THE USE OF THIS SOFTWARE, EVEN IF ADVISED OF THE
// POSSIBILITY OF SUCH DAMAGE.

#include <cassert>

// EnergyPlus headers
#include <EnergyPlus/Construction.hh>
#include <EnergyPlus/Data/EnergyPlusData.hh>
#include <EnergyPlus/DataEnvironment.hh>
#include <EnergyPlus/DataHeatBalance.hh>
#include <EnergyPlus/DataSurfaces.hh>
#include <EnergyPlus/Material.hh>
#include <EnergyPlus/WindowManager.hh>

// Windows library headers
#include <WCEMultiLayerOptics.hpp>

#include "WindowManagerExteriorData.hh"
#include "WindowManagerExteriorOptical.hh"

namespace EnergyPlus {

using namespace FenestrationCommon;
using namespace SpectralAveraging;
using namespace SingleLayerOptics;

using namespace DataEnvironment;
using namespace DataSurfaces;
using namespace DataHeatBalance;
namespace Window {

    std::shared_ptr<CBSDFLayer> getBSDFLayer(EnergyPlusData &state, const Material::MaterialBase *t_Material, const WavelengthRange t_Range)
    {
        // SUBROUTINE INFORMATION:
        //       AUTHOR         Simon Vidanovic
        //       DATE WRITTEN   September 2016
        //       MODIFIED       na
        //       RE-ENGINEERED  na

        // PURPOSE OF THIS SUBROUTINE:
        // BSDF will be created in different ways that is based on material type

        std::shared_ptr<CWCELayerFactory> aFactory = nullptr;
        if (t_Material->group == Material::Group::Glass) {
            aFactory = std::make_shared<CWCESpecularLayerFactory>(t_Material, t_Range);
        } else if (t_Material->group == Material::Group::Blind) {
            aFactory = std::make_shared<CWCEVenetianBlindLayerFactory>(t_Material, t_Range);
        } else if (t_Material->group == Material::Group::Screen) {
            aFactory = std::make_shared<CWCEScreenLayerFactory>(t_Material, t_Range);
        } else if (t_Material->group == Material::Group::Shade) {
            aFactory = std::make_shared<CWCEDiffuseShadeLayerFactory>(t_Material, t_Range);
        }
        return aFactory->getBSDFLayer(state);
    }

    CScatteringLayer getScatteringLayer(EnergyPlusData &state, const Material::MaterialBase *t_Material, const WavelengthRange t_Range)
    {
        // SUBROUTINE INFORMATION:
        //       AUTHOR         Simon Vidanovic
        //       DATE WRITTEN   May 2017
        //       MODIFIED       na
        //       RE-ENGINEERED
        //          April 2021: returning CScatteringLayer instead of pointer to it

        // PURPOSE OF THIS SUBROUTINE:
        // Scattering will be created in different ways that is based on material type

        std::shared_ptr<CWCELayerFactory> aFactory = nullptr;
        if (t_Material->group == Material::Group::Glass || t_Material->group == Material::Group::GlassSimple) {
            aFactory = std::make_shared<CWCESpecularLayerFactory>(t_Material, t_Range);
        } else if (t_Material->group == Material::Group::Blind) {
            aFactory = std::make_shared<CWCEVenetianBlindLayerFactory>(t_Material, t_Range);
        } else if (t_Material->group == Material::Group::Screen) {
            aFactory = std::make_shared<CWCEScreenLayerFactory>(t_Material, t_Range);
        } else if (t_Material->group == Material::Group::Shade) {
            aFactory = std::make_shared<CWCEDiffuseShadeLayerFactory>(t_Material, t_Range);
        }
        return aFactory->getLayer(state);
    }

    // void InitWCE_BSDFOpticalData() {
    //     // SUBROUTINE INFORMATION:
    //     //       AUTHOR         Simon Vidanovic
    //     //       DATE WRITTEN   September 2016
    //     //       MODIFIED       na
    //     //       RE-ENGINEERED  na
    //
    //     // PURPOSE OF THIS SUBROUTINE:
    //     // Initialize BSDF construction layers in Solar and Visible spectrum.
    //
    //     auto aWinConstBSDF = CWindowConstructionsBSDF::instance();
    //     for ( auto ConstrNum = 1; ConstrNum <= TotConstructs; ++ConstrNum ) {
    //         auto& construction( Construct( ConstrNum ) );
    //         if ( construction.isGlazingConstruction() ) {
    //             for ( auto LayNum = 1; LayNum <= construction.TotLayers; ++LayNum ) {
    //                 auto& material( dataMaterial.Material( construction.LayerPoint( LayNum ) ) );
    //                 if ( material->group != WindowGas && material->group != WindowGasMixture &&
    //                     material->group != ComplexWindowGap && material->group != ComplexWindowShade ) {
    //                     auto aMaterial = std::make_shared< Material::MaterialBase >();
    //                     *aMaterial = material;
    //
    //                     // This is necessary because rest of EnergyPlus code relies on TransDiff property
    //                     // of construction. It will basically trigger Window optical calculations if this
    //                     // property is >0.
    //                     construction.TransDiff = 0.1;
    //
    //                     auto aRange = WavelengthRange::Solar;
    //                     auto aSolarLayer = getBSDFLayer( aMaterial, aRange );
    //                     aWinConstBSDF.pushBSDFLayer( aRange, ConstrNum, aSolarLayer );
    //
    //                     aRange = WavelengthRange::Visible;
    //                     auto aVisibleLayer = getBSDFLayer( aMaterial, aRange );
    //                     aWinConstBSDF.pushBSDFLayer( aRange, ConstrNum, aVisibleLayer );
    //                 }
    //
    //             }
    //         }
    //     }
    // }

    void InitWCE_SimplifiedOpticalData(EnergyPlusData &state)
    {
        // SUBROUTINE INFORMATION:
        //       AUTHOR         Simon Vidanovic
        //       DATE WRITTEN   May 2017
        //       MODIFIED       na
        //       RE-ENGINEERED  na

        // PURPOSE OF THIS SUBROUTINE:
        // Initialize scattering construction layers in Solar and Visible spectrum.

        // Calculate optical properties of blind-type layers entered with MATERIAL:WindowBlind
        // Calculation from this is used for IR properties. Need to make sure that properties
        // are calculated with new WCE optical engine (for both blinds and screens)
        auto &s_mat = state.dataMaterial;

        if (s_mat->NumBlinds > 0) CalcWindowBlindProperties(state);

        // Initialize SurfaceScreen structure
        if (s_mat->NumScreens > 0) CalcWindowScreenProperties(state);

        auto &aWinConstSimp = CWindowConstructionsSimplified::instance(state);
        for (int ConstrNum = 1; ConstrNum <= state.dataHeatBal->TotConstructs; ++ConstrNum) {
            auto &construction = state.dataConstruction->Construct(ConstrNum);
            if (construction.isGlazingConstruction(state)) {
                for (int LayNum = 1; LayNum <= construction.TotLayers; ++LayNum) {
                    auto const *mat = s_mat->materials(construction.LayerPoint(LayNum));
                    if (mat->group != Material::Group::Gas && mat->group != Material::Group::GasMixture &&
                        mat->group != Material::Group::ComplexWindowGap && mat->group != Material::Group::ComplexShade) {
                        // This is necessary because rest of EnergyPlus code relies on TransDiff property
                        // of construction. It will basically trigger Window optical calculations if this
                        // property is >0.
                        construction.TransDiff = 0.1;

                        WavelengthRange aRange = WavelengthRange::Solar;
                        auto aSolarLayer = getScatteringLayer(state, mat, aRange); // (AUTO_OK_OBJ)
                        aWinConstSimp.pushLayer(aRange, ConstrNum, aSolarLayer);

                        aRange = WavelengthRange::Visible;
                        auto aVisibleLayer = getScatteringLayer(state, mat, aRange); // (AUTO_OK_OBJ)
                        aWinConstSimp.pushLayer(aRange, ConstrNum, aVisibleLayer);
                    }
                }
            }
        }

        // Get effective glass and shade/blind emissivities for windows that have interior blind or
        // shade. These are used to calculate zone MRT contribution from window when
        // interior blind/shade is deployed.

        for (int SurfNum = 1; SurfNum <= state.dataSurface->TotSurfaces; ++SurfNum) {
            auto &surf = state.dataSurface->Surface(SurfNum);
            auto &surfShade = state.dataSurface->surfShades(SurfNum);

            if (!surf.HeatTransSurf) continue;
            if (!state.dataConstruction->Construct(surf.Construction).TypeIsWindow) continue;
            if (state.dataSurface->SurfWinWindowModelType(SurfNum) == WindowModel::BSDF) continue; // Irrelevant for Complex Fen
            if (state.dataConstruction->Construct(surf.Construction).WindowTypeEQL) continue;      // not required

            if (surf.activeShadedConstruction == 0) continue;
            auto &constrSh = state.dataConstruction->Construct(surf.activeShadedConstruction);
            int TotLay = constrSh.TotLayers;
            auto const *mat = s_mat->materials(constrSh.LayerPoint(TotLay));

            if (mat->group == Material::Group::Shade) {
                auto const *matShade = dynamic_cast<Material::MaterialShade const *>(mat);
                Real64 EpsGlIR = s_mat->materials(constrSh.LayerPoint(TotLay - 1))->AbsorpThermalBack;
                Real64 RhoGlIR = 1 - EpsGlIR;
                Real64 TauShIR = matShade->TransThermal;
                Real64 EpsShIR = matShade->AbsorpThermal;
                Real64 RhoShIR = max(0.0, 1.0 - TauShIR - EpsShIR);
                surfShade.effShadeEmi = EpsShIR * (1.0 + RhoGlIR * TauShIR / (1.0 - RhoGlIR * RhoShIR));
                surfShade.effGlassEmi = EpsGlIR * TauShIR / (1.0 - RhoGlIR * RhoShIR);

            } else if (mat->group == Material::Group::Blind) {
                Real64 EpsGlIR = s_mat->materials(constrSh.LayerPoint(TotLay - 1))->AbsorpThermalBack;
                Real64 RhoGlIR = 1 - EpsGlIR;

                auto const *matBlind = dynamic_cast<Material::MaterialBlind const *>(mat);
                for (int iSlatAng = 0; iSlatAng < Material::MaxSlatAngs; ++iSlatAng) {
                    auto const &btar = matBlind->TARs[iSlatAng];
                    Real64 TauShIR = btar.IR.Ft.Tra;
                    Real64 EpsShIR = btar.IR.Ft.Emi;
                    Real64 RhoShIR = max(0.0, 1.0 - TauShIR - EpsShIR);
                    constrSh.effShadeBlindEmi[iSlatAng] = EpsShIR * (1.0 + RhoGlIR * TauShIR / (1.0 - RhoGlIR * RhoShIR));
                    constrSh.effGlassEmi[iSlatAng] = EpsGlIR * TauShIR / (1.0 - RhoGlIR * RhoShIR);
                }

                surfShade.effShadeEmi = Interp(constrSh.effShadeBlindEmi[surfShade.blind.slatAngIdxLo],
                                               constrSh.effShadeBlindEmi[surfShade.blind.slatAngIdxHi],
                                               surfShade.blind.slatAngInterpFac);
                surfShade.effGlassEmi = Interp(constrSh.effGlassEmi[surfShade.blind.slatAngIdxLo],
                                               constrSh.effGlassEmi[surfShade.blind.slatAngIdxHi],
                                               surfShade.blind.slatAngInterpFac);
            } // End of check if interior shade or interior blind
        }     // End of surface loop
    }         // InitWCE_SimplifiedOpticalData()

    Real64 GetSolarTransDirectHemispherical(EnergyPlusData &state, int ConstrNum)
    {
        const auto aWinConstSimp = // (AUTO_OK_SHARED_PTR)
            CWindowConstructionsSimplified::instance(state).getEquivalentLayer(state, FenestrationCommon::WavelengthRange::Solar, ConstrNum);
        return aWinConstSimp->getPropertySimple(
            0.3, 2.5, FenestrationCommon::PropertySimple::T, FenestrationCommon::Side::Front, FenestrationCommon::Scattering::DirectHemispherical);
    }

    Real64 GetVisibleTransDirectHemispherical(EnergyPlusData &state, int ConstrNum)
    {
        const auto aWinConstSimp = // (AUTO_OK_SHARED_PTR)
            CWindowConstructionsSimplified::instance(state).getEquivalentLayer(state, FenestrationCommon::WavelengthRange::Visible, ConstrNum);
        return aWinConstSimp->getPropertySimple(
            0.38, 0.78, FenestrationCommon::PropertySimple::T, FenestrationCommon::Side::Front, FenestrationCommon::Scattering::DirectHemispherical);
    }

    ///////////////////////////////////////////////////////////////////////////////
    //   CWCEMaterialFactory
    ///////////////////////////////////////////////////////////////////////////////
    CWCEMaterialFactory::CWCEMaterialFactory(const Material::MaterialBase *t_Material, const WavelengthRange t_Range)
        : m_MaterialProperties(t_Material), m_Range(t_Range), m_Initialized(false)
    {
    }

    std::shared_ptr<CMaterial> CWCEMaterialFactory::getMaterial(EnergyPlusData &state)
    {
        if (!m_Initialized) {
            init(state);
            m_Initialized = true;
        }
        return m_Material;
    }

    ///////////////////////////////////////////////////////////////////////////////
    //   CWCESpecularMaterialsFactory
    ///////////////////////////////////////////////////////////////////////////////
    CWCESpecularMaterialsFactory::CWCESpecularMaterialsFactory(const Material::MaterialBase *t_Material, const WavelengthRange t_Range)
        : CWCEMaterialFactory(t_Material, t_Range)
    {
    }

    void CWCESpecularMaterialsFactory::init(EnergyPlusData &state)
    {
        auto const *matGlass = dynamic_cast<Material::MaterialGlass const *>(m_MaterialProperties);
        assert(matGlass != nullptr);

        if (matGlass->GlassSpectralDataPtr > 0) {
            auto aSolarSpectrum = CWCESpecturmProperties::getDefaultSolarRadiationSpectrum(state); // (AUTO_OK_OBJ)
            std::shared_ptr<CSpectralSampleData> aSampleData = nullptr;
            aSampleData = CWCESpecturmProperties::getSpectralSample(state, matGlass->GlassSpectralDataPtr);

            auto aSample = std::make_shared<CSpectralSample>(aSampleData, aSolarSpectrum); // (AUTO_OK_SHARED_PTR)

            FenestrationCommon::MaterialType aType = MaterialType::Monolithic;
            CWavelengthRange aRange(m_Range);
            Real64 lowLambda = aRange.minLambda();
            Real64 highLambda = aRange.maxLambda();

            // Do not apply detector data if we do not have spectral data. This will only cause more inaccurate results at the end. (Simon)
            if (m_Range == WavelengthRange::Visible && matGlass->GlassSpectralDataPtr != 0) {
                const auto aPhotopicResponse = CWCESpecturmProperties::getDefaultVisiblePhotopicResponse(state); // (AUTO_OK_OBJ)
                aSample->setDetectorData(aPhotopicResponse);
            }

            Real64 thickness = matGlass->Thickness;
            m_Material = std::make_shared<CMaterialSample>(aSample, thickness, aType, lowLambda, highLambda);
        } else {
            if (m_Range == WavelengthRange::Solar) {
                m_Material = std::make_shared<CMaterialSingleBand>(
                    matGlass->Trans, matGlass->Trans, matGlass->ReflectSolBeamFront, matGlass->ReflectSolBeamBack, m_Range);
            }
            if (m_Range == WavelengthRange::Visible) {
                m_Material = std::make_shared<CMaterialSingleBand>(
                    matGlass->TransVis, matGlass->TransVis, matGlass->ReflectVisBeamFront, matGlass->ReflectVisBeamBack, m_Range);
            }
        }
    }

    ///////////////////////////////////////////////////////////////////////////////
    //   CWCEMaterialDualBandFactory
    ///////////////////////////////////////////////////////////////////////////////
    CWCEMaterialDualBandFactory::CWCEMaterialDualBandFactory(const Material::MaterialBase *t_Material, const WavelengthRange t_Range)
        : CWCEMaterialFactory(t_Material, t_Range)
    {
    }

    void CWCEMaterialDualBandFactory::init([[maybe_unused]] EnergyPlusData &state)
    {
        if (m_Range == WavelengthRange::Visible) {
            m_Material = createVisibleRangeMaterial(state);
        } else {
            auto aVisibleRangeMaterial = createVisibleRangeMaterial(state); // (AUTO_OK_OBJ)
            auto aSolarRangeMaterial = createSolarRangeMaterial(state);     // (AUTO_OK_OBJ)
            // Ratio visible to solar range. It can be calculated from solar spectrum.
            Real64 ratio = 0.49;
            m_Material = std::make_shared<CMaterialDualBand>(aVisibleRangeMaterial, aSolarRangeMaterial, ratio);
        }
    }

    ///////////////////////////////////////////////////////////////////////////////
    //   CWCEVenetianBlindMaterialsFactory
    ///////////////////////////////////////////////////////////////////////////////
    CWCEVenetianBlindMaterialsFactory::CWCEVenetianBlindMaterialsFactory(const Material::MaterialBase *t_Material, const WavelengthRange t_Range)
        : CWCEMaterialDualBandFactory(t_Material, t_Range)
    {
    }

    std::shared_ptr<CMaterialSingleBand> CWCEVenetianBlindMaterialsFactory::createVisibleRangeMaterial([[maybe_unused]] EnergyPlusData &state)
    {
<<<<<<< HEAD
        int blindDataPtr = m_MaterialProperties.BlindDataPtr;
        assert(blindDataPtr > 0);
        auto const &blind = state.dataMaterial->Blind(blindDataPtr);
=======
        auto const *matBlind = dynamic_cast<Material::MaterialBlind const *>(m_MaterialProperties);
        assert(matBlind != nullptr);
>>>>>>> d6e49668

        CWavelengthRange aRange(WavelengthRange::Visible);
        Real64 lowLambda = aRange.minLambda();
        Real64 highLambda = aRange.maxLambda();

        Real64 Tf = matBlind->slatTAR.Vis.Ft.Df.Tra;
        Real64 Tb = matBlind->slatTAR.Vis.Ft.Df.Tra;
        Real64 Rf = matBlind->slatTAR.Vis.Ft.Df.Ref;
        Real64 Rb = matBlind->slatTAR.Vis.Bk.Df.Ref;

        return std::make_shared<CMaterialSingleBand>(Tf, Tb, Rf, Rb, lowLambda, highLambda);
    }

    std::shared_ptr<CMaterialSingleBand> CWCEVenetianBlindMaterialsFactory::createSolarRangeMaterial([[maybe_unused]] EnergyPlusData &state)
    {
<<<<<<< HEAD
        int blindDataPtr = m_MaterialProperties.BlindDataPtr;
        assert(blindDataPtr > 0);
        auto const &blind = state.dataMaterial->Blind(blindDataPtr);
=======
        auto const *matBlind = dynamic_cast<Material::MaterialBlind const *>(m_MaterialProperties);
        assert(matBlind != nullptr);
>>>>>>> d6e49668

        CWavelengthRange aRange(WavelengthRange::Solar);
        Real64 lowLambda = aRange.minLambda();
        Real64 highLambda = aRange.maxLambda();

        Real64 Tf = matBlind->slatTAR.Sol.Ft.Df.Tra;
        Real64 Tb = matBlind->slatTAR.Sol.Ft.Df.Tra;
        Real64 Rf = matBlind->slatTAR.Sol.Ft.Df.Ref;
        Real64 Rb = matBlind->slatTAR.Sol.Bk.Df.Ref;

        return std::make_shared<CMaterialSingleBand>(Tf, Tb, Rf, Rb, lowLambda, highLambda);
    }

    ///////////////////////////////////////////////////////////////////////////////
    //   CWCEScreenMaterialsFactory
    ///////////////////////////////////////////////////////////////////////////////
    CWCEScreenMaterialsFactory::CWCEScreenMaterialsFactory(const Material::MaterialBase *t_Material, const WavelengthRange t_Range)
        : CWCEMaterialDualBandFactory(t_Material, t_Range)
    {
        // Current EnergyPlus model does not support material transmittance different from zero.
        // To enable that, it would be necessary to change input in IDF
    }

    std::shared_ptr<CMaterialSingleBand> CWCEScreenMaterialsFactory::createVisibleRangeMaterial([[maybe_unused]] EnergyPlusData &state)
    {
        auto const *matShade = dynamic_cast<Material::MaterialShade const *>(m_MaterialProperties);
        assert(matShade != nullptr);
        CWavelengthRange aRange(WavelengthRange::Visible);
        Real64 lowLambda = aRange.minLambda();
        Real64 highLambda = aRange.maxLambda();

        Real64 Tf = 0.0;
        Real64 Tb = 0.0;
        Real64 Rf = matShade->ReflectShadeVis;
        Real64 Rb = matShade->ReflectShadeVis;

        return std::make_shared<CMaterialSingleBand>(Tf, Tb, Rf, Rb, lowLambda, highLambda);
    }

    std::shared_ptr<CMaterialSingleBand> CWCEScreenMaterialsFactory::createSolarRangeMaterial([[maybe_unused]] EnergyPlusData &state)
    {
        auto const *matShade = dynamic_cast<Material::MaterialShade const *>(m_MaterialProperties);
        assert(matShade != nullptr);
        CWavelengthRange aRange(WavelengthRange::Solar);
        Real64 lowLambda = aRange.minLambda();
        Real64 highLambda = aRange.maxLambda();

        Real64 Tf = 0.0;
        Real64 Tb = 0.0;
        Real64 Rf = matShade->ReflectShade;
        Real64 Rb = matShade->ReflectShade;

        return std::make_shared<CMaterialSingleBand>(Tf, Tb, Rf, Rb, lowLambda, highLambda);
    }

    ///////////////////////////////////////////////////////////////////////////////
    //   CWCEDiffuseShadeMaterialsFactory
    ///////////////////////////////////////////////////////////////////////////////
    CWCEDiffuseShadeMaterialsFactory::CWCEDiffuseShadeMaterialsFactory(const Material::MaterialBase *t_Material, const WavelengthRange t_Range)
        : CWCEMaterialDualBandFactory(t_Material, t_Range)
    {
    }

    std::shared_ptr<CMaterialSingleBand> CWCEDiffuseShadeMaterialsFactory::createVisibleRangeMaterial([[maybe_unused]] EnergyPlusData &state)
    {
        auto const *matShade = dynamic_cast<Material::MaterialShade const *>(m_MaterialProperties);
        assert(matShade != nullptr);
        CWavelengthRange aRange(WavelengthRange::Visible);
        Real64 lowLambda = aRange.minLambda();
        Real64 highLambda = aRange.maxLambda();

        Real64 Tf = matShade->TransVis;
        Real64 Tb = matShade->TransVis;
        Real64 Rf = matShade->ReflectShadeVis;
        Real64 Rb = matShade->ReflectShadeVis;

        return std::make_shared<CMaterialSingleBand>(Tf, Tb, Rf, Rb, lowLambda, highLambda);
    }

    std::shared_ptr<CMaterialSingleBand> CWCEDiffuseShadeMaterialsFactory::createSolarRangeMaterial([[maybe_unused]] EnergyPlusData &state)
    {
        auto const *matShade = dynamic_cast<Material::MaterialShade const *>(m_MaterialProperties);
        assert(matShade != nullptr);
        CWavelengthRange aRange(WavelengthRange::Solar);
        Real64 lowLambda = aRange.minLambda();
        Real64 highLambda = aRange.maxLambda();

        Real64 Tf = matShade->Trans;
        Real64 Tb = matShade->Trans;
        Real64 Rf = matShade->ReflectShade;
        Real64 Rb = matShade->ReflectShade;

        return std::make_shared<CMaterialSingleBand>(Tf, Tb, Rf, Rb, lowLambda, highLambda);
    }

    ///////////////////////////////////////////////////////////////////////////////
    //   CWCECellFactory
    ///////////////////////////////////////////////////////////////////////////////
    IWCECellDescriptionFactory::IWCECellDescriptionFactory(const Material::MaterialBase *t_Material) : m_Material(t_Material)
    {
    }

    ///////////////////////////////////////////////////////////////////////////////
    //   CWCESpecularCellFactory
    ///////////////////////////////////////////////////////////////////////////////

    CWCESpecularCellFactory::CWCESpecularCellFactory(const Material::MaterialBase *t_Material) : IWCECellDescriptionFactory(t_Material)
    {
    }

    std::shared_ptr<ICellDescription> CWCESpecularCellFactory::getCellDescription([[maybe_unused]] EnergyPlusData &state)
    {
        return std::make_shared<CSpecularCellDescription>();
    }

    ///////////////////////////////////////////////////////////////////////////////
    //   CWCEVenetianBlindCellFactory
    ///////////////////////////////////////////////////////////////////////////////
    CWCEVenetianBlindCellFactory::CWCEVenetianBlindCellFactory(const Material::MaterialBase *t_Material) : IWCECellDescriptionFactory(t_Material)
    {
    }

    std::shared_ptr<ICellDescription> CWCEVenetianBlindCellFactory::getCellDescription([[maybe_unused]] EnergyPlusData &state)
    {
<<<<<<< HEAD
        const int blindDataPtr = m_Material.BlindDataPtr;
        assert(blindDataPtr > 0);
        auto const &blind = state.dataMaterial->Blind(blindDataPtr);
=======
        auto *matBlind = dynamic_cast<Material::MaterialBlind const *>(m_Material);
        assert(matBlind != nullptr);
>>>>>>> d6e49668

        Real64 slatWidth = matBlind->SlatWidth;
        Real64 slatSpacing = matBlind->SlatSeparation;
        Real64 slatTiltAngle = 90.0 - matBlind->SlatAngle; // Need to convert to WCE system
        Real64 curvatureRadius = 0.0;                      // No curvature radius in current IDF definition
        size_t numOfSlatSegments = 5;                      // Number of segments to use in venetian calculations
        return std::make_shared<CVenetianCellDescription>(slatWidth, slatSpacing, slatTiltAngle, curvatureRadius, numOfSlatSegments);
    }

    ///////////////////////////////////////////////////////////////////////////////
    //   CWCEScreenCellFactory
    ///////////////////////////////////////////////////////////////////////////////
    CWCEScreenCellFactory::CWCEScreenCellFactory(const Material::MaterialBase *t_Material) : IWCECellDescriptionFactory(t_Material)
    {
    }

    std::shared_ptr<ICellDescription> CWCEScreenCellFactory::getCellDescription([[maybe_unused]] EnergyPlusData &state)
    {
        Real64 diameter = m_Material->Thickness; // Thickness in this case is diameter
        // ratio is not saved withing material but rather calculated from transmittance
        const Real64 ratio = 1.0 - sqrt(dynamic_cast<Material::MaterialScreen const *>(m_Material)->Trans);
        Real64 spacing = diameter / ratio;
        return std::make_shared<CWovenCellDescription>(diameter, spacing);
    }

    ///////////////////////////////////////////////////////////////////////////////
    //   CWCEDiffuseShadeCellFactory
    ///////////////////////////////////////////////////////////////////////////////
    CWCEDiffuseShadeCellFactory::CWCEDiffuseShadeCellFactory(const Material::MaterialBase *t_Material) : IWCECellDescriptionFactory(t_Material)
    {
    }

    std::shared_ptr<ICellDescription> CWCEDiffuseShadeCellFactory::getCellDescription([[maybe_unused]] EnergyPlusData &state)
    {
        return std::make_shared<CFlatCellDescription>();
    }

    ///////////////////////////////////////////////////////////////////////////////
    //   CWCEBSDFLayerFactory
    ///////////////////////////////////////////////////////////////////////////////
    CWCELayerFactory::CWCELayerFactory(const Material::MaterialBase *t_Material, const WavelengthRange t_Range)
        : m_Material(t_Material), m_Range(t_Range), m_BSDFInitialized(false), m_SimpleInitialized(false), m_MaterialFactory(nullptr)
    {
    }

    std::pair<std::shared_ptr<CMaterial>, std::shared_ptr<ICellDescription>> CWCELayerFactory::init(EnergyPlusData &state)
    {
        createMaterialFactory();
        auto aMaterial = m_MaterialFactory->getMaterial(state); // (AUTO_OK_SHARED_PTR)
        assert(aMaterial != nullptr);
        auto aCellDescription = getCellDescription(state); // (AUTO_OK_SHARED_PTR)
        assert(aCellDescription != nullptr);

        return std::make_pair(aMaterial, aCellDescription);
    }

    std::shared_ptr<CBSDFLayer> CWCELayerFactory::getBSDFLayer(EnergyPlusData &state)
    {
        if (!m_BSDFInitialized) {
            auto res = init(state);                                      // (AUTO_OK_SHARED_PTR)
            const auto aBSDF = CBSDFHemisphere::create(BSDFBasis::Full); // (AUTO_OK_OBJ)

            CBSDFLayerMaker aMaker(res.first, aBSDF, res.second);
            m_BSDFLayer = aMaker.getLayer();
            m_BSDFInitialized = true;
        }
        return m_BSDFLayer;
    }

    CScatteringLayer CWCELayerFactory::getLayer(EnergyPlusData &state)
    {
        if (!m_SimpleInitialized) {
            auto res = init(state); // (AUTO_OK_SHARED_PTR)

            m_ScatteringLayer = CScatteringLayer(res.first, res.second);
            m_SimpleInitialized = true;
        }
        return m_ScatteringLayer;
    }

    std::shared_ptr<ICellDescription> CWCELayerFactory::getCellDescription([[maybe_unused]] EnergyPlusData &state) const
    {
        return m_CellFactory->getCellDescription(state);
    }

    ///////////////////////////////////////////////////////////////////////////////
    //   CWCESpecularLayerFactory
    ///////////////////////////////////////////////////////////////////////////////
    CWCESpecularLayerFactory::CWCESpecularLayerFactory(const Material::MaterialBase *t_Material, const WavelengthRange t_Range)
        : CWCELayerFactory(t_Material, t_Range)
    {
        m_CellFactory = std::make_shared<CWCESpecularCellFactory>(t_Material);
    }

    void CWCESpecularLayerFactory::createMaterialFactory()
    {
        m_MaterialFactory = std::make_shared<CWCESpecularMaterialsFactory>(m_Material, m_Range);
    }

    ///////////////////////////////////////////////////////////////////////////////
    //   CWCEVenetianBlindLayerFactory
    ///////////////////////////////////////////////////////////////////////////////
    CWCEVenetianBlindLayerFactory::CWCEVenetianBlindLayerFactory(const Material::MaterialBase *t_Material, const WavelengthRange t_Range)
        : CWCELayerFactory(t_Material, t_Range)
    {
        m_CellFactory = std::make_shared<CWCEVenetianBlindCellFactory>(t_Material);
    }

    void CWCEVenetianBlindLayerFactory::createMaterialFactory()
    {
        m_MaterialFactory = std::make_shared<CWCEVenetianBlindMaterialsFactory>(m_Material, m_Range);
    }

    ///////////////////////////////////////////////////////////////////////////////
    //   CWCEScreenLayerFactory
    ///////////////////////////////////////////////////////////////////////////////
    CWCEScreenLayerFactory::CWCEScreenLayerFactory(const Material::MaterialBase *t_Material, const WavelengthRange t_Range)
        : CWCELayerFactory(t_Material, t_Range)
    {
        m_CellFactory = std::make_shared<CWCEScreenCellFactory>(t_Material);
    }

    void CWCEScreenLayerFactory::createMaterialFactory()
    {
        m_MaterialFactory = std::make_shared<CWCEScreenMaterialsFactory>(m_Material, m_Range);
    }

    ///////////////////////////////////////////////////////////////////////////////
    //   CWCEDiffuseShadeLayerFactory
    ///////////////////////////////////////////////////////////////////////////////
    CWCEDiffuseShadeLayerFactory::CWCEDiffuseShadeLayerFactory(const Material::MaterialBase *t_Material, const WavelengthRange t_Range)
        : CWCELayerFactory(t_Material, t_Range)
    {
        m_CellFactory = std::make_shared<CWCEDiffuseShadeCellFactory>(t_Material);
    }

    void CWCEDiffuseShadeLayerFactory::createMaterialFactory()
    {
        m_MaterialFactory = std::make_shared<CWCEDiffuseShadeMaterialsFactory>(m_Material, m_Range);
    }

} // namespace Window
} // namespace EnergyPlus<|MERGE_RESOLUTION|>--- conflicted
+++ resolved
@@ -369,14 +369,8 @@
 
     std::shared_ptr<CMaterialSingleBand> CWCEVenetianBlindMaterialsFactory::createVisibleRangeMaterial([[maybe_unused]] EnergyPlusData &state)
     {
-<<<<<<< HEAD
-        int blindDataPtr = m_MaterialProperties.BlindDataPtr;
-        assert(blindDataPtr > 0);
-        auto const &blind = state.dataMaterial->Blind(blindDataPtr);
-=======
         auto const *matBlind = dynamic_cast<Material::MaterialBlind const *>(m_MaterialProperties);
         assert(matBlind != nullptr);
->>>>>>> d6e49668
 
         CWavelengthRange aRange(WavelengthRange::Visible);
         Real64 lowLambda = aRange.minLambda();
@@ -392,14 +386,8 @@
 
     std::shared_ptr<CMaterialSingleBand> CWCEVenetianBlindMaterialsFactory::createSolarRangeMaterial([[maybe_unused]] EnergyPlusData &state)
     {
-<<<<<<< HEAD
-        int blindDataPtr = m_MaterialProperties.BlindDataPtr;
-        assert(blindDataPtr > 0);
-        auto const &blind = state.dataMaterial->Blind(blindDataPtr);
-=======
         auto const *matBlind = dynamic_cast<Material::MaterialBlind const *>(m_MaterialProperties);
         assert(matBlind != nullptr);
->>>>>>> d6e49668
 
         CWavelengthRange aRange(WavelengthRange::Solar);
         Real64 lowLambda = aRange.minLambda();
@@ -524,14 +512,8 @@
 
     std::shared_ptr<ICellDescription> CWCEVenetianBlindCellFactory::getCellDescription([[maybe_unused]] EnergyPlusData &state)
     {
-<<<<<<< HEAD
-        const int blindDataPtr = m_Material.BlindDataPtr;
-        assert(blindDataPtr > 0);
-        auto const &blind = state.dataMaterial->Blind(blindDataPtr);
-=======
         auto *matBlind = dynamic_cast<Material::MaterialBlind const *>(m_Material);
         assert(matBlind != nullptr);
->>>>>>> d6e49668
 
         Real64 slatWidth = matBlind->SlatWidth;
         Real64 slatSpacing = matBlind->SlatSeparation;
