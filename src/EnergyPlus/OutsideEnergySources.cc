--- conflicted
+++ resolved
@@ -133,27 +133,16 @@
         return nullptr; // LCOV_EXCL_LINE
     }
 
-<<<<<<< HEAD
     void OutsideEnergySourceSpecs::simulate(
         EnergyPlusData &state, const PlantLocation &EP_UNUSED(calledFromLocation), bool EP_UNUSED(FirstHVACIteration), Real64 &CurLoad, bool RunFlag)
     {
-        this->initialize(state.dataBranchInputManager, CurLoad);
-        this->calculate(RunFlag, CurLoad);
-    }
-
-    void OutsideEnergySourceSpecs::onInitLoopEquip(EnergyPlusData &state, const PlantLocation &)
-    {
-        this->initialize(state.dataBranchInputManager, 0.0);
-=======
-    void OutsideEnergySourceSpecs::simulate(EnergyPlusData &state, const PlantLocation &EP_UNUSED(calledFromLocation), bool EP_UNUSED(FirstHVACIteration),
-                                            Real64 &CurLoad, bool RunFlag) {
         this->initialize(state, CurLoad);
         this->calculate(RunFlag, CurLoad);
     }
 
-    void OutsideEnergySourceSpecs::onInitLoopEquip(EnergyPlusData &state, const PlantLocation &) {
+    void OutsideEnergySourceSpecs::onInitLoopEquip(EnergyPlusData &state, const PlantLocation &)
+    {
         this->initialize(state, 0.0);
->>>>>>> 5a40ebd3
         this->size();
     }
 
@@ -311,12 +300,8 @@
         if (this->OneTimeInitFlag) {
             // Locate the unit on the plant loops for later usage
             bool errFlag = false;
-<<<<<<< HEAD
-            PlantUtilities::ScanPlantLoopsForObject(dataBranchInputManager,
+            PlantUtilities::ScanPlantLoopsForObject(state,
                                                     this->Name,
-=======
-            PlantUtilities::ScanPlantLoopsForObject(state, this->Name,
->>>>>>> 5a40ebd3
                                                     this->EnergyType,
                                                     this->LoopNum,
                                                     this->LoopSideNum,
