// EnergyPlus, Copyright (c) 1996-2020, The Board of Trustees of the University of Illinois,
// The Regents of the University of California, through Lawrence Berkeley National Laboratory
// (subject to receipt of any required approvals from the U.S. Dept. of Energy), Oak Ridge
// National Laboratory, managed by UT-Battelle, Alliance for Sustainable Energy, LLC, and other
// contributors. All rights reserved.
//
// NOTICE: This Software was developed under funding from the U.S. Department of Energy and the
// U.S. Government consequently retains certain rights. As such, the U.S. Government has been
// granted for itself and others acting on its behalf a paid-up, nonexclusive, irrevocable,
// worldwide license in the Software to reproduce, distribute copies to the public, prepare
// derivative works, and perform publicly and display publicly, and to permit others to do so.
//
// Redistribution and use in source and binary forms, with or without modification, are permitted
// provided that the following conditions are met:
//
// (1) Redistributions of source code must retain the above copyright notice, this list of
//     conditions and the following disclaimer.
//
// (2) Redistributions in binary form must reproduce the above copyright notice, this list of
//     conditions and the following disclaimer in the documentation and/or other materials
//     provided with the distribution.
//
// (3) Neither the name of the University of California, Lawrence Berkeley National Laboratory,
//     the University of Illinois, U.S. Dept. of Energy nor the names of its contributors may be
//     used to endorse or promote products derived from this software without specific prior
//     written permission.
//
// (4) Use of EnergyPlus(TM) Name. If Licensee (i) distributes the software in stand-alone form
//     without changes from the version obtained under this License, or (ii) Licensee makes a
//     reference solely to the software portion of its product, Licensee must refer to the
//     software as "EnergyPlus version X" software, where "X" is the version number Licensee
//     obtained under this License and may not use a different name for the software. Except as
//     specifically required in this Section (4), Licensee shall not use in a company name, a
//     product name, in advertising, publicity, or other promotional activities any name, trade
//     name, trademark, logo, or other designation of "EnergyPlus", "E+", "e+" or confusingly
//     similar designation, without the U.S. Department of Energy's prior written consent.
//
// THIS SOFTWARE IS PROVIDED BY THE COPYRIGHT HOLDERS AND CONTRIBUTORS "AS IS" AND ANY EXPRESS OR
// IMPLIED WARRANTIES, INCLUDING, BUT NOT LIMITED TO, THE IMPLIED WARRANTIES OF MERCHANTABILITY
// AND FITNESS FOR A PARTICULAR PURPOSE ARE DISCLAIMED. IN NO EVENT SHALL THE COPYRIGHT OWNER OR
// CONTRIBUTORS BE LIABLE FOR ANY DIRECT, INDIRECT, INCIDENTAL, SPECIAL, EXEMPLARY, OR
// CONSEQUENTIAL DAMAGES (INCLUDING, BUT NOT LIMITED TO, PROCUREMENT OF SUBSTITUTE GOODS OR
// SERVICES; LOSS OF USE, DATA, OR PROFITS; OR BUSINESS INTERRUPTION) HOWEVER CAUSED AND ON ANY
// THEORY OF LIABILITY, WHETHER IN CONTRACT, STRICT LIABILITY, OR TORT (INCLUDING NEGLIGENCE OR
// OTHERWISE) ARISING IN ANY WAY OUT OF THE USE OF THIS SOFTWARE, EVEN IF ADVISED OF THE
// POSSIBILITY OF SUCH DAMAGE.

// EnergyPlus::ThermalChimney Unit Tests

// Google Test Headers
#include <gtest/gtest.h>

// EnergyPlus Headers
#include "Fixtures/EnergyPlusFixture.hh"
#include <EnergyPlus/DataEnvironment.hh>
#include <EnergyPlus/DataGlobals.hh>
#include <EnergyPlus/DataHVACGlobals.hh>
#include <EnergyPlus/DataHeatBalFanSys.hh>
#include <EnergyPlus/DataHeatBalSurface.hh>
#include <EnergyPlus/DataHeatBalance.hh>
#include <EnergyPlus/DataIPShortCuts.hh>
#include <EnergyPlus/DataSurfaces.hh>
#include <EnergyPlus/HeatBalanceManager.hh>
#include <EnergyPlus/IOFiles.hh>
#include <EnergyPlus/InternalHeatGains.hh>
#include <EnergyPlus/OutputProcessor.hh>
#include <EnergyPlus/ScheduleManager.hh>
#include <EnergyPlus/SimulationManager.hh>
#include <EnergyPlus/SurfaceGeometry.hh>
#include <EnergyPlus/ThermalChimney.hh>
#include <EnergyPlus/UtilityRoutines.hh>

using namespace EnergyPlus;
using namespace EnergyPlus::DataEnvironment;
using namespace EnergyPlus::DataGlobals;
using namespace EnergyPlus::DataHeatBalance;
using namespace EnergyPlus::DataHVACGlobals;
using namespace EnergyPlus::DataHeatBalFanSys;
using namespace EnergyPlus::InternalHeatGains;
using namespace EnergyPlus::HeatBalanceManager;
using namespace EnergyPlus::OutputProcessor;
using namespace EnergyPlus::ScheduleManager;
using namespace EnergyPlus::DataSurfaces;
using namespace EnergyPlus::DataHeatBalSurface;
using namespace SimulationManager;
using namespace ObjexxFCL;

TEST_F(EnergyPlusFixture, ThermalChimney_EMSAirflow_Test)
{

    std::string const idf_objects = delimited_string({

        "  Version,9.3;",

        "  SimulationControl,",
        "    NO,                      !- Do Zone Sizing Calculation",
        "    NO,                      !- Do System Sizing Calculation",
        "    NO,                      !- Do Plant Sizing Calculation",
        "    YES,                     !- Run Simulation for Sizing Periods",
        "    NO;                      !- Run Simulation for Weather File Run Periods",

        "  Building,",
        "    BUILDING #1,             !- Name",
        "    0,                       !- North Axis {deg}",
        "    Suburbs,                 !- Terrain",
        "    3.9999999E-02,           !- Loads Convergence Tolerance Value {W}",
        "    0.2500000,               !- Temperature Convergence Tolerance Value {deltaC}",
        "    FullInteriorAndExterior, !- Solar Distribution",
        "    25,                      !- Maximum Number of Warmup Days",
        "    6;                       !- Minimum Number of Warmup Days",

        "  SurfaceConvectionAlgorithm:Inside,TARP;",

        "  SurfaceConvectionAlgorithm:Outside,DOE-2;",

        "  HeatBalanceAlgorithm,ConductionTransferFunction;",

        "  Timestep,4;",

        "  Site:Location,",
        "    CEDAR_CITY_UT_USA_WMO_724755,  !- Name",
        "    37.70,                   !- Latitude {deg}",
        "    -113.08,                 !- Longitude {deg}",
        "    -7.00,                   !- Time Zone {hr}",
        "    1712.00;                 !- Elevation {m}",

        "  SizingPeriod:DesignDay,",
        "    CEDAR_CITY Ann Clg 1% Condns DB=>MWB,  !- Name",
        "    7,                       !- Month",
        "    21,                      !- Day of Month",
        "    SummerDesignDay,         !- Day Type",
        "    32.9,                    !- Maximum Dry-Bulb Temperature {C}",
        "    16.3,                    !- Daily Dry-Bulb Temperature Range {deltaC}",
        "    ,                        !- Dry-Bulb Temperature Range Modifier Type",
        "    ,                        !- Dry-Bulb Temperature Range Modifier Day Schedule Name",
        "    Wetbulb,                 !- Humidity Condition Type",
        "    14.8,                    !- Wetbulb or DewPoint at Maximum Dry-Bulb {C}",
        "    ,                        !- Humidity Condition Day Schedule Name",
        "    ,                        !- Humidity Ratio at Maximum Dry-Bulb {kgWater/kgDryAir}",
        "    ,                        !- Enthalpy at Maximum Dry-Bulb {J/kg}",
        "    ,                        !- Daily Wet-Bulb Temperature Range {deltaC}",
        "    82379.,                  !- Barometric Pressure {Pa}",
        "    5.3,                     !- Wind Speed {m/s}",
        "    200,                     !- Wind Direction {deg}",
        "    No,                      !- Rain Indicator",
        "    No,                      !- Snow Indicator",
        "    No,                      !- Daylight Saving Time Indicator",
        "    ASHRAEClearSky,          !- Solar Model Indicator",
        "    ,                        !- Beam Solar Day Schedule Name",
        "    ,                        !- Diffuse Solar Day Schedule Name",
        "    ,                        !- ASHRAE Clear Sky Optical Depth for Beam Irradiance (taub) {dimensionless}",
        "    ,                        !- ASHRAE Clear Sky Optical Depth for Diffuse Irradiance (taud) {dimensionless}",
        "    1.00;                    !- Sky Clearness",

        "  SizingPeriod:DesignDay,",
        "    CEDAR_CITY Ann Htg 99% Condns DB,  !- Name",
        "    1,                       !- Month",
        "    21,                      !- Day of Month",
        "    WinterDesignDay,         !- Day Type",
        "    -12.8,                   !- Maximum Dry-Bulb Temperature {C}",
        "    0.0,                     !- Daily Dry-Bulb Temperature Range {deltaC}",
        "    ,                        !- Dry-Bulb Temperature Range Modifier Type",
        "    ,                        !- Dry-Bulb Temperature Range Modifier Day Schedule Name",
        "    Wetbulb,                 !- Humidity Condition Type",
        "    -12.8,                   !- Wetbulb or DewPoint at Maximum Dry-Bulb {C}",
        "    ,                        !- Humidity Condition Day Schedule Name",
        "    ,                        !- Humidity Ratio at Maximum Dry-Bulb {kgWater/kgDryAir}",
        "    ,                        !- Enthalpy at Maximum Dry-Bulb {J/kg}",
        "    ,                        !- Daily Wet-Bulb Temperature Range {deltaC}",
        "    82379.,                  !- Barometric Pressure {Pa}",
        "    1.2,                     !- Wind Speed {m/s}",
        "    130,                     !- Wind Direction {deg}",
        "    No,                      !- Rain Indicator",
        "    No,                      !- Snow Indicator",
        "    No,                      !- Daylight Saving Time Indicator",
        "    ASHRAEClearSky,          !- Solar Model Indicator",
        "    ,                        !- Beam Solar Day Schedule Name",
        "    ,                        !- Diffuse Solar Day Schedule Name",
        "    ,                        !- ASHRAE Clear Sky Optical Depth for Beam Irradiance (taub) {dimensionless}",
        "    ,                        !- ASHRAE Clear Sky Optical Depth for Diffuse Irradiance (taud) {dimensionless}",
        "    0.00;                    !- Sky Clearness",

        "  RunPeriod,",
        "    Run Period 1,            !- Name",
        "    1,                       !- Begin Month",
        "    1,                       !- Begin Day of Month",
        "    ,                        !- Begin Year",
        "    12,                      !- End Month",
        "    31,                      !- End Day of Month",
        "    ,                        !- End Year",
        "    Tuesday,                 !- Day of Week for Start Day",
        "    Yes,                     !- Use Weather File Holidays and Special Days",
        "    Yes,                     !- Use Weather File Daylight Saving Period",
        "    No,                      !- Apply Weekend Holiday Rule",
        "    Yes,                     !- Use Weather File Rain Indicators",
        "    Yes;                     !- Use Weather File Snow Indicators",

        "  Site:GroundTemperature:BuildingSurface,19.77,19.81,19.91,19.89,19.85,19.60,19.38,19.56,19.66,19.74,19.82,19.76;",

        "  ScheduleTypeLimits,",
        "    Any Number;              !- Name",

        "  ScheduleTypeLimits,",
        "    Fraction,                !- Name",
        "    0.0,                     !- Lower Limit Value",
        "    1.0,                     !- Upper Limit Value",
        "    CONTINUOUS;              !- Numeric Type",

        "  Schedule:Compact,",
        "    ThermalChimneyAvail,     !- Name",
        "    Fraction,                !- Schedule Type Limits Name",
        "    Through: 12/31,          !- Field 1",
        "    For: AllDays,            !- Field 2",
        "    Until: 24:00,1.0;        !- Field 3",

        "  Schedule:Compact,",
        "    Always 1,                !- Name",
        "    Fraction,                !- Schedule Type Limits Name",
        "    Through: 12/31,          !- Field 1",
        "    For: AllDays,            !- Field 2",
        "    Until: 24:00,1.0;        !- Field 3",

        "  Schedule:Compact,",
        "    OFF,                     !- Name",
        "    Fraction,                !- Schedule Type Limits Name",
        "    Through: 12/31,          !- Field 1",
        "    For: AllDays,            !- Field 2",
        "    Until: 24:00,0.0;        !- Field 3",

        "  Material,",
        "    A1 - 1 IN STUCCO,        !- Name",
        "    Smooth,                  !- Roughness",
        "    2.5389841E-02,           !- Thickness {m}",
        "    0.6918309,               !- Conductivity {W/m-K}",
        "    1858.142,                !- Density {kg/m3}",
        "    836.8000,                !- Specific Heat {J/kg-K}",
        "    0.9000000,               !- Thermal Absorptance",
        "    0.9200000,               !- Solar Absorptance",
        "    0.9200000;               !- Visible Absorptance",

        "  Material,",
        "    B12 - 3 IN DENSE INSULATION,  !- Name",
        "    VeryRough,               !- Roughness",
        "    7.6200001E-02,           !- Thickness {m}",
        "    4.3239430E-02,           !- Conductivity {W/m-K}",
        "    91.30524,                !- Density {kg/m3}",
        "    836.8000,                !- Specific Heat {J/kg-K}",
        "    0.9000000,               !- Thermal Absorptance",
        "    0.5000000,               !- Solar Absorptance",
        "    0.5000000;               !- Visible Absorptance",

        "  Material,",
        "    C7 - 8 IN LW CONCRETE BLOCK,  !- Name",
        "    Rough,                   !- Roughness",
        "    0.2033016,               !- Thickness {m}",
        "    0.5707605,               !- Conductivity {W/m-K}",
        "    608.7016,                !- Density {kg/m3}",
        "    836.8000,                !- Specific Heat {J/kg-K}",
        "    0.9000000,               !- Thermal Absorptance",
        "    0.6500000,               !- Solar Absorptance",
        "    0.6500000;               !- Visible Absorptance",

        "  Material,",
        "    E8 - 5 / 8 IN PLASTER OR GYP BOARD,  !- Name",
        "    Smooth,                  !- Roughness",
        "    1.5880080E-02,           !- Thickness {m}",
        "    0.1601589,               !- Conductivity {W/m-K}",
        "    784.9047,                !- Density {kg/m3}",
        "    836.8000,                !- Specific Heat {J/kg-K}",
        "    0.9000000,               !- Thermal Absorptance",
        "    0.9200000,               !- Solar Absorptance",
        "    0.9200000;               !- Visible Absorptance",

        "  Material,",
        "    B3 - 2 IN INSULATION,    !- Name",
        "    VeryRough,               !- Roughness",
        "    5.0901599E-02,           !- Thickness {m}",
        "    4.3239430E-02,           !- Conductivity {W/m-K}",
        "    32.03693,                !- Density {kg/m3}",
        "    836.8000,                !- Specific Heat {J/kg-K}",
        "    0.9000000,               !- Thermal Absorptance",
        "    0.5000000,               !- Solar Absorptance",
        "    0.5000000;               !- Visible Absorptance",

        "  Material,",
        "    C2 - 4 IN LW CONCRETE BLOCK,  !- Name",
        "    MediumRough,             !- Roughness",
        "    0.1014984,               !- Thickness {m}",
        "    0.3805070,               !- Conductivity {W/m-K}",
        "    608.7016,                !- Density {kg/m3}",
        "    836.8000,                !- Specific Heat {J/kg-K}",
        "    0.9000000,               !- Thermal Absorptance",
        "    0.6500000,               !- Solar Absorptance",
        "    0.6500000;               !- Visible Absorptance",

        "  Material,",
        "    E1 - 3 / 4 IN PLASTER OR GYP BOARD,  !- Name",
        "    Smooth,                  !- Roughness",
        "    1.9050000E-02,           !- Thickness {m}",
        "    0.7264224,               !- Conductivity {W/m-K}",
        "    1601.846,                !- Density {kg/m3}",
        "    836.8000,                !- Specific Heat {J/kg-K}",
        "    0.9000000,               !- Thermal Absorptance",
        "    0.9200000,               !- Solar Absorptance",
        "    0.9200000;               !- Visible Absorptance",

        "  Material,",
        "    TABOR SOLAR ABSORBER,    !- Name",
        "    MediumRough,             !- Roughness",
        "    1.6000000E-03,           !- Thickness {m}",
        "    392.6100,                !- Conductivity {W/m-K}",
        "    8906.260,                !- Density {kg/m3}",
        "    370.0000,                !- Specific Heat {J/kg-K}",
        "    0.0500000,               !- Thermal Absorptance",
        "    0.8500000,               !- Solar Absorptance",
        "    0.8500000;               !- Visible Absorptance",

        "  Material,",
        "    CONCRETE - SAND AND GRAVEL 4 IN,  !- Name",
        "    MediumRough,             !- Roughness",
        "    0.1014984,               !- Thickness {m}",
        "    1.729577,                !- Conductivity {W/m-K}",
        "    2242.585,                !- Density {kg/m3}",
        "    836.8000,                !- Specific Heat {J/kg-K}",
        "    0.9000000,               !- Thermal Absorptance",
        "    0.6000000,               !- Solar Absorptance",
        "    0.6000000;               !- Visible Absorptance",

        "  Material,",
        "    C10 - 8 IN HW CONCRETE,  !- Name",
        "    MediumRough,             !- Roughness",
        "    0.2033016,               !- Thickness {m}",
        "    1.729577,                !- Conductivity {W/m-K}",
        "    2242.585,                !- Density {kg/m3}",
        "    836.8000,                !- Specific Heat {J/kg-K}",
        "    0.9000000,               !- Thermal Absorptance",
        "    0.6500000,               !- Solar Absorptance",
        "    0.6500000;               !- Visible Absorptance",

        "  Material,",
        "    ROOFING - WOOD SHINGLES, !- Name",
        "    VeryRough,               !- Roughness",
        "    1.9050000E-02,           !- Thickness {m}",
        "    0.1141521,               !- Conductivity {W/m-K}",
        "    720.8308,                !- Density {kg/m3}",
        "    1255.200,                !- Specific Heat {J/kg-K}",
        "    0.9000000,               !- Thermal Absorptance",
        "    0.7800000,               !- Solar Absorptance",
        "    0.7800000;               !- Visible Absorptance",

        "  Material,",
        "    BLBD - SHEATHING NAIL BASE 1 / 2 IN,  !- Name",
        "    MediumRough,             !- Roughness",
        "    1.2710161E-02,           !- Thickness {m}",
        "    6.3475482E-02,           !- Conductivity {W/m-K}",
        "    400.4616,                !- Density {kg/m3}",
        "    1297.040,                !- Specific Heat {J/kg-K}",
        "    0.9000000,               !- Thermal Absorptance",
        "    0.7000000,               !- Solar Absorptance",
        "    0.7000000;               !- Visible Absorptance",

        "  Material,",
        "    E6 - 1 / 2 IN GYP SHEATHING BOARD,  !- Name",
        "    Smooth,                  !- Roughness",
        "    1.2710161E-02,           !- Thickness {m}",
        "    0.1601589,               !- Conductivity {W/m-K}",
        "    784.9047,                !- Density {kg/m3}",
        "    836.8000,                !- Specific Heat {J/kg-K}",
        "    0.9000000,               !- Thermal Absorptance",
        "    0.9200000,               !- Solar Absorptance",
        "    0.9200000;               !- Visible Absorptance",

        "  WindowMaterial:Glazing,",
        "    GLASS - CLEAR SHEET 1 / 8 IN,  !- Name",
        "    SpectralAverage,         !- Optical Data Type",
        "    ,                        !- Window Glass Spectral Data Set Name",
        "    3.0000000E-03,           !- Thickness {m}",
        "    0.8370000,               !- Solar Transmittance at Normal Incidence",
        "    7.5000003E-02,           !- Front Side Solar Reflectance at Normal Incidence",
        "    7.5000003E-02,           !- Back Side Solar Reflectance at Normal Incidence",
        "    0.8980000,               !- Visible Transmittance at Normal Incidence",
        "    8.1000000E-02,           !- Front Side Visible Reflectance at Normal Incidence",
        "    8.1000000E-02,           !- Back Side Visible Reflectance at Normal Incidence",
        "    0,                       !- Infrared Transmittance at Normal Incidence",
        "    0.8400000,               !- Front Side Infrared Hemispherical Emissivity",
        "    0.8400000,               !- Back Side Infrared Hemispherical Emissivity",
        "    0.9000000;               !- Conductivity {W/m-K}",

        "  WindowMaterial:Glazing,",
        "    GLASS - LOW IRON 3 MM,   !- Name",
        "    SpectralAverage,         !- Optical Data Type",
        "    ,                        !- Window Glass Spectral Data Set Name",
        "    0.0030000E+00,           !- Thickness {m}",
        "    0.8990000,               !- Solar Transmittance at Normal Incidence",
        "    0.0790000,               !- Front Side Solar Reflectance at Normal Incidence",
        "    0.0790000,               !- Back Side Solar Reflectance at Normal Incidence",
        "    0.9130000,               !- Visible Transmittance at Normal Incidence",
        "    0.0820000,               !- Front Side Visible Reflectance at Normal Incidence",
        "    0.0820000,               !- Back Side Visible Reflectance at Normal Incidence",
        "    0,                       !- Infrared Transmittance at Normal Incidence",
        "    0.8400000,               !- Front Side Infrared Hemispherical Emissivity",
        "    0.8400000,               !- Back Side Infrared Hemispherical Emissivity",
        "    0.9000000E+00;           !- Conductivity {W/m-K}",

        "  WindowMaterial:Gas,",
        "    WinAirB1 - AIRSPACE RESISTANCE,  !- Name",
        "    AIR,                     !- Gas Type",
        "    1.3000000E-02;           !- Thickness {m}",

        "  Construction,",
        "    EXTERIOR,                !- Name",
        "    A1 - 1 IN STUCCO,        !- Outside Layer",
        "    B12 - 3 IN DENSE INSULATION,  !- Layer 2",
        "    B12 - 3 IN DENSE INSULATION,  !- Layer 3",
        "    C7 - 8 IN LW CONCRETE BLOCK,  !- Layer 4",
        "    E8 - 5 / 8 IN PLASTER OR GYP BOARD;  !- Layer 5",

        "  Construction,",
        "    DOUBLE PANE WINDOW,      !- Name",
        "    GLASS - CLEAR SHEET 1 / 8 IN,  !- Outside Layer",
        "    WinAirB1 - AIRSPACE RESISTANCE,  !- Layer 2",
        "    GLASS - CLEAR SHEET 1 / 8 IN;  !- Layer 3",

        "  Construction,",
        "    ThermalChimney IN,       !- Name",
        "    TABOR SOLAR ABSORBER,    !- Outside Layer",
        "    A1 - 1 IN STUCCO,        !- Layer 2",
        "    B12 - 3 IN DENSE INSULATION,  !- Layer 3",
        "    B12 - 3 IN DENSE INSULATION,  !- Layer 4",
        "    B3 - 2 IN INSULATION,    !- Layer 5",
        "    B3 - 2 IN INSULATION,    !- Layer 6",
        "    C7 - 8 IN LW CONCRETE BLOCK,  !- Layer 7",
        "    E8 - 5 / 8 IN PLASTER OR GYP BOARD;  !- Layer 8",

        "  Construction,",
        "    SLAB FLOOR,              !- Name",
        "    CONCRETE - SAND AND GRAVEL 4 IN;  !- Outside Layer",

        "  Construction,",
        "    ROOF31,                  !- Name",
        "    ROOFING - WOOD SHINGLES, !- Outside Layer",
        "    BLBD - SHEATHING NAIL BASE 1 / 2 IN,  !- Layer 2",
        "    B12 - 3 IN DENSE INSULATION,  !- Layer 3",
        "    B12 - 3 IN DENSE INSULATION,  !- Layer 4",
        "    B3 - 2 IN INSULATION,    !- Layer 5",
        "    B3 - 2 IN INSULATION,    !- Layer 6",
        "    E6 - 1 / 2 IN GYP SHEATHING BOARD;  !- Layer 7",

        "  Construction,",
        "    SGL CLR LOW IRON 3 MM,   !- Name",
        "    GLASS - LOW IRON 3 MM;   !- Outside Layer",

        "  Construction,",
        "    ThermalChimney OUT,      !- Name",
        "    E8 - 5 / 8 IN PLASTER OR GYP BOARD,  !- Outside Layer",
        "    C7 - 8 IN LW CONCRETE BLOCK,  !- Layer 2",
        "    B3 - 2 IN INSULATION,    !- Layer 3",
        "    B3 - 2 IN INSULATION,    !- Layer 4",
        "    B12 - 3 IN DENSE INSULATION,  !- Layer 5",
        "    B12 - 3 IN DENSE INSULATION,  !- Layer 6",
        "    A1 - 1 IN STUCCO,        !- Layer 7",
        "    TABOR SOLAR ABSORBER;    !- Layer 8",

        "  GlobalGeometryRules,",
        "    UpperLeftCorner,         !- Starting Vertex Position",
        "    CounterClockWise,        !- Vertex Entry Direction",
        "    World,                   !- Coordinate System",
        "    ,                        !- Daylighting Reference Point Coordinate System",
        "    World;                   !- Rectangular Surface Coordinate System",

        "  Zone,",
        "    ZONE 1,                  !- Name",
        "    0,                       !- Direction of Relative North {deg}",
        "    10.00000,                !- X Origin {m}",
        "    15.00000,                !- Y Origin {m}",
        "    0,                       !- Z Origin {m}",
        "    1,                       !- Type",
        "    1,                       !- Multiplier",
        "    autocalculate,           !- Ceiling Height {m}",
        "    autocalculate;           !- Volume {m3}",

        "  Zone,",
        "    ZONE 2,                  !- Name",
        "    0,                       !- Direction of Relative North {deg}",
        "    10.00000,                !- X Origin {m}",
        "    14.7,                    !- Y Origin {m}",
        "    0,                       !- Z Origin {m}",
        "    1,                       !- Type",
        "    1,                       !- Multiplier",
        "    autocalculate,           !- Ceiling Height {m}",
        "    autocalculate,           !- Volume {m3}",
        "    autocalculate,           !- Floor Area {m2}",
        "    TARP;                    !- Zone Inside Convection Algorithm",

        "  Zone,",
        "    ZONE 3,                  !- Name",
        "    0,                       !- Direction of Relative North {deg}",
        "    40.00000,                !- X Origin {m}",
        "    15.00000,                !- Y Origin {m}",
        "    0,                       !- Z Origin {m}",
        "    1,                       !- Type",
        "    1,                       !- Multiplier",
        "    autocalculate,           !- Ceiling Height {m}",
        "    autocalculate;           !- Volume {m3}",

        "  Zone,",
        "    ZONE 4,                  !- Name",
        "    0,                       !- Direction of Relative North {deg}",
        "    40,                      !- X Origin {m}",
        "    14.7,                    !- Y Origin {m}",
        "    0,                       !- Z Origin {m}",
        "    1,                       !- Type",
        "    1,                       !- Multiplier",
        "    autocalculate,           !- Ceiling Height {m}",
        "    autocalculate,           !- Volume {m3}",
        "    autocalculate,           !- Floor Area {m2}",
        "    TARP;                    !- Zone Inside Convection Algorithm",

        "  BuildingSurface:Detailed,",
        "    Zn001:Wall001,           !- Name",
        "    Wall,                    !- Surface Type",
        "    EXTERIOR,                !- Construction Name",
        "    ZONE 1,                  !- Zone Name",
        "    Outdoors,                !- Outside Boundary Condition",
        "    ,                        !- Outside Boundary Condition Object",
        "    SunExposed,              !- Sun Exposure",
        "    WindExposed,             !- Wind Exposure",
        "    0.5000000,               !- View Factor to Ground",
        "    4,                       !- Number of Vertices",
        "    30.00000,15.00000,3.000000,  !- X,Y,Z ==> Vertex 1 {m}",
        "    30.00000,15.00000,0,  !- X,Y,Z ==> Vertex 2 {m}",
        "    30.00000,25.00000,0,  !- X,Y,Z ==> Vertex 3 {m}",
        "    30.00000,25.00000,3.000000;  !- X,Y,Z ==> Vertex 4 {m}",

        "  BuildingSurface:Detailed,",
        "    Zn001:Wall002,           !- Name",
        "    Wall,                    !- Surface Type",
        "    EXTERIOR,                !- Construction Name",
        "    ZONE 1,                  !- Zone Name",
        "    Outdoors,                !- Outside Boundary Condition",
        "    ,                        !- Outside Boundary Condition Object",
        "    SunExposed,              !- Sun Exposure",
        "    WindExposed,             !- Wind Exposure",
        "    0.5000000,               !- View Factor to Ground",
        "    4,                       !- Number of Vertices",
        "    30.00000,25.00000,3.000000,  !- X,Y,Z ==> Vertex 1 {m}",
        "    30.00000,25.00000,0,  !- X,Y,Z ==> Vertex 2 {m}",
        "    10.00000,25.00000,0,  !- X,Y,Z ==> Vertex 3 {m}",
        "    10.00000,25.00000,3.000000;  !- X,Y,Z ==> Vertex 4 {m}",

        "  BuildingSurface:Detailed,",
        "    Zn001:Wall003,           !- Name",
        "    Wall,                    !- Surface Type",
        "    EXTERIOR,                !- Construction Name",
        "    ZONE 1,                  !- Zone Name",
        "    Outdoors,                !- Outside Boundary Condition",
        "    ,                        !- Outside Boundary Condition Object",
        "    SunExposed,              !- Sun Exposure",
        "    WindExposed,             !- Wind Exposure",
        "    0.5000000,               !- View Factor to Ground",
        "    4,                       !- Number of Vertices",
        "    10.00000,25.00000,3.000000,  !- X,Y,Z ==> Vertex 1 {m}",
        "    10.00000,25.00000,0,  !- X,Y,Z ==> Vertex 2 {m}",
        "    10.00000,15.00000,0,  !- X,Y,Z ==> Vertex 3 {m}",
        "    10.00000,15.00000,3.000000;  !- X,Y,Z ==> Vertex 4 {m}",

        "  BuildingSurface:Detailed,",
        "    Zn001:Wall004,           !- Name",
        "    Wall,                    !- Surface Type",
        "    ThermalChimney IN,       !- Construction Name",
        "    ZONE 1,                  !- Zone Name",
        "    Surface,                 !- Outside Boundary Condition",
        "    Zn002:Wall004,           !- Outside Boundary Condition Object",
        "    NoSun,                   !- Sun Exposure",
        "    NoWind,                  !- Wind Exposure",
        "    0.5000000,               !- View Factor to Ground",
        "    4,                       !- Number of Vertices",
        "    10.00000,15.00000,3.000000,  !- X,Y,Z ==> Vertex 1 {m}",
        "    10.00000,15.00000,0,  !- X,Y,Z ==> Vertex 2 {m}",
        "    30.00000,15.00000,0,  !- X,Y,Z ==> Vertex 3 {m}",
        "    30.00000,15.00000,3.000000;  !- X,Y,Z ==> Vertex 4 {m}",

        "  BuildingSurface:Detailed,",
        "    Zn001:Flr001,            !- Name",
        "    Floor,                   !- Surface Type",
        "    SLAB FLOOR,              !- Construction Name",
        "    ZONE 1,                  !- Zone Name",
        "    Surface,                 !- Outside Boundary Condition",
        "    Zn001:Flr001,            !- Outside Boundary Condition Object",
        "    NoSun,                   !- Sun Exposure",
        "    NoWind,                  !- Wind Exposure",
        "    1.000000,                !- View Factor to Ground",
        "    4,                       !- Number of Vertices",
        "    30.00000,15.00000,0,  !- X,Y,Z ==> Vertex 1 {m}",
        "    10.00000,15.00000,0,  !- X,Y,Z ==> Vertex 2 {m}",
        "    10.00000,25.00000,0,  !- X,Y,Z ==> Vertex 3 {m}",
        "    30.00000,25.00000,0;  !- X,Y,Z ==> Vertex 4 {m}",

        "  BuildingSurface:Detailed,",
        "    Zn001:Roof001,           !- Name",
        "    Roof,                    !- Surface Type",
        "    ROOF31,                  !- Construction Name",
        "    ZONE 1,                  !- Zone Name",
        "    Outdoors,                !- Outside Boundary Condition",
        "    ,                        !- Outside Boundary Condition Object",
        "    SunExposed,              !- Sun Exposure",
        "    WindExposed,             !- Wind Exposure",
        "    0,                       !- View Factor to Ground",
        "    4,                       !- Number of Vertices",
        "    10.00000,25.00000,3.000000,  !- X,Y,Z ==> Vertex 1 {m}",
        "    10.00000,15.00000,3.000000,  !- X,Y,Z ==> Vertex 2 {m}",
        "    30.00000,15.00000,3.000000,  !- X,Y,Z ==> Vertex 3 {m}",
        "    30.00000,25.00000,3.000000;  !- X,Y,Z ==> Vertex 4 {m}",

        "  BuildingSurface:Detailed,",
        "    Zn002:Wall001,           !- Name",
        "    Wall,                    !- Surface Type",
        "    EXTERIOR,                !- Construction Name",
        "    ZONE 2,                  !- Zone Name",
        "    Outdoors,                !- Outside Boundary Condition",
        "    ,                        !- Outside Boundary Condition Object",
        "    SunExposed,              !- Sun Exposure",
        "    WindExposed,             !- Wind Exposure",
        "    0.5000000,               !- View Factor to Ground",
        "    4,                       !- Number of Vertices",
        "    10.00000,14.7,6.0,  !- X,Y,Z ==> Vertex 1 {m}",
        "    10.00000,14.7,0,  !- X,Y,Z ==> Vertex 2 {m}",
        "    30.00000,14.7,0,  !- X,Y,Z ==> Vertex 3 {m}",
        "    30.00000,14.7,6.0;  !- X,Y,Z ==> Vertex 4 {m}",

        "  BuildingSurface:Detailed,",
        "    Zn002:Wall002,           !- Name",
        "    Wall,                    !- Surface Type",
        "    EXTERIOR,                !- Construction Name",
        "    ZONE 2,                  !- Zone Name",
        "    Outdoors,                !- Outside Boundary Condition",
        "    ,                        !- Outside Boundary Condition Object",
        "    SunExposed,              !- Sun Exposure",
        "    WindExposed,             !- Wind Exposure",
        "    0.5000000,               !- View Factor to Ground",
        "    4,                       !- Number of Vertices",
        "    30.00000,14.7,6.0,  !- X,Y,Z ==> Vertex 1 {m}",
        "    30.00000,14.7,0,  !- X,Y,Z ==> Vertex 2 {m}",
        "    30.00000,15.00000,0,  !- X,Y,Z ==> Vertex 3 {m}",
        "    30.00000,15.00000,6.0;  !- X,Y,Z ==> Vertex 4 {m}",

        "  BuildingSurface:Detailed,",
        "    Zn002:Wall003,           !- Name",
        "    Wall,                    !- Surface Type",
        "    EXTERIOR,                !- Construction Name",
        "    ZONE 2,                  !- Zone Name",
        "    Outdoors,                !- Outside Boundary Condition",
        "    ,                        !- Outside Boundary Condition Object",
        "    SunExposed,              !- Sun Exposure",
        "    WindExposed,             !- Wind Exposure",
        "    0.5000000,               !- View Factor to Ground",
        "    4,                       !- Number of Vertices",
        "    10.00000,15.00000,6.0,  !- X,Y,Z ==> Vertex 1 {m}",
        "    10.00000,15.00000,0,  !- X,Y,Z ==> Vertex 2 {m}",
        "    10.00000,14.7,0,  !- X,Y,Z ==> Vertex 3 {m}",
        "    10.00000,14.7,6.0;  !- X,Y,Z ==> Vertex 4 {m}",

        "  BuildingSurface:Detailed,",
        "    Zn002:Wall004,           !- Name",
        "    Wall,                    !- Surface Type",
        "    ThermalChimney OUT,      !- Construction Name",
        "    ZONE 2,                  !- Zone Name",
        "    Surface,                 !- Outside Boundary Condition",
        "    Zn001:Wall004,           !- Outside Boundary Condition Object",
        "    NoSun,                   !- Sun Exposure",
        "    NoWind,                  !- Wind Exposure",
        "    0.5000000,               !- View Factor to Ground",
        "    4,                       !- Number of Vertices",
        "    30.00000,15.00000,3.0,  !- X,Y,Z ==> Vertex 1 {m}",
        "    30.00000,15.00000,0,  !- X,Y,Z ==> Vertex 2 {m}",
        "    10.00000,15.00000,0,  !- X,Y,Z ==> Vertex 3 {m}",
        "    10.00000,15.00000,3.0;  !- X,Y,Z ==> Vertex 4 {m}",

        "  BuildingSurface:Detailed,",
        "    Zn002:Wall005,           !- Name",
        "    Wall,                    !- Surface Type",
        "    ThermalChimney OUT,      !- Construction Name",
        "    ZONE 2,                  !- Zone Name",
        "    Outdoors,                !- Outside Boundary Condition",
        "    ,                        !- Outside Boundary Condition Object",
        "    SunExposed,              !- Sun Exposure",
        "    WindExposed,             !- Wind Exposure",
        "    0.5000000,               !- View Factor to Ground",
        "    4,                       !- Number of Vertices",
        "    30.00000,15.00000,6.0,  !- X,Y,Z ==> Vertex 1 {m}",
        "    30.00000,15.00000,3.0,  !- X,Y,Z ==> Vertex 2 {m}",
        "    10.00000,15.00000,3.0,  !- X,Y,Z ==> Vertex 3 {m}",
        "    10.00000,15.00000,6.0;  !- X,Y,Z ==> Vertex 4 {m}",

        "  BuildingSurface:Detailed,",
        "    Zn002:Flr001,            !- Name",
        "    Floor,                   !- Surface Type",
        "    SLAB FLOOR,              !- Construction Name",
        "    ZONE 2,                  !- Zone Name",
        "    Surface,                 !- Outside Boundary Condition",
        "    Zn002:Flr001,            !- Outside Boundary Condition Object",
        "    NoSun,                   !- Sun Exposure",
        "    NoWind,                  !- Wind Exposure",
        "    1.000000,                !- View Factor to Ground",
        "    4,                       !- Number of Vertices",
        "    30.00000,14.7,0,  !- X,Y,Z ==> Vertex 1 {m}",
        "    10.00000,14.7,0,  !- X,Y,Z ==> Vertex 2 {m}",
        "    10.00000,15.00000,0,  !- X,Y,Z ==> Vertex 3 {m}",
        "    30.00000,15.00000,0;  !- X,Y,Z ==> Vertex 4 {m}",

        "  BuildingSurface:Detailed,",
        "    Zn002:Roof001,           !- Name",
        "    Roof,                    !- Surface Type",
        "    ROOF31,                  !- Construction Name",
        "    ZONE 2,                  !- Zone Name",
        "    Outdoors,                !- Outside Boundary Condition",
        "    ,                        !- Outside Boundary Condition Object",
        "    SunExposed,              !- Sun Exposure",
        "    WindExposed,             !- Wind Exposure",
        "    0,                       !- View Factor to Ground",
        "    4,                       !- Number of Vertices",
        "    10.00000,15.00000,6.0,  !- X,Y,Z ==> Vertex 1 {m}",
        "    10.00000,14.7,6.0,  !- X,Y,Z ==> Vertex 2 {m}",
        "    30.00000,14.7,6.0,  !- X,Y,Z ==> Vertex 3 {m}",
        "    30.00000,15.00000,6.0;  !- X,Y,Z ==> Vertex 4 {m}",

        "  BuildingSurface:Detailed,",
        "    Zn003:Wall001,           !- Name",
        "    Wall,                    !- Surface Type",
        "    EXTERIOR,                !- Construction Name",
        "    ZONE 3,                  !- Zone Name",
        "    Outdoors,                !- Outside Boundary Condition",
        "    ,                        !- Outside Boundary Condition Object",
        "    SunExposed,              !- Sun Exposure",
        "    WindExposed,             !- Wind Exposure",
        "    0.5000000,               !- View Factor to Ground",
        "    4,                       !- Number of Vertices",
        "    60.00000,15.00000,3.000000,  !- X,Y,Z ==> Vertex 1 {m}",
        "    60.00000,15.00000,0,  !- X,Y,Z ==> Vertex 2 {m}",
        "    60.00000,25.00000,0,  !- X,Y,Z ==> Vertex 3 {m}",
        "    60.00000,25.00000,3.000000;  !- X,Y,Z ==> Vertex 4 {m}",

        "  BuildingSurface:Detailed,",
        "    Zn003:Wall002,           !- Name",
        "    Wall,                    !- Surface Type",
        "    EXTERIOR,                !- Construction Name",
        "    ZONE 3,                  !- Zone Name",
        "    Outdoors,                !- Outside Boundary Condition",
        "    ,                        !- Outside Boundary Condition Object",
        "    SunExposed,              !- Sun Exposure",
        "    WindExposed,             !- Wind Exposure",
        "    0.5000000,               !- View Factor to Ground",
        "    4,                       !- Number of Vertices",
        "    60.00000,25.00000,3.000000,  !- X,Y,Z ==> Vertex 1 {m}",
        "    60.00000,25.00000,0,  !- X,Y,Z ==> Vertex 2 {m}",
        "    40.00000,25.00000,0,  !- X,Y,Z ==> Vertex 3 {m}",
        "    40.00000,25.00000,3.000000;  !- X,Y,Z ==> Vertex 4 {m}",

        "  BuildingSurface:Detailed,",
        "    Zn003:Wall003,           !- Name",
        "    Wall,                    !- Surface Type",
        "    EXTERIOR,                !- Construction Name",
        "    ZONE 3,                  !- Zone Name",
        "    Outdoors,                !- Outside Boundary Condition",
        "    ,                        !- Outside Boundary Condition Object",
        "    SunExposed,              !- Sun Exposure",
        "    WindExposed,             !- Wind Exposure",
        "    0.5000000,               !- View Factor to Ground",
        "    4,                       !- Number of Vertices",
        "    40.00000,25.00000,3.000000,  !- X,Y,Z ==> Vertex 1 {m}",
        "    40.00000,25.00000,0,  !- X,Y,Z ==> Vertex 2 {m}",
        "    40.00000,15.00000,0,  !- X,Y,Z ==> Vertex 3 {m}",
        "    40.00000,15.00000,3.000000;  !- X,Y,Z ==> Vertex 4 {m}",

        "  BuildingSurface:Detailed,",
        "    Zn003:Wall004,           !- Name",
        "    Wall,                    !- Surface Type",
        "    ThermalChimney IN,       !- Construction Name",
        "    ZONE 3,                  !- Zone Name",
        "    Surface,                 !- Outside Boundary Condition",
        "    Zn004:Wall004,           !- Outside Boundary Condition Object",
        "    NoSun,                   !- Sun Exposure",
        "    NoWind,                  !- Wind Exposure",
        "    0.5000000,               !- View Factor to Ground",
        "    4,                       !- Number of Vertices",
        "    40.00000,15.00000,3.000000,  !- X,Y,Z ==> Vertex 1 {m}",
        "    40.00000,15.00000,0,  !- X,Y,Z ==> Vertex 2 {m}",
        "    60.00000,15.00000,0,  !- X,Y,Z ==> Vertex 3 {m}",
        "    60.00000,15.00000,3.000000;  !- X,Y,Z ==> Vertex 4 {m}",

        "  BuildingSurface:Detailed,",
        "    Zn003:Flr001,            !- Name",
        "    Floor,                   !- Surface Type",
        "    SLAB FLOOR,              !- Construction Name",
        "    ZONE 3,                  !- Zone Name",
        "    Surface,                 !- Outside Boundary Condition",
        "    Zn003:Flr001,            !- Outside Boundary Condition Object",
        "    NoSun,                   !- Sun Exposure",
        "    NoWind,                  !- Wind Exposure",
        "    1.000000,                !- View Factor to Ground",
        "    4,                       !- Number of Vertices",
        "    60.00000,15.00000,0,  !- X,Y,Z ==> Vertex 1 {m}",
        "    40.00000,15.00000,0,  !- X,Y,Z ==> Vertex 2 {m}",
        "    40.00000,25.00000,0,  !- X,Y,Z ==> Vertex 3 {m}",
        "    60.00000,25.00000,0;  !- X,Y,Z ==> Vertex 4 {m}",

        "  BuildingSurface:Detailed,",
        "    Zn003:Roof001,           !- Name",
        "    Roof,                    !- Surface Type",
        "    ROOF31,                  !- Construction Name",
        "    ZONE 3,                  !- Zone Name",
        "    Outdoors,                !- Outside Boundary Condition",
        "    ,                        !- Outside Boundary Condition Object",
        "    SunExposed,              !- Sun Exposure",
        "    WindExposed,             !- Wind Exposure",
        "    0,                       !- View Factor to Ground",
        "    4,                       !- Number of Vertices",
        "    40.00000,25.00000,3.000000,  !- X,Y,Z ==> Vertex 1 {m}",
        "    40.00000,15.00000,3.000000,  !- X,Y,Z ==> Vertex 2 {m}",
        "    60.00000,15.00000,3.000000,  !- X,Y,Z ==> Vertex 3 {m}",
        "    60.00000,25.00000,3.000000;  !- X,Y,Z ==> Vertex 4 {m}",

        "  BuildingSurface:Detailed,",
        "    Zn004:Wall001,           !- Name",
        "    Wall,                    !- Surface Type",
        "    EXTERIOR,                !- Construction Name",
        "    ZONE 4,                  !- Zone Name",
        "    Outdoors,                !- Outside Boundary Condition",
        "    ,                        !- Outside Boundary Condition Object",
        "    SunExposed,              !- Sun Exposure",
        "    WindExposed,             !- Wind Exposure",
        "    0.5000000,               !- View Factor to Ground",
        "    4,                       !- Number of Vertices",
        "    40.00000,14.7,6.0,  !- X,Y,Z ==> Vertex 1 {m}",
        "    40.00000,14.7,0,  !- X,Y,Z ==> Vertex 2 {m}",
        "    60.00000,14.7,0,  !- X,Y,Z ==> Vertex 3 {m}",
        "    60.00000,14.7,6.0;  !- X,Y,Z ==> Vertex 4 {m}",

        "  BuildingSurface:Detailed,",
        "    Zn004:Wall002,           !- Name",
        "    Wall,                    !- Surface Type",
        "    EXTERIOR,                !- Construction Name",
        "    ZONE 4,                  !- Zone Name",
        "    Outdoors,                !- Outside Boundary Condition",
        "    ,                        !- Outside Boundary Condition Object",
        "    SunExposed,              !- Sun Exposure",
        "    WindExposed,             !- Wind Exposure",
        "    0.5000000,               !- View Factor to Ground",
        "    4,                       !- Number of Vertices",
        "    60.00000,14.7,6.0,  !- X,Y,Z ==> Vertex 1 {m}",
        "    60.00000,14.7,0,  !- X,Y,Z ==> Vertex 2 {m}",
        "    60.00000,15.00000,0,  !- X,Y,Z ==> Vertex 3 {m}",
        "    60.00000,15.00000,6.0;  !- X,Y,Z ==> Vertex 4 {m}",

        "  BuildingSurface:Detailed,",
        "    Zn004:Wall003,           !- Name",
        "    Wall,                    !- Surface Type",
        "    EXTERIOR,                !- Construction Name",
        "    ZONE 4,                  !- Zone Name",
        "    Outdoors,                !- Outside Boundary Condition",
        "    ,                        !- Outside Boundary Condition Object",
        "    SunExposed,              !- Sun Exposure",
        "    WindExposed,             !- Wind Exposure",
        "    0.5000000,               !- View Factor to Ground",
        "    4,                       !- Number of Vertices",
        "    40.00000,15.00000,6.0,  !- X,Y,Z ==> Vertex 1 {m}",
        "    40.00000,15.00000,0,  !- X,Y,Z ==> Vertex 2 {m}",
        "    40.00000,14.7,0,  !- X,Y,Z ==> Vertex 3 {m}",
        "    40.00000,14.7,6.0;  !- X,Y,Z ==> Vertex 4 {m}",

        "  BuildingSurface:Detailed,",
        "    Zn004:Wall004,           !- Name",
        "    Wall,                    !- Surface Type",
        "    ThermalChimney OUT,      !- Construction Name",
        "    ZONE 4,                  !- Zone Name",
        "    Surface,                 !- Outside Boundary Condition",
        "    Zn003:Wall004,           !- Outside Boundary Condition Object",
        "    NoSun,                   !- Sun Exposure",
        "    NoWind,                  !- Wind Exposure",
        "    0.5000000,               !- View Factor to Ground",
        "    4,                       !- Number of Vertices",
        "    60.00000,15.00000,3.0,  !- X,Y,Z ==> Vertex 1 {m}",
        "    60.00000,15.00000,0,  !- X,Y,Z ==> Vertex 2 {m}",
        "    40.00000,15.00000,0,  !- X,Y,Z ==> Vertex 3 {m}",
        "    40.00000,15.00000,3.0;  !- X,Y,Z ==> Vertex 4 {m}",

        "  BuildingSurface:Detailed,",
        "    Zn004:Wall005,           !- Name",
        "    Wall,                    !- Surface Type",
        "    ThermalChimney OUT,      !- Construction Name",
        "    ZONE 4,                  !- Zone Name",
        "    Outdoors,                !- Outside Boundary Condition",
        "    ,                        !- Outside Boundary Condition Object",
        "    SunExposed,              !- Sun Exposure",
        "    WindExposed,             !- Wind Exposure",
        "    0.5000000,               !- View Factor to Ground",
        "    4,                       !- Number of Vertices",
        "    60.00000,15.00000,6.0,  !- X,Y,Z ==> Vertex 1 {m}",
        "    60.00000,15.00000,3.0,  !- X,Y,Z ==> Vertex 2 {m}",
        "    40.00000,15.00000,3.0,  !- X,Y,Z ==> Vertex 3 {m}",
        "    40.00000,15.00000,6.0;  !- X,Y,Z ==> Vertex 4 {m}",

        "  BuildingSurface:Detailed,",
        "    Zn004:Flr001,            !- Name",
        "    Floor,                   !- Surface Type",
        "    SLAB FLOOR,              !- Construction Name",
        "    ZONE 4,                  !- Zone Name",
        "    Surface,                 !- Outside Boundary Condition",
        "    Zn004:Flr001,            !- Outside Boundary Condition Object",
        "    NoSun,                   !- Sun Exposure",
        "    NoWind,                  !- Wind Exposure",
        "    1.000000,                !- View Factor to Ground",
        "    4,                       !- Number of Vertices",
        "    60.00000,14.7,0,  !- X,Y,Z ==> Vertex 1 {m}",
        "    40.00000,14.7,0,  !- X,Y,Z ==> Vertex 2 {m}",
        "    40.00000,15.00000,0,  !- X,Y,Z ==> Vertex 3 {m}",
        "    60.00000,15.00000,0;  !- X,Y,Z ==> Vertex 4 {m}",

        "  BuildingSurface:Detailed,",
        "    Zn004:Roof001,           !- Name",
        "    Roof,                    !- Surface Type",
        "    ROOF31,                  !- Construction Name",
        "    ZONE 4,                  !- Zone Name",
        "    Outdoors,                !- Outside Boundary Condition",
        "    ,                        !- Outside Boundary Condition Object",
        "    SunExposed,              !- Sun Exposure",
        "    WindExposed,             !- Wind Exposure",
        "    0,                       !- View Factor to Ground",
        "    4,                       !- Number of Vertices",
        "    40.00000,15.00000,6.0,  !- X,Y,Z ==> Vertex 1 {m}",
        "    40.00000,14.7,6.0,  !- X,Y,Z ==> Vertex 2 {m}",
        "    60.00000,14.7,6.0,  !- X,Y,Z ==> Vertex 3 {m}",
        "    60.00000,15.00000,6.0;  !- X,Y,Z ==> Vertex 4 {m}",

        "  FenestrationSurface:Detailed,",
        "    Zn001:Wall002:Win001,    !- Name",
        "    Window,                  !- Surface Type",
        "    DOUBLE PANE WINDOW,      !- Construction Name",
        "    Zn001:Wall002,           !- Building Surface Name",
        "    ,                        !- Outside Boundary Condition Object",
        "    0.5000000,               !- View Factor to Ground",
        "    ,                        !- Frame and Divider Name",
        "    1.000000,                !- Multiplier",
        "    4,                       !- Number of Vertices",
        "    24.00000,25.00000,2.500000,  !- X,Y,Z ==> Vertex 1 {m}",
        "    24.00000,25.00000,0.5000000,  !- X,Y,Z ==> Vertex 2 {m}",
        "    16.00000,25.00000,0.5000000,  !- X,Y,Z ==> Vertex 3 {m}",
        "    16.00000,25.00000,2.500000;  !- X,Y,Z ==> Vertex 4 {m}",

        "  FenestrationSurface:Detailed,",
        "    Zn002:Wall001:Win001,    !- Name",
        "    Window,                  !- Surface Type",
        "    SGL CLR LOW IRON 3 MM,   !- Construction Name",
        "    Zn002:Wall001,           !- Building Surface Name",
        "    ,                        !- Outside Boundary Condition Object",
        "    0.5000000,               !- View Factor to Ground",
        "    ,                        !- Frame and Divider Name",
        "    1.000000,                !- Multiplier",
        "    4,                       !- Number of Vertices",
        "    10.10000,14.7,5.9,  !- X,Y,Z ==> Vertex 1 {m}",
        "    10.10000,14.7,0.1000000,  !- X,Y,Z ==> Vertex 2 {m}",
        "    29.90000,14.7,0.1000000,  !- X,Y,Z ==> Vertex 3 {m}",
        "    29.90000,14.7,5.9;  !- X,Y,Z ==> Vertex 4 {m}",

        "  FenestrationSurface:Detailed,",
        "    Zn003:Wall002:Win001,    !- Name",
        "    Window,                  !- Surface Type",
        "    DOUBLE PANE WINDOW,      !- Construction Name",
        "    Zn003:Wall002,           !- Building Surface Name",
        "    ,                        !- Outside Boundary Condition Object",
        "    0.5000000,               !- View Factor to Ground",
        "    ,                        !- Frame and Divider Name",
        "    1.000000,                !- Multiplier",
        "    4,                       !- Number of Vertices",
        "    54.00000,25.00000,2.500000,  !- X,Y,Z ==> Vertex 1 {m}",
        "    54.00000,25.00000,0.5000000,  !- X,Y,Z ==> Vertex 2 {m}",
        "    46.00000,25.00000,0.5000000,  !- X,Y,Z ==> Vertex 3 {m}",
        "    46.00000,25.00000,2.500000;  !- X,Y,Z ==> Vertex 4 {m}",

        "  FenestrationSurface:Detailed,",
        "    Zn004:Wall001:Win001,    !- Name",
        "    Window,                  !- Surface Type",
        "    SGL CLR LOW IRON 3 MM,   !- Construction Name",
        "    Zn004:Wall001,           !- Building Surface Name",
        "    ,                        !- Outside Boundary Condition Object",
        "    0.5000000,               !- View Factor to Ground",
        "    ,                        !- Frame and Divider Name",
        "    1.000000,                !- Multiplier",
        "    4,                       !- Number of Vertices",
        "    40.10000,14.7,5.9,  !- X,Y,Z ==> Vertex 1 {m}",
        "    40.10000,14.7,0.1000000,  !- X,Y,Z ==> Vertex 2 {m}",
        "    59.90000,14.7,0.1000000,  !- X,Y,Z ==> Vertex 3 {m}",
        "    59.90000,14.7,5.9;  !- X,Y,Z ==> Vertex 4 {m}",

        "  ZoneInfiltration:DesignFlowRate,",
        "    Zone1Infiltration,       !- Name",
        "    ZONE 1,                  !- Zone or ZoneList Name",
        "    Always 1,                !- Schedule Name",
        "    flow/zone,               !- Design Flow Rate Calculation Method",
        "    0.01,                    !- Design Flow Rate {m3/s}",
        "    0,                       !- Flow per Zone Floor Area {m3/s-m2}",
        "    0,                       !- Flow per Exterior Surface Area {m3/s-m2}",
        "    0,                       !- Air Changes per Hour {1/hr}",
        "    1,                       !- Constant Term Coefficient",
        "    ,                        !- Temperature Term Coefficient",
        "    ,                        !- Velocity Term Coefficient",
        "    ;                        !- Velocity Squared Term Coefficient",

        "  ZoneInfiltration:DesignFlowRate,",
        "    Zone3Infiltration,       !- Name",
        "    ZONE 3,                  !- Zone or ZoneList Name",
        "    Always 1,                !- Schedule Name",
        "    flow/zone,               !- Design Flow Rate Calculation Method",
        "    0.01,                    !- Design Flow Rate {m3/s}",
        "    0,                       !- Flow per Zone Floor Area {m3/s-m2}",
        "    0,                       !- Flow per Exterior Surface Area {m3/s-m2}",
        "    0,                       !- Air Changes per Hour {1/hr}",
        "    1,                       !- Constant Term Coefficient",
        "    ,                        !- Temperature Term Coefficient",
        "    ,                        !- Velocity Term Coefficient",
        "    ;                        !- Velocity Squared Term Coefficient",

        "  ZoneThermalChimney,",
        "    ThermalChimney 1,        !- Name",
        "    ZONE 2,                  !- Zone Name",
        "    ThermalChimneyAvail,     !- Availability Schedule Name",
        "    10.0,                    !- Width of the Absorber Wall {m}",
        "    0.08,                    !- Cross Sectional Area of Air Channel Outlet {m2}",
        "    0.8,                     !- Discharge Coefficient",
        "    ZONE 1,                  !- Zone 1 Name",
        "    6.0,                     !- Distance from Top of Thermal Chimney to Inlet 1 {m}",
        "    1.0,                     !- Relative Ratios of Air Flow Rates Passing through Zone 1",
        "    0.035;                   !- Cross Sectional Areas of Air Channel Inlet 1 {m2}",

        "  ZoneThermalChimney,",
        "    ThermalChimney 2,        !- Name",
        "    ZONE 4,                  !- Zone Name",
        "    OFF,                     !- Availability Schedule Name",
        "    10.0,                    !- Width of the Absorber Wall {m}",
        "    0.08,                    !- Cross Sectional Area of Air Channel Outlet {m2}",
        "    0.8,                     !- Discharge Coefficient",
        "    ZONE 3,                  !- Zone 1 Name",
        "    6.0,                     !- Distance from Top of Thermal Chimney to Inlet 1 {m}",
        "    1.0,                     !- Relative Ratios of Air Flow Rates Passing through Zone 1",
        "    0.035;                   !- Cross Sectional Areas of Air Channel Inlet 1 {m2}",

        "  EnergyManagementSystem:Sensor,",
        "    Zone1Temp,                  !- Name",
        "    Zone 1,             !- Output:Variable or Output:Meter Index Key Name",
        "    Zone Air Temperature ;  !- Output:Variable or Output:Meter Name",

        "  EnergyManagementSystem:Actuator,",
        "    MyChimney,            !- Name",
        "    ThermalChimney 1,    !- Actuated Component Unique Name",
        "    Zone Thermal Chimney,  !- Actuated Component Type",
        "    Air Exchange Flow Rate;  !- Actuated Component Control Type",

        "  EnergyManagementSystem:ProgramCallingManager,",
        "    ThermalChimneyCalling,  !- Name",
        "    BeginTimestepBeforePredictor,  !- EnergyPlus Model Calling Point",
        "    ThermalChimneyController;    !- Program Name 1",

        "  EnergyManagementSystem:Program,",
        "    ThermalChimneyController,    !- Name",
        "    IF Zone1Temp < 34.0,          !- Program Line 1",
        "    SET MyChimney = NULL,   !- Program Line 2",
        "    ELSE,                    !- <none>",
        "    SET MyChimney = 0.01,  !- <none>",
        "    ENDIF;                   !- <none>",

        "  Output:EnergyManagementSystem,",
        "    Verbose,                 !- Actuator Availability Dictionary Reporting",
        "    Verbose,                 !- Internal Variable Availability Dictionary Reporting",
        "    Verbose;                 !- EMS Runtime Language Debug Output Level",

    });

    ASSERT_TRUE(process_idf(idf_objects));

    using namespace EnergyPlus::DataIPShortCuts;

    lNumericFieldBlanks.allocate(1000);
    lAlphaFieldBlanks.allocate(1000);
    cAlphaFieldNames.allocate(1000);
    cNumericFieldNames.allocate(1000);
    cAlphaArgs.allocate(1000);
    rNumericArgs.allocate(1000);
    lNumericFieldBlanks = false;
    lAlphaFieldBlanks = false;
    cAlphaFieldNames = " ";
    cNumericFieldNames = " ";
    cAlphaArgs = " ";
    rNumericArgs = 0.0;

    bool localErrorsFound = false;
    // Read objects
<<<<<<< HEAD
    HeatBalanceManager::GetProjectControlData(state.files, localErrorsFound);
=======
    HeatBalanceManager::GetProjectControlData(state, state.outputFiles, localErrorsFound);
>>>>>>> 4323f2ed
    EXPECT_FALSE(localErrorsFound);
    HeatBalanceManager::GetZoneData(localErrorsFound);
    EXPECT_FALSE(localErrorsFound);
    HeatBalanceManager::GetWindowGlassSpectralData(localErrorsFound);
    EXPECT_FALSE(localErrorsFound);
    HeatBalanceManager::GetMaterialData(state.files, localErrorsFound);
    EXPECT_FALSE(localErrorsFound);
    HeatBalanceManager::GetConstructData(state.files, localErrorsFound);
    EXPECT_FALSE(localErrorsFound);
    SurfaceGeometry::GetGeometryParameters(state.files, localErrorsFound);
    EXPECT_FALSE(localErrorsFound);

    SurfaceGeometry::CosBldgRotAppGonly = 1.0;
    SurfaceGeometry::SinBldgRotAppGonly = 0.0;
    SurfaceGeometry::GetSurfaceData(state.dataZoneTempPredictorCorrector, state.files, localErrorsFound);
    EXPECT_FALSE(localErrorsFound);
    ScheduleManager::ProcessScheduleInput(IOFiles::getSingleton());
    ScheduleManager::ScheduleInputProcessed = true;

    DataHeatBalance::Zone(2).HasWindow = true;
    DataHeatBalance::Zone(4).HasWindow = true;
    EnergyPlus::DataHeatBalSurface::TempSurfIn.allocate(TotSurfaces);
    DataHeatBalance::HConvIn.allocate(TotSurfaces);
    DataHeatBalance::HConvIn = 0.1;
    DataHeatBalSurface::TempSurfIn = 25.00;
    int surfNum = UtilityRoutines::FindItemInList("ZN002:WALL001", DataSurfaces::Surface);
    DataHeatBalSurface::TempSurfIn(surfNum) = 25.92;
    surfNum = UtilityRoutines::FindItemInList("ZN002:WALL001:WIN001", DataSurfaces::Surface);
    DataHeatBalSurface::TempSurfIn(surfNum) = 25.92;
    surfNum = UtilityRoutines::FindItemInList("ZN002:WALL004", DataSurfaces::Surface);
    DataHeatBalSurface::TempSurfIn(surfNum) = 26.99;
    surfNum = UtilityRoutines::FindItemInList("ZN004:WALL001:WIN001", DataSurfaces::Surface);
    DataHeatBalSurface::TempSurfIn(surfNum) = 22.99;
    DataHeatBalFanSys::MAT.allocate(DataGlobals::NumOfZones);
    DataHeatBalFanSys::ZoneAirHumRat.allocate(DataGlobals::NumOfZones);
    DataHeatBalFanSys::MAT = 23.0;
    DataHeatBalFanSys::ZoneAirHumRat = 0.01;
    DataEnvironment::OutBaroPress = 101325.0;
    DataHeatBalFanSys::MCPThermChim.allocate(DataGlobals::NumOfZones);
    DataHeatBalFanSys::ThermChimAMFL.allocate(DataGlobals::NumOfZones);
    DataHeatBalFanSys::MCPTThermChim.allocate(DataGlobals::NumOfZones);
    ScheduleManager::Schedule(1).CurrentValue = 1.0;
    DataHeatBalance::ZnAirRpt.allocate(DataGlobals::NumOfZones);
    // No EMS
    ThermalChimney::GetThermalChimney(localErrorsFound);
    EXPECT_FALSE(localErrorsFound);
    ThermalChimney::CalcThermalChimney();
    EXPECT_NEAR(ThermalChimney::ThermalChimneyReport(1).OverallTCVolumeFlow, 0.015668, 0.0001);
    // EMS Override
    ThermalChimney::ThermalChimneySys(1).EMSOverrideOn = true;
    ThermalChimney::ThermalChimneySys(1).EMSAirFlowRateValue = 0.01;
    ThermalChimney::CalcThermalChimney();
    EXPECT_NEAR(ThermalChimney::ThermalChimneyReport(1).OverallTCVolumeFlow, 0.01, 0.0001);

}<|MERGE_RESOLUTION|>--- conflicted
+++ resolved
@@ -1094,11 +1094,7 @@
 
     bool localErrorsFound = false;
     // Read objects
-<<<<<<< HEAD
-    HeatBalanceManager::GetProjectControlData(state.files, localErrorsFound);
-=======
-    HeatBalanceManager::GetProjectControlData(state, state.outputFiles, localErrorsFound);
->>>>>>> 4323f2ed
+    HeatBalanceManager::GetProjectControlData(state, localErrorsFound);
     EXPECT_FALSE(localErrorsFound);
     HeatBalanceManager::GetZoneData(localErrorsFound);
     EXPECT_FALSE(localErrorsFound);
