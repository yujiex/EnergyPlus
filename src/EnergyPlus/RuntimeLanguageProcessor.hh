// EnergyPlus, Copyright (c) 1996-2021, The Board of Trustees of the University of Illinois,
// The Regents of the University of California, through Lawrence Berkeley National Laboratory
// (subject to receipt of any required approvals from the U.S. Dept. of Energy), Oak Ridge
// National Laboratory, managed by UT-Battelle, Alliance for Sustainable Energy, LLC, and other
// contributors. All rights reserved.
//
// NOTICE: This Software was developed under funding from the U.S. Department of Energy and the
// U.S. Government consequently retains certain rights. As such, the U.S. Government has been
// granted for itself and others acting on its behalf a paid-up, nonexclusive, irrevocable,
// worldwide license in the Software to reproduce, distribute copies to the public, prepare
// derivative works, and perform publicly and display publicly, and to permit others to do so.
//
// Redistribution and use in source and binary forms, with or without modification, are permitted
// provided that the following conditions are met:
//
// (1) Redistributions of source code must retain the above copyright notice, this list of
//     conditions and the following disclaimer.
//
// (2) Redistributions in binary form must reproduce the above copyright notice, this list of
//     conditions and the following disclaimer in the documentation and/or other materials
//     provided with the distribution.
//
// (3) Neither the name of the University of California, Lawrence Berkeley National Laboratory,
//     the University of Illinois, U.S. Dept. of Energy nor the names of its contributors may be
//     used to endorse or promote products derived from this software without specific prior
//     written permission.
//
// (4) Use of EnergyPlus(TM) Name. If Licensee (i) distributes the software in stand-alone form
//     without changes from the version obtained under this License, or (ii) Licensee makes a
//     reference solely to the software portion of its product, Licensee must refer to the
//     software as "EnergyPlus version X" software, where "X" is the version number Licensee
//     obtained under this License and may not use a different name for the software. Except as
//     specifically required in this Section (4), Licensee shall not use in a company name, a
//     product name, in advertising, publicity, or other promotional activities any name, trade
//     name, trademark, logo, or other designation of "EnergyPlus", "E+", "e+" or confusingly
//     similar designation, without the U.S. Department of Energy's prior written consent.
//
// THIS SOFTWARE IS PROVIDED BY THE COPYRIGHT HOLDERS AND CONTRIBUTORS "AS IS" AND ANY EXPRESS OR
// IMPLIED WARRANTIES, INCLUDING, BUT NOT LIMITED TO, THE IMPLIED WARRANTIES OF MERCHANTABILITY
// AND FITNESS FOR A PARTICULAR PURPOSE ARE DISCLAIMED. IN NO EVENT SHALL THE COPYRIGHT OWNER OR
// CONTRIBUTORS BE LIABLE FOR ANY DIRECT, INDIRECT, INCIDENTAL, SPECIAL, EXEMPLARY, OR
// CONSEQUENTIAL DAMAGES (INCLUDING, BUT NOT LIMITED TO, PROCUREMENT OF SUBSTITUTE GOODS OR
// SERVICES; LOSS OF USE, DATA, OR PROFITS; OR BUSINESS INTERRUPTION) HOWEVER CAUSED AND ON ANY
// THEORY OF LIABILITY, WHETHER IN CONTRACT, STRICT LIABILITY, OR TORT (INCLUDING NEGLIGENCE OR
// OTHERWISE) ARISING IN ANY WAY OUT OF THE USE OF THIS SOFTWARE, EVEN IF ADVISED OF THE
// POSSIBILITY OF SUCH DAMAGE.

#ifndef RuntimeLanguageProcessor_hh_INCLUDED
#define RuntimeLanguageProcessor_hh_INCLUDED

// ObjexxFCL Headers
#include <ObjexxFCL/Array1D.hh>
#include <ObjexxFCL/Optional.hh>

// EnergyPlus Headers
#include <EnergyPlus/Data/BaseData.hh>
#include <EnergyPlus/DataGlobals.hh>
#include <EnergyPlus/DataRuntimeLanguage.hh>
#include <EnergyPlus/EnergyPlus.hh>

namespace EnergyPlus {

// Forward declarations
struct EnergyPlusData;

namespace RuntimeLanguageProcessor {

    // Using/Aliasing
    using DataRuntimeLanguage::ErlValueType;

    int constexpr MaxErrors(20);
    int constexpr TokenNumber(1);     // matches the ValueNumber
    int constexpr TokenVariable(4);   // matches the ValueVariable
    int constexpr TokenExpression(5); // matches the ValueExpression
    int constexpr TokenOperator(7);   // includes basic operators and built-in functions.
    int constexpr TokenParenthesis(9); // parenthesis token
    int constexpr ParenthesisLeft(10);  // indicates left side parenthesis found in parsing
    int constexpr ParenthesisRight(11); // indicates right side parenthesis found in parsing

    struct TokenType
    {
        // Members
        // structure for token information for parsing Erl code
        int Type;           // token type, eg. TokenNumber
        Real64 Number;      // May want to store all literals as a variable?
        std::string String; // Serves double duty, also saves string version of token for easy debugging
        int Operator;       // indentifies operator or function 1..64
        int Variable;       // points to a variable in ErlVariable structure
        int Parenthesis;    // identifes if token is left or right parenthesis
        int Expression;     // points to an expression in ErlExpression structure
        std::string Error;  // holds token processing error message content

        // Default Constructor
        TokenType() : Type(0), Number(0.0), Operator(0), Variable(0), Parenthesis(0), Expression(0)
        {
        }
    };

    struct RuntimeReportVarType
    {
        // Members
        std::string Name; // name of custom Erl report variable
        int VariableNum;  // pointer to Erl variable associated with custom report variable
        Real64 Value;     // Value registered with output processor for report variable

        // Default Constructor
        RuntimeReportVarType() : VariableNum(0), Value(0.0)
        {
        }
    };

    void InitializeRuntimeLanguage(EnergyPlusData &state);

    void BeginEnvrnInitializeRuntimeLanguage(EnergyPlusData &state);

    void ParseStack(EnergyPlusData &state, int StackNum);

    int AddInstruction(EnergyPlusData &state,
                       int StackNum,
                       int LineNum,
                       DataRuntimeLanguage::ErlKeywordParam Keyword,
                       Optional_int_const Argument1 = _, // Erl variable index
                       Optional_int_const Argument2 = _);

    void AddError(EnergyPlusData &state,
                  int StackNum,      // index pointer to location in ErlStack structure
                  int LineNum,       // Erl program line number
                  std::string const &Error // error message to be added to ErlStack
    );

    ErlValueType EvaluateStack(EnergyPlusData &state, int StackNum);

    void
    WriteTrace(EnergyPlusData &state, int StackNum, int InstructionNum, ErlValueType const &ReturnValue, bool seriousErrorFound);

    void ParseExpression(EnergyPlusData &state,
                         std::string const &InString, // String of expression text written in the Runtime Language
                         int StackNum,          // Parent StackNum??
                         int &ExpressionNum,          // index of expression in structure
                         std::string const &Line      // Actual line from string
    );

    int ProcessTokens(EnergyPlusData &state, const Array1D<TokenType> &TokenIN, int NumTokensIN, int StackNum, std::string const &ParsingString);

    int NewExpression(EnergyPlusData &state);

    ErlValueType EvaluateExpression(EnergyPlusData &state, int ExpressionNum, bool &seriousErrorFound);

    void TodayTomorrowWeather(EnergyPlusData &state,
                              int FunctionCode, Real64 Operand1, Real64 Operand2, Array2D<Real64> &TodayTomorrowWeatherSource, ErlValueType &ReturnVal);

    void TodayTomorrowWeather(EnergyPlusData &state,
                              int FunctionCode, Real64 Operand1, Real64 Operand2, Array2D_bool &TodayTomorrowWeatherSource, ErlValueType &ReturnVal);

    int TodayTomorrowWeather(EnergyPlusData &state, int hour, int timestep, Array2D<Real64> &TodayTomorrowWeatherSource, Real64 &value);

    int TodayTomorrowWeather(EnergyPlusData &state, int hour, int timestep, Array2D<bool> &TodayTomorrowWeatherSource, int &value);

    void GetRuntimeLanguageUserInput(EnergyPlusData &state);

    void ReportRuntimeLanguage(EnergyPlusData &state);

    ErlValueType SetErlValueNumber(Real64 Number, Optional<ErlValueType const> OrigValue = _);

    ErlValueType StringValue(std::string const &String);

    std::string ValueToString(ErlValueType const &Value);

    int FindEMSVariable(EnergyPlusData &state,
                        std::string const &VariableName, // variable name in Erl
                        int StackNum);

    int NewEMSVariable(EnergyPlusData &state, std::string const &VariableName, int StackNum, Optional<ErlValueType const> Value = _);

    void SetupPossibleOperators(EnergyPlusData &state);

    void ExternalInterfaceSetErlVariable(EnergyPlusData &state,
                                         int varNum,  // The variable index to be written during run time
                                         Real64 value // The real time value of the vairable to be set
    );

    void ExternalInterfaceInitializeErlVariable(EnergyPlusData &state,
                                                int varNum,                 // The variable index to be written during run time
                                                ErlValueType const &initialValue, // The initial value
                                                bool setToNull              // Flag, if true, value will be initialized to Null
    );

    bool isExternalInterfaceErlVariable(EnergyPlusData &state, int varNum); // The variable index to be written during run time

} // namespace RuntimeLanguageProcessor

struct RuntimeLanguageProcessorData : BaseGlobalStruct {
    bool AlreadyDidOnce = false;
    bool GetInput = true;
    bool InitializeOnce = true;
    bool MyEnvrnFlag = true;
    int NullVariableNum = 0;
    int FalseVariableNum = 0;
    int TrueVariableNum = 0;
    int OffVariableNum = 0;
    int OnVariableNum = 0;
    int PiVariableNum = 0;
    Array1D_int CurveIndexVariableNums;
    Array1D_int ConstructionIndexVariableNums;
    int YearVariableNum = 0;
    int MonthVariableNum = 0;
    int DayOfMonthVariableNum = 0;
    int DayOfWeekVariableNum = 0;
    int DayOfYearVariableNum = 0;
    int HourVariableNum = 0;
    int TimeStepsPerHourVariableNum = 0;
    int TimeStepNumVariableNum = 0;
    int MinuteVariableNum = 0;
    int HolidayVariableNum = 0;
    int DSTVariableNum = 0;
    int CurrentTimeVariableNum = 0;
    int SunIsUpVariableNum = 0;
    int IsRainingVariableNum = 0;
    int SystemTimeStepVariableNum = 0;
    int ZoneTimeStepVariableNum = 0;
    int CurrentEnvironmentPeriodNum = 0;
    int ActualDateAndTimeNum = 0;
    int ActualTimeNum = 0;
    int WarmUpFlagNum = 0;
    Array1D<RuntimeLanguageProcessor::RuntimeReportVarType> RuntimeReportVar;
    std::unordered_map<std::string, std::string> ErlStackUniqueNames;
    std::unordered_map<std::string, std::string> RuntimeReportVarUniqueNames;
    bool WriteTraceMyOneTimeFlag = false;
    Array1D<RuntimeLanguageProcessor::TokenType> Token;

    Array1D<RuntimeLanguageProcessor::TokenType> PEToken;

    void clear_state() override {
        this->AlreadyDidOnce = false;
        this->GetInput = true;
        this->InitializeOnce = true;
        this->MyEnvrnFlag = true;
        this->NullVariableNum = 0;
        this->FalseVariableNum = 0;
        this->TrueVariableNum = 0;
        this->OffVariableNum = 0;
        this->OnVariableNum = 0;
        this->PiVariableNum = 0;
        this->CurveIndexVariableNums.clear();
        this->ConstructionIndexVariableNums.clear();
        this->YearVariableNum = 0;
        this->MonthVariableNum = 0;
        this->DayOfMonthVariableNum = 0;
        this->DayOfWeekVariableNum = 0;
        this->DayOfYearVariableNum = 0;
        this->HourVariableNum = 0;
        this->TimeStepsPerHourVariableNum = 0;
        this->TimeStepNumVariableNum = 0;
        this->MinuteVariableNum = 0;
        this->HolidayVariableNum = 0;
        this->DSTVariableNum = 0;
        this->CurrentTimeVariableNum = 0;
        this->SunIsUpVariableNum = 0;
        this->IsRainingVariableNum = 0;
        this->SystemTimeStepVariableNum = 0;
        this->ZoneTimeStepVariableNum = 0;
        this->CurrentEnvironmentPeriodNum = 0;
        this->ActualDateAndTimeNum = 0;
        this->ActualTimeNum = 0;
        this->WarmUpFlagNum = 0;
        this->RuntimeReportVar.clear();
        this->ErlStackUniqueNames.clear();
        this->RuntimeReportVarUniqueNames.clear();
        this->WriteTraceMyOneTimeFlag = false;
<<<<<<< HEAD

        this->PEToken.clear();
=======
        this->Token.clear();
>>>>>>> f203f202
    }
};

} // namespace EnergyPlus

#endif<|MERGE_RESOLUTION|>--- conflicted
+++ resolved
@@ -227,7 +227,6 @@
     std::unordered_map<std::string, std::string> RuntimeReportVarUniqueNames;
     bool WriteTraceMyOneTimeFlag = false;
     Array1D<RuntimeLanguageProcessor::TokenType> Token;
-
     Array1D<RuntimeLanguageProcessor::TokenType> PEToken;
 
     void clear_state() override {
@@ -267,12 +266,8 @@
         this->ErlStackUniqueNames.clear();
         this->RuntimeReportVarUniqueNames.clear();
         this->WriteTraceMyOneTimeFlag = false;
-<<<<<<< HEAD
-
         this->PEToken.clear();
-=======
         this->Token.clear();
->>>>>>> f203f202
     }
 };
 
