// EnergyPlus, Copyright (c) 1996-2022, The Board of Trustees of the University of Illinois,
// The Regents of the University of California, through Lawrence Berkeley National Laboratory
// (subject to receipt of any required approvals from the U.S. Dept. of Energy), Oak Ridge
// National Laboratory, managed by UT-Battelle, Alliance for Sustainable Energy, LLC, and other
// contributors. All rights reserved.
//
// NOTICE: This Software was developed under funding from the U.S. Department of Energy and the
// U.S. Government consequently retains certain rights. As such, the U.S. Government has been
// granted for itself and others acting on its behalf a paid-up, nonexclusive, irrevocable,
// worldwide license in the Software to reproduce, distribute copies to the public, prepare
// derivative works, and perform publicly and display publicly, and to permit others to do so.
//
// Redistribution and use in source and binary forms, with or without modification, are permitted
// provided that the following conditions are met:
//
// (1) Redistributions of source code must retain the above copyright notice, this list of
//     conditions and the following disclaimer.
//
// (2) Redistributions in binary form must reproduce the above copyright notice, this list of
//     conditions and the following disclaimer in the documentation and/or other materials
//     provided with the distribution.
//
// (3) Neither the name of the University of California, Lawrence Berkeley National Laboratory,
//     the University of Illinois, U.S. Dept. of Energy nor the names of its contributors may be
//     used to endorse or promote products derived from this software without specific prior
//     written permission.
//
// (4) Use of EnergyPlus(TM) Name. If Licensee (i) distributes the software in stand-alone form
//     without changes from the version obtained under this License, or (ii) Licensee makes a
//     reference solely to the software portion of its product, Licensee must refer to the
//     software as "EnergyPlus version X" software, where "X" is the version number Licensee
//     obtained under this License and may not use a different name for the software. Except as
//     specifically required in this Section (4), Licensee shall not use in a company name, a
//     product name, in advertising, publicity, or other promotional activities any name, trade
//     name, trademark, logo, or other designation of "EnergyPlus", "E+", "e+" or confusingly
//     similar designation, without the U.S. Department of Energy's prior written consent.
//
// THIS SOFTWARE IS PROVIDED BY THE COPYRIGHT HOLDERS AND CONTRIBUTORS "AS IS" AND ANY EXPRESS OR
// IMPLIED WARRANTIES, INCLUDING, BUT NOT LIMITED TO, THE IMPLIED WARRANTIES OF MERCHANTABILITY
// AND FITNESS FOR A PARTICULAR PURPOSE ARE DISCLAIMED. IN NO EVENT SHALL THE COPYRIGHT OWNER OR
// CONTRIBUTORS BE LIABLE FOR ANY DIRECT, INDIRECT, INCIDENTAL, SPECIAL, EXEMPLARY, OR
// CONSEQUENTIAL DAMAGES (INCLUDING, BUT NOT LIMITED TO, PROCUREMENT OF SUBSTITUTE GOODS OR
// SERVICES; LOSS OF USE, DATA, OR PROFITS; OR BUSINESS INTERRUPTION) HOWEVER CAUSED AND ON ANY
// THEORY OF LIABILITY, WHETHER IN CONTRACT, STRICT LIABILITY, OR TORT (INCLUDING NEGLIGENCE OR
// OTHERWISE) ARISING IN ANY WAY OUT OF THE USE OF THIS SOFTWARE, EVEN IF ADVISED OF THE
// POSSIBILITY OF SUCH DAMAGE.

// C++ Headers
#include <cmath>

// ObjexxFCL Headers
#include <ObjexxFCL/Array.functions.hh>

// EnergyPlus Headers
#include <EnergyPlus/Autosizing/HeatingCapacitySizing.hh>
#include <EnergyPlus/BranchNodeConnections.hh>
#include <EnergyPlus/Data/EnergyPlusData.hh>
#include <EnergyPlus/DataHVACGlobals.hh>
#include <EnergyPlus/DataHeatBalFanSys.hh>
#include <EnergyPlus/DataHeatBalSurface.hh>
#include <EnergyPlus/DataHeatBalance.hh>
#include <EnergyPlus/DataIPShortCuts.hh>
#include <EnergyPlus/DataLoopNode.hh>
#include <EnergyPlus/DataSizing.hh>
#include <EnergyPlus/DataSurfaces.hh>
#include <EnergyPlus/DataZoneEnergyDemands.hh>
#include <EnergyPlus/DataZoneEquipment.hh>
#include <EnergyPlus/FluidProperties.hh>
#include <EnergyPlus/General.hh>
#include <EnergyPlus/GeneralRoutines.hh>
#include <EnergyPlus/GlobalNames.hh>
#include <EnergyPlus/HeatBalanceIntRadExchange.hh>
#include <EnergyPlus/HeatBalanceSurfaceManager.hh>
#include <EnergyPlus/InputProcessing/InputProcessor.hh>
#include <EnergyPlus/NodeInputManager.hh>
#include <EnergyPlus/OutputProcessor.hh>
#include <EnergyPlus/Plant/DataPlant.hh>
#include <EnergyPlus/PlantUtilities.hh>
#include <EnergyPlus/ScheduleManager.hh>
#include <EnergyPlus/SteamBaseboardRadiator.hh>
#include <EnergyPlus/UtilityRoutines.hh>

namespace EnergyPlus {

namespace SteamBaseboardRadiator {

    // Module -- (ref: Object: ZoneHVAC:Baseboard:RadiantConvective:Steam)

    // Module containing the routines dealing with the steam baseboard heaters

    // MODULE INFORMATION:
    //       AUTHOR         Daeho Kang
    //       DATE WRITTEN   September 2009
    //       MODIFIED       na
    //       RE-ENGINEERED  na

    // PURPOSE OF THIS MODULE:
    // The purpose of this module is to simulate steam baseboard heaters.

    // METHODOLOGY EMPLOYED:

    // REFERENCES:
    // 1. HWBaseboardRadiator module (ZoneHVAC:Baseboard:RadiantConvective:Water)
    // 2. SteamCoils module (Coil:Heating:Steam)

    using DataHVACGlobals::SmallLoad;
    using DataLoopNode::ObjectIsNotParent;

    using DataZoneEquipment::CheckZoneEquipmentList;

    static constexpr std::string_view fluidNameSteam("STEAM");

    void SimSteamBaseboard(EnergyPlusData &state,
                           std::string const &EquipName,
                           int const ControlledZoneNum,
                           bool const FirstHVACIteration,
                           Real64 &PowerMet,
                           int &CompIndex)
    {

        // SUBROUTINE INFORMATION:
        //       AUTHOR         Russ Taylor
        //       DATE WRITTEN   Nov 1997
        //       MODIFIED
        //       RE-ENGINEERED  na

        // PURPOSE OF THIS SUBROUTINE:
        // This subroutine simulates the steam baseboards or radiators.

        using PlantUtilities::SetComponentFlowRate;
        using ScheduleManager::GetCurrentScheduleValue;

        // SUBROUTINE LOCAL VARIABLE DECLARATIONS:
        int BaseboardNum; // index of unit in baseboard array
        Real64 QZnReq;    // zone load not yet satisfied
        Real64 MaxSteamFlow;
        Real64 MinSteamFlow;

        if (state.dataSteamBaseboardRadiator->GetInputFlag) {
            GetSteamBaseboardInput(state);
            state.dataSteamBaseboardRadiator->GetInputFlag = false;
        }

        // Find the correct Baseboard Equipment
        if (CompIndex == 0) {
            BaseboardNum =
                UtilityRoutines::FindItemInList(EquipName, state.dataSteamBaseboardRadiator->SteamBaseboard, &SteamBaseboardParams::EquipID);
            if (BaseboardNum == 0) {
                ShowFatalError(state, "SimSteamBaseboard: Unit not found=" + EquipName);
            }
            CompIndex = BaseboardNum;
        } else {
            BaseboardNum = CompIndex;
            if (BaseboardNum > state.dataSteamBaseboardRadiator->NumSteamBaseboards || BaseboardNum < 1) {
                ShowFatalError(state,
                               format("SimSteamBaseboard:  Invalid CompIndex passed={}, Number of Units={}, Entered Unit name={}",
                                      BaseboardNum,
                                      state.dataSteamBaseboardRadiator->NumSteamBaseboards,
                                      EquipName));
            }
            if (state.dataSteamBaseboardRadiator->CheckEquipName(BaseboardNum)) {
                if (EquipName != state.dataSteamBaseboardRadiator->SteamBaseboard(BaseboardNum).EquipID) {
                    ShowFatalError(state,
                                   format("SimSteamBaseboard: Invalid CompIndex passed={}, Unit name={}, stored Unit Name for that index={}",
                                          BaseboardNum,
                                          EquipName,
                                          state.dataSteamBaseboardRadiator->SteamBaseboard(BaseboardNum).EquipID));
                }
                state.dataSteamBaseboardRadiator->CheckEquipName(BaseboardNum) = false;
            }
        }

        if (CompIndex > 0) {

            InitSteamBaseboard(state, BaseboardNum, ControlledZoneNum, FirstHVACIteration);

            QZnReq = state.dataZoneEnergyDemand->ZoneSysEnergyDemand(ControlledZoneNum).RemainingOutputReqToHeatSP;

            SteamBaseboardDesignData SteamBaseboardDesignDataObject{state.dataSteamBaseboardRadiator->SteamBaseboardDesign(
                state.dataSteamBaseboardRadiator->SteamBaseboard(BaseboardNum)
                    .DesignObjectPtr)}; // Array that contains the design data for steam baseboard objects

            if (QZnReq > SmallLoad && !state.dataZoneEnergyDemand->CurDeadBandOrSetback(ControlledZoneNum) &&
                (GetCurrentScheduleValue(state, state.dataSteamBaseboardRadiator->SteamBaseboard(BaseboardNum).SchedPtr) > 0.0)) {

                // On the first HVAC iteration the system values are given to the controller, but after that
                // the demand limits are in place and there needs to be feedback to the Zone Equipment
                if (FirstHVACIteration) {
                    MaxSteamFlow = state.dataSteamBaseboardRadiator->SteamBaseboard(BaseboardNum).SteamMassFlowRateMax;
                    MinSteamFlow = 0.0;
                } else {
                    MaxSteamFlow =
                        state.dataLoopNodes->Node(state.dataSteamBaseboardRadiator->SteamBaseboard(BaseboardNum).SteamInletNode).MassFlowRateMaxAvail;
                    MinSteamFlow =
                        state.dataLoopNodes->Node(state.dataSteamBaseboardRadiator->SteamBaseboard(BaseboardNum).SteamInletNode).MassFlowRateMinAvail;
                }

                switch (state.dataSteamBaseboardRadiator->SteamBaseboard(BaseboardNum).EquipType) {
                case DataPlant::PlantEquipmentType::Baseboard_Rad_Conv_Steam: { // 'ZoneHVAC:Baseboard:RadiantConvective:Steam'
                    ControlCompOutput(state,
                                      state.dataSteamBaseboardRadiator->SteamBaseboard(BaseboardNum).EquipID,
                                      state.dataSteamBaseboardRadiator->cCMO_BBRadiator_Steam,
                                      BaseboardNum,
                                      FirstHVACIteration,
                                      QZnReq,
                                      state.dataSteamBaseboardRadiator->SteamBaseboard(BaseboardNum).SteamInletNode,
                                      MaxSteamFlow,
                                      MinSteamFlow,
                                      SteamBaseboardDesignDataObject.Offset,
                                      state.dataSteamBaseboardRadiator->SteamBaseboard(BaseboardNum).ControlCompTypeNum,
                                      state.dataSteamBaseboardRadiator->SteamBaseboard(BaseboardNum).CompErrIndex,
                                      _,
                                      _,
                                      _,
                                      _,
                                      _,
                                      state.dataSteamBaseboardRadiator->SteamBaseboard(BaseboardNum).plantLoc);
                } break;
                default: {
                    ShowSevereError(
                        state, "SimSteamBaseboard: Errors in Baseboard=" + state.dataSteamBaseboardRadiator->SteamBaseboard(BaseboardNum).EquipID);
                    ShowContinueError(state,
                                      format("Invalid or unimplemented equipment type={}",
                                             state.dataSteamBaseboardRadiator->SteamBaseboard(BaseboardNum).EquipType));
                    ShowFatalError(state, "Preceding condition causes termination.");
                } break;
                }

                PowerMet = state.dataSteamBaseboardRadiator->SteamBaseboard(BaseboardNum).TotPower;
            } else {
                // baseboard is off, don't bother going into ControlCompOutput
                Real64 mdot = 0.0;
                SetComponentFlowRate(state,
                                     mdot,
                                     state.dataSteamBaseboardRadiator->SteamBaseboard(BaseboardNum).SteamInletNode,
                                     state.dataSteamBaseboardRadiator->SteamBaseboard(BaseboardNum).SteamOutletNode,
                                     state.dataSteamBaseboardRadiator->SteamBaseboard(BaseboardNum).plantLoc);
                CalcSteamBaseboard(state, BaseboardNum, PowerMet);
            }

            UpdateSteamBaseboard(state, BaseboardNum);

            ReportSteamBaseboard(state, BaseboardNum);

        } else {
            ShowFatalError(state, "SimSteamBaseboard: Unit not found=" + EquipName);
        }
    }

    void GetSteamBaseboardInput(EnergyPlusData &state)
    {

        // SUBROUTINE INFORMATION:
        //       AUTHOR         Daeho Kang
        //       DATE WRITTEN   September 2009
        //       MODIFIED       na
        //       RE-ENGINEERED  na

        // PURPOSE OF THIS SUBROUTINE:
        // This subroutine gets the input for the baseboard units.

        // METHODOLOGY EMPLOYED:
        // Standard input processor calls.

        // REFERENCES:
        // HWBaseboardRadiator module

        // Using/Aliasing
        using BranchNodeConnections::TestCompSet;
        using FluidProperties::FindRefrigerant;

        using GlobalNames::VerifyUniqueBaseboardName;
        using NodeInputManager::GetOnlySingleNode;
        using ScheduleManager::GetCurrentScheduleValue;
        using ScheduleManager::GetScheduleIndex;
        using namespace DataSizing;

        // SUBROUTINE PARAMETER DEFINITIONS:
        static constexpr std::string_view RoutineName("GetSteamBaseboardInput:");
        Real64 constexpr MaxFraction(1.0);       // Maximum limit of fractional values
        Real64 constexpr MinFraction(0.0);       // Minimum limit of fractional values
        Real64 constexpr MaxSteamFlowRate(10.0); // Maximum limit of steam volume flow rate in m3/s
        Real64 constexpr MinSteamFlowRate(0.0);  // Minimum limit of steam volume flow rate in m3/s
        //    INTEGER,PARAMETER :: MaxDistribSurfaces   = 20          ! Maximum number of surfaces that a baseboard heater can radiate to
        int constexpr MinDistribSurfaces(1);            // Minimum number of surfaces that a baseboard heater can radiate to
        int constexpr iHeatCAPMAlphaNum(2);             // get input index to steam baseboard Radiator system heating capacity sizing method
        int constexpr iHeatDesignCapacityNumericNum(1); // get input index to steam baseboard Radiator system electric heating capacity
        int constexpr iHeatCapacityPerFloorAreaNumericNum(
            1); // get input index to steam baseboard Radiator system electric heating capacity per floor area sizing
        int constexpr iHeatFracOfAutosizedCapacityNumericNum(
            2); //  get input index to steam baseboard Radiator system electric heating capacity sizing as fraction of autozized heating capacity

        // SUBROUTINE LOCAL VARIABLE DECLARATIONS:
        Real64 AllFracsSummed;     // Sum of the fractions radiant
        int BaseboardNum;          // Baseboard number
        int BaseboardDesignNum(0); // Baseboard number
        int NumAlphas;             // Number of Alphas for each GetobjectItem call
        int NumNumbers;            // Number of Numbers for each GetobjectItem call
        int SurfNum;               // Surface number Do loop counter
        int IOStat;
        bool ErrorsFound(false); // If errors detected in input
        bool SteamMessageNeeded;

        SteamMessageNeeded = true;
        state.dataSteamBaseboardRadiator->NumSteamBaseboards =
            state.dataInputProcessing->inputProcessor->getNumObjectsFound(state, state.dataSteamBaseboardRadiator->cCMO_BBRadiator_Steam);
        state.dataSteamBaseboardRadiator->NumSteamBaseboardsDesign =
            state.dataInputProcessing->inputProcessor->getNumObjectsFound(state, state.dataSteamBaseboardRadiator->cCMO_BBRadiator_Steam_Design);

        // Count total number of baseboard units

        state.dataSteamBaseboardRadiator->SteamBaseboard.allocate(state.dataSteamBaseboardRadiator->NumSteamBaseboards);
        state.dataSteamBaseboardRadiator->CheckEquipName.dimension(state.dataSteamBaseboardRadiator->NumSteamBaseboards, true);
        state.dataSteamBaseboardRadiator->SteamBaseboardNumericFields.allocate(state.dataSteamBaseboardRadiator->NumSteamBaseboards);

        // Count total number of baseboard design objects

        state.dataSteamBaseboardRadiator->SteamBaseboardDesign.allocate(state.dataSteamBaseboardRadiator->NumSteamBaseboardsDesign);
        state.dataSteamBaseboardRadiator->CheckDesignObjectName.dimension(state.dataSteamBaseboardRadiator->NumSteamBaseboardsDesign, true);
        state.dataSteamBaseboardRadiator->SteamBaseboardDesignNumericFields.allocate(state.dataSteamBaseboardRadiator->NumSteamBaseboardsDesign);
        state.dataSteamBaseboardRadiator->SteamBaseboardDesignNames.allocate(state.dataSteamBaseboardRadiator->NumSteamBaseboardsDesign);

        // Get the data from the user input related to baseboard heater designobjects
        for (BaseboardDesignNum = 1; BaseboardDesignNum <= state.dataSteamBaseboardRadiator->NumSteamBaseboardsDesign; ++BaseboardDesignNum) {

            state.dataInputProcessing->inputProcessor->getObjectItem(state,
                                                                     state.dataSteamBaseboardRadiator->cCMO_BBRadiator_Steam_Design,
                                                                     BaseboardDesignNum,
                                                                     state.dataIPShortCut->cAlphaArgs,
                                                                     NumAlphas,
                                                                     state.dataIPShortCut->rNumericArgs,
                                                                     NumNumbers,
                                                                     IOStat,
                                                                     state.dataIPShortCut->lNumericFieldBlanks,
                                                                     state.dataIPShortCut->lAlphaFieldBlanks,
                                                                     state.dataIPShortCut->cAlphaFieldNames,
                                                                     state.dataIPShortCut->cNumericFieldNames);
            UtilityRoutines::IsNameEmpty(
                state, state.dataIPShortCut->cAlphaArgs(1), state.dataSteamBaseboardRadiator->cCMO_BBRadiator_Steam_Design, ErrorsFound);
            state.dataSteamBaseboardRadiator->SteamBaseboardDesignNumericFields(BaseboardDesignNum).FieldNames.allocate(NumNumbers);
            state.dataSteamBaseboardRadiator->SteamBaseboardDesignNumericFields(BaseboardDesignNum).FieldNames = "";
            state.dataSteamBaseboardRadiator->SteamBaseboardDesignNumericFields(BaseboardDesignNum).FieldNames =
                state.dataIPShortCut->cNumericFieldNames;

            // ErrorsFound will be set to True if problem was found, left untouched otherwise
            VerifyUniqueBaseboardName(state,
                                      state.dataSteamBaseboardRadiator->cCMO_BBRadiator_Steam_Design,
                                      state.dataIPShortCut->cAlphaArgs(1),
                                      ErrorsFound,
                                      state.dataSteamBaseboardRadiator->cCMO_BBRadiator_Steam_Design + " Name");

            state.dataSteamBaseboardRadiator->SteamBaseboardDesign(BaseboardDesignNum).designName =
                state.dataIPShortCut->cAlphaArgs(1); // Name of the design object of baseboard
            state.dataSteamBaseboardRadiator->SteamBaseboardDesignNames(BaseboardDesignNum) =
                state.dataIPShortCut->cAlphaArgs(1); // Add to  array of design object names

            // Determine steam baseboard radiator system heating design capacity sizing method
            if (UtilityRoutines::SameString(state.dataIPShortCut->cAlphaArgs(iHeatCAPMAlphaNum), "HeatingDesignCapacity")) {
                state.dataSteamBaseboardRadiator->SteamBaseboardDesign(BaseboardDesignNum).HeatingCapMethod = HeatingDesignCapacity;
            } else if (UtilityRoutines::SameString(state.dataIPShortCut->cAlphaArgs(iHeatCAPMAlphaNum), "CapacityPerFloorArea")) {
                state.dataSteamBaseboardRadiator->SteamBaseboardDesign(BaseboardDesignNum).HeatingCapMethod = CapacityPerFloorArea;
                if (!state.dataIPShortCut->lNumericFieldBlanks(iHeatCapacityPerFloorAreaNumericNum)) {
                    state.dataSteamBaseboardRadiator->SteamBaseboardDesign(BaseboardDesignNum).DesignScaledHeatingCapacity =
                        state.dataIPShortCut->rNumericArgs(iHeatCapacityPerFloorAreaNumericNum);
                    if (state.dataSteamBaseboardRadiator->SteamBaseboardDesign(BaseboardDesignNum).DesignScaledHeatingCapacity <= 0.0) {
                        ShowSevereError(state,
                                        state.dataSteamBaseboardRadiator->cCMO_BBRadiator_Steam_Design + " = " +
                                            state.dataSteamBaseboardRadiator->SteamBaseboardDesign(BaseboardDesignNum).designName);
                        ShowContinueError(state,
                                          "Input for " + state.dataIPShortCut->cAlphaFieldNames(iHeatCAPMAlphaNum) + " = " +
                                              state.dataIPShortCut->cAlphaArgs(iHeatCAPMAlphaNum));
                        ShowContinueError(state,
                                          format("Illegal {} = {:.7T}",
                                                 state.dataIPShortCut->cNumericFieldNames(iHeatCapacityPerFloorAreaNumericNum),
                                                 state.dataIPShortCut->rNumericArgs(iHeatCapacityPerFloorAreaNumericNum)));
                        ErrorsFound = true;
                    } else if (state.dataSteamBaseboardRadiator->SteamBaseboardDesign(BaseboardDesignNum).DesignScaledHeatingCapacity == AutoSize) {
                        ShowSevereError(state,
                                        state.dataSteamBaseboardRadiator->cCMO_BBRadiator_Steam_Design + " = " +
                                            state.dataSteamBaseboardRadiator->SteamBaseboardDesign(BaseboardDesignNum).designName);
                        ShowContinueError(state,
                                          "Input for " + state.dataIPShortCut->cAlphaFieldNames(iHeatCAPMAlphaNum) + " = " +
                                              state.dataIPShortCut->cAlphaArgs(iHeatCAPMAlphaNum));
                        ShowContinueError(state,
                                          "Illegal " + state.dataIPShortCut->cNumericFieldNames(iHeatCapacityPerFloorAreaNumericNum) + " = Autosize");
                        ErrorsFound = true;
                    }
                } else {
                    ShowSevereError(state,
                                    state.dataSteamBaseboardRadiator->cCMO_BBRadiator_Steam_Design + " = " +
                                        state.dataSteamBaseboardRadiator->SteamBaseboardDesign(BaseboardDesignNum).designName);
                    ShowContinueError(state,
                                      "Input for " + state.dataIPShortCut->cAlphaFieldNames(iHeatCAPMAlphaNum) + " = " +
                                          state.dataIPShortCut->cAlphaArgs(iHeatCAPMAlphaNum));
                    ShowContinueError(state,
                                      "Blank field not allowed for " + state.dataIPShortCut->cNumericFieldNames(iHeatCapacityPerFloorAreaNumericNum));
                    ErrorsFound = true;
                }
            } else if (UtilityRoutines::SameString(state.dataIPShortCut->cAlphaArgs(iHeatCAPMAlphaNum), "FractionOfAutosizedHeatingCapacity")) {
                state.dataSteamBaseboardRadiator->SteamBaseboardDesign(BaseboardDesignNum).HeatingCapMethod = FractionOfAutosizedHeatingCapacity;
                if (!state.dataIPShortCut->lNumericFieldBlanks(iHeatFracOfAutosizedCapacityNumericNum)) {
                    state.dataSteamBaseboardRadiator->SteamBaseboardDesign(BaseboardDesignNum).DesignScaledHeatingCapacity =
                        state.dataIPShortCut->rNumericArgs(iHeatFracOfAutosizedCapacityNumericNum);
                    if (state.dataSteamBaseboardRadiator->SteamBaseboardDesign(BaseboardDesignNum).DesignScaledHeatingCapacity < 0.0) {
                        ShowSevereError(state,
                                        state.dataSteamBaseboardRadiator->cCMO_BBRadiator_Steam_Design + " = " +
                                            state.dataSteamBaseboardRadiator->SteamBaseboardDesign(BaseboardDesignNum).designName);
                        ShowContinueError(state,
                                          format("Illegal {} = {:.7T}",
                                                 state.dataIPShortCut->cNumericFieldNames(iHeatFracOfAutosizedCapacityNumericNum),
                                                 state.dataIPShortCut->rNumericArgs(iHeatFracOfAutosizedCapacityNumericNum)));
                        ErrorsFound = true;
                    }
                } else {
                    ShowSevereError(state,
                                    state.dataSteamBaseboardRadiator->cCMO_BBRadiator_Steam_Design + " = " +
                                        state.dataSteamBaseboardRadiator->SteamBaseboardDesign(BaseboardDesignNum).designName);
                    ShowContinueError(state,
                                      "Input for " + state.dataIPShortCut->cAlphaFieldNames(iHeatCAPMAlphaNum) + " = " +
                                          state.dataIPShortCut->cAlphaArgs(iHeatCAPMAlphaNum));
                    ShowContinueError(
                        state, "Blank field not allowed for " + state.dataIPShortCut->cNumericFieldNames(iHeatFracOfAutosizedCapacityNumericNum));
                    ErrorsFound = true;
                }
            } else {
                ShowSevereError(state,
                                state.dataSteamBaseboardRadiator->cCMO_BBRadiator_Steam_Design + " = " +
                                    state.dataSteamBaseboardRadiator->SteamBaseboardDesign(BaseboardDesignNum).designName);
                ShowContinueError(state,
                                  "Illegal " + state.dataIPShortCut->cAlphaFieldNames(iHeatCAPMAlphaNum) + " = " +
                                      state.dataIPShortCut->cAlphaArgs(iHeatCAPMAlphaNum));
                ErrorsFound = true;
            }

            state.dataSteamBaseboardRadiator->SteamBaseboardDesign(BaseboardDesignNum).Offset = state.dataIPShortCut->rNumericArgs(3);
            // Set default convergence tolerance
            if (state.dataSteamBaseboardRadiator->SteamBaseboardDesign(BaseboardDesignNum).Offset <= 0.0) {
                state.dataSteamBaseboardRadiator->SteamBaseboardDesign(BaseboardDesignNum).Offset = 0.001;
                ShowWarningError(state,
                                 std::string{RoutineName} + state.dataSteamBaseboardRadiator->cCMO_BBRadiator_Steam_Design + "=\"" +
                                     state.dataIPShortCut->cAlphaArgs(1) + "\", " + state.dataIPShortCut->cNumericFieldNames(3) +
                                     " was less than the allowable minimum.");
                ShowContinueError(state, "...reset to default value=[0.001].");
            }

            // Fraction of radiant heat out of the total heating rate of the unit
            state.dataSteamBaseboardRadiator->SteamBaseboardDesign(BaseboardDesignNum).FracRadiant = state.dataIPShortCut->rNumericArgs(4);
            if (state.dataSteamBaseboardRadiator->SteamBaseboardDesign(BaseboardDesignNum).FracRadiant < MinFraction) {
                ShowWarningError(state,
                                 std::string{RoutineName} + state.dataSteamBaseboardRadiator->cCMO_BBRadiator_Steam_Design + "=\"" +
                                     state.dataIPShortCut->cAlphaArgs(1) + "\", " + state.dataIPShortCut->cNumericFieldNames(4) +
                                     " was lower than the allowable minimum.");
                ShowContinueError(state, format("...reset to minimum value=[{:.3R}].", MinFraction));
                state.dataSteamBaseboardRadiator->SteamBaseboardDesign(BaseboardDesignNum).FracRadiant = MinFraction;
            } else if (state.dataSteamBaseboardRadiator->SteamBaseboardDesign(BaseboardDesignNum).FracRadiant > MaxFraction) {
                ShowWarningError(state,
                                 std::string{RoutineName} + state.dataSteamBaseboardRadiator->cCMO_BBRadiator_Steam_Design + "=\"" +
                                     state.dataIPShortCut->cAlphaArgs(1) + "\", " + state.dataIPShortCut->cNumericFieldNames(4) +
                                     " was higher than the allowable maximum.");
                ShowContinueError(state, format("...reset to maximum value=[{:.3R}].", MaxFraction));
                state.dataSteamBaseboardRadiator->SteamBaseboardDesign(BaseboardDesignNum).FracRadiant = MaxFraction;
            }

            // Fraction of radiant heat addition to the people within the radiant heating capacity specified by the user
            state.dataSteamBaseboardRadiator->SteamBaseboardDesign(BaseboardDesignNum).FracDistribPerson = state.dataIPShortCut->rNumericArgs(5);
            if (state.dataSteamBaseboardRadiator->SteamBaseboardDesign(BaseboardDesignNum).FracDistribPerson < MinFraction) {
                ShowWarningError(state,
                                 std::string{RoutineName} + state.dataSteamBaseboardRadiator->cCMO_BBRadiator_Steam_Design + "=\"" +
                                     state.dataIPShortCut->cAlphaArgs(1) + "\", " + state.dataIPShortCut->cNumericFieldNames(5) +
                                     " was lower than the allowable minimum.");
                ShowContinueError(state, format("...reset to minimum value=[{:.3R}].", MinFraction));
                state.dataSteamBaseboardRadiator->SteamBaseboardDesign(BaseboardDesignNum).FracDistribPerson = MinFraction;
            }
            if (state.dataSteamBaseboardRadiator->SteamBaseboardDesign(BaseboardDesignNum).FracDistribPerson > MaxFraction) {
                ShowWarningError(state,
                                 std::string{RoutineName} + state.dataSteamBaseboardRadiator->cCMO_BBRadiator_Steam_Design + "=\"" +
                                     state.dataIPShortCut->cAlphaArgs(1) + "\", " + state.dataIPShortCut->cNumericFieldNames(5) +
                                     " was higher than the allowable maximum.");
                ShowContinueError(state, format("...reset to maximum value=[{:.3R}].", MaxFraction));
                state.dataSteamBaseboardRadiator->SteamBaseboardDesign(BaseboardDesignNum).FracDistribPerson = MaxFraction;
            }
        }

        // Get the data from the user input related to baseboard heaters
        for (BaseboardNum = 1; BaseboardNum <= state.dataSteamBaseboardRadiator->NumSteamBaseboards; ++BaseboardNum) {

            state.dataInputProcessing->inputProcessor->getObjectItem(state,
                                                                     state.dataSteamBaseboardRadiator->cCMO_BBRadiator_Steam,
                                                                     BaseboardNum,
                                                                     state.dataIPShortCut->cAlphaArgs,
                                                                     NumAlphas,
                                                                     state.dataIPShortCut->rNumericArgs,
                                                                     NumNumbers,
                                                                     IOStat,
                                                                     state.dataIPShortCut->lNumericFieldBlanks,
                                                                     state.dataIPShortCut->lAlphaFieldBlanks,
                                                                     state.dataIPShortCut->cAlphaFieldNames,
                                                                     state.dataIPShortCut->cNumericFieldNames);
            UtilityRoutines::IsNameEmpty(
                state, state.dataIPShortCut->cAlphaArgs(1), state.dataSteamBaseboardRadiator->cCMO_BBRadiator_Steam, ErrorsFound);
            state.dataSteamBaseboardRadiator->SteamBaseboardNumericFields(BaseboardNum).FieldNames.allocate(NumNumbers);
            state.dataSteamBaseboardRadiator->SteamBaseboardNumericFields(BaseboardNum).FieldNames = "";
            state.dataSteamBaseboardRadiator->SteamBaseboardNumericFields(BaseboardNum).FieldNames = state.dataIPShortCut->cNumericFieldNames;

            // ErrorsFound will be set to True if problem was found, left untouched otherwise
            VerifyUniqueBaseboardName(state,
                                      state.dataSteamBaseboardRadiator->cCMO_BBRadiator_Steam,
                                      state.dataIPShortCut->cAlphaArgs(1),
                                      ErrorsFound,
                                      state.dataSteamBaseboardRadiator->cCMO_BBRadiator_Steam + " Name");

            state.dataSteamBaseboardRadiator->SteamBaseboard(BaseboardNum).EquipID = state.dataIPShortCut->cAlphaArgs(1); // Name of the baseboard
            state.dataSteamBaseboardRadiator->SteamBaseboard(BaseboardNum).EquipType =
                DataPlant::PlantEquipmentType::Baseboard_Rad_Conv_Steam; //'ZoneHVAC:Baseboard:RadiantConvective:Steam'

            state.dataSteamBaseboardRadiator->SteamBaseboard(BaseboardNum).designObjectName =
                state.dataIPShortCut->cAlphaArgs(2); // Name of the design object for this baseboard
            state.dataSteamBaseboardRadiator->SteamBaseboard(BaseboardNum).DesignObjectPtr =
                UtilityRoutines::FindItemInList(state.dataSteamBaseboardRadiator->SteamBaseboard(BaseboardNum).designObjectName,
                                                state.dataSteamBaseboardRadiator->SteamBaseboardDesignNames);
            SteamBaseboardDesignData SteamBaseboardDesignDataObject{
                state.dataSteamBaseboardRadiator->SteamBaseboardDesign(state.dataSteamBaseboardRadiator->SteamBaseboard(BaseboardNum)
                                                                           .DesignObjectPtr)}; // Contains the design data for steam baseboard object

            // Get schedule
            state.dataSteamBaseboardRadiator->SteamBaseboard(BaseboardNum).Schedule = state.dataIPShortCut->cAlphaArgs(3);
            if (state.dataIPShortCut->lAlphaFieldBlanks(3)) {
                state.dataSteamBaseboardRadiator->SteamBaseboard(BaseboardNum).SchedPtr = DataGlobalConstants::ScheduleAlwaysOn;
            } else {
                state.dataSteamBaseboardRadiator->SteamBaseboard(BaseboardNum).SchedPtr =
                    GetScheduleIndex(state, state.dataIPShortCut->cAlphaArgs(3));
                if (state.dataSteamBaseboardRadiator->SteamBaseboard(BaseboardNum).SchedPtr == 0) {
                    ShowSevereError(state,
                                    std::string{RoutineName} + state.dataSteamBaseboardRadiator->cCMO_BBRadiator_Steam + "=\"" +
                                        state.dataIPShortCut->cAlphaArgs(1) + "\", " + state.dataIPShortCut->cAlphaFieldNames(3) + "=\"" +
                                        state.dataIPShortCut->cAlphaArgs(3) + "\" not found.");
                    ErrorsFound = true;
                }
            }

            // Get inlet node number
            state.dataSteamBaseboardRadiator->SteamBaseboard(BaseboardNum).SteamInletNode =
                GetOnlySingleNode(state,
                                  state.dataIPShortCut->cAlphaArgs(4),
                                  ErrorsFound,
                                  DataLoopNode::ConnectionObjectType::ZoneHVACBaseboardRadiantConvectiveSteam,
                                  state.dataIPShortCut->cAlphaArgs(1),
                                  DataLoopNode::NodeFluidType::Steam,
                                  DataLoopNode::ConnectionType::Inlet,
                                  NodeInputManager::CompFluidStream::Primary,
                                  ObjectIsNotParent);

            // Get outlet node number
            state.dataSteamBaseboardRadiator->SteamBaseboard(BaseboardNum).SteamOutletNode =
                GetOnlySingleNode(state,
                                  state.dataIPShortCut->cAlphaArgs(5),
                                  ErrorsFound,
                                  DataLoopNode::ConnectionObjectType::ZoneHVACBaseboardRadiantConvectiveSteam,
                                  state.dataIPShortCut->cAlphaArgs(1),
                                  DataLoopNode::NodeFluidType::Steam,
                                  DataLoopNode::ConnectionType::Outlet,
                                  NodeInputManager::CompFluidStream::Primary,
                                  ObjectIsNotParent);
            TestCompSet(state,
                        state.dataSteamBaseboardRadiator->cCMO_BBRadiator_Steam,
                        state.dataIPShortCut->cAlphaArgs(1),
                        state.dataIPShortCut->cAlphaArgs(4),
                        state.dataIPShortCut->cAlphaArgs(5),
                        "Hot Steam Nodes");

            // Determine steam baseboard radiator system heating design capacity sizing method
            if (SteamBaseboardDesignDataObject.HeatingCapMethod == HeatingDesignCapacity) {
                if (!state.dataIPShortCut->lNumericFieldBlanks(iHeatDesignCapacityNumericNum)) {
                    state.dataSteamBaseboardRadiator->SteamBaseboard(BaseboardNum).ScaledHeatingCapacity =
                        state.dataIPShortCut->rNumericArgs(iHeatDesignCapacityNumericNum);
                    if (state.dataSteamBaseboardRadiator->SteamBaseboard(BaseboardNum).ScaledHeatingCapacity < 0.0 &&
                        state.dataSteamBaseboardRadiator->SteamBaseboard(BaseboardNum).ScaledHeatingCapacity != AutoSize) {
                        ShowSevereError(state,
                                        state.dataSteamBaseboardRadiator->cCMO_BBRadiator_Steam + " = " +
                                            state.dataSteamBaseboardRadiator->SteamBaseboard(BaseboardNum).EquipID);
                        ShowContinueError(state,
                                          format("Illegal {} = {:.7T}",
                                                 state.dataIPShortCut->cNumericFieldNames(iHeatDesignCapacityNumericNum),
                                                 state.dataIPShortCut->rNumericArgs(iHeatDesignCapacityNumericNum)));
                        ErrorsFound = true;
                    }
                } else {
                    ShowSevereError(state,
                                    state.dataSteamBaseboardRadiator->cCMO_BBRadiator_Steam + " = " +
                                        state.dataSteamBaseboardRadiator->SteamBaseboard(BaseboardNum).EquipID);
                    ShowContinueError(state,
                                      "Input for " + state.dataIPShortCut->cAlphaFieldNames(iHeatCAPMAlphaNum) + " = " +
                                          state.dataIPShortCut->cAlphaArgs(iHeatCAPMAlphaNum));
                    ShowContinueError(state,
                                      "Blank field not allowed for " + state.dataIPShortCut->cNumericFieldNames(iHeatDesignCapacityNumericNum));
                    ErrorsFound = true;
                }
            } else if (SteamBaseboardDesignDataObject.HeatingCapMethod == CapacityPerFloorArea) {
                state.dataSteamBaseboardRadiator->SteamBaseboard(BaseboardNum).ScaledHeatingCapacity =
                    SteamBaseboardDesignDataObject.DesignScaledHeatingCapacity;
            } else if (SteamBaseboardDesignDataObject.HeatingCapMethod == FractionOfAutosizedHeatingCapacity) {
                state.dataSteamBaseboardRadiator->SteamBaseboard(BaseboardNum).ScaledHeatingCapacity =
                    SteamBaseboardDesignDataObject.DesignScaledHeatingCapacity;
            }

            // Desired degree of cooling
            state.dataSteamBaseboardRadiator->SteamBaseboard(BaseboardNum).DegOfSubcooling = state.dataIPShortCut->rNumericArgs(2);
            // Maximum steam flow rate
            state.dataSteamBaseboardRadiator->SteamBaseboard(BaseboardNum).SteamVolFlowRateMax = state.dataIPShortCut->rNumericArgs(3);
            if (state.dataSteamBaseboardRadiator->SteamBaseboard(BaseboardNum).SteamVolFlowRateMax >= MaxSteamFlowRate) {
                ShowWarningError(state,
                                 std::string{RoutineName} + state.dataSteamBaseboardRadiator->cCMO_BBRadiator_Steam + "=\"" +
                                     state.dataIPShortCut->cAlphaArgs(1) + "\", " + state.dataIPShortCut->cNumericFieldNames(3) +
                                     " was higher than the allowable maximum.");
                ShowContinueError(state, format("...reset to maximum value=[{:.2R}].", MaxSteamFlowRate));
                state.dataSteamBaseboardRadiator->SteamBaseboard(BaseboardNum).SteamVolFlowRateMax = MaxSteamFlowRate;
            } else if (state.dataSteamBaseboardRadiator->SteamBaseboard(BaseboardNum).SteamVolFlowRateMax <= MinSteamFlowRate &&
                       state.dataSteamBaseboardRadiator->SteamBaseboard(BaseboardNum).SteamVolFlowRateMax != AutoSize) {
                ShowWarningError(state,
                                 std::string{RoutineName} + state.dataSteamBaseboardRadiator->cCMO_BBRadiator_Steam + "=\"" +
                                     state.dataIPShortCut->cAlphaArgs(1) + "\", " + state.dataIPShortCut->cNumericFieldNames(3) +
                                     " was less than the allowable minimum.");
                ShowContinueError(state, format("...reset to minimum value=[{:.2R}].", MinSteamFlowRate));
                state.dataSteamBaseboardRadiator->SteamBaseboard(BaseboardNum).SteamVolFlowRateMax = MinSteamFlowRate;
            }
            // Remaining fraction is added to the zone as convective heat transfer
            AllFracsSummed = SteamBaseboardDesignDataObject.FracRadiant;
            if (AllFracsSummed > MaxFraction) {
                ShowWarningError(state,
                                 std::string{RoutineName} + state.dataSteamBaseboardRadiator->cCMO_BBRadiator_Steam + "=\"" +
                                     state.dataIPShortCut->cAlphaArgs(1) + "\", Fraction Radiant was higher than the allowable maximum.");
                SteamBaseboardDesignDataObject.FracRadiant = MaxFraction;
                state.dataSteamBaseboardRadiator->SteamBaseboard(BaseboardNum).FracConvect = 0.0;
            } else {
                state.dataSteamBaseboardRadiator->SteamBaseboard(BaseboardNum).FracConvect = 1.0 - AllFracsSummed;
            }

            state.dataSteamBaseboardRadiator->SteamBaseboard(BaseboardNum).TotSurfToDistrib = NumNumbers - 3;
            //      IF (SteamBaseboard(BaseboardNum)%TotSurfToDistrib > MaxDistribSurfaces) THEN
            //        CALL ShowWarningError(state, RoutineName//cCMO_BBRadiator_Steam//'="'//TRIM(state.dataIPShortCut->cAlphaArgs(1))// &
            //          '", the number of surface/radiant fraction groups entered was higher than the allowable maximum.')
            //        CALL ShowContinueError(state, '...only the maximum value=['//TRIM(RoundSigDigits(MaxDistribSurfaces))//  &
            //           '] will be processed.')
            //        SteamBaseboard(BaseboardNum)%TotSurfToDistrib = MaxDistribSurfaces
            //      END IF
            if ((state.dataSteamBaseboardRadiator->SteamBaseboard(BaseboardNum).TotSurfToDistrib < MinDistribSurfaces) &&
                (SteamBaseboardDesignDataObject.FracRadiant > MinFraction)) {
                ShowSevereError(state,
                                std::string{RoutineName} + state.dataSteamBaseboardRadiator->cCMO_BBRadiator_Steam + "=\"" +
                                    state.dataIPShortCut->cAlphaArgs(1) +
                                    "\", the number of surface/radiant fraction groups entered was less than the allowable minimum.");
                ShowContinueError(state, format("...the minimum that must be entered=[{}].", MinDistribSurfaces));
                ErrorsFound = true;
                state.dataSteamBaseboardRadiator->SteamBaseboard(BaseboardNum).TotSurfToDistrib = 0;
            }
            // Allocate the surfaces and fractions
            state.dataSteamBaseboardRadiator->SteamBaseboard(BaseboardNum)
                .SurfaceName.allocate(state.dataSteamBaseboardRadiator->SteamBaseboard(BaseboardNum).TotSurfToDistrib);
            state.dataSteamBaseboardRadiator->SteamBaseboard(BaseboardNum).SurfaceName = "";
            state.dataSteamBaseboardRadiator->SteamBaseboard(BaseboardNum)
                .SurfacePtr.allocate(state.dataSteamBaseboardRadiator->SteamBaseboard(BaseboardNum).TotSurfToDistrib);
            state.dataSteamBaseboardRadiator->SteamBaseboard(BaseboardNum).SurfacePtr = 0;
            state.dataSteamBaseboardRadiator->SteamBaseboard(BaseboardNum)
                .FracDistribToSurf.allocate(state.dataSteamBaseboardRadiator->SteamBaseboard(BaseboardNum).TotSurfToDistrib);
            state.dataSteamBaseboardRadiator->SteamBaseboard(BaseboardNum).FracDistribToSurf = 0.0;

            // search zone equipment list structure for zone index
            for (int ctrlZone = 1; ctrlZone <= state.dataGlobal->NumOfZones; ++ctrlZone) {
                for (int zoneEquipTypeNum = 1; zoneEquipTypeNum <= state.dataZoneEquip->ZoneEquipList(ctrlZone).NumOfEquipTypes; ++zoneEquipTypeNum) {
                    if (state.dataZoneEquip->ZoneEquipList(ctrlZone).EquipTypeEnum(zoneEquipTypeNum) == DataZoneEquipment::ZoneEquip::BBSteam &&
                        state.dataZoneEquip->ZoneEquipList(ctrlZone).EquipName(zoneEquipTypeNum) ==
                            state.dataSteamBaseboardRadiator->SteamBaseboard(BaseboardNum).EquipID) {
                        state.dataSteamBaseboardRadiator->SteamBaseboard(BaseboardNum).ZonePtr = ctrlZone;
                    }
                }
            }
            if (state.dataSteamBaseboardRadiator->SteamBaseboard(BaseboardNum).ZonePtr <= 0) {
                ShowSevereError(state,
                                std::string{RoutineName} + state.dataSteamBaseboardRadiator->cCMO_BBRadiator_Steam + "=\"" +
                                    state.dataSteamBaseboardRadiator->SteamBaseboard(BaseboardNum).EquipID +
                                    "\" is not on any ZoneHVAC:EquipmentList.");
                ErrorsFound = true;
                continue;
            }

            AllFracsSummed = SteamBaseboardDesignDataObject.FracDistribPerson;
            for (SurfNum = 1; SurfNum <= state.dataSteamBaseboardRadiator->SteamBaseboard(BaseboardNum).TotSurfToDistrib; ++SurfNum) {
                state.dataSteamBaseboardRadiator->SteamBaseboard(BaseboardNum).SurfaceName(SurfNum) = state.dataIPShortCut->cAlphaArgs(SurfNum + 5);
                state.dataSteamBaseboardRadiator->SteamBaseboard(BaseboardNum).SurfacePtr(SurfNum) =
                    HeatBalanceIntRadExchange::GetRadiantSystemSurface(
                        state,
                        state.dataSteamBaseboardRadiator->cCMO_BBRadiator_Steam,
                        state.dataSteamBaseboardRadiator->SteamBaseboard(BaseboardNum).EquipID,
                        state.dataSteamBaseboardRadiator->SteamBaseboard(BaseboardNum).ZonePtr,
                        state.dataSteamBaseboardRadiator->SteamBaseboard(BaseboardNum).SurfaceName(SurfNum),
                        ErrorsFound);
                state.dataSteamBaseboardRadiator->SteamBaseboard(BaseboardNum).FracDistribToSurf(SurfNum) =
                    state.dataIPShortCut->rNumericArgs(SurfNum + 3);
                if (state.dataSteamBaseboardRadiator->SteamBaseboard(BaseboardNum).FracDistribToSurf(SurfNum) > MaxFraction) {
                    ShowWarningError(state,
                                     std::string{RoutineName} + state.dataSteamBaseboardRadiator->cCMO_BBRadiator_Steam + "=\"" +
                                         state.dataIPShortCut->cAlphaArgs(1) + "\", " + state.dataIPShortCut->cNumericFieldNames(SurfNum + 3) +
                                         "was greater than the allowable maximum.");
                    ShowContinueError(state, format("...reset to maximum value=[{:.1R}].", MaxFraction));
                    state.dataSteamBaseboardRadiator->SteamBaseboard(BaseboardNum).TotSurfToDistrib = MaxFraction;
                }
                if (state.dataSteamBaseboardRadiator->SteamBaseboard(BaseboardNum).FracDistribToSurf(SurfNum) < MinFraction) {
                    ShowWarningError(state,
                                     std::string{RoutineName} + state.dataSteamBaseboardRadiator->cCMO_BBRadiator_Steam + "=\"" +
                                         state.dataIPShortCut->cAlphaArgs(1) + "\", " + state.dataIPShortCut->cNumericFieldNames(SurfNum + 3) +
                                         "was less than the allowable minimum.");
                    ShowContinueError(state, format("...reset to maximum value=[{:.1R}].", MinFraction));
                    state.dataSteamBaseboardRadiator->SteamBaseboard(BaseboardNum).TotSurfToDistrib = MinFraction;
                }
                if (state.dataSteamBaseboardRadiator->SteamBaseboard(BaseboardNum).SurfacePtr(SurfNum) != 0) {
                    state.dataSurface->SurfIntConvSurfGetsRadiantHeat(
                        state.dataSteamBaseboardRadiator->SteamBaseboard(BaseboardNum).SurfacePtr(SurfNum)) = true;
                }

                AllFracsSummed += state.dataSteamBaseboardRadiator->SteamBaseboard(BaseboardNum).FracDistribToSurf(SurfNum);
            } // surfaces

            if (AllFracsSummed > (MaxFraction + 0.01)) {
                ShowSevereError(state,
                                "Fraction of radiation distributed to surfaces sums up to greater than 1 for " + state.dataIPShortCut->cAlphaArgs(1));
                ShowContinueError(state, "Occurs in Baseboard Heater=" + state.dataIPShortCut->cAlphaArgs(1));
                ErrorsFound = true;
            }
            if ((AllFracsSummed < (MaxFraction - 0.01)) &&
                (SteamBaseboardDesignDataObject.FracRadiant >
                 MinFraction)) { // User didn't distribute all of the | radiation warn that some will be lost
                ShowWarningError(state,
                                 std::string{RoutineName} + state.dataSteamBaseboardRadiator->cCMO_BBRadiator_Steam + "=\"" +
                                     state.dataIPShortCut->cAlphaArgs(1) + "\", Summed radiant fractions for people + surface groups < 1.0");
                ShowContinueError(state, "The rest of the radiant energy delivered by the baseboard heater will be lost");
            }

            if (state.dataSteamBaseboardRadiator->SteamIndex == 0 && BaseboardNum == 1) {
                state.dataSteamBaseboardRadiator->SteamIndex = FindRefrigerant(state, "Steam");
                if (state.dataSteamBaseboardRadiator->SteamIndex == 0) {
                    ShowSevereError(state, std::string{RoutineName} + "Steam Properties for " + state.dataIPShortCut->cAlphaArgs(1) + " not found.");
                    if (SteamMessageNeeded) ShowContinueError(state, "Steam Fluid Properties should have been included in the input file.");
                    ErrorsFound = true;
                    SteamMessageNeeded = false;
                }
            }
            state.dataSteamBaseboardRadiator->SteamBaseboard(BaseboardNum).FluidIndex = state.dataSteamBaseboardRadiator->SteamIndex;
        }

        if (ErrorsFound) {
            ShowFatalError(state,
                           std::string{RoutineName} + state.dataSteamBaseboardRadiator->cCMO_BBRadiator_Steam +
                               "Errors found getting input. Program terminates.");
        }

        // Setup Report variables for the Coils
        for (BaseboardNum = 1; BaseboardNum <= state.dataSteamBaseboardRadiator->NumSteamBaseboards; ++BaseboardNum) {
            // CurrentModuleObject='ZoneHVAC:Baseboard:RadiantConvective:Steam'
            SetupOutputVariable(state,
                                "Baseboard Total Heating Rate",
                                OutputProcessor::Unit::W,
                                state.dataSteamBaseboardRadiator->SteamBaseboard(BaseboardNum).TotPower,
                                OutputProcessor::SOVTimeStepType::System,
                                OutputProcessor::SOVStoreType::Average,
                                state.dataSteamBaseboardRadiator->SteamBaseboard(BaseboardNum).EquipID);

            SetupOutputVariable(state,
                                "Baseboard Convective Heating Rate",
                                OutputProcessor::Unit::W,
                                state.dataSteamBaseboardRadiator->SteamBaseboard(BaseboardNum).ConvPower,
                                OutputProcessor::SOVTimeStepType::System,
                                OutputProcessor::SOVStoreType::Average,
                                state.dataSteamBaseboardRadiator->SteamBaseboard(BaseboardNum).EquipID);
            SetupOutputVariable(state,
                                "Baseboard Radiant Heating Rate",
                                OutputProcessor::Unit::W,
                                state.dataSteamBaseboardRadiator->SteamBaseboard(BaseboardNum).RadPower,
                                OutputProcessor::SOVTimeStepType::System,
                                OutputProcessor::SOVStoreType::Average,
                                state.dataSteamBaseboardRadiator->SteamBaseboard(BaseboardNum).EquipID);
            SetupOutputVariable(state,
                                "Baseboard Total Heating Energy",
                                OutputProcessor::Unit::J,
                                state.dataSteamBaseboardRadiator->SteamBaseboard(BaseboardNum).TotEnergy,
                                OutputProcessor::SOVTimeStepType::System,
                                OutputProcessor::SOVStoreType::Summed,
                                state.dataSteamBaseboardRadiator->SteamBaseboard(BaseboardNum).EquipID,
                                _,
                                "ENERGYTRANSFER",
                                "BASEBOARD",
                                _,
                                "System");
            SetupOutputVariable(state,
                                "Baseboard Convective Heating Energy",
                                OutputProcessor::Unit::J,
                                state.dataSteamBaseboardRadiator->SteamBaseboard(BaseboardNum).ConvEnergy,
                                OutputProcessor::SOVTimeStepType::System,
                                OutputProcessor::SOVStoreType::Summed,
                                state.dataSteamBaseboardRadiator->SteamBaseboard(BaseboardNum).EquipID);
            SetupOutputVariable(state,
                                "Baseboard Radiant Heating Energy",
                                OutputProcessor::Unit::J,
                                state.dataSteamBaseboardRadiator->SteamBaseboard(BaseboardNum).RadEnergy,
                                OutputProcessor::SOVTimeStepType::System,
                                OutputProcessor::SOVStoreType::Summed,
                                state.dataSteamBaseboardRadiator->SteamBaseboard(BaseboardNum).EquipID);
            SetupOutputVariable(state,
                                "Baseboard Steam Energy",
                                OutputProcessor::Unit::J,
                                state.dataSteamBaseboardRadiator->SteamBaseboard(BaseboardNum).Energy,
                                OutputProcessor::SOVTimeStepType::System,
                                OutputProcessor::SOVStoreType::Summed,
                                state.dataSteamBaseboardRadiator->SteamBaseboard(BaseboardNum).EquipID,
                                _,
                                "PLANTLOOPHEATINGDEMAND",
                                "BASEBOARD",
                                _,
                                "System");
            SetupOutputVariable(state,
                                "Baseboard Steam Rate",
                                OutputProcessor::Unit::W,
                                state.dataSteamBaseboardRadiator->SteamBaseboard(BaseboardNum).Power,
                                OutputProcessor::SOVTimeStepType::System,
                                OutputProcessor::SOVStoreType::Average,
                                state.dataSteamBaseboardRadiator->SteamBaseboard(BaseboardNum).EquipID);
            SetupOutputVariable(state,
                                "Baseboard Steam Mass Flow Rate",
                                OutputProcessor::Unit::kg_s,
                                state.dataSteamBaseboardRadiator->SteamBaseboard(BaseboardNum).SteamMassFlowRate,
                                OutputProcessor::SOVTimeStepType::System,
                                OutputProcessor::SOVStoreType::Average,
                                state.dataSteamBaseboardRadiator->SteamBaseboard(BaseboardNum).EquipID);
            SetupOutputVariable(state,
                                "Baseboard Steam Inlet Temperature",
                                OutputProcessor::Unit::C,
                                state.dataSteamBaseboardRadiator->SteamBaseboard(BaseboardNum).SteamInletTemp,
                                OutputProcessor::SOVTimeStepType::System,
                                OutputProcessor::SOVStoreType::Average,
                                state.dataSteamBaseboardRadiator->SteamBaseboard(BaseboardNum).EquipID);
            SetupOutputVariable(state,
                                "Baseboard Steam Outlet Temperature",
                                OutputProcessor::Unit::C,
                                state.dataSteamBaseboardRadiator->SteamBaseboard(BaseboardNum).SteamOutletTemp,
                                OutputProcessor::SOVTimeStepType::System,
                                OutputProcessor::SOVStoreType::Average,
                                state.dataSteamBaseboardRadiator->SteamBaseboard(BaseboardNum).EquipID);
        }
    }

    void InitSteamBaseboard(EnergyPlusData &state, int const BaseboardNum, int const ControlledZoneNum, bool const FirstHVACIteration)
    {

        // SUBROUTINE INFORMATION:
        //       AUTHOR         Russ Taylor
        //                      Rick Strand
        //       DATE WRITTEN   Nov 1997
        //                      Feb 2001
        //       MODIFIED       Sep 2009 Daeho Kang (Add Radiant Component)
        //                      Sept 2010 Chandan Sharma, FSEC (plant interactions)

        // PURPOSE OF THIS SUBROUTINE:
        // This subroutine initializes the baseboard units.

        // METHODOLOGY EMPLOYED:
        // The initialization subrotines both in high temperature radiant radiator
        // and convective only baseboard radiator are combined and modified.
        // The heater is assumed to be crossflow with both fluids unmixed.

        // REFERENCES:

        // Using/Aliasing
        using FluidProperties::GetSatDensityRefrig;
        using FluidProperties::GetSatEnthalpyRefrig;
        using PlantUtilities::InitComponentNodes;
        using PlantUtilities::ScanPlantLoopsForObject;

        static constexpr std::string_view RoutineName("InitSteamCoil");

        auto &MyEnvrnFlag = state.dataSteamBaseboardRadiator->MyEnvrnFlag;
        int Loop;
        int SteamInletNode;
        Real64 StartEnthSteam;
        Real64 SteamDensity;
        bool errFlag;

        // Do the one time initializations
        if (state.dataSteamBaseboardRadiator->MyOneTimeFlag) {

            // initialize the environment and sizing flags
            MyEnvrnFlag.allocate(state.dataSteamBaseboardRadiator->NumSteamBaseboards);
            state.dataSteamBaseboardRadiator->MySizeFlag.allocate(state.dataSteamBaseboardRadiator->NumSteamBaseboards);
            state.dataSteamBaseboardRadiator->ZeroSourceSumHATsurf.dimension(state.dataGlobal->NumOfZones, 0.0);
            state.dataSteamBaseboardRadiator->QBBSteamRadSource.dimension(state.dataSteamBaseboardRadiator->NumSteamBaseboards, 0.0);
            state.dataSteamBaseboardRadiator->QBBSteamRadSrcAvg.dimension(state.dataSteamBaseboardRadiator->NumSteamBaseboards, 0.0);
            state.dataSteamBaseboardRadiator->LastQBBSteamRadSrc.dimension(state.dataSteamBaseboardRadiator->NumSteamBaseboards, 0.0);
            state.dataSteamBaseboardRadiator->LastSysTimeElapsed.dimension(state.dataSteamBaseboardRadiator->NumSteamBaseboards, 0.0);
            state.dataSteamBaseboardRadiator->LastTimeStepSys.dimension(state.dataSteamBaseboardRadiator->NumSteamBaseboards, 0.0);
            state.dataSteamBaseboardRadiator->SetLoopIndexFlag.allocate(state.dataSteamBaseboardRadiator->NumSteamBaseboards);
            MyEnvrnFlag = true;
            state.dataSteamBaseboardRadiator->MySizeFlag = true;
            state.dataSteamBaseboardRadiator->MyOneTimeFlag = false;
            state.dataSteamBaseboardRadiator->SetLoopIndexFlag = true;
        }

        state.dataSteamBaseboardRadiator->SteamBaseboard(BaseboardNum).ZonePtr = ControlledZoneNum;

        // Need to check all units to see if they are on ZoneHVAC:EquipmentList or issue warning
        if (!state.dataSteamBaseboardRadiator->ZoneEquipmentListChecked && state.dataZoneEquip->ZoneEquipInputsFilled) {
            state.dataSteamBaseboardRadiator->ZoneEquipmentListChecked = true;
            for (Loop = 1; Loop <= state.dataSteamBaseboardRadiator->NumSteamBaseboards; ++Loop) {
                if (CheckZoneEquipmentList(state,
                                           state.dataSteamBaseboardRadiator->cCMO_BBRadiator_Steam,
                                           state.dataSteamBaseboardRadiator->SteamBaseboard(Loop).EquipID))
                    continue;
                ShowSevereError(state,
                                "InitBaseboard: Unit=[" + state.dataSteamBaseboardRadiator->cCMO_BBRadiator_Steam + ',' +
                                    state.dataSteamBaseboardRadiator->SteamBaseboard(Loop).EquipID +
                                    "] is not on any ZoneHVAC:EquipmentList.  It will not be simulated.");
            }
        }

        if (state.dataSteamBaseboardRadiator->SetLoopIndexFlag(BaseboardNum)) {
            if (allocated(state.dataPlnt->PlantLoop)) {
                errFlag = false;
                ScanPlantLoopsForObject(state,
                                        state.dataSteamBaseboardRadiator->SteamBaseboard(BaseboardNum).EquipID,
                                        state.dataSteamBaseboardRadiator->SteamBaseboard(BaseboardNum).EquipType,
                                        state.dataSteamBaseboardRadiator->SteamBaseboard(BaseboardNum).plantLoc,
                                        errFlag,
                                        _,
                                        _,
                                        _,
                                        _,
                                        _);
                state.dataSteamBaseboardRadiator->SetLoopIndexFlag(BaseboardNum) = false;
                if (errFlag) {
                    ShowFatalError(state, "InitSteamBaseboard: Program terminated for previous conditions.");
                }
            }
        }

        if (!state.dataGlobal->SysSizingCalc && state.dataSteamBaseboardRadiator->MySizeFlag(BaseboardNum) &&
            (!state.dataSteamBaseboardRadiator->SetLoopIndexFlag(BaseboardNum))) {
            // For each coil, do the sizing once
            SizeSteamBaseboard(state, BaseboardNum);
            state.dataSteamBaseboardRadiator->MySizeFlag(BaseboardNum) = false;
        }

        // Do the Begin Environment initializations
        if (state.dataGlobal->BeginEnvrnFlag && MyEnvrnFlag(BaseboardNum)) {
            // Initialize
            SteamInletNode = state.dataSteamBaseboardRadiator->SteamBaseboard(BaseboardNum).SteamInletNode;
            state.dataLoopNodes->Node(SteamInletNode).Temp = 100.0;
            state.dataLoopNodes->Node(SteamInletNode).Press = 101325.0;
            SteamDensity = GetSatDensityRefrig(state,
                                               fluidNameSteam,
                                               state.dataLoopNodes->Node(SteamInletNode).Temp,
                                               1.0,
                                               state.dataLoopNodes->Node(SteamInletNode).FluidIndex,
                                               RoutineName);
            StartEnthSteam = GetSatEnthalpyRefrig(state,
                                                  fluidNameSteam,
                                                  state.dataLoopNodes->Node(SteamInletNode).Temp,
                                                  1.0,
                                                  state.dataLoopNodes->Node(SteamInletNode).FluidIndex,
                                                  RoutineName);
            state.dataSteamBaseboardRadiator->SteamBaseboard(BaseboardNum).SteamMassFlowRateMax =
                SteamDensity * state.dataSteamBaseboardRadiator->SteamBaseboard(BaseboardNum).SteamVolFlowRateMax;
            InitComponentNodes(state,
                               0.0,
                               state.dataSteamBaseboardRadiator->SteamBaseboard(BaseboardNum).SteamMassFlowRateMax,
                               state.dataSteamBaseboardRadiator->SteamBaseboard(BaseboardNum).SteamInletNode,
                               state.dataSteamBaseboardRadiator->SteamBaseboard(BaseboardNum).SteamOutletNode);
            state.dataLoopNodes->Node(SteamInletNode).Enthalpy = StartEnthSteam;
            state.dataLoopNodes->Node(SteamInletNode).Quality = 1.0;
            state.dataLoopNodes->Node(SteamInletNode).HumRat = 0.0;

            // Initializes radiant sources
            state.dataSteamBaseboardRadiator->ZeroSourceSumHATsurf = 0.0;
            state.dataSteamBaseboardRadiator->QBBSteamRadSource = 0.0;
            state.dataSteamBaseboardRadiator->QBBSteamRadSrcAvg = 0.0;
            state.dataSteamBaseboardRadiator->LastQBBSteamRadSrc = 0.0;
            state.dataSteamBaseboardRadiator->LastSysTimeElapsed = 0.0;
            state.dataSteamBaseboardRadiator->LastTimeStepSys = 0.0;

            MyEnvrnFlag(BaseboardNum) = false;
        }

        if (!state.dataGlobal->BeginEnvrnFlag) {
            MyEnvrnFlag(BaseboardNum) = true;
        }

        if (state.dataGlobal->BeginTimeStepFlag && FirstHVACIteration) {
<<<<<<< HEAD
            ZoneNum = state.dataSteamBaseboardRadiator->SteamBaseboard(BaseboardNum).ZonePtr;
            state.dataSteamBaseboardRadiator->ZeroSourceSumHATsurf(ZoneNum) = state.dataHeatBal->Zone(ZoneNum).sumHATsurf(state);
=======
            int ZoneNum = state.dataSteamBaseboardRadiator->SteamBaseboard(BaseboardNum).ZonePtr;
            state.dataSteamBaseboardRadiator->ZeroSourceSumHATsurf(ZoneNum) = SumHATsurf(state, ZoneNum);
>>>>>>> 2a26c7b3
            state.dataSteamBaseboardRadiator->QBBSteamRadSrcAvg(BaseboardNum) = 0.0;
            state.dataSteamBaseboardRadiator->LastQBBSteamRadSrc(BaseboardNum) = 0.0;
            state.dataSteamBaseboardRadiator->LastSysTimeElapsed(BaseboardNum) = 0.0;
            state.dataSteamBaseboardRadiator->LastTimeStepSys(BaseboardNum) = 0.0;
        }

        // Do the every time step initializations
        SteamInletNode = state.dataSteamBaseboardRadiator->SteamBaseboard(BaseboardNum).SteamInletNode;
        state.dataSteamBaseboardRadiator->SteamBaseboard(BaseboardNum).SteamMassFlowRate = state.dataLoopNodes->Node(SteamInletNode).MassFlowRate;
        state.dataSteamBaseboardRadiator->SteamBaseboard(BaseboardNum).SteamInletTemp = state.dataLoopNodes->Node(SteamInletNode).Temp;
        state.dataSteamBaseboardRadiator->SteamBaseboard(BaseboardNum).SteamInletEnthalpy = state.dataLoopNodes->Node(SteamInletNode).Enthalpy;
        state.dataSteamBaseboardRadiator->SteamBaseboard(BaseboardNum).SteamInletPress = state.dataLoopNodes->Node(SteamInletNode).Press;
        state.dataSteamBaseboardRadiator->SteamBaseboard(BaseboardNum).SteamInletQuality = state.dataLoopNodes->Node(SteamInletNode).Quality;

        state.dataSteamBaseboardRadiator->SteamBaseboard(BaseboardNum).TotPower = 0.0;
        state.dataSteamBaseboardRadiator->SteamBaseboard(BaseboardNum).Power = 0.0;
        state.dataSteamBaseboardRadiator->SteamBaseboard(BaseboardNum).ConvPower = 0.0;
        state.dataSteamBaseboardRadiator->SteamBaseboard(BaseboardNum).RadPower = 0.0;
        state.dataSteamBaseboardRadiator->SteamBaseboard(BaseboardNum).TotEnergy = 0.0;
        state.dataSteamBaseboardRadiator->SteamBaseboard(BaseboardNum).Energy = 0.0;
        state.dataSteamBaseboardRadiator->SteamBaseboard(BaseboardNum).ConvEnergy = 0.0;
        state.dataSteamBaseboardRadiator->SteamBaseboard(BaseboardNum).RadEnergy = 0.0;
    }

    void SizeSteamBaseboard(EnergyPlusData &state, int const BaseboardNum)
    {

        // SUBROUTINE INFORMATION:
        //       AUTHOR         Fred Buhl
        //       DATE WRITTEN   February 2002
        //       MODIFIED       August 2013 Daeho Kang, add component sizing table entries
        //                      August 2014 Bereket Nigusse, added scalable sizing
        //       RE-ENGINEERED  na

        // PURPOSE OF THIS SUBROUTINE:
        // This subroutine is for sizing steam baseboard components

        // METHODOLOGY EMPLOYED:
        // Obtains flow rates from the zone sizing arrays and plant sizing data.

        // REFERENCES:
        // na

        // Using/Aliasing
        using namespace DataSizing;
        using DataHVACGlobals::HeatingCapacitySizing;
        using FluidProperties::GetSatDensityRefrig;
        using FluidProperties::GetSatEnthalpyRefrig;
        using FluidProperties::GetSatSpecificHeatRefrig;
        using PlantUtilities::RegisterPlantCompDesignFlow;

        // SUBROUTINE PARAMETER DEFINITIONS:
        static constexpr std::string_view RoutineName("SizeSteamBaseboard");

        // SUBROUTINE LOCAL VARIABLE DECLARATIONS:
        int PltSizSteamNum(0);               // Index of plant sizing object for 1st steam loop
        Real64 DesCoilLoad(0.0);             // Design heating load in the zone
        Real64 SteamInletTemp;               // Inlet steam temperature in C
        Real64 EnthSteamInDry;               // Enthalpy of dry steam
        Real64 EnthSteamOutWet;              // Enthalpy of wet steam
        Real64 LatentHeatSteam;              // latent heat of steam
        Real64 SteamDensity;                 // Density of steam
        Real64 Cp;                           // local fluid specific heat
        bool ErrorsFound(false);             // If errors detected in input
        bool IsAutoSize(false);              // Indicator to autosizing steam flow
        Real64 SteamVolFlowRateMaxDes(0.0);  // Design maximum steam volume flow for reporting
        Real64 SteamVolFlowRateMaxUser(0.0); // User hard-sized maximum steam volume flow for reporting
        std::string CompName;                // component name
        std::string CompType;                // component type
        std::string SizingString;            // input field sizing description (e.g., Nominal Capacity)
        Real64 TempSize;                     // autosized value of coil input field
        int FieldNum = 1;                    // IDD numeric field number where input field description is found
        int SizingMethod;                    // Integer representation of sizing method name (HeatingCapacitySizing)
        bool PrintFlag;                      // TRUE when sizing information is reported in the eio file
        int CapSizingMethod(0); // capacity sizing methods (HeatingDesignCapacity, CapacityPerFloorArea, and FractionOfAutosizedHeatingCapacity )

        auto &ZoneEqSizing(state.dataSize->ZoneEqSizing);
        auto &CurZoneEqNum(state.dataSize->CurZoneEqNum);

        SteamBaseboardDesignData SteamBaseboardDesignDataObject{state.dataSteamBaseboardRadiator->SteamBaseboardDesign(
            state.dataSteamBaseboardRadiator->SteamBaseboard(BaseboardNum).DesignObjectPtr)}; // Contains the data for variable flow hydronic systems

        // Find the appropriate steam plant sizing object
        PltSizSteamNum = state.dataPlnt->PlantLoop(state.dataSteamBaseboardRadiator->SteamBaseboard(BaseboardNum).plantLoc.loopNum).PlantSizNum;
        //    PltSizSteamNum = MyPlantSizingIndex('Coil:Heating:Steam', SteamBaseboard(BaseboardNum)%EquipID, &
        //                    SteamBaseboard(BaseboardNum)%SteamInletNode, &
        //                    SteamBaseboard(BaseboardNum)%SteamOutletNode, ErrorsFound)

        if (PltSizSteamNum > 0) {

            state.dataSize->DataScalableCapSizingON = false;

            if (CurZoneEqNum > 0) {

                if (state.dataSteamBaseboardRadiator->SteamBaseboard(BaseboardNum).SteamVolFlowRateMax == AutoSize) {
                    IsAutoSize = true;
                }
                if (!IsAutoSize && !state.dataSize->ZoneSizingRunDone) {
                    if (state.dataSteamBaseboardRadiator->SteamBaseboard(BaseboardNum).SteamVolFlowRateMax > 0.0) {
                        BaseSizer::reportSizerOutput(state,
                                                     state.dataSteamBaseboardRadiator->cCMO_BBRadiator_Steam,
                                                     state.dataSteamBaseboardRadiator->SteamBaseboard(BaseboardNum).EquipID,
                                                     "User-Specified Maximum Water Flow Rate [m3/s]",
                                                     state.dataSteamBaseboardRadiator->SteamBaseboard(BaseboardNum).SteamVolFlowRateMax);
                    }
                } else {
                    CheckZoneSizing(state,
                                    state.dataSteamBaseboardRadiator->cCMO_BBRadiator_Steam,
                                    state.dataSteamBaseboardRadiator->SteamBaseboard(BaseboardNum).EquipID);

                    CompType = state.dataSteamBaseboardRadiator->cCMO_BBRadiator_Steam;
                    CompName = state.dataSteamBaseboardRadiator->SteamBaseboard(BaseboardNum).EquipID;
                    state.dataSize->DataFracOfAutosizedHeatingCapacity = 1.0;
                    state.dataSize->DataZoneNumber = state.dataSteamBaseboardRadiator->SteamBaseboard(BaseboardNum).ZonePtr;
                    SizingMethod = HeatingCapacitySizing;
                    FieldNum = 1;
                    PrintFlag = false;
                    SizingString = state.dataSteamBaseboardRadiator->SteamBaseboardNumericFields(BaseboardNum).FieldNames(FieldNum) + " [W]";
                    CapSizingMethod = SteamBaseboardDesignDataObject.HeatingCapMethod;
                    ZoneEqSizing(CurZoneEqNum).SizingMethod(SizingMethod) = CapSizingMethod;
                    if (CapSizingMethod == HeatingDesignCapacity || CapSizingMethod == CapacityPerFloorArea ||
                        CapSizingMethod == FractionOfAutosizedHeatingCapacity) {

                        if (CapSizingMethod == HeatingDesignCapacity) {
                            if (state.dataSteamBaseboardRadiator->SteamBaseboard(BaseboardNum).ScaledHeatingCapacity == AutoSize) {
                                CheckZoneSizing(state, CompType, CompName);
                                ZoneEqSizing(CurZoneEqNum).HeatingCapacity = true;
                                ZoneEqSizing(CurZoneEqNum).DesHeatingLoad = state.dataSize->FinalZoneSizing(CurZoneEqNum).NonAirSysDesHeatLoad;
                            }
                            TempSize = state.dataSteamBaseboardRadiator->SteamBaseboard(BaseboardNum).ScaledHeatingCapacity;
                        } else if (CapSizingMethod == CapacityPerFloorArea) {
                            ZoneEqSizing(CurZoneEqNum).HeatingCapacity = true;
                            ZoneEqSizing(CurZoneEqNum).DesHeatingLoad =
                                state.dataSteamBaseboardRadiator->SteamBaseboard(BaseboardNum).ScaledHeatingCapacity *
                                state.dataHeatBal->Zone(state.dataSize->DataZoneNumber).FloorArea;
                            TempSize = ZoneEqSizing(CurZoneEqNum).DesHeatingLoad;
                            state.dataSize->DataScalableCapSizingON = true;
                        } else if (CapSizingMethod == FractionOfAutosizedHeatingCapacity) {
                            CheckZoneSizing(state, CompType, CompName);
                            ZoneEqSizing(CurZoneEqNum).HeatingCapacity = true;
                            state.dataSize->DataFracOfAutosizedHeatingCapacity =
                                state.dataSteamBaseboardRadiator->SteamBaseboard(BaseboardNum).ScaledHeatingCapacity;
                            ZoneEqSizing(CurZoneEqNum).DesHeatingLoad = state.dataSize->FinalZoneSizing(CurZoneEqNum).NonAirSysDesHeatLoad;
                            TempSize = AutoSize;
                            state.dataSize->DataScalableCapSizingON = true;
                        } else {
                            TempSize = state.dataSteamBaseboardRadiator->SteamBaseboard(BaseboardNum).ScaledHeatingCapacity;
                        }
                        bool errorsFound = false;
                        HeatingCapacitySizer sizerHeatingCapacity;
                        sizerHeatingCapacity.overrideSizingString(SizingString);
                        sizerHeatingCapacity.initializeWithinEP(state, CompType, CompName, PrintFlag, RoutineName);
                        DesCoilLoad = sizerHeatingCapacity.size(state, TempSize, errorsFound);
                        state.dataSize->DataScalableCapSizingON = false;
                    } else {
                        DesCoilLoad = 0.0; // FinalZoneSizing(CurZoneEqNum).NonAirSysDesHeatLoad;
                    }

                    if (DesCoilLoad >= SmallLoad) {
                        SteamInletTemp = 100.0;
                        EnthSteamInDry = GetSatEnthalpyRefrig(state,
                                                              fluidNameSteam,
                                                              SteamInletTemp,
                                                              1.0,
                                                              state.dataSteamBaseboardRadiator->SteamBaseboard(BaseboardNum).FluidIndex,
                                                              RoutineName);
                        EnthSteamOutWet = GetSatEnthalpyRefrig(state,
                                                               fluidNameSteam,
                                                               SteamInletTemp,
                                                               0.0,
                                                               state.dataSteamBaseboardRadiator->SteamBaseboard(BaseboardNum).FluidIndex,
                                                               RoutineName);
                        LatentHeatSteam = EnthSteamInDry - EnthSteamOutWet;
                        SteamDensity = GetSatDensityRefrig(state,
                                                           fluidNameSteam,
                                                           SteamInletTemp,
                                                           1.0,
                                                           state.dataSteamBaseboardRadiator->SteamBaseboard(BaseboardNum).FluidIndex,
                                                           RoutineName);
                        Cp = GetSatSpecificHeatRefrig(state,
                                                      fluidNameSteam,
                                                      SteamInletTemp,
                                                      0.0,
                                                      state.dataSteamBaseboardRadiator->SteamBaseboard(BaseboardNum).FluidIndex,
                                                      RoutineName);

                        SteamVolFlowRateMaxDes =
                            DesCoilLoad /
                            (SteamDensity * (LatentHeatSteam + state.dataSteamBaseboardRadiator->SteamBaseboard(BaseboardNum).DegOfSubcooling * Cp));
                    } else {
                        SteamVolFlowRateMaxDes = 0.0;
                    }

                    if (IsAutoSize) {
                        state.dataSteamBaseboardRadiator->SteamBaseboard(BaseboardNum).SteamVolFlowRateMax = SteamVolFlowRateMaxDes;
                        BaseSizer::reportSizerOutput(state,
                                                     state.dataSteamBaseboardRadiator->cCMO_BBRadiator_Steam,
                                                     state.dataSteamBaseboardRadiator->SteamBaseboard(BaseboardNum).EquipID,
                                                     "Design Size Maximum Steam Flow Rate [m3/s]",
                                                     SteamVolFlowRateMaxDes);
                    } else { // Hard size with sizing data
                        if (state.dataSteamBaseboardRadiator->SteamBaseboard(BaseboardNum).SteamVolFlowRateMax > 0.0 &&
                            SteamVolFlowRateMaxDes > 0.0) {
                            SteamVolFlowRateMaxUser = state.dataSteamBaseboardRadiator->SteamBaseboard(BaseboardNum).SteamVolFlowRateMax;
                            BaseSizer::reportSizerOutput(state,
                                                         state.dataSteamBaseboardRadiator->cCMO_BBRadiator_Steam,
                                                         state.dataSteamBaseboardRadiator->SteamBaseboard(BaseboardNum).EquipID,
                                                         "Design Size Maximum Steam Flow Rate [m3/s]",
                                                         SteamVolFlowRateMaxDes,
                                                         "User-Speicified Maximum Steam Flow Rate [m3/s]",
                                                         SteamVolFlowRateMaxUser);
                            if (state.dataGlobal->DisplayExtraWarnings) {
                                // Report difference between design size and user-specified values
                                if ((std::abs(SteamVolFlowRateMaxDes - SteamVolFlowRateMaxUser) / SteamVolFlowRateMaxUser) >
                                    state.dataSize->AutoVsHardSizingThreshold) {
                                    ShowMessage(state,
                                                "SizeSteamBaseboard: Potential issue with equipment sizing for "
                                                "ZoneHVAC:Baseboard:RadiantConvective:Steam=\"" +
                                                    state.dataSteamBaseboardRadiator->SteamBaseboard(BaseboardNum).EquipID + "\".");
                                    ShowContinueError(state,
                                                      format("User-Specified Maximum Steam Flow Rate of {:.5R} [m3/s]", SteamVolFlowRateMaxUser));
                                    ShowContinueError(
                                        state, format("differs from Design Size Maximum Steam Flow Rate of {:.5R} [m3/s]", SteamVolFlowRateMaxDes));
                                    ShowContinueError(state, "This may, or may not, indicate mismatched component sizes.");
                                    ShowContinueError(state, "Verify that the value entered is intended and is consistent with other components.");
                                }
                            }
                        }
                    }
                }
            }
        } else {
            if (IsAutoSize) {
                // if there is no heating Sizing:Plant object and autosizng was requested, issue an error message
                // first error will be issued by MyPlantSizingIndex
                ShowSevereError(state, "Autosizing of steam baseboard requires a heating loop Sizing:Plant object");
                ShowContinueError(state, "Occurs in Baseboard Heater=" + state.dataSteamBaseboardRadiator->SteamBaseboard(BaseboardNum).EquipID);
                ErrorsFound = true;
            }
        }

        RegisterPlantCompDesignFlow(state,
                                    state.dataSteamBaseboardRadiator->SteamBaseboard(BaseboardNum).SteamInletNode,
                                    state.dataSteamBaseboardRadiator->SteamBaseboard(BaseboardNum).SteamVolFlowRateMax);

        if (ErrorsFound) {
            ShowFatalError(state, "Preceding sizing errors cause program termination");
        }
    }

    void CalcSteamBaseboard(EnergyPlusData &state, int &BaseboardNum, Real64 &LoadMet)
    {
        // SUBROUTINE INFORMATION:
        //       AUTHOR         Daeho Kang
        //       DATE WRITTEN   September 2009
        //       MODIFIED       Sep 2011 LKL/BG - resimulate only zones needing it for Radiant systems
        //       RE-ENGINEERED  na

        // PURPOSE OF THIS SUBROUTINE:
        // This subroutine calculates both the convective and radiant heat transfer rate
        // of steam baseboard heaters. The heater is assumed to be crossflow with
        // both fluids unmixed. The air flow is buoyancy driven and a constant airflow.

        // METHODOLOGY EMPLOYED:
        // Equations that calculates heating capacity of steam coils and outlet air and water temperatures
        // of the zone control steam coil in steam coil module in EnergyPlus are employed.

        // REFERENCES:

        // Using/Aliasing
        using DataHVACGlobals::SmallLoad;
        using FluidProperties::GetSatDensityRefrig;
        using FluidProperties::GetSatEnthalpyRefrig;
        using FluidProperties::GetSatSpecificHeatRefrig;
        using ScheduleManager::GetCurrentScheduleValue;

        // Locals
        // SUBROUTINE ARGUMENT DEFINITIONS:

        // SUBROUTINE PARAMETER DEFINITIONS:
        static constexpr std::string_view RoutineName("CalcSteamBaseboard");

        // INTERFACE BLOCK SPECIFICATIONS
        // na

        // DERIVED TYPE DEFINITIONS
        // na

        // SUBROUTINE LOCAL VARIABLE DECLARATIONS:
        int ZoneNum;
        Real64 RadHeat;
        Real64 SteamBBHeat;
        Real64 SteamInletTemp;
        Real64 SteamOutletTemp;
        Real64 SteamMassFlowRate;
        Real64 SubcoolDeltaT;
        Real64 QZnReq;
        Real64 EnthSteamInDry;
        Real64 EnthSteamOutWet;
        Real64 LatentHeatSteam;
        Real64 Cp;

        SteamBaseboardDesignData SteamBaseboardDesignDataObject{state.dataSteamBaseboardRadiator->SteamBaseboardDesign(
            state.dataSteamBaseboardRadiator->SteamBaseboard(BaseboardNum).DesignObjectPtr)}; // Contains the data for variable flow hydronic systems

        ZoneNum = state.dataSteamBaseboardRadiator->SteamBaseboard(BaseboardNum).ZonePtr;
        QZnReq = state.dataZoneEnergyDemand->ZoneSysEnergyDemand(ZoneNum).RemainingOutputReqToHeatSP;
        SteamInletTemp = state.dataLoopNodes->Node(state.dataSteamBaseboardRadiator->SteamBaseboard(BaseboardNum).SteamInletNode).Temp;
        SteamOutletTemp = SteamInletTemp;
        SteamMassFlowRate = state.dataLoopNodes->Node(state.dataSteamBaseboardRadiator->SteamBaseboard(BaseboardNum).SteamInletNode).MassFlowRate;
        SubcoolDeltaT = state.dataSteamBaseboardRadiator->SteamBaseboard(BaseboardNum).DegOfSubcooling;

        if (QZnReq > SmallLoad && !state.dataZoneEnergyDemand->CurDeadBandOrSetback(ZoneNum) && SteamMassFlowRate > 0.0 &&
            GetCurrentScheduleValue(state, state.dataSteamBaseboardRadiator->SteamBaseboard(BaseboardNum).SchedPtr) > 0) {
            // Unit is on
            EnthSteamInDry = GetSatEnthalpyRefrig(
                state, fluidNameSteam, SteamInletTemp, 1.0, state.dataSteamBaseboardRadiator->SteamBaseboard(BaseboardNum).FluidIndex, RoutineName);
            EnthSteamOutWet = GetSatEnthalpyRefrig(
                state, fluidNameSteam, SteamInletTemp, 0.0, state.dataSteamBaseboardRadiator->SteamBaseboard(BaseboardNum).FluidIndex, RoutineName);
            LatentHeatSteam = EnthSteamInDry - EnthSteamOutWet;
            Cp = GetSatSpecificHeatRefrig(
                state, fluidNameSteam, SteamInletTemp, 0.0, state.dataSteamBaseboardRadiator->SteamBaseboard(BaseboardNum).FluidIndex, RoutineName);
            SteamBBHeat = SteamMassFlowRate * (LatentHeatSteam + SubcoolDeltaT * Cp); // Baseboard heating rate
            SteamOutletTemp = SteamInletTemp - SubcoolDeltaT;                         // Outlet temperature of steam
            // Estimate radiant heat addition
            RadHeat = SteamBBHeat * SteamBaseboardDesignDataObject.FracRadiant; // Radiant heating rate
            state.dataSteamBaseboardRadiator->QBBSteamRadSource(BaseboardNum) =
                RadHeat; // Radiant heat source which will be distributed to surfaces and people

            // Now, distribute the radiant energy of all systems to the appropriate surfaces, to people, and the air
            DistributeBBSteamRadGains(state);
            // Now "simulate" the system by recalculating the heat balances
            HeatBalanceSurfaceManager::CalcHeatBalanceOutsideSurf(state, ZoneNum);
            HeatBalanceSurfaceManager::CalcHeatBalanceInsideSurf(state, ZoneNum);

            // Here an assumption is made regarding radiant heat transfer to people.
            // While the radiant heat transfer to people array will be used by the thermal comfort
            // routines, the energy transfer to people would get lost from the perspective
            // of the heat balance.  So, to avoid this net loss of energy which clearly
            // gets added to the zones, we must account for it somehow.  This assumption
            // that all energy radiated to people is converted to convective energy is
            // not very precise, but at least it conserves energy. The system impact to heat balance
            // should include this.

            // Actual system load that the unit should meet
            LoadMet = (state.dataHeatBal->Zone(ZoneNum).sumHATsurf(state) - state.dataSteamBaseboardRadiator->ZeroSourceSumHATsurf(ZoneNum)) +
                      (SteamBBHeat * state.dataSteamBaseboardRadiator->SteamBaseboard(BaseboardNum).FracConvect) +
                      (RadHeat * SteamBaseboardDesignDataObject.FracDistribPerson);
            state.dataSteamBaseboardRadiator->SteamBaseboard(BaseboardNum).SteamOutletEnthalpy =
                state.dataSteamBaseboardRadiator->SteamBaseboard(BaseboardNum).SteamInletEnthalpy - SteamBBHeat / SteamMassFlowRate;
            state.dataSteamBaseboardRadiator->SteamBaseboard(BaseboardNum).SteamOutletQuality = 0.0;
        } else {
            SteamOutletTemp = SteamInletTemp;
            SteamBBHeat = 0.0;
            LoadMet = 0.0;
            RadHeat = 0.0;
            SteamMassFlowRate = 0.0;
            state.dataSteamBaseboardRadiator->QBBSteamRadSource(BaseboardNum) = 0.0;
            state.dataSteamBaseboardRadiator->SteamBaseboard(BaseboardNum).SteamOutletQuality = 0.0;
            state.dataSteamBaseboardRadiator->SteamBaseboard(BaseboardNum).SteamOutletEnthalpy =
                state.dataSteamBaseboardRadiator->SteamBaseboard(BaseboardNum).SteamInletEnthalpy;
        }

        state.dataSteamBaseboardRadiator->SteamBaseboard(BaseboardNum).SteamOutletTemp = SteamOutletTemp;
        state.dataSteamBaseboardRadiator->SteamBaseboard(BaseboardNum).SteamMassFlowRate = SteamMassFlowRate;
        state.dataSteamBaseboardRadiator->SteamBaseboard(BaseboardNum).SteamOutletEnthalpy =
            state.dataSteamBaseboardRadiator->SteamBaseboard(BaseboardNum).SteamOutletEnthalpy;
        state.dataSteamBaseboardRadiator->SteamBaseboard(BaseboardNum).SteamOutletQuality =
            state.dataSteamBaseboardRadiator->SteamBaseboard(BaseboardNum).SteamOutletQuality;
        state.dataSteamBaseboardRadiator->SteamBaseboard(BaseboardNum).TotPower = LoadMet;
        state.dataSteamBaseboardRadiator->SteamBaseboard(BaseboardNum).Power = SteamBBHeat;
        state.dataSteamBaseboardRadiator->SteamBaseboard(BaseboardNum).ConvPower = SteamBBHeat - RadHeat;
        state.dataSteamBaseboardRadiator->SteamBaseboard(BaseboardNum).RadPower = RadHeat;
    }

    void UpdateSteamBaseboard(EnergyPlusData &state, int const BaseboardNum)
    {
        // SUBROUTINE INFORMATION:
        //       AUTHOR         Russ Taylor
        //                      Rick Strand
        //       DATE WRITTEN   Nov 1997
        //                      February 2001
        //       MODIFIED       Sep 2009 Daeho Kang (add radiant component)
        //       RE-ENGINEERED  na

        // PURPOSE OF THIS SUBROUTINE:

        // METHODOLOGY EMPLOYED:
        // The update subrotines both in high temperature radiant radiator
        // and convective only baseboard radiator are combined and modified.

        using PlantUtilities::SafeCopyPlantNode;

        int SteamInletNode;
        int SteamOutletNode;

        // First, update the running average if necessary...
        if (state.dataSteamBaseboardRadiator->LastSysTimeElapsed(BaseboardNum) == state.dataHVACGlobal->SysTimeElapsed) {
            state.dataSteamBaseboardRadiator->QBBSteamRadSrcAvg(BaseboardNum) -= state.dataSteamBaseboardRadiator->LastQBBSteamRadSrc(BaseboardNum) *
                                                                                 state.dataSteamBaseboardRadiator->LastTimeStepSys(BaseboardNum) /
                                                                                 state.dataGlobal->TimeStepZone;
        }
        // Update the running average and the "last" values with the current values of the appropriate variables
        state.dataSteamBaseboardRadiator->QBBSteamRadSrcAvg(BaseboardNum) +=
            state.dataSteamBaseboardRadiator->QBBSteamRadSource(BaseboardNum) * state.dataHVACGlobal->TimeStepSys / state.dataGlobal->TimeStepZone;

        state.dataSteamBaseboardRadiator->LastQBBSteamRadSrc(BaseboardNum) = state.dataSteamBaseboardRadiator->QBBSteamRadSource(BaseboardNum);
        state.dataSteamBaseboardRadiator->LastSysTimeElapsed(BaseboardNum) = state.dataHVACGlobal->SysTimeElapsed;
        state.dataSteamBaseboardRadiator->LastTimeStepSys(BaseboardNum) = state.dataHVACGlobal->TimeStepSys;

        SteamInletNode = state.dataSteamBaseboardRadiator->SteamBaseboard(BaseboardNum).SteamInletNode;
        SteamOutletNode = state.dataSteamBaseboardRadiator->SteamBaseboard(BaseboardNum).SteamOutletNode;

        // Set the outlet air nodes of the Baseboard
        // Set the outlet water nodes for the Coil
        SafeCopyPlantNode(state, SteamInletNode, SteamOutletNode);
        state.dataLoopNodes->Node(SteamOutletNode).Temp = state.dataSteamBaseboardRadiator->SteamBaseboard(BaseboardNum).SteamOutletTemp;
        state.dataLoopNodes->Node(SteamOutletNode).Enthalpy = state.dataSteamBaseboardRadiator->SteamBaseboard(BaseboardNum).SteamOutletEnthalpy;
    }

    void UpdateBBSteamRadSourceValAvg(EnergyPlusData &state, bool &SteamBaseboardSysOn) // .TRUE. if the radiant system has run this zone time step
    {

        // SUBROUTINE INFORMATION:
        //       AUTHOR         Rick Strand
        //       DATE WRITTEN   February 2001
        //       MODIFIED       Aug 2009 Daeho Kang (modify only for baseboard)
        //       RE-ENGINEERED  na

        // PURPOSE OF THIS SUBROUTINE:
        // To transfer the average value of the heat source over the entire
        // zone time step back to the heat balance routines so that the heat
        // balance algorithms can simulate one last time with the average source
        // to maintain some reasonable amount of continuity and energy balance
        // in the temperature and flux histories.

        // METHODOLOGY EMPLOYED:
        // All of the record keeping for the average term is done in the Update
        // routine so the only other thing that this subroutine does is check to
        // see if the system was even on.  If any average term is non-zero, then
        // one or more of the radiant systems was running.

        int BaseboardNum; // DO loop counter for surface index

        SteamBaseboardSysOn = false;

        // If this was never allocated, then there are no radiant systems in this input file (just RETURN)
        if (!allocated(state.dataSteamBaseboardRadiator->QBBSteamRadSrcAvg)) return;

        // If it was allocated, then we have to check to see if this was running at all...
        for (BaseboardNum = 1; BaseboardNum <= state.dataSteamBaseboardRadiator->NumSteamBaseboards; ++BaseboardNum) {
            if (state.dataSteamBaseboardRadiator->QBBSteamRadSrcAvg(BaseboardNum) != 0.0) {
                SteamBaseboardSysOn = true;
                break; // DO loop
            }
        }

        state.dataSteamBaseboardRadiator->QBBSteamRadSource = state.dataSteamBaseboardRadiator->QBBSteamRadSrcAvg;

        DistributeBBSteamRadGains(state); // QBBRadSource has been modified so we need to redistribute gains
    }

    void DistributeBBSteamRadGains(EnergyPlusData &state)
    {

        // SUBROUTINE INFORMATION:
        //       AUTHOR         Rick Strand
        //       DATE WRITTEN   February 2001
        //       MODIFIED       Aug. 2009 Daeho Kang (modify only for steam baseboard)
        //                      April 2010 Brent Griffith, max limit to protect surface temperature calcs
        //       RE-ENGINEERED  na

        // PURPOSE OF THIS SUBROUTINE:
        // To distribute the gains from the steam basebaord heater
        // as specified in the user input file.  This includes distribution
        // of long wavelength radiant gains to surfaces and "people."

        // METHODOLOGY EMPLOYED:
        // We must cycle through all of the radiant systems because each
        // surface could feel the effect of more than one radiant system.
        // Note that the energy radiated to people is assumed to affect them
        // but them it is assumed to be convected to the air.

        using DataHeatBalFanSys::MaxRadHeatFlux;

        Real64 constexpr SmallestArea(0.001); // Smallest area in meters squared (to avoid a divide by zero)

        int RadSurfNum;           // Counter for surfaces receiving radiation from radiant heater
        int BaseboardNum;         // Counter for the baseboard
        int SurfNum;              // Pointer to the Surface derived type
        int ZoneNum;              // Pointer to the Zone derived type
        Real64 ThisSurfIntensity; // temporary for W/m2 term for rad on a surface

        state.dataHeatBalFanSys->SurfQSteamBaseboard = 0.0;
        state.dataHeatBalFanSys->ZoneQSteamBaseboardToPerson = 0.0;

        for (BaseboardNum = 1; BaseboardNum <= state.dataSteamBaseboardRadiator->NumSteamBaseboards; ++BaseboardNum) {

            ZoneNum = state.dataSteamBaseboardRadiator->SteamBaseboard(BaseboardNum).ZonePtr;
            SteamBaseboardDesignData SteamBaseboardDesignDataObject{
                state.dataSteamBaseboardRadiator->SteamBaseboardDesign(state.dataSteamBaseboardRadiator->SteamBaseboard(BaseboardNum)
                                                                           .DesignObjectPtr)}; // Contains the data for variable flow hydronic systems
            state.dataHeatBalFanSys->ZoneQSteamBaseboardToPerson(ZoneNum) +=
                state.dataSteamBaseboardRadiator->QBBSteamRadSource(BaseboardNum) * SteamBaseboardDesignDataObject.FracDistribPerson;

            for (RadSurfNum = 1; RadSurfNum <= state.dataSteamBaseboardRadiator->SteamBaseboard(BaseboardNum).TotSurfToDistrib; ++RadSurfNum) {
                SurfNum = state.dataSteamBaseboardRadiator->SteamBaseboard(BaseboardNum).SurfacePtr(RadSurfNum);
                if (state.dataSurface->Surface(SurfNum).Area > SmallestArea) {
                    ThisSurfIntensity = (state.dataSteamBaseboardRadiator->QBBSteamRadSource(BaseboardNum) *
                                         state.dataSteamBaseboardRadiator->SteamBaseboard(BaseboardNum).FracDistribToSurf(RadSurfNum) /
                                         state.dataSurface->Surface(SurfNum).Area);
                    state.dataHeatBalFanSys->SurfQSteamBaseboard(SurfNum) += ThisSurfIntensity;
                    state.dataHeatBalSurf->AnyRadiantSystems = true;

                    if (ThisSurfIntensity > MaxRadHeatFlux) { // CR 8074, trap for excessive intensity (throws off surface balance )
                        ShowSevereError(state, "DistributeBBSteamRadGains:  excessive thermal radiation heat flux intensity detected");
                        ShowContinueError(state, "Surface = " + state.dataSurface->Surface(SurfNum).Name);
                        ShowContinueError(state, format("Surface area = {:.3R} [m2]", state.dataSurface->Surface(SurfNum).Area));
                        ShowContinueError(state,
                                          "Occurs in " + state.dataSteamBaseboardRadiator->cCMO_BBRadiator_Steam + " = " +
                                              state.dataSteamBaseboardRadiator->SteamBaseboard(BaseboardNum).EquipID);
                        ShowContinueError(state, format("Radiation intensity = {:.2R} [W/m2]", ThisSurfIntensity));
                        ShowContinueError(
                            state, "Assign a larger surface area or more surfaces in " + state.dataSteamBaseboardRadiator->cCMO_BBRadiator_Steam);
                        ShowFatalError(state, "DistributeBBSteamRadGains:  excessive thermal radiation heat flux intensity detected");
                    }
                } else { // small surface
                    ShowSevereError(state, "DistributeBBSteamRadGains:  surface not large enough to receive thermal radiation heat flux");
                    ShowContinueError(state, "Surface = " + state.dataSurface->Surface(SurfNum).Name);
                    ShowContinueError(state, format("Surface area = {:.3R} [m2]", state.dataSurface->Surface(SurfNum).Area));
                    ShowContinueError(state,
                                      "Occurs in " + state.dataSteamBaseboardRadiator->cCMO_BBRadiator_Steam + " = " +
                                          state.dataSteamBaseboardRadiator->SteamBaseboard(BaseboardNum).EquipID);
                    ShowContinueError(state,
                                      "Assign a larger surface area or more surfaces in " + state.dataSteamBaseboardRadiator->cCMO_BBRadiator_Steam);
                    ShowFatalError(state, "DistributeBBSteamRadGains:  surface not large enough to receive thermal radiation heat flux");
                }
            }
        }
    }

    void ReportSteamBaseboard(EnergyPlusData &state, int const BaseboardNum)
    {

        // SUBROUTINE INFORMATION:
        //       AUTHOR         Daeho Kang
        //       DATE WRITTEN   September 2009
        //       MODIFIED       na
        //       RE-ENGINEERED  na

        state.dataSteamBaseboardRadiator->SteamBaseboard(BaseboardNum).TotEnergy =
            state.dataSteamBaseboardRadiator->SteamBaseboard(BaseboardNum).TotPower * state.dataHVACGlobal->TimeStepSys *
            DataGlobalConstants::SecInHour;
        state.dataSteamBaseboardRadiator->SteamBaseboard(BaseboardNum).Energy =
            state.dataSteamBaseboardRadiator->SteamBaseboard(BaseboardNum).Power * state.dataHVACGlobal->TimeStepSys * DataGlobalConstants::SecInHour;
        state.dataSteamBaseboardRadiator->SteamBaseboard(BaseboardNum).ConvEnergy =
            state.dataSteamBaseboardRadiator->SteamBaseboard(BaseboardNum).ConvPower * state.dataHVACGlobal->TimeStepSys *
            DataGlobalConstants::SecInHour;
        state.dataSteamBaseboardRadiator->SteamBaseboard(BaseboardNum).RadEnergy =
            state.dataSteamBaseboardRadiator->SteamBaseboard(BaseboardNum).RadPower * state.dataHVACGlobal->TimeStepSys *
            DataGlobalConstants::SecInHour;
    }

    void
    UpdateSteamBaseboardPlantConnection(EnergyPlusData &state,
                                        DataPlant::PlantEquipmentType BaseboardType,                 // type index
                                        std::string const &BaseboardName,                            // component name
                                        [[maybe_unused]] int const EquipFlowCtrl,                    // Flow control mode for the equipment
                                        [[maybe_unused]] int const LoopNum,                          // Plant loop index for where called from
                                        [[maybe_unused]] const DataPlant::LoopSideLocation LoopSide, // Plant loop side index for where called from
                                        int &CompIndex,                                              // Chiller number pointer
                                        [[maybe_unused]] bool const FirstHVACIteration,
                                        bool &InitLoopEquip // If not zero, calculate the max load for operating conditions
    )
    {

        // SUBROUTINE INFORMATION:
        //       AUTHOR         Chandan Sharma
        //       DATE WRITTEN   Sept. 2010
        //       MODIFIED       na
        //       RE-ENGINEERED  na

        // PURPOSE OF THIS SUBROUTINE:
        // update sim routine called from plant

        // METHODOLOGY EMPLOYED:
        // check input, provide comp index, call utility routines

        // REFERENCES:
        // Based on UpdateBaseboardPlantConnection from Brent Griffith, Sept 2010

        // Using/Aliasing
        using DataPlant::PlantEquipTypeNames;

        using PlantUtilities::PullCompInterconnectTrigger;

        // SUBROUTINE LOCAL VARIABLE DECLARATIONS:

        int BaseboardNum;

        // Find the correct baseboard
        if (CompIndex == 0) {
            BaseboardNum =
                UtilityRoutines::FindItemInList(BaseboardName, state.dataSteamBaseboardRadiator->SteamBaseboard, &SteamBaseboardParams::EquipID);
            if (BaseboardNum == 0) {
                ShowFatalError(state, "UpdateSteamBaseboardPlantConnection: Specified baseboard not valid =" + BaseboardName);
            }
            CompIndex = BaseboardNum;
        } else {
            BaseboardNum = CompIndex;
            if (BaseboardNum > state.dataSteamBaseboardRadiator->NumSteamBaseboards || BaseboardNum < 1) {
                ShowFatalError(
                    state,
                    format("UpdateSteamBaseboardPlantConnection:  Invalid CompIndex passed={}, Number of baseboards={}, Entered baseboard name={}",
                           BaseboardNum,
                           state.dataSteamBaseboardRadiator->NumSteamBaseboards,
                           BaseboardName));
            }
            if (state.dataGlobal->KickOffSimulation) {
                if (BaseboardName != state.dataSteamBaseboardRadiator->SteamBaseboard(BaseboardNum).EquipID) {
                    ShowFatalError(state,
                                   format("UpdateSteamBaseboardPlantConnection: Invalid CompIndex passed={}, baseboard name={}, stored baseboard "
                                          "Name for that index={}",
                                          BaseboardNum,
                                          BaseboardName,
                                          state.dataSteamBaseboardRadiator->SteamBaseboard(BaseboardNum).EquipID));
                }
                if (BaseboardType != DataPlant::PlantEquipmentType::Baseboard_Rad_Conv_Steam) {
                    ShowFatalError(state,
                                   format("UpdateSteamBaseboardPlantConnection: Invalid CompIndex passed={}, baseboard name={}, stored baseboard "
                                          "Name for that index={}",
                                          BaseboardNum,
                                          BaseboardName,
                                          PlantEquipTypeNames[static_cast<int>(BaseboardType)]));
                }
            }
        }

        if (InitLoopEquip) {
            return;
        }

        PullCompInterconnectTrigger(state,
                                    state.dataSteamBaseboardRadiator->SteamBaseboard(BaseboardNum).plantLoc,
                                    state.dataSteamBaseboardRadiator->SteamBaseboard(BaseboardNum).BBLoadReSimIndex,
                                    state.dataSteamBaseboardRadiator->SteamBaseboard(BaseboardNum).plantLoc,
                                    DataPlant::CriteriaType::HeatTransferRate,
                                    state.dataSteamBaseboardRadiator->SteamBaseboard(BaseboardNum).Power);

        PullCompInterconnectTrigger(state,
                                    state.dataSteamBaseboardRadiator->SteamBaseboard(BaseboardNum).plantLoc,
                                    state.dataSteamBaseboardRadiator->SteamBaseboard(BaseboardNum).BBLoadReSimIndex,
                                    state.dataSteamBaseboardRadiator->SteamBaseboard(BaseboardNum).plantLoc,
                                    DataPlant::CriteriaType::MassFlowRate,
                                    state.dataSteamBaseboardRadiator->SteamBaseboard(BaseboardNum).SteamMassFlowRate);

        PullCompInterconnectTrigger(state,
                                    state.dataSteamBaseboardRadiator->SteamBaseboard(BaseboardNum).plantLoc,
                                    state.dataSteamBaseboardRadiator->SteamBaseboard(BaseboardNum).BBLoadReSimIndex,
                                    state.dataSteamBaseboardRadiator->SteamBaseboard(BaseboardNum).plantLoc,
                                    DataPlant::CriteriaType::Temperature,
                                    state.dataSteamBaseboardRadiator->SteamBaseboard(BaseboardNum).SteamOutletTemp);
    }

} // namespace SteamBaseboardRadiator

} // namespace EnergyPlus<|MERGE_RESOLUTION|>--- conflicted
+++ resolved
@@ -991,13 +991,8 @@
         }
 
         if (state.dataGlobal->BeginTimeStepFlag && FirstHVACIteration) {
-<<<<<<< HEAD
-            ZoneNum = state.dataSteamBaseboardRadiator->SteamBaseboard(BaseboardNum).ZonePtr;
+            int ZoneNum = state.dataSteamBaseboardRadiator->SteamBaseboard(BaseboardNum).ZonePtr;
             state.dataSteamBaseboardRadiator->ZeroSourceSumHATsurf(ZoneNum) = state.dataHeatBal->Zone(ZoneNum).sumHATsurf(state);
-=======
-            int ZoneNum = state.dataSteamBaseboardRadiator->SteamBaseboard(BaseboardNum).ZonePtr;
-            state.dataSteamBaseboardRadiator->ZeroSourceSumHATsurf(ZoneNum) = SumHATsurf(state, ZoneNum);
->>>>>>> 2a26c7b3
             state.dataSteamBaseboardRadiator->QBBSteamRadSrcAvg(BaseboardNum) = 0.0;
             state.dataSteamBaseboardRadiator->LastQBBSteamRadSrc(BaseboardNum) = 0.0;
             state.dataSteamBaseboardRadiator->LastSysTimeElapsed(BaseboardNum) = 0.0;
