\section[Group -- Internal Gains]{Group -- Internal Gains (People, Lights, Other internal zone equipment)\sectionmark{Group -- Internal Gains}}\label{group-internal-gains-people-lights-other-internal-zone-equipment}
\sectionmark{Group -- Internal Gains}

Not all the influence for energy consumption in the building is due to envelope and ambient conditions. This group of objects describes other internal gains that may come into play (\hyperref[people]{People}, \hyperref[lights-000]{Lights}, Various Equipment Types).

\subsection{People}\label{people}

<<<<<<< HEAD
The people statement is used to model the occupant's effect on the space conditions. The following definition addresses the basic affects as well as providing information that can be used to report the thermal comfort of a group of occupants. The Fanger, Pierce Two-Node, Kansas State University Two-Node, ASHRAE Standard 55 Elevated Air Cooling Effect model, and ASHRAE Standard 55 Ankle Draft Risk thermal comfort models are available in EnergyPlus. A user may select any of these models for each People statement by simply adding the appropriate choice keyword after the air velocity schedule name. Thermal comfort calculations will only be made for people statements that include specific requests for these thermal comfort models. . This object also requires input of carbon dioxide generation rate based on people activity level for zone carbon dioxide simulations.
=======
The people statement is used to model the occupant's effect on the space conditions. The following definition addresses the basic affects as well as providing information that can be used to report the thermal comfort of a group of occupants. The Fanger, Pierce Two-Node, Kansas State University Two-Node, ASHRAE Standard 55 Elevated Air Cooling Effect model, and ASHRAE Standard 55 Ankle Draft Risk thermal comfort models are available in EnergyPlus. A user may select any of these models for each People statement by simply adding the appropriate choice keyword after the air velocity schedule name. Thermal comfort calculations will only be made for people statements that include specific requests for these thermal comfort models. This object also requires input of carbon dioxide generation rate based on people activity level for zone carbon dioxide simulations.
>>>>>>> 28fbc1dc

\subsubsection{Inputs}\label{inputs-025}

\paragraph{Field: Name}\label{field-name-024}

The name of the People object. Must be unique across all People objects.

\paragraph{Field: Zone or ZoneList Name}\label{field-zone-or-zonelist-name-000}

This field is the name of the zone (ref: Zone) or \hyperref[zonelist]{ZoneList} (ref: \hyperref[zonelist]{ZoneList}) and links a particular people statement to a thermal zone or set of thermal zones in the building. When the \hyperref[zonelist]{ZoneList} option is used then this people definition is applied to each of the zones in the zone list effecting a global definition for the number of people in the zone. The Zonelist option can be used effectively with the people/area and area/person options of the Number of People Calculation Method.

The name of the actual people object becomes \textless{}Zone Name\textgreater{} \textless{}People Object Name\textgreater{} and should be less than the standard length (100 characters) for a name field. If it is greater than this standard length, it may be difficult to specify in output reporting as it will be truncated. A warning will be shown if the generated name is greater than 100 characters. If it duplicates another such concatenated name, there will be a severe error and terminate the run.

\paragraph{Field: Number of People Schedule Name}\label{field-number-of-people-schedule-name}

This field is the name of the schedule (ref: Schedules) that modifies the number of people parameter (see Number of People Calculation Method and related fields). The schedule values can be any positive number. The actual number of people in a zone as defined by this statement is the product of the number of people field and the value of the schedule specified by name in this field.

\paragraph{Field: Number of People Calculation Method}\label{field-number-of-people-calculation-method}

This field is a key/choice field that tells which of the next three fields are filled and is descriptive of the method for calculating the nominal number of occupants (people) in the Zone. The key/choices are:

\begin{itemize}
\tightlist
\item
  People
\end{itemize}

With this choice, the method used will be a straight insertion of the number of occupants (people).~ (The Number of People field should be filled.)

\begin{itemize}
\tightlist
\item
  People/Area
\end{itemize}

With this choice, the method used will be a factor per floor area of the zone. (The People per Zone Floor Area field should be filled).

\begin{itemize}
\tightlist
\item
  Area/Person
\end{itemize}

With this choice, the method used will be a factor of floor area per person. (The Zone Floor Area per Person field should be filled).

\paragraph{Field: Number of People}\label{field-number-of-people}

This field is used to represent the maximum number of people in a zone that is then multiplied by a schedule fraction (see schedule field). In EnergyPlus, this is slightly more flexible in that the number of people could be a ``diversity factor'' applied to a schedule of real numbers. Note that while the schedule value can vary from hour to hour, the number of people field is constant for all simulation environments.

\paragraph{Field: People per Zone Floor Area}\label{field-people-per-zone-floor-area}

This factor (person/m\(^{2}\)) is used, along with the Zone Floor Area to determine the maximum number of people as described in the Number of People field. The choice from the method field should be ``people/area''.

\paragraph{Field: Zone Floor Area per Person}\label{field-zone-floor-area-per-person}

This factor (m\(^{2}\)/person) is used, along with the Zone Floor Area to determine the maximum number of people as described in the Number of People field. The choice from the method field should be ``area/person''.

\paragraph{Field: Fraction Radiant}\label{field-fraction-radiant}

This field is a decimal number between 0.0 and 1.0 and is used to characterize the type of heat being given off by people in a zone. The number specified in this field will be multiplied by the total sensible energy emitted by people to give the amount of long wavelength radiation gain from human beings in a zone. The remainder of the sensible load is assumed to be convective heat gain. Note that latent gains from people are not included in either the radiant or convective heat gains. See the Engineering Reference document for more details. Default value is 0.30.

\paragraph{Field: Sensible Heat Fraction}\label{field-sensible-heat-fraction}

The user can use this field to specify a fixed sensible fraction for the heat gain due to this PEOPLE object. Normally the program calculates the sensible/latent split; this field gives the user control over this split. This field is autocalculated: if the field is blank or \textbf{autocalculate}, the program will calculate the sensible/latent split; if a value is entered, it will be used as the sensible fraction of the current total heat gain.

\paragraph{Field: Activity Level Schedule Name}\label{field-activity-level-schedule-name}

This field is the name of the schedule that determines the amount of heat gain per person in the zone under design conditions. This heat gain impacts the basic zone heat balance as well as the modeling of thermal comfort. This value is modified somewhat based on a correlation to account for variations in space temperature. The schedule values may be any positive number and the units for this parameter is Watts per person. This schedule represents the total heat gain per person including convective, radiant, and latent. An internal algorithm is used to determine what fraction of the total is sensible and what fraction is latent. Then, the sensible portion is divided into radiant and convective portions using the value specified for Fraction Radiant (above). See the Engineering Reference document for more details.

Values for activity level can range anywhere from approximately 100-150 Watts per person for most office activities up to over 900 Watts per person for strenuous physical activities such as competitive wrestling. The following table (Table~\ref{table:metabolic-rates-for-various-activities}) is based on Table~\ref{table:wind-speed-profile-coefficients-ashrae} from the 2005 ASHRAE Handbook of Fundamentals, page 8.6. In addition to the information from the ASHRAE HOF, there is an added column of values in W/Person such as necessary for the activity level schedule values. This column uses the standard adult body surface area of 1.8 m\(^{2}\) to multiply the activity levels in W/m\(^{2}\) that are used in the table. Warnings are produced when the activity level schedule values fall outside normal ranges. Having too low or too high values can also skew thermal comfort reporting values.

\paragraph{Field: Carbon Dioxide Generation Rate}\label{field-carbon-dioxide-generation-rate}

This numeric input field specifies carbon dioxide generation rate per person with units of m3/s-W. The total carbon dioxide generation rate from this object is:

Number of People * People Schedule * People Activity * Carbon Dioxide Generation Rate. The default value is 3.82E-8 m3/s-W (obtained from ASHRAE Standard 62.1-2007 value at 0.0084 cfm/met/person over the general adult population). The maximum value can be 10 times the default value.

\paragraph{Field: Enable ASHRAE 55 comfort warnings}\label{field-enable-ashrae-55-comfort-warnings}

This field accepts either ``Yes'' or ``No'' as values. When ``Yes'' is specified, warnings are generated when the space conditions are outside of the ASHRAE 55 comfort range as discussed in the sections that follow titled ``Simplified ASHRAE 55-2004 Graph Related Outputs'' and ``Simplified ASHRAE 55 Warnings.'' The default is not to provide these warnings so if you want to know if your space is outside this comfort range you must set this field to Yes.

\begin{longtable}[c]{p{2.0in}p{2.0in}p{1.2in}p{0.8in}}
\caption{Metabolic Rates for Various Activities \label{table:metabolic-rates-for-various-activities}} \tabularnewline
\toprule
    Activity & Activity Level \newline Schedule Value (W/Person) & Activity Level \newline (W/m\(^2\)) & met* \tabularnewline
\midrule
\endfirsthead

\caption[]{Metabolic Rates for Various Activities} \tabularnewline
\toprule
    Activity & Activity Level \newline Schedule Value (W/Person) & Activity Level \newline (W/m\(^2\)) & met* \tabularnewline
\midrule
\endhead

\emph{Resting} \tabularnewline \midrule
Sleeping & 72 & 40 & 0.7 \tabularnewline
Reclining & 81 & 45 & 0.8 \tabularnewline
Seated, quiet & 108 & 60 & 1 \tabularnewline
Standing, relaxed & 126 & 70 & 1.2 \tabularnewline
\emph{Walking (on level surface)} \tabularnewline \midrule
3.2 km/h (0.9 m/s) & 207 & 115 & 2 \tabularnewline
4.3 km/h (1.2 m/s) & 270 & 150 & 2.6 \tabularnewline
6.4 km/h (1.8 m/s) & 396 & 220 & 3.8 \tabularnewline
\emph{Office Activities} \tabularnewline \midrule
Reading, seated & 99 & 55 & 1 \tabularnewline
Writing & 108 & 60 & 1 \tabularnewline
Typing & 117 & 65 & 1.1 \tabularnewline
Filing, seated & 126 & 70 & 1.2 \tabularnewline
Filing, standing & 144 & 80 & 1.4 \tabularnewline
Walking about & 180 & 100 & 1.7 \tabularnewline
Lifting/packing & 216 & 120 & 2.1 \tabularnewline
\emph{Miscellaneous Occupational Activities} \tabularnewline \midrule
Cooking & 171 to 207 & 95 to 115 & 1.6 to 2.0 \tabularnewline
Housecleaning & 207 to 360 & 115 to 200 & 2.0 to 3.4 \tabularnewline
Seated, heavy limb movement & 234 & 130 & 2.2 \tabularnewline
Machine work & 189 & 105 & 1.8 \tabularnewline
sawing (table saw) & 207 to 252 & 115 to 140 & 2.0 to 2.4 \tabularnewline
light (electrical industry) & 423 & 235 & 4 \tabularnewline
Handling 50 kg bags & 423 & 235 & 4 \tabularnewline
Pick and shovel work & 423 to 504 & 235 to 280 & 4.0 to 4.8 \tabularnewline
\emph{Miscellaneous Leisure Activities} \tabularnewline \midrule
Dancing, social & 252 to 459 & 140 to 255 & 2.4 to 4.4 \tabularnewline
Calisthenics/exercise & 315 to 423 & 175 to 235 & 3.0 to 4.0 \tabularnewline
Tennis, singles & 378 to 486 & 210 to 270 & 3.6 to 4.0 \tabularnewline
Basketball, competitive & 522 to 792 & 290 to 440 & 5.0 to 7.6 \tabularnewline
Wrestling, competitive & 738 to 909 & 410 to 505 & 7.0 to 8.7 \tabularnewline
\bottomrule
\scriptsize
\textbf{*Note that one met = 58.1 W/m\(^{2}\)}
\end{longtable}

\paragraph{Field: Mean Radiant Temperature Calculation Type}\label{field-mean-radiant-temperature-calculation-type}

This field specifies the type of Mean Radiant Temperature (MRT) calculation the user wishes to use for the thermal comfort model. At the present time, there are three options for MRT calculation type: zone averaged, surface weighted, and a list of angle factors. The default calculation is ``ZoneAveraged'' and is used if field is left blank. In the zone averaged MRT calculation, the MRT used for the thermal comfort calculations is for an ``average'' point in the zone. MRT is calculated based on an area-emissivity weighted average of all of the surfaces in the zone. In cases where the emissivity of all of the surfaces are sufficiently small (near zero), the mean radiant temperature will be set to the mean air temperature of the space to avoid divide by zero errors. The other MRT calculation type is ``SurfaceWeighted''. The goal of this calculation type is to estimate a person in the space close to a particular surface without having to define exact view factors for all of the surfaces and the location of the person in the space. The MRT used in the thermal comfort calculations when the ``surface weighted'' calculation type is selected is actually the average of the temperature of the surface to which the person is closest (defined by the next field ``Surface Name'') and the zone averaged MRT (defined above). The surface temperature alone is not used because in theory the maximum view factor from a person to any flat surface is roughly 0.5. In the ``surfaceweighted'' calculation, the surface in question actually gets slightly more weighting than 50\% since the surface selected is still a part of the zone average MRT calculation. Again, this simplification was made to avoid the specification of view factors and the exact location of the person.

A third option is to use ``AngleFactor''. This option allows for more explicit positioning of the person within the space by defining the angle factors from the person to the various surfaces in the zone. This option requires the user to list the surfaces that the person can see from a radiation standpoint and also define the angle (or view) factor for each surface. The \hyperref[comfortviewfactorangles]{ComfortViewFactorAngles} object (see next object description) is intended to give the user this opportunity.

\paragraph{Field: Surface Name/Angle Factor List Name}\label{field-surface-nameangle-factor-list-name}

This field is only valid when the user selects ``SurfaceWeighted'' or ``AngleFactor'' for the MRT calculation type (see the previous input field description). In the case of ``SurfaceWeighted'', the field is the name of a surface within the zone the people are residing. This surface will be used in the MRT calculation as defined above to come up with a more representative MRT for a person near a particular surface. The MRT used for thermal comfort calculations using the ``SurfaceWeighted'' MRT calculation method is the average of the temperature of the surface specified in this field and the ``zone averaged'' MRT (see the Mean Radiant Temperature calculation type field above). In the case of ``AngleFactor'', the field is the name of a \hyperref[comfortviewfactorangles]{ComfortViewFactorAngles} input object defined elsewhere. This field is required when the previous field is set to ``SurfaceWeighted'' or ``AngleFactor'' and is set to run one of the following thermal comfort models: Fanger, Pierce, KSU, CoolingEffectASH55 or AnkleDraftASH55.

\paragraph{Field: Work Efficiency Schedule Name}\label{field-work-efficiency-schedule-name}

<<<<<<< HEAD
This field is the name of the schedule that determines the efficiency of energy usage within the human body that will be used for thermal comfort calculations. Note that all energy produced by the body is assumed to be converted to heat for the zone heat balance calculation. A value of zero corresponds to all of the energy produced in the body being converted to heat. A value of unity corresponds to all of the energy produced in the body being converted to mechanical energy. The values for this parameter defined in the schedule must be between 0.0 and 1.0. Any value greater than zero will result in a reduction of heat that impacts the thermal comfort energy balance of a person within the space, resulting in PMV results appearing lower than expected.~ Ensure that if this value is non-zero, the base activity level is chosen to ensure that the net activity converted to heat and zone conditions are sufficient to maintain thermal comfort. This field is required to run one of the following thermal comfort models: Fanger, Pierce, KSU, CoolingEffectASH55 or AnkleDraftASH55. If a schedule is listed here but no thermal comfort model is selected, then a warning message will be produced and this schedule will be listed as "unused" in the error file.
=======
This field is the name of the schedule that determines the efficiency of energy usage within the human body that will be used for thermal comfort calculations. Note that all energy produced by the body is assumed to be converted to heat for the zone heat balance calculation. A value of zero corresponds to all of the energy produced in the body being converted to heat. A value of unity corresponds to all of the energy produced in the body being converted to mechanical energy. The values for this parameter defined in the schedule must be between 0.0 and 1.0. Any value greater than zero will result in a reduction of heat that impacts the thermal comfort energy balance of a person within the space, resulting in PMV results appearing lower than expected.~ Ensure that if this value is non-zero, the base activity level is chosen to ensure that the net activity converted to heat and zone conditions are sufficient to maintain thermal comfort. This field is required to run one of the following thermal comfort models: Fanger, Pierce, KSU, CoolingEffectASH55 or AnkleDraftASH55. If a schedule is listed here but no thermal comfort model is selected, then a warning message will be produced and this schedule will be listed as unused in the error file.
>>>>>>> 28fbc1dc

\paragraph{Field: Clothing Insulation Calculation Method}\label{field-clothing-insulation-calculation-method}

This field is a key/choice field that tells which of the next two fields are filled and is descriptive of the method for calculating the clothing insulation value of occupants (people) in the Zone. The key/choices are:

\begin{itemize}
\tightlist
\item
  ClothingInsulationSchedule
\end{itemize}

With this choice, the method used will be a straight insertion of the scheduled clothing insulation values of occupants (people).~ (The Clothing Insulation Schedule Name field should be filled.)

\begin{itemize}
\tightlist
\item
  DynamicClothingModelASHRAE55
\end{itemize}

With this choice, the method used will be the dynamic predictive clothing insulation model developed by Schiavon and Lee (2013) based on 6,333 selected observations taken from ASHRAE RP-884 and RP-921 databases. It varies the clothing insulation as a function of outdoor air temperature measured at 6am as illustrated below.

\begin{itemize}
\tightlist
\item
  CalculationMethodSchedule
\end{itemize}

With this choice, the method used can be either the ClothingInsulationSchedule or the DynamicClothingModelASHRAE55, depending on a schedule (to be entered as the next field) that determines which method to use in different time of a day. When this option is chosen, the next field ``Clothing Insulation Calculation Method Schedule Name'' is a required input.

\begin{figure}[hbtp] % fig 48
\centering
\includegraphics[width=0.9\textwidth, height=0.9\textheight, keepaspectratio=true]{media/image083.png}
\caption{Graphical representation fo the dynamic predictive clothing insulation model \protect \label{fig:graphical-representation-fo-the-dynamic}}
\end{figure}

\paragraph{Field: Clothing Insulation Calculation Method Schedule Name}\label{field-clothing-insulation-calculation-method-schedule-name}

This field specifies which clothing insulation method (ClothingInsulationSchedule or DynamicClothingModelASHRAE55) to use at a particular time of the day. A schedule value of 1 means the ClothingInsulationSchedule method, and 2 means the DynamicClothingModelASHRAE55 method. This field is only required when the ``Clothing Insulation Calculation Method'' field is set to \textbf{CalculationMethodSchedule}. If this field is left blank, the specified clothing insulation calculation method will be used and not changed during the simulation.

\paragraph{Field: Clothing Insulation Schedule Name}\label{field-clothing-insulation-schedule-name}

<<<<<<< HEAD
This field is the name of the schedule that defines the amount of clothing being worn by a typical zone occupant during various times in the simulation period. The choice from the Clothing Insulation Calculation Method field should be ``\textbf{ClothingInsulationSchedule}''. This parameter must be a positive real number and has units of Clo. Typical values for Clo can be seen in the ASHRAE 2009 HOF Table 7, page 9.8 (for clothing ensembles) and Table~\ref{table:window-modeling-options}, page 9.9 (for garment values) ) or www.cbe.berkeley.edu/comforttool/. This field is required to run one of the following thermal comfort models: Fanger, Pierce, KSU, CoolingEffectASH55 or AnkleDraftASH55. If a schedule is listed here but no thermal comfort model is selected, then a warning message will be produced and this schedule will be listed as "unused" in the error file.

\paragraph{Field: Air Velocity Schedule Name}\label{field-air-velocity-schedule-name}

This field is the name of the schedule that approximates the amount of air movement in the space as a function of time throughout the simulation period. The user has control over this parameter through the schedule that requires the individual numbers in the schedule to be positive real numbers having units of meters per second. This field is required to run one of the following thermal comfort models: Fanger, Pierce, KSU, CoolingEffectASH55 or AnkleDraftASH55. If a schedule is listed here but no thermal comfort model is selected, then a warning message will be produced and this schedule will be listed as "unused" in the error file.
=======
This field is the name of the schedule that defines the amount of clothing being worn by a typical zone occupant during various times in the simulation period. The choice from the Clothing Insulation Calculation Method field should be ``\textbf{ClothingInsulationSchedule}''. This parameter must be a positive real number and has units of Clo. Typical values for Clo can be seen in the ASHRAE 2009 HOF Table 7, page 9.8 (for clothing ensembles) and Table~\ref{table:window-modeling-options}, page 9.9 (for garment values) ) or www.cbe.berkeley.edu/comforttool/. This field is required to run one of the following thermal comfort models: Fanger, Pierce, KSU, CoolingEffectASH55 or AnkleDraftASH55. If a schedule is listed here but no thermal comfort model is selected, then a warning message will be produced and this schedule will be listed as unused in the error file.

\paragraph{Field: Air Velocity Schedule Name}\label{field-air-velocity-schedule-name}

This field is the name of the schedule that approximates the amount of air movement in the space as a function of time throughout the simulation period. The user has control over this parameter through the schedule that requires the individual numbers in the schedule to be positive real numbers having units of meters per second. This field is required to run one of the following thermal comfort models: Fanger, Pierce, KSU, CoolingEffectASH55 or AnkleDraftASH55. If a schedule is listed here but no thermal comfort model is selected, then a warning message will be produced and this schedule will be listed as unused in the error file.
>>>>>>> 28fbc1dc

\paragraph{Field: Thermal Comfort Model Type (up to 7 allowed)}\label{field-thermal-comfort-model-type-up-to-7-allowed}

The final one to five fields are optional and are intended to trigger various thermal comfort models within EnergyPlus. By entering the keywords Fanger, Pierce, KSU, AdaptiveASH55, AdaptiveCEN15251, CoolingEffectASH55, and AnkleDraftASH55, the user can request the Fanger, Pierce Two-Node, Kansas State UniversityTwo-Node, the adaptive comfort models of the ASHRAE Standard 55 and CEN Standard 15251, ASHRAE Standard 55 Elevated Air Cooling Effect model, and ASHRAE Standard 55 Ankle Draft Risk model results for this particular people statement. AdaptiveASH55 is only applicable when the running average outdoor air temperature for the past 7 days is between 10.0 and 33.5C. AdaptiveCEN15251 is only applicable when the running average outdoor air temperature for the past 30 days is between 10.0 and 30.0C. Note that since up to five models may be specified, the user may opt to have EnergyPlus calculate the thermal comfort for people identified with this people statement using all five models if desired. Note that the KSU model is computationally intensive and may noticeably increase the execution time of the simulation. For descriptions of the thermal comfort calculations, see the Engineering Reference document.


\paragraph{Field: Ankle Level Air Velocity Schedule Name}\label{field-ankle-level-air-velocity-schedule-name}

<<<<<<< HEAD
This field is the name of the schedule that approximates the amount of air movement at the occupants' ankle level (0.1 m above floor level) as a function of time throughout the simulation period. The user has control over this parameter through the schedule that requires the individual numbers in the schedule to be positive real numbers having units of meters per second. This field is required to run the AnkleDraftASH55 thermal comfort model. If a schedule is listed here but no thermal comfort model is selected, then a warning message will be produced and this schedule will be listed as "unused" in the error file.
=======
This field is the name of the schedule that approximates the amount of air movement at the occupants' ankle level (0.1 m above floor level) as a function of time throughout the simulation period. The user has control over this parameter through the schedule that requires the individual numbers in the schedule to be positive real numbers having units of meters per second. This field is required to run the AnkleDraftASH55 thermal comfort model. If a schedule is listed here but no thermal comfort model is selected, then a warning message will be produced and this schedule will be listed as unused in the error file.
>>>>>>> 28fbc1dc

The following IDF example allows for a maximum of 31 people with scheduled occupancy of ``Office Occupancy'', 60\% radiant using an Activity Schedule of ``Activity Sch''. The example allows for thermal comfort reporting.

\begin{lstlisting}

People,
  Kitchen_ZN_1_FLR_1,   !- Name
  Kitchen_ZN_1_FLR_1,   !- Zone or ZoneList Name
  BLDG_OCC_SCH,         !- Number of People Schedule Name
  People,               !- Number of People Calculation Method
  25.2000,,,            !- Number of People, People per Zone Floor Area, Zone Floor Area per Person
  0.3000,               !- Fraction Radiant
  AUTOCALCULATE,        !- Sensible Heat Fraction
  ACTIVITY_SCH,         !- Activity Level Schedule Name
  3.82E-8,              !- Carbon Dioxide Generation Rate {m3/s-W}
  No,                   !- Enable ASHRAE 55 Comfort Warnings
  ZoneAveraged,         !- Mean Radiant Temperature Calculation Type
  ,                     !- Surface Name/Angle Factor List Name
  WORK_EFF_SCH,         !- Work Efficiency Schedule Name
  ClothingInsulationSchedule, !- Clothing Insulation Calculation Method
  ,                     !- Clothing Insulation Calculation Method Schedule Name
  CLOTHING_SCH,         !- Clothing Insulation Schedule Name
  AIR_VELO_SCH,         !- Air Velocity Schedule Name
  Fanger;               !- Thermal Comfort Model 1 Type
\end{lstlisting}

A simpler example, without using the thermal comfort reporting option:

\begin{lstlisting}
People,
  RIGHT FORK,     !- Name
  RIGHT FORK,     !- Zone or ZoneListName
  Dorm Occupancy, !- Number of People Schedule Name
  people,         !- Number of People Calculation Method
  8.00000,        !- Number of People,
  ,               !- People per Zone Floor Area
  ,               !- Zone Floor Area per Person
  0.6000000,      !- Fraction Radiant
  Autocalculate,  !- Sensible Heat Fraction
  Activity Sch,   !- Activity level Schedule Name
\end{lstlisting}

And with the sensible fraction specified:

\begin{lstlisting}
People,
  SPACE1-1 People 1,    !- Name
  SPACE1-1,             !- Zone or ZoneListName
  OCCUPY-1,             !- Number of People Schedule Name
  people,               !- Number of People Calculation Method
  11,                   !- Number of People
  ,                     !- People per Zone Floor Area
  ,                     !- Zone Floor Area per Person
  0.3,                  !- Fraction Radiant
  0.55,                 !- Sensible Heat Fraction
  ActSchd;              !- Activity level Schedule Name
\end{lstlisting}

Global People Object:

\begin{lstlisting}
ZoneList,AllOccupiedZones,SPACE1-1,SPACE2-1,SPACE3-1,SPACE4-1,SPACE5-1;

People,
  AllZones with People, !- Name
  AllOccupiedZones,     !- Zone or ZoneList Name
  OCCUPY-1,             !- Number of People Schedule Name
  People/Area,          !- Number of People Calculation Method
  ,                     !- Number of People
  .11,                  !- People per Zone Floor Area {person/m2}
  ,                     !- Zone Floor Area per Person {m2/person}
  0.3,                  !- Fraction Radiant
  ,                     !- Sensible Heat Fraction
  ActSchd,              !- Activity Level Schedule Name
  3.82E-8,              !- Carbon Dioxide Generation Rate {m3/s-W}
  No,                   !- Enable ASHRAE 55 Comfort Warnings
  surfaceweighted,      !- Mean Radiant Temperature Calculation Type
  Zn001:Wall001,        !- Surface Name/Angle Factor List Name
  Work Eff Sch,         !- Work Efficiency Schedule Name
  ClothingInsulationSchedule,  !- Clothing Insulation Calculation Method
  ,                     !- Clothing Insulation Calculation Method Schedule Name
  Clothing Sch,         !- Clothing Insulation Schedule Name
  Air Velo Sch,         !- Air Velocity Schedule Name
  FANGER,               !- Thermal Comfort Model 1 Type
  PIERCE,               !- Thermal Comfort Model 2 Type
  KSU;                  !- Thermal Comfort Model 3 Type
\end{lstlisting}

\subsubsection{Outputs}\label{outputs-017}

People objects have output variables for individual objects and for zone totals.

People specific outputs include:

\begin{itemize}
\item
  Zone,Average,People Occupant Count {[]}
\item
  Zone,Sum,People Radiant Heating Energy {[}J{]}
\item
  Zone,Average,People Radiant Heating Rate {[}W{]}
\item
  Zone,Sum,People Convective Heating Energy {[}J{]}
\item
  Zone,Average,People Convective Heating Rate {[}W{]}
\item
  Zone,Sum,People Sensible Heating Energy {[}J{]}
\item
  Zone,Average,People Sensible Heating Rate {[}W{]}
\item
  Zone,Sum,People Latent Gain Energy {[}J{]}
\item
  Zone,Average,People Latent Gain Rate {[}W{]}
\item
  Zone,Sum,People Total Heating Energy {[}J{]}
\item
  Zone,Average,People Total Heating Rate {[}W{]}
\item
  Zone,Average,Zone People Occupant Count {[]}
\item
  Zone,Sum,Zone People Radiant Heating Energy {[}J{]}
\item
  Zone,Average,Zone People Radiant Heating Rate {[}W{]}
\item
  Zone,Sum,Zone People Convective Heating Energy {[}J{]}
\item
  Zone,Average,Zone People Convective Heating Rate {[}W{]}
\item
  Zone,Sum,Zone People Sensible Heating Energy {[}J{]}
\item
  Zone,Average,Zone People Sensible Heating Rate {[}W{]}
\item
  Zone,Sum,Zone People Latent Gain Energy {[}J{]}
\item
  Zone,Average,Zone People Latent Gain Rate {[}W{]}
\item
  Zone,Sum,Zone People Total Heating Energy {[}J{]}
\item
  Zone,Average,People Air Temperature {[}C{]}
\item
  Zone,Average,People Air Relative Humidity {[}\%{]}
\item
  Zone,Average,Zone People Total Heating Rate {[}W{]}
\item
  Zone,Average,Zone Thermal Comfort Mean Radiant Temperature {[}C{]}
\item
  Zone,Average,Zone Thermal Comfort Operative Temperature {[}C{]}
\item
  Zone,Average,Zone Thermal Comfort Fanger Model PMV {[]}
\item
  Zone,Average,Zone Thermal Comfort Fanger Model PPD {[}\%{]}
\item
  Zone,Average,Zone Thermal Comfort Clothing Surface Temperature {[}C{]}
\item
  Zone,Average,Zone Thermal Comfort Pierce Model Effective Temperature PMV {[]}
\item
  Zone,Average,Zone Thermal Comfort Pierce Model Standard Effective Temperature PMV {[]}
\item
  Zone,Average,Zone Thermal Comfort Pierce Model Discomfort Index {[]}
\item
  Zone,Average,Zone Thermal Comfort Pierce Model Thermal Sensation Index {[]}
\item
  Zone,Average,Zone Thermal Comfort Pierce Model Standard Effective Temperature {[C]}
\item
  Zone,Average,Zone Thermal Comfort KSU Model Thermal Sensation Index {[]}
\item
  Zone,Average,Zone Thermal Comfort ASHRAE 55 Adaptive Model 80\% Acceptability Status {[]}
\item
  Zone,Average,Zone Thermal Comfort ASHRAE 55 Adaptive Model 90\% Acceptability Status {[]}
\item
  Zone,Average,Zone Thermal Comfort ASHRAE 55 Adaptive Model Running Average Outdoor Air Temperature {[}C{]}
\item
  Zone,Average,Zone Thermal Comfort ASHRAE 55 Adaptive Model Temperature {[}C{]}
\item
  Zone,Average,Zone Thermal Comfort CEN 15251 Adaptive Model Category I Status {[]}
\item
  Zone,Average,Zone Thermal Comfort CEN 15251 Adaptive Model Category II Status {[]}
\item
  Zone,Average,Zone Thermal Comfort CEN 15251 Adaptive Model Category III Status
\item
  Zone,Average,Zone Thermal Comfort CEN 15251 Adaptive Model Running Average Outdoor Air Temperature {[}C{]}
\item
  Zone,Average,Zone Thermal Comfort CEN 15251 Adaptive Model Temperature {[}C{]}
\item
  Zone,Average,Zone Thermal Comfort ASHRAE 55 Elevated Air Speed Cooling Effect {[}C{]}
\item
  Zone,Average,Zone Thermal Comfort ASHRAE 55 Elevated Air Speed Cooling Effect Adjusted PMV {[]}
\item
  Zone,Average,Zone Thermal Comfort ASHRAE 55 Elevated Air Speed Cooling Effect Adjusted PPD {[]}
\item
  Zone,Average,Zone Thermal Comfort ASHRAE 55 Ankle Draft PPD {[]}
\end{itemize}

It should be noted that if a user is trying to output the Standard Effective Temperature (SET) that the Pierce two-node model must be selected.  This variable is calculated as part of the Pierce model and can be seen in the output by requesting Zone Thermal Comfort Pierce Model Standard Effective Temperature.

\paragraph{People Occupant Count {[]}}\label{people-occupant-count}

This field is the number of people for this PEOPLE object during the timestep in question.

\paragraph{People Radiant Heating Rate {[}W{]}}\label{people-radiant-heating-rate-w}

\paragraph{People Radiant Heating Energy {[}J{]}}\label{people-radiant-heating-energy-j}

These output variables are the amount of radiant heat gain for this People object in Watts (for rate) or Joules. This is determined by the current sensible heat gain from people to the zone and the ``Fraction Radiant'' specified in the input. The radiant gains from people are distributed to the surfaces using an area weighting scheme.

\paragraph{People Convective Heating Rate {[}W{]}}\label{people-convective-heating-rate-w}

\paragraph{People Convective Heating Energy {[}J{]}}\label{people-convective-heating-energy-j}

These output variables are the amount of convective heat gain for this People object in Watts (for rate) or Joules. This is determined by the current sensible heat gain from people to the zone and the ``Fraction Radiant'' specified in input. Note that the radiant and convective gains should add up to the sensible heat gain from people. The convective heat gain from people is added to the zone air heat balance directly.

\paragraph{People Latent Gain Rate {[}W{]}}\label{people-latent-gain-rate-w}

\paragraph{People Latent Gain Energy {[}J{]}}\label{people-latent-gain-energy-j}

These output variables are the amount of latent heat gain for this People object in Watts (for rate) or Joules. This amount is based on the number of people in the space as well as the total amount of energy produced by a typical person defined by the activity schedule in the input. An internal algorithm is used to determine what fraction of the total is sensible and what fraction is latent. Details about this split are included in the Engineering Reference document.

\paragraph{People Sensible Heating Rate {[}W{]}}\label{people-sensible-heating-rate-w}

\paragraph{People Sensible Heating Energy {[}J{]}}\label{people-sensible-heating-energy-j}

These output variables are the amount of sensible heat gain for this People object in Watts (for rate) or Joules. This amount is based on the number of people in the space as well as the total amount of energy produced by a typical person defined by the activity schedule in the input. An internal algorithm (described in the Engineering Reference document) is used to determine what fraction of the total is sensible and what fraction is latent. The sensible plus the latent heat gain from people equals the total gain specified in the input.

\paragraph{People Total Heating Rate {[}W{]}}\label{people-total-heating-rate-w}

\paragraph{People Total Heating Energy {[}J{]}}\label{people-total-heating-energy-j}

These output variables are the total amount of heat gain for this People object in Watts (for rate) or Joules. This is derived from the activity level times the number of occupants.

\paragraph{People Air Temperature {[}C{]}}\label{people-air-temperature-c}

This output variable represents the zone air temperature based on the Fanger thermal comfort model.~ If there is a ZoneControl:Thermostat:ThermalComfort object specified and the thermal zone is occupied, then the value of ``People Air Temperature'' is determined based on the thermal comfort that satisfies the thermal comfort setpoint PMV value specified; otherwise, it is set to average zone air temperature.

\paragraph{People Air Relative Humidity {[}\%{]}}\label{people-air-relative-humidity}

This output variable represents the zone air relative humidity based on the Fanger thermal comfort model.~ If there is a ZoneControl:Thermostat:ThermalComfort object specified and the thermal zone is occupied, then the value of ``People Air Relative Humidity'' is determined from the mean zone air temperature and zone air humidity ratio that satisfies the thermal comfort setpoint PMV value specified; otherwise, it is calculated from the zone air temperature and humidity ratio averaged over the time step.

\paragraph{Zone People Occupant Count {[]}}\label{zone-people-occupant-count}

This field is the total number of people within the zone during the timestep in question.

\paragraph{Zone People Radiant Heating Rate {[}W{]}}\label{zone-people-radiant-heating-rate-w}

\paragraph{Zone People Radiant Heating Energy {[}J{]}}\label{zone-people-radiant-heating-energy-j}

These output variables are the amount of radiant heat gain from people within the zone in Watts (for rate) or Joules. This is determined by the current sensible heat gain from people to the zone and the ``Fraction Radiant'' specified in the input. The radiant gains from people are distributed to the surfaces using an area weighting scheme.

\paragraph{Zone People Convective Heating Rate {[}W{]}}\label{zone-people-convective-heating-rate-w}

\paragraph{Zone People Convective Heating Energy {[}J{]}}\label{zone-people-convective-heating-energy-j}

These output variables are the amount of convective heat gain from people within the zone in Watts (for rate) or Joules. This is determined by the current sensible heat gain from people to the zone and the ``Fraction Radiant'' specified in input. Note that the radiant and convective gains should add up to the sensible heat gain from people. The convective heat gain from people is added to the zone air heat balance directly.

\paragraph{Zone People Latent Gain Rate {[}W{]}}\label{zone-people-latent-gain-rate-w}

\paragraph{Zone People Latent Gain Energy {[}J{]}}\label{zone-people-latent-gain-energy-j}

These output variables are the amount of latent heat gain from people within the zone in Watts (for rate) or Joules. This amount is based on the number of people in the space as well as the total amount of energy produced by a typical person defined by the activity schedule in the input. An internal algorithm is used to determine what fraction of the total is sensible and what fraction is latent. Details about this split are included in the Engineering Reference document.

\paragraph{Zone People Sensible Heating Rate {[}W{]}}\label{zone-people-sensible-heating-rate-w}

\paragraph{Zone People Sensible Heating Energy {[}J{]}}\label{zone-people-sensible-heating-energy-j}

These output variables are the amount of sensible heat gain from people within the zone in Watts (for rate) or Joules. This amount is based on the number of people in the space as well as the total amount of energy produced by a typical person defined by the activity schedule in the input. An internal algorithm (described in the Engineering Reference document) is used to determine what fraction of the total is sensible and what fraction is latent. The sensible plus the latent heat gain from people equals the total gain specified in the input.

\paragraph{Zone People Total Heating Rate {[}W{]}}\label{zone-people-total-heating-rate-w}

\paragraph{Zone People Total Heating Energy {[}J{]}}\label{zone-people-total-heating-energy-j}

These output variables are the total amount of heat gain from people within the zone in Watts (for rate) or Joules. Derived from the activity level times the number of occupants, this is summed for each people object within a zone.

\paragraph{Zone Thermal Comfort Mean Radiant Temperature {[}C{]}}\label{zone-thermal-comfort-mean-radiant-temperature-c}

This output variable is the mean radiant temperature used in the thermal comfort calculations.~ This value is computed according to the ``MRT Calculation Type'' specified in the PEOPLE object.~ If a high temperature radiant system is present in the zone, this value will be adjusted according to the current heater operation and the ``Fraction of radiant energy incident on people'' specified in the HIGH TEMP RADIANT SYSTEM object.

\paragraph{Zone Thermal Comfort Operative Temperature {[}C{]}}\label{zone-thermal-comfort-operative-temperature-c}

This output variable is the operative temperature as defined by the thermal comfort operations. Specifically, it is the average of the thermal comfort mean radiant temperature and the zone air temperature.

Note for all Thermal Comfort reporting:~ Though the published values for thermal comfort ``vote'' have a discrete scale (e.g. --3 to +3 or --4 to +4), the calculations in EnergyPlus are carried out on a continuous scale and, thus, reporting may be ``off the scale'' with specific conditions encountered in the space. This is not necessarily an error in EnergyPlus -- rather a different approach that does not take the ``limits'' of the discrete scale values into account.

\paragraph{Zone Thermal Comfort Fanger Model PMV {[]}}\label{zone-thermal-comfort-fanger-model-pmv}

This field is the ``predicted mean vote'' (PMV) calculated using the Fanger thermal comfort model. Details on the equations used to calculate the Fanger PMV are shown in the EnergyPlus Engineering Reference. If the zone in question is currently being controlled using a thermostat object, then the value of the PMV is determined by using the air temperature and humidity that is calculated at the system time step; otherwise, if the zone is uncontrolled, the PMV is determined using the zone air temperature and humidity that is averaged over the zone time step.

\paragraph{Zone Thermal Comfort Fanger Model PPD {[}\%{]}}\label{zone-thermal-comfort-fanger-model-ppd}

This field is the ``predicted percentage of dissatisfied'' (PPD) calculated using the Fanger thermal comfort model.  Details on the equations used to calculate the Fanger PPD are shown in the EnergyPlus Engineering Reference. If the zone in question is currently being controlled using a thermostat object, then the value of the PPD is determined by using the air temperature and humidity that is calculated at the system time step; otherwise, if the zone is uncontrolled, the PPD is determined using the zone air temperature and humidity that is averaged over the zone time step.

\paragraph{Zone Thermal Comfort Clothing Surface Temperature {[}C{]}}\label{zone-thermal-comfort-clothing-surface-temperature-c}

This output variable is the calculation of the clothing surface temperature using the Fanger thermal comfort model.

\paragraph{Zone Thermal Comfort Pierce Model Effective Temperature PMV {[]}}\label{zone-thermal-comfort-pierce-model-effective-temperature-pmv}

This field is the ``predicted mean vote'' (PMV) calculated using the effective temperature and the Pierce two-node thermal comfort model.

\paragraph{Zone Thermal Comfort Pierce Model Standard Effective Temperature PMV {[]}}\label{zone-thermal-comfort-pierce-model-standard-effective-temperature-pmv}

This field is the ``predicted mean vote'' (PMV) calculated using the ``standard'' effective temperature and the Pierce two-node thermal comfort model.

\paragraph{Zone Thermal Comfort Pierce Model Discomfort Index {[]}}\label{zone-thermal-comfort-pierce-model-discomfort-index}

This field is the ``discomfort index'' calculated using the the Pierce two-node thermal comfort model.

\paragraph{Zone Thermal Comfort Pierce Model Thermal Sensation Index {[]}}\label{zone-thermal-comfort-pierce-model-thermal-sensation-index}

This field is the ``thermal sensation index'' (PMV) calculated using the Pierce two-node thermal comfort model.

\paragraph{Zone Thermal Comfort Pierce Model Standard Effective Temperature {[C]}}\label{zone-thermal-comfort-pierce-model-standard-effective-temperature}

This field is the ``standard effective temperature'' (SET) calculated using the Pierce two-node thermal comfort model.  Note that if a user wishes to report the Pierce Model SET that it must be done using the Pierce two-node model and the user must select ``Pierce'' as one of the Thermal Comfort model types as shown above in the input syntax for the People statement.

\paragraph{Zone Thermal Comfort KSU Model Thermal Sensation Vote {[]}}\label{zone-thermal-comfort-ksu-model-thermal-sensation-vote}

This field is the ``thermal sensation vote'' (TSV) calculated using the KSU two-node thermal comfort model.

\paragraph{Zone Thermal Comfort ASHRAE 55 Adaptive Model 90\% Acceptability Status {[]}}\label{zone-thermal-comfort-ashrae-55-adaptive-model-90-acceptability-status}

This field is to report whether the operative temperature falls into the 90\% acceptability limits of the adaptive comfort in ASHRAE 55-2010. A value of 1 means within (inclusive) the limits, a value of 0 means outside the limits, and a value of -1 means not applicable (when unoccupied or running average outdoor temp is outside the range of 10.0 to 33.5C).

\paragraph{Zone Thermal Comfort ASHRAE 55 Adaptive Model 80\% Acceptability Status {[]}}\label{zone-thermal-comfort-ashrae-55-adaptive-model-80-acceptability-status}

This field is to report whether the operative temperature falls into the 80\% acceptability limits of the adaptive comfort in ASHRAE 55-2010. A value of 1 means within (inclusive) the limits, a value of 0 means outside the limits, and a value of -1 means not applicable (when unoccupied or running average outdoor temp is outside the range of 10.0 to 33.5C).

\paragraph{Zone Thermal Comfort ASHRAE 55 Adaptive Model Running Average Outdoor Air Temperature {[}C{]}}\label{zone-thermal-comfort-ashrae-55-adaptive-model-running-average-outdoor-air-temperature-c}

This field reports the mean monthly outdoor air temperature, an input parameter for the ASHRAE-55 adaptive comfort model. This can be computed in two ways. If the .stat file is provided for the simulation, this field will reflect the monthly daily average temperature.

If the .epw file is used, the field reports the simple running average of the daily average outdoor dry-bulb temperatures of the previous 30 days.

\paragraph{Zone Thermal Comfort ASHRAE 55 Adaptive Model Temperature {[}C{]}}\label{zone-thermal-comfort-ashrae-55-adaptive-model-temperature-c}

This field reports the ideal indoor operative temperature, or comfort temperature, as determined by the ASHRAE-55 adaptive comfort model. The 80\% acceptability limits for indoor operative temperature are defined as no greater than 3.5 degrees C from the adaptive comfort temperature. The 90\% acceptability limits are defined as no greater than 2.5 degrees C from the adaptive comfort temperature. A value of -1 means not applicable (when running average outdoor temp is outside the range of 10.0 to 33.5C).

\paragraph{Zone Thermal Comfort CEN 15251 Adaptive Model Category I Status}\label{zone-thermal-comfort-cen-15251-adaptive-model-category-i-status}

This field is to report whether the operative temperature falls into the Category I (90\% acceptability) limits of the adaptive comfort in the European Standard EN15251-2007. A value of 1 means within (inclusive) the limits, a value of 0 means outside the limits, and a value of -1 means not applicable (when unoccupied or running average outdoor temp is outside the range of 10.0 to 30.0C).

\paragraph{Zone Thermal Comfort CEN 15251 Adaptive Model Category II Status}\label{zone-thermal-comfort-cen-15251-adaptive-model-category-ii-status}

This field is to report whether the operative temperature falls into the Category II (80\% acceptability) limits of the adaptive comfort in the European Standard EN15251-2007. A value of 1 means within (inclusive) the limits, a value of 0 means outside the limits, and a value of -1 means not applicable (when unoccupied or running average outdoor temp is outside the range of 10.0 to 30.0C).

\paragraph{Zone Thermal Comfort CEN 15251 Adaptive Model Category III Status}\label{zone-thermal-comfort-cen-15251-adaptive-model-category-iii-status}

This field is to report whether the operative temperature falls into the Category III (65\% acceptability) limits of the adaptive comfort in the European Standard EN15251-2007. A value of 1 means within (inclusive) the limits, a value of 0 means outside the limits, and a value of -1 means not applicable (when unoccupied or running average outdoor temp is outside the range of 10.0 to 30.0C).

\paragraph{Zone Thermal Comfort CEN 15251 Adaptive Model Running Average Outdoor Air Temperature}\label{zone-thermal-comfort-cen-15251-adaptive-model-running-average-outdoor-air-temperature}

This field reports the weighted average of the outdoor air temperature of the previous seven days, an input parameter for the CEN-15251 adaptive comfort model.

\paragraph{Zone Thermal Comfort CEN 15251 Adaptive Model Temperature}\label{zone-thermal-comfort-cen-15251-adaptive-model-temperature}

This field reports the ideal indoor operative temperature, or comfort temperature, as determined by the CEN-15251 adaptive comfort model. Category I, II, and II limits for indoor operative temperature are defined as no greater than 2, 3, and 4 degrees C from this value respectively. A value of -1 means not applicable (when running average outdoor temp is outside the range of 10.0 to 30.0C).

\subsubsection{Outputs}\label{outputs-1-014}

The following output variables are all based on whether the humidity ratio and the operative temperature is within the region shown in ASHRAE Standard 55-2004 in Figure 5.2.1.1. For these outputs the operative temperature is simplified to be the average of the air temperature and the mean radiant temperature. For summer, the 0.5 Clo level is used and, for winter, the 1.0 Clo level is used. The graphs below are based on the following tables which extend the ASHRAE values to zero humidity ratio.

% table 12
\begin{longtable}[c]{@{}ll@{}}
\caption{Winter Clothes (1.0 Clo) \label{table:winter-clothes-1.0-clo}} \tabularnewline
\toprule
Operative Temperature (C) & Humidity Ratio (kgWater/kgDryAir) \tabularnewline
\midrule
\endfirsthead

\caption[]{Winter Clothes (1.0 Clo)} \tabularnewline
\toprule
Operative Temperature (C) & Humidity Ratio (kgWater/kgDryAir) \tabularnewline
\midrule
\endhead

19.6 & 0.012 \tabularnewline
23.9 & 0.012 \tabularnewline
26.3 & 0.000 \tabularnewline
21.7 & 0.000 \tabularnewline
\bottomrule
\end{longtable}

\begin{figure}[hbtp] % fig 49
\centering
\includegraphics[width=0.9\textwidth, height=0.9\textheight, keepaspectratio=true]{media/image084.png}
\caption{Winter Comfort Range \protect \label{fig:winter-comfort-range}}
\end{figure}

% table 13
\begin{longtable}[c]{@{}ll@{}}
\caption{Summer Clothes (0.5 Clo) \label{table:summer-clothes-0.5-clo}} \tabularnewline
\toprule
Operative Temperature (C) & Humidity Ratio (kgWater/kgDryAir) \tabularnewline
\midrule
\endfirsthead

\caption[]{Summer Clothes (0.5 Clo)} \tabularnewline
\toprule
Operative Temperature (C) & Humidity Ratio (kgWater/kgDryAir) \tabularnewline
\midrule
\endhead

23.6 & 0.012 \tabularnewline
26.8 & 0.012 \tabularnewline
28.3 & 0.000 \tabularnewline
25.1 & 0.000 \tabularnewline
\bottomrule
\end{longtable}

\begin{figure}[hbtp] % fig 50
\centering
\includegraphics[width=0.9\textwidth, height=0.9\textheight, keepaspectratio=true]{media/image085.png}
\caption{Summer Comfort Range \protect \label{fig:summer-comfort-range}}
\end{figure}

\paragraph{Zone Thermal Comfort ASHRAE 55 Simple Model Summer Clothes Not Comfortable Time{[}hr{]}}\label{zone-thermal-comfort-ashrae-55-simple-model-summer-clothes-not-comfortable-timehr}

The time when the zone is occupied that the combination of humidity ratio and operative temperature is not in the ASHRAE 55-2004 summer clothes region (see above)

\paragraph{Zone Thermal Comfort ASHRAE 55 Simple Model Winter Clothes Not Comfortable Time{[}hr{]}}\label{zone-thermal-comfort-ashrae-55-simple-model-winter-clothes-not-comfortable-timehr}

The time when the zone is occupied that the combination of humidity ratio and operative temperature is not in the ASHRAE 55-2004 winter clothes region (see above)

\paragraph{Zone Thermal Comfort ASHRAE 55 Simple Model Summer or Winter Clothes Not Comfortable Time{[}hr{]}}\label{zone-thermal-comfort-ashrae-55-simple-model-summer-or-winter-clothes-not-comfortable-timehr}

The time when the zone is occupied that the combination of humidity ratio and operative temperature is not in the ASHRAE 55-2004 summer or winter clothes region (see above)

\paragraph{Facility Thermal Comfort ASHRAE 55 Simple Model Summer Clothes Not Comfortable Time{[}hr{]}}\label{facility-thermal-comfort-ashrae-55-simple-model-summer-clothes-not-comfortable-timehr}

The time when any zone is occupied that the combination of humidity ratio and operative temperature is not in the ASHRAE 55-2004 summer clothes region (see above)

\paragraph{Facility Thermal Comfort ASHRAE 55 Simple Model Winter Clothes Not Comfortable Time {[}hr{]}}\label{facility-thermal-comfort-ashrae-55-simple-model-winter-clothes-not-comfortable-time-hr}

The time when any zone is occupied that the combination of humidity ratio and operative temperature is not in the ASHRAE 55-2004 winter clothes region (see above)

\paragraph{Facility Thermal Comfort ASHRAE 55 Simple Model Summer or Winter Clothes Not Comfortable Time {[}hr{]}}\label{facility-thermal-comfort-ashrae-55-simple-model-summer-or-winter-clothes-not-comfortable-time-hr}

The time when any zone is occupied that the combination of humidity ratio and operative temperature is not in the ASHRAE 55-2004 summer or winter clothes region (see above)

\subsection{Simplified ASHRAE 55 Warnings}\label{simplified-ashrae-55-warnings}

The simplified ASHRAE 55 calculations may be computed for occupied zones and, possibly, warnings are shown on the .err file at the end of each simulated environment. To enable this option set the ``Enable ASHRAE 55 comfort warnings'' field of the \hyperref[people]{People} object to Yes. These warnings will not be generated by default.

If you enable the warnings, the simplified ASHRAE 55 calculations are done for occupied zones and, possibly, warnings are shown on the .err file at the end of each simulated environment.

\begin{lstlisting}
** Warning ** More than 4% of time (350.4 hours) uncomfortable in zone ZSF1
** ~~~ ** 553.0 hours were uncomfortable based on ASHRAE 55-2004 graph (Section 5.2.1.1)
** ~~~ ** During Environment [10/01 - 09/30]: CHICAGO IL USA TMY2-94846 WMO\# = 725300
** Warning ** More than 4% of time (350.4 hours) uncomfortable in zone ZNF1
** ~~~ ** 827.8 hours were uncomfortable based on ASHRAE 55-2004 graph (Section 5.2.1.1)
** ~~~ ** During Environment [10/01 - 09/30]: CHICAGO IL USA TMY2-94846 WMO\# = 725300
** Warning ** More than 4% of time (350.4 hours) uncomfortable in zone ZSF2
** ~~~ ** 593.5 hours were uncomfortable based on ASHRAE 55-2004 graph (Section 5.2.1.1)
** ~~~ ** During Environment [10/01 - 09/30]: CHICAGO IL USA TMY2-94846 WMO\# = 725300
** Warning ** More than 4% of time (350.4 hours) uncomfortable in zone ZNF2
** ~~~ ** 875.8 hours were uncomfortable based on ASHRAE 55-2004 graph (Section 5.2.1.1)
** ~~~ ** During Environment [10/01 - 09/30]: CHICAGO IL USA TMY2-94846 WMO\# = 725300
\end{lstlisting}

You may decide if you need to change parameters to reduce these ``uncomfortable'' hours. The individual output variables shown previously may help you get more details on when these are occurring.

Following are some suggestions that might be applicable:

\begin{itemize}
\item
  Eliminate occupancy when conditioning equipment is off.
\item
  Note that the ASHRAE graph lower limit is (19.6C to 21.7C) -- heating setpoints may need to be nearer 22.2C (72F) than 21.1C (70F).
\item
  Unoccupied heating setpoint should be nearer 16.7C (62F) rather than 12.8C (55F) to reduce the start up recovery.
\item
  Start the occupied setpoint schedule, fan availability schedule, cooling pump availability schedule, reheat coil availability, one hour before occupancy. Seasonal turn on and off of equipment may cause more warnings (but potentially more energy consumption).
\item
  Unoccupied cooling setpoint should be nearer 29.4C (85F) rather than 40.0 (104F) to reduce the start up recovery.
\end{itemize}

\subsection{ComfortViewFactorAngles}\label{comfortviewfactorangles}

When requesting EnergyPlus to do a thermal comfort calculation, the program user has three options for defining how the mean radiant temperature will be calculated. The user may select ``zoneaveraged'' which results in a mean radiant temperature that is characteristic of an ``average'' location near the center of the zone. The user may also elect to place the person near a particular surface by selecting ``surfaceweighted'' in the \hyperref[people]{People} statement. This takes the average of the zone mean radiant temperature and the temperature of the surface that the person is near and uses this value as the mean radiant temperature when calculating thermal comfort.

The third option is for the user to more explicitly position the person within the space by defining the angle factors from the person to the various surfaces in the zone. This option requires the user to list the surfaces that the person can see from a radiation standpoint and also define the angle (or view) factor for each surface. The AngleFactorList input line is intended to give the user this opportunity.

\subsubsection{Inputs}\label{inputs-1-023}

\paragraph{Field: Name}\label{field-name-1-022}

This field is an unique user assigned name for the list of surfaces that can be seen radiantly by the person for whom thermal comfort is to be evaluated. Any reference to this list by a \hyperref[people]{People} statement will use this name.

\paragraph{Field: Zone Name}\label{field-zone-name-007}

Zone Name for this surface list. Each of the surfaces listed must be in this zone.

\paragraph{Field: Surface \textless{}\#\textgreater{} Name}\label{field-surface-name-002}

This field is the name of a surface in the zone seen by the person.

\paragraph{Field: Angle Factor \textless{}\#\textgreater{}}\label{field-angle-factor}

This field is the fraction that this surface contributes to the total mean radiant temperature. This can be thought of as a weighting factor for this surface and the actual mean radiant temperature used in the thermal comfort model is simply the sum of all angle factors multiplied by the corresponding inside surface temperature. Note that the Surface Name/Angle Factor pair can be repeated up to 20 times. The sum of all angle factors within any angle factor list must equal unity, otherwise the program will not accept the input as valid.

An example IDF with an electric low temperature radiant system is shown below.

\begin{lstlisting}
ComfortViewFactorAngles,
  South Zone Angle Factors, !- name of angle factor list
  South Zone,           !- Zone Name
  Zn001:Flr001,         !- Surface name 1
  0.75,                 !- Angle factor for surface 1
  Zn001:Wall001,        !- Surface name 2
  0.15,                 !- Angle factor for surface 2
  Zn001:Roof001,        !- Surface name 3
  0.10;                 !- Angle factor for surface 3
\end{lstlisting}

\subsection{Lights}\label{lights-000}

The Lights statement allows you to specify information about a zone's electric lighting system, including design power level and operation schedule, and how the heat from lights is distributed thermally.

A zone may have multiple Lights statements. For example, one statement may describe the general lighting in the zone and another the task lighting. Or you can use multiple Lights statements for a zone that has two or more general lighting systems that differ in design level, schedule, etc.

\subsubsection{Inputs}\label{inputs-2-021}

\paragraph{Field: Name}\label{field-name-2-020}

The name of the Lights object.

\paragraph{Field: Zone or ZoneList Name}\label{field-zone-or-zonelist-name-1-000}

The field is the name of the thermal zone (ref: Zone) or \hyperref[zonelist]{ZoneList} (ref: ZoneLIst) and links this Lights statement to a thermal zone or set of thermal zones in the buidling. When the \hyperref[zonelist]{ZoneList} option is used then this lights definition is applied to each of the zones in the zone list effecting a global definition for the amount of light wattage in the zone. The Zonelist option can be used effectively with the watts/area and watts/person options of the Design Level Calculation Method.

The name of the actual lights object becomes \textless{}Zone Name\textgreater{} \textless{}Lights Object Name\textgreater{} and should be less than the standard length (100 characters) for a name field. If it is greater than this standard length, it may be difficult to specify in output reporting as it will be truncated. A warning will be shown if the generated name is greater than 100 characters. If it duplicates another such concatenated name, there will be a severe error and terminate the run.

\paragraph{Field: Schedule Name}\label{field-schedule-name-002}

The name of the schedule that modifies the lighting power design level (see Design Level Calculation Method field and related subsequent fields). The schedule values can be any positive number. The electrical input for lighting in a particular timestep is the product of the design level and the value of this schedule in that timestep. If the design level is the maximum lighting power input the schedule should contain values between 0.0 and 1.0.

\paragraph{Field: Design Level Calculation Method}\label{field-design-level-calculation-method}

This field is a key/choice field that tells which of the next three fields are filled and is descriptive of the method for calculating the nominal lighting level in the Zone. The key/choices are:

\begin{itemize}
\tightlist
\item
  LightingLevel
\end{itemize}

With this choice, the method used will be a straight insertion of the lighting level (Watts) for the Zone.~ (The Lighting Level field should be filled.)

\begin{itemize}
\tightlist
\item
  Watts/Area
\end{itemize}

With this choice, the method used will be a factor per floor area of the zone. (The Watts per Zone Floor Area field should be filled).

\begin{itemize}
\tightlist
\item
  Watts/Person
\end{itemize}

With this choice, the method used will be a factor of lighting level (watts) per person. (The Watts per person field should be filled).

\paragraph{Field: Lighting Level}\label{field-lighting-level}

This is typically the maximum electrical power input (in Watts) to lighting in a zone, including ballasts, if present. This value is multiplied by a schedule fraction (see previous field) to get the lighting power in a particular timestep. In EnergyPlus, this is slightly more flexible in that the lighting design level could be a ``diversity factor'' applied to a schedule of real numbers.

\paragraph{Field: Watts per Zone Floor Area}\label{field-watts-per-zone-floor-area}

This factor (watts/m\(^{2}\)) is used, along with the Zone Floor Area to determine the maximum lighting level as described in the Lighting Level field. The choice from the method field should be ``watts/area''.

\paragraph{Field: Watts per Person}\label{field-watts-per-person}

This factor (watts/person) is used, along with the number of occupants (people) to determine the maximum lighting level as described in the Lighting Level field. The choice from the method field should be ``watts/person''.

\paragraph{Heat Gains from Lights:}\label{heat-gains-from-lights}

The electrical input to lighting ultimately appears as heat that contributes to zone loads or to return air heat gains. In EnergyPlus this heat is divided into four different fractions. Three of these are given by the input fields Return Air Fraction, Fraction Radiant and Fraction Visible. A fourth, defined as the fraction of the heat from lights convected to the zone air, is calculated by the program as:

f\(_{convected}\) = 1.0 -- (Return Air Fraction + Fraction Radiant + Fraction Visible)

You will get an error message if Return Air Fraction + Fraction Radiant + Fraction Visible exceeds 1.0.

These fractions depend on the type of lamp and luminaire, whether the luminaire is vented to the return air, etc.

\paragraph{Field: Return Air Fraction}\label{field-return-air-fraction}

The fraction of the heat from lights that goes into the zone return air (i.e., into the zone outlet node). If the return air flow is zero or the zone has no return air system, the program will put this fraction into the zone air. Return Air Fraction should be non-zero only for luminaires that are return-air ducted~ (see Table~\ref{table:approximate-values-of-return-air-fraction} and Figure 51). (However, see the field ``Return Air Fraction Is Calculated from Plenum Temperature,'' below, for an approach to modeling the case where Return Air Fraction is caused by \emph{conduction} between a luminaire that is in contact with a return-air plenum.)

\paragraph{Field: Fraction Radiant}\label{field-fraction-radiant-1}

The fraction of heat from lights that goes into the zone as long-wave (thermal) radiation. The program calculates how much of this radiation is absorbed by the inside surfaces of the zone according the area times thermal absorptance product of these surfaces.

\paragraph{Field: Fraction Visible}\label{field-fraction-visible}

The fraction of heat from lights that goes into the zone as visible (short-wave) radiation. The program calculates how much of this radiation is absorbed by the inside surfaces of the zone according the area times solar absorptance product of these surfaces.

Approximate values of Return Air Fraction, Fraction Radiant and Fraction Visible are given in Table~\ref{table:approximate-values-of-return-air-fraction} for overhead fluorescent lighting for a variety of luminaire configurations. The data is based on ASHRAE 1282-RP ``Lighting Heat Gain Distribution in Buildings'' by Daniel E. Fisher and Chanvit Chantrasrisalai.

% table 14
\begin{longtable}[c]{p{0.8in}>{\raggedright}p{1.6in}>{\raggedright}p{0.9in}>{\raggedright}p{0.9in}>{\raggedright}p{0.9in}>{\raggedright}p{0.9in}}
\caption{Approximate values of Return Air Fraction, Fraction Radiant and Fraction Visible for overhead fluorescent lighting for different luminaire configurations. \label{table:approximate-values-of-return-air-fraction}} \tabularnewline
\toprule
Fixture No. & Luminaire Feature & Return Air Fraction & Fraction Radiant & Fraction Visible & fconvected \tabularnewline
\midrule
\endfirsthead

\caption[]{Approximate values of Return Air Fraction, Fraction Radiant and Fraction Visible for overhead fluorescent lighting for different luminaire configurations.} \tabularnewline
\toprule
Fixture No. & Luminaire Feature & Return Air Fraction & Fraction Radiant & Fraction Visible & \(f_{\rm{convected}}\) \tabularnewline
\midrule
\endhead

1 & Recessed, Parabolic Louver, Non-Vented, T8 & 0.31 & 0.22 & 0.20 & 0.27 \tabularnewline
2 & Recessed, Acrylic Lens, Non-Vented, T8 & 0.56 & 0.12 & 0.20 & 0.12 \tabularnewline
3 & Recessed, Parabolic Louver, Vented, T8 & 0.28 & 0.19 & 0.20 & 0.33 \tabularnewline
4 & Recessed, Acrylic Lens, Vented, T8 & 0.54 & 0.10 & 0.18 & 0.18 \tabularnewline
5 & Recessed, Direct/Indirect, T8 & 0.34 & 0.17 & 0.16 & 0.33 \tabularnewline
6 & Recessed, Volumetric, T5 & 0.54 & 0.13 & 0.20 & 0.13 \tabularnewline
7 & Downlights, Compact Fluorescent, DTT & 0.86 & 0.04 & 0.10 & 0.00 \tabularnewline
8 & Downlights, Compact Fluorescent, TRT & 0.78 & 0.09 & 0.13 & 0.00 \tabularnewline
9a & Downlights, Incandescent, A21 & 0.29 & 0.10 & 0.6 & 0.01 \tabularnewline
9b & Downlights, Incandescent, BR40 & 0.21 & 0.08 & 0.71 & 0.00 \tabularnewline
10 & Surface Mounted, T5HO & 0.00 & 0.27 & 0.23 & 0.50 \tabularnewline
11 & Pendant, Direct/Indirect, T8 & 0.00 & 0.32 & 0.23 & 0.45 \tabularnewline
12 & Pendant, Indirect, T5HO & 0.00 & 0.32 & 0.25 & 0.43 \tabularnewline
 &  &  &  &  &  \tabularnewline \midrule
1 & Recessed, Parabolic Louver, Non-Vented, T8 - Ducted & 0.27 & 0.27 & 0.21 & 0.25 \tabularnewline
5 & Recessed, Direct/Indirect, T8 - Ducted & 0.27 & 0.22 & 0.17 & 0.34 \tabularnewline
 &  &  &  &  &  \tabularnewline \midrule
1 & Recessed, Parabolic Louver, Non-Vented, T8 - Half Typical Supply Airflow Rate & 0.45 & 0.30 & 0.22 & 0.03 \tabularnewline
3 & Recessed, Parabolic Louver, Vented, T8 - Half Typical Supply Airflow Rate & 0.43 & 0.25 & 0.21 & 0.11 \tabularnewline
5 & Recessed, Direct/Indirect, T8 - Half Typical Supply Airflow Rate & 0.43 & 0.27 & 0.18 & 0.12 \tabularnewline
 &  &  &  &  &  \tabularnewline \midrule
1 & Recessed, Parabolic Louver, Non-Vented, T8 - Half Typical Supply Airflow Rate & 0.10 & 0.16 & 0.20 & 0.54 \tabularnewline
3 & Recessed, Parabolic Louver, Vented, T8 - Half Typical Supply Airflow Rate & 0.11 & 0.15 & 0.19 & 0.55 \tabularnewline
5 & Recessed, Direct/Indirect, T8 - Half Typical Supply Airflow Rate & 0.04 & 0.13 & 0.16 & 0.67 \tabularnewline
\bottomrule
\end{longtable}

\paragraph{Field: Fraction Replaceable}\label{field-fraction-replaceable}

This field defines the daylighting control for the LIGHTS object.

If \textbf{\hyperref[daylightingcontrols-000]{Daylighting:Controls}} is specified for the zone, this field is used as an on/off flag for dimming controls. If set to 0.0, the lights are not dimmed by the daylighting controls. If set to 1.0, the lights are allowed to be dimmed by the daylighting controls.

\paragraph{Field: End-Use Subcategory}\label{field-end-use-subcategory-002}

Allows you to specify a user-defined end-use subcategory, e.g., ``Task Lights'', ``Hall Lights'', etc. A new meter for reporting is created for each unique subcategory~ (ref: \hyperref[outputmeter-and-outputmetermeterfileonly]{Output:Meter} objects). Subcategories are also reported in the ABUPS table. If this field is omitted or blank, the lights will be assigned to the ``General'' end-use subcategory. Any text may be used here to categorize the end-uses in the ABUPS End Uses by Subcategory table and the LEED EAp2-4/5. Performance Rating Method Compliance table.

\paragraph{Field: Return Air Fraction Calculated from Plenum Temperature}\label{field-return-air-fraction-calculated-from-plenum-temperature}

Accepts values Yes or No (the default). Yes is for advanced used only. In this case the program will calculate the return air fraction by assuming that it is due to conduction of some of the light heat into the zone's return air plenum and that the amount of the conduction depends on the plenum air temperature. A Yes value should only be used for luminaires that are recessed and non-vented, as shown in Figure~\ref{fig:vertical-section-through-a-zone-and-its}.

The value you enter for the Return Air Fraction field will be ignored and you can enter, for fluorescent lighting, Fraction Radiant = 0.37 and Fraction Visible = 0.18, as indicated in Table~\ref{table:approximate-values-of-return-air-fraction}.

This feature requires that the coefficients described below be determined from measurements or detailed calculations since they are very sensitive to the luminaire type, lamp type, thermal resistance between fixture and plenum, etc.

If ``Return Air Fraction Is Calculated from Plenum Temperature'' = Yes, the return air fraction is calculated \emph{each timestep} from the following empirical correlation:

\begin{equation}
  (\rm{Return Air Fraction})_{\rm{calculated}} = C_{1} - C_{2} \times T_{\rm{plenum}}
\end{equation}

where T\(_{\rm{plenum}}\) is the previous-time-step value of the return plenum air temperature (C),

and C\(_{1}\) and C\(_{2}\) are the values of the coefficients entered in the next two fields.

To compensate for the change in the return air fraction relative to its input value, the program modifies Fraction Radiant and \(f_{\rm{convected}}\) by a scale factor such that

\begin{equation}
  (\rm{Return Air Fraction})_{\rm{calculated}} + (\rm{Fraction Radiant})_{\rm{modified}} + (f_{\rm{convected}})_{\rm{modified}} + (\rm{Fraction Visible})_{\rm{input}} = 1.0
\end{equation}

It is assumed that Fraction Visible is a constant equal to its input value.

\paragraph{Field: Return Air Fraction Function of Plenum Temperature Coefficient 1}\label{field-return-air-fraction-function-of-plenum-temperature-coefficient-1}

The coefficient C\(_{1}\) in the equation for (Return Air Fraction)\(_{calculated}\).

\paragraph{Field: Return Air Fraction Function of Plenum Temperature Coefficient 2}\label{field-return-air-fraction-function-of-plenum-temperature-coefficient-2}

The coefficient C\(_{2}\) in the equation for (Return Air Fraction)\(_{calculated}\). Its units are 1/\(^{O}\)C.

\paragraph{Field: Return Air Heat Gain Node Name}\label{field-return-air-heat-gain-node-name}

Name of the return air node for this heat gain. If left blank, it defaults to the first return air node for the zone containing this Lights object. Leave blank when using a \hyperref[zonelist]{ZoneList} name.

\begin{figure}[hbtp] % fig 52
\centering
\includegraphics[width=0.9\textwidth, height=0.9\textheight, keepaspectratio=true]{media/image087.png}
\caption{Vertical section through a zone and its return air plenum showing recessed lighting (not to scale). The heat from lights is divided into four fractions, three of which --- ReturnAirFraction, FractionRadiant and FractionConvected --- depend on plenum air temperature. \protect \label{fig:vertical-section-through-a-zone-and-its}}
\end{figure}

An IDF example:

\begin{lstlisting}
Lights,
  RIGHT FORK Lights 1,  !- Name
  RIGHT FORK,           !- Zone Name
  Office Lighting,      !- SCHEDULE Name
  LightingLevel,        !- Design Level calculation method
  1039.706,             !- Lighting Level {W}
  0.0000000E+00,        !- Return Air Fraction
  0.4000000,            !- Fraction Radiant
  0.2000000,            !- Fraction Visible
  1.0,                  !- Fraction Replaceable
  GeneralLights;        !- End-Use Subcategory
\end{lstlisting}

Global Lights Object:

\begin{lstlisting}
ZoneList,AllOccupiedZones,SPACE1-1,SPACE2-1,SPACE3-1,SPACE4-1,SPACE5-1;

Lights,
  AllZones with Lights, !- Name
  AllOccupiedZones,     !- Zone or ZoneList Name
  LIGHTS-1,             !- Schedule Name
  Watts/Area,           !- Design Level Calculation Method
  ,                     !- Lighting Level {W}
  16,                   !- Watts per Zone Floor Area {W/m2}
  ,                     !- Watts per Person {W/person}
  0.2,                  !- Return Air Fraction
  0.59,                 !- Fraction Radiant
  0.2,                  !- Fraction Visible
  0,                    !- Fraction Replaceable
  GeneralLights;        !- End-Use Subcategory
\end{lstlisting}

\subsubsection{Outputs}\label{outputs-2-012}

If daylighting controls are operating in the zone, all of the Lights objects with a Fraction Replaceable greater than zero will be reduced by a multiplicative factor that accounts for how much the electric lighting is lowered due to daylighting.

Lights objects have output variables for individual objects and for zone totals.

\begin{itemize}
\item
  Zone,Average,Lights Electricity Rate {[}W{]}
\item
  Zone,Sum,Lights Radiant Heat Gain {[}J{]}
\item
  Zone,Average,Lights Radiant Heating Rate {[}W{]}
\item
  Zone,Sum,Lights Visible Radiation Heating Energy {[}J{]}
\item
  Zone,Average,Lights Visible Radiation Heating Rate {[}W{]}
\item
  Zone,Sum,Lights Convective Heating Energy {[}J{]}
\item
  Zone,Average,Lights Convective Heating Rate {[}W{]}
\item
  Zone,Sum,Lights Return Air Heating Energy {[}J{]}
\item
  Zone,Average,Lights Return Air Heating Rate {[}W{]}
\item
  Zone,Sum,Lights Total Heating Energy {[}J{]}
\item
  Zone,Average,Lights Total Heating Rate {[}W{]}
\item
  Zone,Sum,Lights Electricity Energy {[}J{]}
\item
  Zone,Average,Zone Lights Electricity Rate {[}W{]}
\item
  Zone,Sum,Zone Lights Radiant Heating Energy {[}J{]}
\item
  Zone,Average,Zone Lights Radiant Heating Rate {[}W{]}
\item
  Zone,Sum,Zone Lights Visible Radiation Heating Energy {[}J{]}
\item
  Zone,Average,Zone Lights Visible Radiation Heating Rate {[}W{]}
\item
  Zone,Sum,Zone Lights Convective Heating Energy {[}J{]}
\item
  Zone,Average,Zone Lights Convective Heating Rate {[}W{]}
\item
  Zone,Sum,Zone Lights Return Air Heating Energy {[}J{]}
\item
  Zone,Average,Zone Lights Return Air Heating Rate {[}W{]}
\item
  Zone,Sum,Zone Lights Total Heating Energy {[}J{]}
\item
  Zone,Average,Zone Lights Total Heating Rate {[}W{]}
\item
  Zone,Sum,Zone Lights Electricity Energy {[}J{]}
\end{itemize}

\paragraph{Lights Electricity Rate {[}W{]}}\label{lights-electric-power-w}

The electric power input for the lights.

\paragraph{Lights Radiant Heating Rate {[}W{]}}\label{lights-radiant-heating-rate-w}

\paragraph{Lights Radiant Heating Energy {[}J{]}}\label{lights-radiant-heating-energy-j}

The amount of heat gain from lights that is in the form of long-wave (thermal) radiation entering the zone. This heat is absorbed by the inside surfaces of the zone according to an area times long-wave absorptance weighting scheme.

\paragraph{Lights Visible Radiation Heating Rate {[}W{]}}\label{lights-visible-radiation-heating-rate-w}

\paragraph{Lights Visible Radiation Heating Energy {[}J{]}}\label{lights-visible-radiation-heating-energy-j}

The amount of heat gain from lights that is in the form of visible (short-wave) radiation entering the zone. This heat is absorbed by the inside surfaces of the zone according~ to an area times short-wave absorptance weighting scheme.

\paragraph{Lights Convective Heating Rate {[}W{]}}\label{lights-convective-heating-rate-w}

\paragraph{Lights Convective Heating Energy {[}J{]}}\label{lights-convective-heating-energy-j}

The amount of heat gain from lights that is convected to the zone air.

\paragraph{Lights Return Air Heating Rate {[}W{]}}\label{lights-return-air-heating-rate-w}

\paragraph{Lights Return Air Heating Energy {[}J{]}}\label{lights-return-air-heating-energy-j}

The amount of heat gain from lights that goes into the zone's return air (and, therefore, does not directly contribute to the zone load). If the zone has no return air system or the zone's air system is off, this heat will be added to the zone air.

\paragraph{Lights Total Heating Rate {[}W{]}}\label{lights-total-heating-rate-w}

\paragraph{Lights Total Heating Energy {[}J{]}}\label{lights-total-heating-energy-j}

The total heat gain from lights. It is the sum of the following four outputs, i.e., Total Heat Gain = Return Air Heat Gain + Radiant Heat Gain + Visible Heat Gain + Convective Heat Gain. It is also equal to the electrical input to the lights.

\paragraph{Lights Electricity Energy {[}J{]}}\label{lights-electric-energy-j}

The lighting electrical consumption including ballasts, if present. These will have the same value as Lights Total Heating Energy (above).

\paragraph{Zone Lights Electricity Rate {[}W{]}}\label{zone-lights-electric-power-w}

The electric power input for all lights in the zone.

\paragraph{Zone Lights Radiant Heating Rate {[}W{]}}\label{zone-lights-radiant-heating-rate-w}

\paragraph{Zone Lights Radiant Heating Energy {[}J{]}}\label{zone-lights-radiant-heating-energy-j}

The amount of heat gain from all lights in the zone that is in the form of long-wave (thermal) radiation entering the zone. This heat is absorbed by the inside surfaces of the zone according to an area times long-wave absorptance weighting scheme.

\paragraph{Zone Lights Visible Radiation Heating Rate {[}W{]}}\label{zone-lights-visible-radiation-heating-rate-w}

\paragraph{Zone Lights Visible Radiation Heating Energy {[}J{]}}\label{zone-lights-visible-radiation-heating-energy-j}

The amount of heat gain from all lights in the zone that is in the form of visible (short-wave) radiation entering the zone. This heat is absorbed by the inside surfaces of the zone according~ to an area times short-wave absorptance weighting scheme.

\paragraph{Zone Lights Convective Heating Rate {[}W{]}}\label{zone-lights-convective-heating-rate-w}

\paragraph{Zone Lights Convective Heating Energy {[}J{]}}\label{zone-lights-convective-heating-energy-j}

The amount of heat gain from all lights in the zone that is convected to the zone air.

\paragraph{Zone Lights Return Air Heating Rate {[}W{]}}\label{zone-lights-return-air-heating-rate-w}

\paragraph{Zone Lights Return Air Heating Energy {[}J{]}}\label{zone-lights-return-air-heating-energy-j}

The amount of heat gain from all lights in the zone that goes into the zone's return air (and, therefore, does not directly contribute to the zone load). If the zone has no return air system or the zone's air system is off, this heat will be added to the zone air.

\paragraph{Zone Lights Total Heating Rate {[}W{]}}\label{zone-lights-total-heating-rate-w}

\paragraph{Zone Lights Total Heating Energy {[}J{]}}\label{zone-lights-total-heating-energy-j}

The total heat gain from all lights in the zone. It is the sum of the following four outputs, i.e., Total Heat Gain = Return Air Heat Gain + Radiant Heat Gain + Visible Heat Gain + Convective Heat Gain. It is also equal to the electrical input to the lights.

\paragraph{Zone Lights Electricity Energy {[}J{]}}\label{zone-lights-electric-energy-j}

The lighting electrical consumption for all lights in the zone including ballasts, if present. This will have the same value as Zone Lights Total Heating Energy (above). However, this amount is also shown in the Electricity meters that are associated with the zone:

Electricity:Facility,

Electricity:Building,

Electricity:Zone:\textless{}Zone Name\textgreater{}.

In addition, depending on use, it will be shown in:

InteriorLights: Electricity and

InteriorLights:Electricity:Zone :\textless{}Zone Name\textgreater{}.

\subsubsection{Outputs}\label{outputs-3-010}

As described in the Lights Outputs, values for lights will show up on the following meters:

% table 15
\begin{longtable}[c]{>{\raggedright}p{3.0in}p{1.5in}p{1.5in}}
\caption{Distribution of Lights to Meters \label{table:distribution-of-lights-to-meters}} \tabularnewline
\toprule
Meter Name & Scope & Lights Specifics \tabularnewline
\midrule
\endfirsthead

\caption[]{Distribution of Lights to Meters} \tabularnewline
\toprule
Meter Name & Scope & Lights Specfics \tabularnewline
\midrule
\endhead

Electricity:Facility & Entire Facility & All \tabularnewline
Electricity:Building & All Zones & All \tabularnewline
Electricity:Zone: <Zone Name> & Specific Zone & All \tabularnewline
InteriorLights:Electricity & All Zones & Lights Use \tabularnewline
InteriorLights:Electricity:Zone: <Zone Name> & Specific Zone & Lights Use \tabularnewline
<End-Use Subcategory> :InteriorLights:Electricity & Specific Subcategory & Lights Use \tabularnewline
\bottomrule
\end{longtable}

\subsection{ElectricEquipment}\label{electricequipment}

The object models equipment in the zone which consumes electricity, such as computers, televisions, and cooking equipment, also known as ``plug loads.'' All of the energy consumed by the equipment becomes a heat gain in the zone or is lost (exhausted) as specified below.

\subsubsection{Inputs}\label{inputs-3-019}

\paragraph{Field: Name}\label{field-name-3-017}

The name of the ElectricEquipment object.

\paragraph{Field: Zone or ZoneList Name}\label{field-zone-or-zonelist-name-2}

This field is the name of the zone (ref: Zone) or \hyperref[zonelist]{ZoneList} (ref: \hyperref[zonelist]{ZoneList}) and attaches a particular electric equipment statement to a thermal zone or set of thermal zones in the building. When the \hyperref[zonelist]{ZoneList} option is used then this electric equipment definition is applied to each of the zones in the zone list effecting a global definition for the amount of electric wattage in the zone. The Zonelist option can be used effectively with the watts/area and watts/person options of the Design Level Calculation Method.

The name of the actual electric equipment object becomes \textless{}Zone Name\textgreater{} \textless{}ElectricEquipment Object Name\textgreater{} and should be less than the standard length (100 characters) for a name field. If it is greater than this standard length, it may be difficult to specify in output reporting as it will be truncated. A warning will be shown if the generated name is greater than 100 characters. If it duplicates another such concatenated name, there will be a severe error and terminate the run.

\paragraph{Field: Schedule Name}\label{field-schedule-name-1-001}

This field is the name of the schedule that modifies the design level parameter for electric equipment (see Design Level Calculation Method field and related subsequent fields). The schedule values can be any positive number. The actual electrical input for equipment in a zone as defined by this statement is the product of the design level field and the value of the schedule specified by name in this field.

\paragraph{Field: Design Level Calculation Method}\label{field-design-level-calculation-method-1}

This field is a key/choice field that tells which of the next three fields are filled and is descriptive of the method for calculating the nominal electric equipment level in the Zone. The key/choices are:

\begin{itemize}
\tightlist
\item
  EquipmentLevel
\end{itemize}

With this choice, the method used will be a straight insertion of the electric equipment level (Watts) for the Zone.~ (The Design Level field should be filled.)

\begin{itemize}
\tightlist
\item
  Watts/Area
\end{itemize}

With this choice, the method used will be a factor per floor area of the zone. (The Watts per Zone Floor Area field should be filled).

\begin{itemize}
\tightlist
\item
  Watts/Person
\end{itemize}

With this choice, the method used will be a factor of equipment level (watts) per person. (The Watts per Person field should be filled).

\paragraph{Field: Design Level}\label{field-design-level-000}

This field (in Watts) is typically used to represent the maximum electrical input to equipment in a zone that is then multiplied by a schedule fraction (see previous field). In EnergyPlus, this is slightly more flexible in that the electric equipment design level could be a ``diversity factor'' applied to a schedule of real numbers. Note that while the schedule value can vary from hour to hour, the design level field is constant for all simulation environments.

\paragraph{Field: Watts per Zone Floor Area}\label{field-watts-per-zone-floor-area-1}

This factor (watts/m\(^{2}\)) is used, along with the Zone Area to determine the maximum equipment level as described in the Design Level field. The choice from the method field should be ``Watts/Area''.

\paragraph{Field: Watts per Person}\label{field-watts-per-person-1}

This factor (watts/person) is used, along with the number of occupants (people) to determine the maximum equipment level as described in the Design Level field. The choice from the method field should be ``Watts/Person''.

\paragraph{Heat Gains from Electric Equipment:}\label{heat-gains-from-electric-equipment}

The electrical input to the equipment ultimately appears as heat that contributes to zone loads. In EnergyPlus this heat is divided into four different fractions. Three of these are given by the input fields Fraction Latent, Fraction Radiant and Fraction Lost. A fourth, defined as the fraction of the heat from electric equipment convected to the zone air, is calculated by the program as:

\begin{equation}
  f_{\rm{convected}} = 1.0 - (\rm{Fraction Latent} + \rm{Fraction Radiant} + \rm{Fraction Lost})
\end{equation}

You will get an error message if Fraction Latent + Fraction Radiant + Fraction Lost exceeds 1.0.

\paragraph{Field: Fraction Latent}\label{field-fraction-latent}

This field is a decimal number between 0.0 and 1.0 and is used to characterize the amount of latent heat given off by electric equipment in a zone. The number specified in this field will be multiplied by the total energy consumed by electric equipment to give the amount of latent energy produced by the electric equipment. This energy affects the moisture balance within the zone.

\paragraph{Field: Fraction Radiant}\label{field-fraction-radiant-2}

This field is a decimal number between 0.0 and 1.0 and is used to characterize the amount of long-wave radiant heat being given off by electric equipment in a zone. The number specified in this field will be multiplied by the total energy consumed by electric equipment to give the amount of long wavelength radiation gain from electric equipment in a zone.

\paragraph{Field: Fraction Lost}\label{field-fraction-lost}

This field is a decimal number between 0.0 and 1.0 and is used to characterize the amount of ``lost'' heat being given off by electric equipment in a zone. The number specified in this field will be multiplied by the total energy consumed by electric equipment to give the amount of heat which is ``lost'' and does not impact the zone energy balances. This might correspond to electrical energy converted to mechanical work or heat that is vented to the atmosphere.

\paragraph{Field: End-Use Subcategory}\label{field-end-use-subcategory-1-001}

Allows you to specify a user-defined end-use subcategory, e.g., ``Computers'', ``Copy Machines'', etc. A new meter for reporting is created for each unique subcategory~ (ref: \hyperref[outputmeter-and-outputmetermeterfileonly]{Output:Meter} objects). Subcategories are also reported in the ABUPS table. If this field is omitted or blank, the equipment will be assigned to the ``General'' end-use subcategory. Any text may be used here to categorize the end-uses in the ABUPS End Uses by Subcategory table and the LEED Summary table EAp2-4/5. Performance Rating Method Compliance.


An IDF example:

\begin{lstlisting}
ElectricEquipment,
  DORM ROOMS AND COMMON AREAS ElecEq 1, !- Name
  DORM ROOMS AND COMMON AREAS,          !- Zone Name
  Residence Equipment,                  !- SCHEDULE Name
  EquipmentLevel,                       !- Design Level calculation method
  9210.921,                             !- Design Level {W}
  ,                                     !- Watts per Zone Floor Area {watts/m2}
  ,                                     !- Watts per Person {watts/person}
  0.0000000E+00,                        !- Fraction Latent
  0.3000000,                            !- Fraction Radiant
  0.0000000E+00,                        !- Fraction Lost
  Computers;                            !- End-use Subcategory
\end{lstlisting}

Global ElectricEquipment example:

\begin{lstlisting}
ZoneList,AllOccupiedZones,SPACE1-1,SPACE2-1,SPACE3-1,SPACE4-1,SPACE5-1;

ElectricEquipment,
  AllZones with Electric Equipment,     !- Name
  AllOccupiedZones,                     !- Zone or ZoneList Name
  EQUIP-1,                              !- Schedule Name
  Watts/Person,                         !- Design Level Calculation Method
  ,                                     !- Design Level {W}
  ,                                     !- Watts per Zone Floor Area {W/m2}
  96,                                   !- Watts per Person {W/person}
  0,                                    !- Fraction Latent
  0.3,                                  !- Fraction Radiant
  0;                                    !- Fraction Lost
\end{lstlisting}

\subsection{GasEquipment}\label{gasequipment}

The object models equipment in the zone which consumes natural gas, such as cooking equipment or a gas fireplace. All of the energy consumed by the equipment becomes a heat gain in the zone or is lost (exhausted) as specified below.

\subsubsection{Inputs}\label{inputs-4-017}

\paragraph{Field: Name}\label{field-name-4-014}

The name of the GasEquipment object.

\paragraph{Field: Zone or ZoneList Name}\label{field-zone-or-zonelist-name-3}

This field is the name of the thermal zone (ref: Zone) or \hyperref[zonelist]{ZoneList} (ref: \hyperref[zonelist]{ZoneList}) and attaches a particular gas equipment statement to a thermal zone or set of thermal zones in the building. When the \hyperref[zonelist]{ZoneList} option is used then this gas equipment definition is applied to each of the zones in the zone list effecting a global definition for the amount of gas in the zone. The Zonelist option can be used effectively with the watts/area and watts/person options of the Design Level Calculation Method.

The name of the actual gas equipment object becomes \textless{}Zone Name\textgreater{} \textless{}GasEquipment Object Name\textgreater{} and should be less than the standard length (100 characters) for a name field. If it is greater than this standard length, it may be difficult to specify in output reporting as it will be truncated. A warning will be shown if the generated name is greater than 100 characters. If it duplicates another such concatenated name, there will be a severe error and terminate the run.

\paragraph{Field: Schedule Name}\label{field-schedule-name-2-001}

This field is the name of the schedule that modifies the design level parameter for gas equipment (see Design Level Calculation Method field and related subsequent fields). The schedule values can be any positive number. The actual energy input for gas equipment in a zone as defined by this statement is the product of the design level field and the value of the schedule specified by name in this field.

\paragraph{Field: Design Level Calculation Method}\label{field-design-level-calculation-method-2}

This field is a key/choice field that tells which of the next three fields are filled and is descriptive of the method for calculating the nominal gas equipment level in the Zone. The key/choices are:

\begin{itemize}
\tightlist
\item
  EquipmentLevel
\end{itemize}

With this choice, the method used will be a straight insertion of the gas equipment level (Watts) for the Zone.~ (The Design Level field should be filled.)

\begin{itemize}
\tightlist
\item
  Watts/Area or Power/Area
\end{itemize}

With this choice, the method used will be a factor per floor area of the zone. (The Power per Zone Floor Area field should be filled).

\begin{itemize}
\tightlist
\item
  Watts/Person or Power/Person
\end{itemize}

With this choice, the method used will be a factor of equipment level (watts) per person. (The Power per Person field should be filled).

\paragraph{Field: Design Level}\label{field-design-level-1-000}

This field (in Watts) is typically used to represent the maximum energy input to gas equipment in a zone that is then multiplied by a schedule fraction (see previous field). In EnergyPlus, this is slightly more flexible in that the gas equipment design level could be a ``diversity factor'' applied to a schedule of real numbers. Note that while the schedule value can vary from hour to hour, the design level field is constant for all simulation environments.

\paragraph{Field: Power per Zone Floor Area}\label{field-power-per-zone-floor-area}

This factor (watts/m\(^{2}\)) is used, along with the Zone Area to determine the maximum equipment level as described in the Design Level field. The choice from the method field should be ``\textbf{Watts/Area}'' or ``\textbf{Power/Area}''.

\paragraph{Field: Power per Person}\label{field-power-per-person}

This factor (watts/person) is used, along with the number of occupants (people) to determine the maximum equipment level as described in the Design Level field. The choice from the method field should be ``\textbf{Watts/Person}'' or ``\textbf{Power/Person}''.

\paragraph{Heat Gains from Gas Equipment:}\label{heat-gains-from-gas-equipment}

The fuel input to the equipment ultimately appears as heat that contributes to zone loads. In EnergyPlus this heat is divided into four different fractions. Three of these are given by the input fields Fraction Latent, Fraction Radiant and Fraction Lost. A fourth, defined as the fraction of the heat from gas equipment convected to the zone air, is calculated by the program as:

\begin{equation}
  f_{convected} = 1.0 - (\rm{Fraction Latent} + \rm{Fraction Radiant} + \rm{Fraction Lost})
\end{equation}

You will get an error message if Fraction Latent + Fraction Radiant + Fraction Lost exceeds 1.0.

\paragraph{Field: Fraction Latent}\label{field-fraction-latent-1}

This field is a decimal number between 0.0 and 1.0 and is used to characterize the amount of latent heat given off by gas equipment in a zone. The number specified in this field will be multiplied by the total energy consumed by gas equipment to give the amount of latent energy produced by the gas equipment. This energy affects the moisture balance within the zone.

\paragraph{Field: Fraction Radiant}\label{field-fraction-radiant-3}

This field is a decimal number between 0.0 and 1.0 and is used to characterize the amount of long-wave radiant heat being given off by gas equipment in a zone. The number specified in this field will be multiplied by the total energy consumed by gas equipment to give the amount of long wavelength radiation gain from gas equipment in a zone.

\paragraph{Field: Fraction Lost}\label{field-fraction-lost-1}

This field is a decimal number between 0.0 and 1.0 and is used to characterize the amount of ``lost'' heat being given off by gas equipment in a zone. The number specified in this field will be multiplied by the total energy consumed by gas equipment to give the amount of heat which is ``lost'' and does not impact the zone energy balances. This might correspond to input energy converted to mechanical work or heat that is vented to the atmosphere.

\paragraph{Field: Carbon Dioxide Generation Rate}\label{field-carbon-dioxide-generation-rate-1}

This numeric input field specifies carbon dioxide generation rate with units of m3/s-W. The default value of 0.0 assumes the equipment is fully vented to outdoors. In the absence of better information, the user might consider using a value of 3.45E-8 m3/s-W which assumes the equipment is not vented to outdoors. This value is converted from natural gas CO\(_{2}\) emission rate at 11.7 lbs CO\(_{2}\) per therm. The CO\(_{2}\) emission rate is provided by U.S. Energy Information Administration, ``Frequently Asked Questions - Environment, Questions About Environmental Emissions'', \url{http://tonto.eia.doe.gov/ask/environment_faqs.asp#CO2_quantity}, January 2010. The maximum value for this input field is 3.45E-7 m3/s-W.

\paragraph{Field: End-Use Subcategory}\label{field-end-use-subcategory-2-001}

Allows you to specify a user-defined end-use subcategory, e.g., ``Cooking'', ``Clothes Drying'', etc. A new meter for reporting is created for each unique subcategory~ (ref: \hyperref[outputmeter-and-outputmetermeterfileonly]{Output:Meter} objects). Subcategories are also reported in the ABUPS table. If this field is omitted or blank, the equipment will be assigned to the ``General'' end-use subcategory. Any text may be used here to categorize the end-uses in the ABUPS End Uses by Subcategory table and the LEED Summary table EAp2-4/5 Performance Rating Method Compliance.

An IDF example:

\begin{lstlisting}
GasEquipment,
  DORM ROOMS AND COMMON AREAS GasEq 1,  !- Name
  DORM ROOMS AND COMMON AREAS,          !- Zone Name
  Gas Eq Sch,                           !-Schedule Name
  EquipmentLevel,                       !- Design Level Calculation Method
  29287.51,                             !- Design Level {W}
  ,                                     !- Power per Zone Floor Area {W/m2}
  ,                                     !- Power per Person {W/Person}
  0,                                    !- Fraction Latent
  0.3,                                  !- Fraction Radiant
  0,                                    !- Fraction Lost
  0,                                    !- Carbon Dioxide Generation Rate {m3/s-W}
  Cooking;                              !- End-Use Subcategory
\end{lstlisting}

Global Gas Equipment example:

\begin{lstlisting}
ZoneList,OfficeZones,Left Fork, Middle Fork, Right Fork;

GasEquipment,
  Office Zones with Gas,                !- Name
  OfficeZones,                          !- Zone Name
  Gas Eq Sch,                           !- Schedule Name
  Watts/Area,                           !- Design Level Calculation Method
  ,                                     !- Design Level {W}
  197,                                  !- Power per Zone Floor Area {W/m2}
  ,                                     !- Power per Person {W/Person}
  0.0000000E+00,                        !- Fraction Latent
  0.3000000,                            !- Fraction Radiant
  0.0000000E+00;                        !- Fraction Lost
\end{lstlisting}

\subsection{HotWaterEquipment}\label{hotwaterequipment}

The object models hot water equipment in the zone which consumes district heating, such as cooking equipment or process loads. All of the energy consumed by the equipment becomes a heat gain in the zone or is lost (exhausted) as specified below. This object consumes district heating energy directly and does not cause a load on a hot water plant loop or water heater. For domestic hot water uses, such as sinks and showers, see \hyperref[wateruseequipment]{WaterUse:Equipment}.

\subsubsection{Inputs}\label{inputs-5-015}

\paragraph{Field: Name}\label{field-name-5-011}

The name of the HotWaterEquipment object.

\paragraph{Field: Zone or ZoneList Name}\label{field-zone-or-zonelist-name-4}

This field is the name of the thermal zone (ref: Zone) or \hyperref[zonelist]{ZoneList} (ref: \hyperref[zonelist]{ZoneList}) and attaches a particular hot water equipment statement to a thermal zone or set of thermal zones in the building. When the \hyperref[zonelist]{ZoneList} option is used then this hot water equipment definition is applied to each of the zones in the zone list effecting a global definition for the amount of hot water in the zone. The Zonelist option can be used effectively with the watts/area and watts/person options of the Design Level Calculation Method.

The name of the actual hot water equipment object becomes \textless{}Zone Name\textgreater{} \textless{}HotWaterEquipment Object Name\textgreater{} and should be less than the standard length (100 characters) for a name field. If it is greater than this standard length, it may be difficult to specify in output reporting as it will be truncated. A warning will be shown if the generated name is greater than 100 characters. If it duplicates another such concatenated name, there will be a severe error and terminate the run.

\paragraph{Field: Schedule Name}\label{field-schedule-name-3-000}

This field is the name of the schedule that modifies the design level parameter for hot water equipment (see Design Level Calculation Method field and related subsequent fields). The schedule values can be any positive number. The actual energy input for hot water equipment in a zone as defined by this statement is the product of the design level field and the value of the schedule specified by name in this field.

\paragraph{Field: Design Level Calculation Method}\label{field-design-level-calculation-method-3}

This field is a key/choice field that tells which of the next three fields are filled and is descriptive of the method for calculating the nominal hot water equipment level in the Zone. The key/choices are:

\begin{itemize}
\tightlist
\item
  EquipmentLevel
\end{itemize}

With this choice, the method used will be a straight insertion of the hot water equipment level (Watts) for the Zone.~ (The Design Level field should be filled.)

\begin{itemize}
\tightlist
\item
  Watts/Area or Power/Area
\end{itemize}

With this choice, the method used will be a factor per floor area of the zone. (The Power per Zone Floor Area field should be filled).

\begin{itemize}
\tightlist
\item
  Watts/Person or Power/Person
\end{itemize}

With this choice, the method used will be a factor of equipment level (watts) per person. (The Power per Person field should be filled).

\paragraph{Field: Design Level}\label{field-design-level-2-000}

This field (in Watts) is typically used to represent the maximum energy input to hot water equipment in a zone that is then multiplied by a schedule fraction (see previous field). In EnergyPlus, this is slightly more flexible in that the hot water equipment design level could be a ``diversity factor'' applied to a schedule of real numbers. Note that while the schedule value can vary from hour to hour, the design level field is constant for all simulation environments.

\paragraph{Field: Power per Zone Floor Area}\label{field-power-per-zone-floor-area-1}

This factor (watts/m\(^{2}\)) is used, along with the Zone Area to determine the maximum equipment level as described in the Design Level field. The choice from the method field should be ``\textbf{Watts/Area}'' or ``\textbf{Power/Area}''.

\paragraph{Field: Power per Person}\label{field-power-per-person-1}

This factor (watts/person) is used, along with the number of occupants (people) to determine the maximum equipment level as described in the Design Level field. The choice from the method field should be ``\textbf{Watts/Person}'' or ``\textbf{Power/Person}''.

\paragraph{Heat Gains from Hot Water Equipment:}\label{heat-gains-from-hot-water-equipment}

The fuel input to the equipment ultimately appears as heat that contributes to zone loads. In EnergyPlus this heat is divided into four different fractions. Three of these are given by the input fields Fraction Latent, Fraction Radiant and Fraction Lost. A fourth, defined as the fraction of the heat from hot water equipment convected to the zone air, is calculated by the program as:

\begin{equation}
  f_{\rm{convected}} = 1.0 - (\rm{Fraction Latent} + \rm{Fraction Radiant} + \rm{Fraction Lost})
\end{equation}

You will get an error message if Fraction Latent + Fraction Radiant + Fraction Lost exceeds 1.0.

\paragraph{Field: Fraction Latent}\label{field-fraction-latent-2}

This field is a decimal number between 0.0 and 1.0 and is used to characterize the amount of latent heat given off by hot water equipment in a zone. The number specified in this field will be multiplied by the total energy consumed by hot water equipment to give the amount of latent energy produced by the hot water equipment. This energy affects the moisture balance within the zone.

\paragraph{Field: Fraction Radiant}\label{field-fraction-radiant-4}

This field is a decimal number between 0.0 and 1.0 and is used to characterize the amount of long-wave radiant heat being given off by hot water equipment in a zone. The number specified in this field will be multiplied by the total energy consumed by hot water equipment to give the amount of long wavelength radiation gain from hot water equipment in a zone.

\paragraph{Field: Fraction Lost}\label{field-fraction-lost-2}

This field is a decimal number between 0.0 and 1.0 and is used to characterize the amount of ``lost'' heat being given off by hot water equipment in a zone. The number specified in this field will be multiplied by the total energy consumed by hot water equipment to give the amount of heat which is ``lost'' and does not impact the zone energy balances. This might correspond to input energy converted to mechanical work or heat that is vented to the atmosphere.

\paragraph{Field: End-Use Subcategory}\label{field-end-use-subcategory-3-000}

Allows you to specify a user-defined end-use subcategory, e.g., ``Cooking'', ``Clothes Drying'', etc. A new meter for reporting is created for each unique subcategory~ (ref: \hyperref[outputmeter-and-outputmetermeterfileonly]{Output:Meter} obejct). Subcategories are also reported in the ABUPS table. If this field is omitted or blank, the equipment will be assigned to the ``General'' end-use subcategory. Any text may be used here to categorize the end-uses in the ABUPS End Uses by Subcategory table and the LEED Summary table EAp2-4/5 Performance Rating Method Compliance.

IDF Examples:

\begin{lstlisting}
HotWaterEquipment,
  SPACE2-1 HWEq 1,    !- Name
  SPACE2-1,           !- Zone Name
  EQUIP-1,            !- SCHEDULE Name
  EquipmentLevel,     !- Design Level calculation method
  300,                !- Design Level {W}
  ,                   !- Power per Zone Floor Area {watts/m2}
  ,                   !- Power per Person {watts/person}
  0.2,                !- Fraction Latent
  0.1,                !- Fraction Radiant
  0.5,                !- Fraction Lost
  Dishwashing;        !- End-Use Subcategory
\end{lstlisting}

Global Hot Water Equipment example:

\begin{lstlisting}
ZoneList,OfficeZones,Left Fork, Middle Fork, Right Fork;

HotWaterEquipment,
  Office Zones with HoWater Equipment,!- Name
  OfficeZones,                        !- Zone Name
  HotWater Eq Sch,                    !- Schedule Name
  Watts/Area,                         !- Design Level Calculation Method
  ,                                   !- Design Level {W}
  50,                                 !- Power per Zone Floor Area {W/m2}
  ,                                   !- Power per Person {W/Person}
  0.0000000E+00,                      !- Fraction Latent
  0.3000000,                          !- Fraction Radiant
  0.0000000E+00;                      !- Fraction Lost
\end{lstlisting}

\subsection{SteamEquipment}\label{steamequipment}

The object models steam equipment in the zone which consumes district heating, such as cooking equipment or process loads. All of the energy consumed by the equipment becomes a heat gain in the zone or is lost (exhausted) as specified below. This object consumes district heating energy directly and does not cause a load on a steam plant loop.

\subsubsection{Inputs}\label{inputs-6-012}

\paragraph{Field: Name}\label{field-name-6-009}

The name of the SteamEquipment object.

\paragraph{Field: Zone or ZoneList Name}\label{field-zone-or-zonelist-name-5}

This field is the name of the thermal zone (ref: Zone) and attaches a particular steam equipment statement to a thermal zone or set of thermal zones in the building. When the \hyperref[zonelist]{ZoneList} option is used then this steam equipment definition is applied to each of the zones in the zone list effecting a global definition for the amount of steam in the zone. This option can be used effectively with the watts/area and watts/person options of the Design Level Calculation Method.

\paragraph{Field: Schedule Name}\label{field-schedule-name-4-000}

This field is the name of the schedule that modifies the design level parameter for steam equipment (see Design Level Calculation Method field and related subsequent fields). The schedule values can be any positive number. The actual energy input for steam equipment in a zone as defined by this statement is the product of the design level field and the value of the schedule specified by name in this field.

\paragraph{Field: Design Level Calculation Method}\label{field-design-level-calculation-method-4}

This field is a key/choice field that tells which of the next three fields are filled and is descriptive of the method for calculating the nominal steam equipment level in the Zone. The key/choices are:

\begin{itemize}
\tightlist
\item
  EquipmentLevel
\end{itemize}

With this choice, the method used will be a straight insertion of the steam equipment level (Watts) for the Zone.~ (The Design Level field should be filled.)

\begin{itemize}
\tightlist
\item
  Watts/Area or Power/Area
\end{itemize}

With this choice, the method used will be a factor per floor area of the zone. (The Power per Zone Floor Area field should be filled).

\begin{itemize}
\tightlist
\item
  Watts/Person or Power/Person
\end{itemize}

With this choice, the method used will be a factor of equipment level (watts) per person. (The Power per Person field should be filled).

\paragraph{Field: Design Level}\label{field-design-level-3}

This field (in Watts) is typically used to represent the maximum energy input to steam equipment in a zone that is then multiplied by a schedule fraction (see previous field). In EnergyPlus, this is slightly more flexible in that the steam equipment design level could be a ``diversity factor'' applied to a schedule of real numbers. Note that while the schedule value can vary from hour to hour, the design level field is constant for all simulation environments.

\paragraph{Field: Power per Zone Floor Area}\label{field-power-per-zone-floor-area-2}

This factor (watts/m\(^{2}\)) is used, along with the Zone Area to determine the maximum equipment level as described in the Design Level field. The choice from the method field should be ``\textbf{Watts/Area}'' or ``\textbf{Power/Area}''.

\paragraph{Field: Power per Person}\label{field-power-per-person-2}

This factor (watts/person) is used, along with the number of occupants (people) to determine the maximum equipment level as described in the Design Level field. The choice from the method field should be ``\textbf{Watts/Person}'' or ``\textbf{Power/Person}''.

\paragraph{Heat Gains from Steam Equipment:}\label{heat-gains-from-steam-equipment}

The fuel input to the equipment ultimately appears as heat that contributes to zone loads. In EnergyPlus this heat is divided into four different fractions. Three of these are given by the input fields Fraction Latent, Fraction Radiant and Fraction Lost. A fourth, defined as the fraction of the heat from steam equipment convected to the zone air, is calculated by the program as:

\begin{equation}
  f_{\rm{convected}} = 1.0 - (\rm{Fraction Latent} + \rm{Fraction Radiant} + \rm{Fraction Lost})
\end{equation}

You will get an error message if Fraction Latent + Fraction Radiant + Fraction Lost exceeds 1.0.

\paragraph{Field: Fraction Latent}\label{field-fraction-latent-3}

This field is a decimal number between 0.0 and 1.0 and is used to characterize the amount of latent heat given off by steam equipment in a zone. The number specified in this field will be multiplied by the total energy consumed by steam equipment to give the amount of latent energy produced by the steam equipment. This energy affects the moisture balance within the zone.

\paragraph{Field: Fraction Radiant}\label{field-fraction-radiant-5}

This field is a decimal number between 0.0 and 1.0 and is used to characterize the amount of long-wave radiant heat being given off by steam equipment in a zone. The number specified in this field will be multiplied by the total energy consumed by steam equipment to give the amount of long wavelength radiation gain from steam equipment in a zone.

\paragraph{Field: Fraction Lost}\label{field-fraction-lost-3}

This field is a decimal number between 0.0 and 1.0 and is used to characterize the amount of ``lost'' heat being given off by steam equipment in a zone. The number specified in this field will be multiplied by the total energy consumed by steam equipment to give the amount of heat which is ``lost'' and does not impact the zone energy balances. This might correspond to input energy converted to mechanical work or heat that is vented to the atmosphere.

\paragraph{Field: End-Use Subcategory}\label{field-end-use-subcategory-4-000}

Allows you to specify a user-defined end-use subcategory, e.g., ``Cooking'', ``Clothes Drying'', etc. A new meter for reporting is created for each unique subcategory~ (ref: \hyperref[outputmeter-and-outputmetermeterfileonly]{Output:Meter} objects). Subcategories are also reported in the ABUPS table. If this field is omitted or blank, the equipment will be assigned to the ``General'' end-use subcategory. Any text may be used here to categorize the end-uses in the ABUPS End Uses by Subcategory table and the LEED Summary table EAp2-4/5 Performance Rating Method Compliance.

IDF Examples:

\begin{lstlisting}

SteamEquipment,
  SPACE4-1 ElecEq 1, !- Name
  SPACE4-1,          !- Zone Name
  EQUIP-1,           !- SCHEDULE Name
  EquipmentLevel,    !- Design Level calculation method
  1050,              !- Design Level {W}
  ,                  !- Power per Zone Floor Area {watts/m2}
  ,                  !- Power per Person {watts/person}
  0.5,               !- Fraction Latent
  0.3,               !- Fraction Radiant
  0,                 !- Fraction Lost
  Laundry;           !- End-Use Subcategory
\end{lstlisting}

\subsection{SwimmingPool:Indoor}\label{swimmingpoolindoor}

The Indoor Swimming Pool object is used to describe the indoor swimming pools that are exposed to the internal environment. There are several rules that should be noted regarding the specification of an indoor pool in EnergyPlus. First, the pool is linked to a surface that must be a floor. The pool is assumed to cover the entire floor to which it is linked. If the pool only covers part of the floor in the actual building, then the user must break the floor up into multiple sections.

As pools attempt to achieve a particular water temperature and have a variety of heat losses, heating equipment is necessary to maintain the proper setpoint temperature. In EnergyPlus, the pool itself becomes part of the demand side of a plant loop with heating equipment on the supply side providing whatever heating is needed to maintain the desired temperature. This heating equipment as well as the loop connections must be entered separately and the input shown in this section only details what is needed to specify the pool itself.

There are a variety of rules that limit the application of indoor swimming pools in EnergyPlus.  The following are a list of these rules:

\begin{itemize}
  \item The pool must reference a valid surface in the input file.  This surface must be a floor and cannot be other surface types like ceilings, walls, windows, etc.
  \item The pool cannot refer to a surface that is also a radiant system, ventilated slab, or another pool.
  \item The surface that the pool references must be modeled using conduction transfer functions (CTF).
  \item The pool cannot utilize movable insulation or have a heat source or sink associated with it (something used to model low temperature radiant systems).
\end{itemize}

The following information is useful for defining and modeling an indoor pool in EnergyPlus. For more information on the algorithm used for this model or details on some of the input parameters, please reference the indoor pool section of the EnergyPlus Engineering Reference document.

\subsubsection{Inputs}\label{inputs-7-012}

\paragraph{Field: Name}\label{field-name-7-008}

This is a unique name associated with the indoor swimming pool.

\paragraph{Field: Surface Name}\label{field-surface-name-1-000}

This is the name of the surface (floor) where the pool is located. Pools are not allowed on any surfaces other than a floor.  For more rules on surfaces that can be used for pools, please see the information in this section on indoor pools above.

\paragraph{Field: Average Depth}\label{field-average-depth}

This field is the average depth of the pool in meters. If the pool has variable depth, the average depth should be specified to achieve the proper volume of water in the pool.

\paragraph{Field: Activity Factor Schedule Name}\label{field-activity-factor-schedule-name}

This field references a schedule that contains values for pool activity. This parameter can be varied using the schedule named here, and it has an impact on the amount of evaporation that will take place from the pool to the surrounding zone air. For example values of the activity factor and what impact it will have on the evaporation of water from the pool, please refer to the Indoor Swimming Pool section of the EnergyPlus Engineering Reference document. If left blank, the activity factor will be assumed to be unity. Note that the activity factor should not be set equal to an occupancy schedule since an activity factor of zero means that no evaporation will take place from the pool.

\paragraph{Field: Make-up Water Supply Schedule Name}\label{field-make-up-water-supply-schedule-name}

The scheduled named by this field establishes a cold water temperature {[}C{]} for the water that replaces the water which is lost from the pool due to evaporation. If blank, water temperatures are calculated by the \hyperref[sitewatermainstemperature]{Site:WaterMainsTemperature} object. This field (even if blank) overrides the Cold Water Supply Temperature Schedule in all of the listed \hyperref[wateruseequipment]{WaterUse:Equipment} objects.

\paragraph{Field: Cover Schedule Name}\label{field-cover-schedule-name}

This schedule defines when the pool water cover is available and affects the evaporation, convection, and radiation rate calculations. A schedule value of 0.0 means that the pool is not covered. A schedule value of 1.0 means the pool is 100\% covered. The pool may be fully covered, fully open (uncovered), or partially covered (a value between 0.0 and 1.0). The user also has the option to control the evaporation, convection, short-wavelength radiation, and long-wavelength radiation factors when the pool is covered. These terms are discussed in the next four fields.

\paragraph{Field: Cover Evaporation Factor}\label{field-cover-evaporation-factor}

This input field can optionally be used to modify the pool evaporation rate and is used in conjunction with the pool cover factor defined by the Pool Cover Schedule field (see above). The value for this parameter can normally range from 0.0 to 1.0, where 1 means that the pool cover completely eliminates evaporation from the pool surface, 0 means the pool cover has no effect on evaporation, and fractions in between 0 and 1 result in a fractional reduction in evaporation by the pool cover. So, if this parameter is 0.5 and the pool is 50\% covered, the overall reduction in evaporation from a fully uncovered pool is 25\% or 0.25.

\paragraph{Field: Cover Convection Factor}\label{field-cover-convection-factor}

This input field can optionally be used to modify the pool convection rate and is used in conjunction with the pool cover factor defined by the Pool Cover Schedule field (see above). The value for this parameter can normally range from 0.0 to 1.0, where 1 means that the pool cover completely eliminates convection from the pool surface, 0 means the pool cover has no effect on convection, and fractions in between 0 and 1 result in a fractional reduction in convection by the pool cover. So, if this parameter is 0.5 and the pool is 50\% covered, the overall reduction in convection from a fully uncovered pool is 25\% or 0.25.

\paragraph{Field: Cover Short-Wavelength Radiation Factor}\label{field-cover-short-wavelength-radiation-factor}

This input field can optionally be used to modify the pool short-wavelength radiation rate and is used in conjunction with the pool cover factor defined by the Pool Cover Schedule field (see above). The value for this parameter can normally range from 0.0 to 1.0, where 1 means that the pool cover completely eliminates short-wavelength radiation from the pool surface, 0 means the pool cover has no effect on short-wavelength radiation, and fractions in between 0 and 1 result in a fractional reduction in short-wavelength radiation by the pool cover. So, if this parameter is 0.5 and the pool is 50\% covered, the overall reduction in short-wavelength radiation from a fully uncovered pool is 25\% or 0.25. Note that with radiation terms that whatever portion of the short-wavelength radiation is blocked by the cover is transferred via convection to the surrounding zone air.

\paragraph{Field: Cover Long-Wavelength Radiation Factor}\label{field-cover-long-wavelength-radiation-factor}

This input field can optionally be used to modify the pool long-wavelength radiation rate and is used in conjunction with the pool cover factor defined by the Pool Cover Schedule field (see above). The value for this parameter can normally range from 0.0 to 1.0, where 1 means that the pool cover completely eliminates long-wavelength radiation from the pool surface, 0 means the pool cover has no effect on long-wavelength radiation, and fractions in between 0 and 1 result in a fractional reduction in long-wavelength radiation by the pool cover. So, if this parameter is 0.5 and the pool is 50\% covered, the overall reduction in long-wavelength radiation from a fully uncovered pool is 25\% or 0.25. Note that with radiation terms that whatever portion of the long-wavelength radiation is blocked by the cover is transferred via convection to the surrounding zone air.

\paragraph{Field: Pool Water Inlet Node}\label{field-pool-water-inlet-node}

This input is the name of the node on the demand side of a plant loop that leads into the pool. From the standpoint of an EnergyPlus input file, the pool sits on a plant demand loop, and the pump and heater reside on the plant supply loop. The pool heater and pump must be defined by other existing EnergyPlus input.

\paragraph{Field: Pool Water Outlet Node}\label{field-pool-water-outlet-node}

This input is the name of the node on the demand side of a plant loop that leads out of the pool. From the standpoint of an EnergyPlus input file, the pool sits on a plant demand loop, and the pump and heater reside on the plant supply loop. The pool heater and pump must be defined by other existing EnergyPlus input.

\paragraph{Field: Pool Water Maximum Flow Rate}\label{field-pool-water-maximum-flow-rate}

This input is the maximum water volumetric flow rate in m3/s going between the pool and the water heating equipment. This along with the pool setpoint temperature and the heating plant equipment outlet temperature will establish the maximum heat addition to the pool. This flow rate to the pool will be varied in an attempt to reach the desired pool water setpoint temperature (see Setpoint Temperature Schedule below).

\paragraph{Field: Pool Miscellaneous Equipment Power}\label{field-pool-miscellaneous-equipment-power}

This input defines the power consumption rate of miscellaneous equipment such as the filtering and chlorination technology associated with the pool. The units for this input are in power consumption per flow rate of water through the pool from the heater or W/(m3/s). This field will be multiplied by the flow rate of water through the pool to determine the power consumption of this equipment. Any heat generated by this equipment is assumed to have no effect on the pool water itself.

\paragraph{Field: Setpoint Temperature Schedule}\label{field-setpoint-temperature-schedule}

Pools attempt to maintain a particular water temperature. In EnergyPlus, this field defines the setpoint temperature for the desired pool water temperature. It is input as a schedule to allow the user to vary the pool setpoint temperature as desired. The equipment defined to provide heating for the pool will deliver the necessary hot water to the pool, up to the capacity of that equipment defined by other input by the user.

\paragraph{Field: Maximum Number of People}\label{field-maximum-number-of-people}

This field defines the maximum occupancy of people actually in the pool and thus will be used with the next two inputs to determine how much heat people contribute to the pool heat balance. \hyperref[people]{People} who are not in the pool should be modeled separately using the standard \hyperref[people]{People} description for zones.

\paragraph{Field: People Schedule}\label{field-people-schedule}

This field defines a schedule that establishes how many people are in the pool at any given time. The current value of this schedule is multiplied by the maximum number of people in the previous field determines how many people are currently in the pool.

\paragraph{Field: People Heat Gain Schedule}\label{field-people-heat-gain-schedule}

This field defines the amount of heat given off by an average person in the pool in Watts. This field is a schedule so that this heat gain can be allowed to vary as the type of activity in a pool can vary greatly and thus the amount of heat gain per person also varies. This parameter times the number of people in the pool determines how much heat is added to the pool. All heat given off by people is added to the heat balance of the pool water.

An example of an indoor swimming pool definition is:

\begin{lstlisting}

SwimmingPool:Indoor,
  Test Pool,             !- Name
  F1-1,                  !- Surface Name
  1.5,                   !- Average Depth {m}
  PoolActivitySched,     !- Pool Activity Schedule
  MakeUpWaterSched,      !- MakeUp Water Temperature Schedule
  PoolCoverSched,        !- Pool Cover Schedule
  0.0,                   !- Cover Evaporation Factor
  0.2,                   !- Cover Convection Factor
  0.9,                   !- Cover Short-Wavelength Radiation Factor
  0.5,                   !- Cover Long-Wavelength Radiation Factor
  Pool Water Inlet Node,    !- Water Inlet Node (Plant/Heater)
  Pool Water Outlet Node,   !- Water Outlet Node (Plant/Heater)
  0.1,                   !- Maximum flow rate from water heating system {m3/s}
  0.6,                   !- Miscellaneous Equipment Power Factor {W/(m3/s)}
  PoolSetpointTempSched, !- Pool Water Setpoint Temperature Schedule
  15,                    !- Maximum Number of People in Pool
  PoolOccupancySched,    !- Pool People Schedule
  PoolOccHeatGainSched;  !- Pool People Heat Gain Schedule
\end{lstlisting}

\subsubsection{Outputs}\label{outputs-4-007}

\begin{itemize}
\tightlist
\item
  HVAC, Average, Indoor Pool Makeup Water Rate {[}m3/s{]}
\item
  HVAC, Sum, Indoor Pool Makeup Water Volume {[}m3{]}
\item
  HVAC, Average, Indoor Pool Makeup Water Temperature {[}C{]}
\item
  HVAC, Average, Indoor Pool Water Temperature {[}C{]}
\item
  HVAC, Average, Indoor Pool Inlet Water Temperature {[}C{]}
\item
  HVAC, Average, Indoor Pool Inlet Water Mass Flow Rate {[}kg/s{]}
\item
  HVAC, Average, Indoor Pool Miscellaneous Equipment Power {[}W{]}
\item
  HVAC, Sum, Indoor Pool Miscellaneous Equipment Energy {[}J{]}
\item
  HVAC, Average, Indoor Pool Water Heating Rate {[}W{]}
\item
  HVAC, Sum, Indoor Pool Water Heating Energy {[}J{]}
\item
  HVAC, Average, Indoor Pool Radiant to Convection by Cover {[}W{]}
\item
  HVAC, Average, Indoor Pool People Heat Gain {[}W{]}
\item
  HVAC, Average, Indoor Pool Current Activity Factor {[]}
\item
  HVAC, Average, Indoor Pool Current Cover Factor {[]}
\item
  HVAC, Average, Indoor Pool Evaporative Heat Loss Rate {[}W{]}
\item
  HVAC, Sum, Indoor Pool Evaporative Heat Loss Energy {[}J{]}
\item
  HVAC, Average, Indoor Pool Saturation Pressure at Pool Temperature {[}Pa{]}
\item
  HVAC, Average, Indoor Pool Partial Pressure of Water Vapor in Air {[}Pa{]}
\item
  HVAC, Average, Indoor Pool Current Cover Evaporation Factor {[]}
\item
  HVAC, Average, Indoor Pool Current Cover Convective Factor {[]}
\item
  HVAC, Average, Indoor Pool Current Cover SW Radiation Factor {[]}
\item
  HVAC, Average, Indoor Pool Current Cover LW Radiation Factor {[]}
\end{itemize}

\paragraph{Indoor Pool Makeup Water Rate {[}m3/s{]}}\label{indoor-pool-makeup-water-rate-m3s}

The water consumption rate for the makeup water of indoor swimming pool.

\paragraph{Indoor Pool Makeup Water Volume {[}m3{]}}\label{indoor-pool-makeup-water-volume-m3}

The water consumption for the makeup water of indoor swimming pool.

\paragraph{Indoor Pool Makeup Water Temperature {[}C{]}}\label{indoor-pool-makeup-water-temperature-c}

The temperature of the makeup water of indoor swimming pool.

\paragraph{Indoor Pool Water Temperature {[}C{]}}\label{indoor-pool-water-temperature-c}

The average calculated pool water temperature during the simulation at the time frequency requested.

\paragraph{Indoor Pool Inlet Water Temperature {[}C{]}}\label{indoor-pool-inlet-water-temperature-c}

The temperature of the water being sent to the pool from the plant heating equipment.

\paragraph{Indoor Pool Inlet Water Mass Flow Rate {[}kg/s{]}}\label{indoor-pool-inlet-water-mass-flow-rate-kgs}

The mass flow rate of water being sent to the pool from the plant heating equipment. Typically this water is being passed through a heater and miscellaneous equipment.

\paragraph{Indoor Pool Miscellaneous Equipment Power {[}W{]}}\label{indoor-pool-miscellaneous-equipment-power-w}

The miscellaneous equipment power includes the power consumption of pool filter and chlorinator in Watts.

\paragraph{Indoor Pool Miscellaneous Equipment Energy {[}J{]}}\label{indoor-pool-miscellaneous-equipment-energy-j}

The miscellaneous equipment power consumption includes the energy consumption of pool filter and chlorinator in Joules.

\paragraph{Indoor Pool Water Heating Rate {[}W{]}}\label{indoor-pool-water-heating-rate-w}

This is the rate of heating provided by the plant loop to the pool in Watts.

\paragraph{Indoor Pool Water Heating Energy {[}J{]}}\label{indoor-pool-water-heating-energy-j}

This is the amount of heating provided by the plant loop to the pool in Joules over the time step requested.

\paragraph{Indoor Pool Radiant to Convection by Cover {[}W{]}}\label{indoor-pool-radiant-to-convection-by-cover-w}

The pool cover may block some or all of short- and long-wavelength radiation incident on the pool. To account for this and to not have the cover result in energy that is not accounted for by the model, the radiation that is blocked by the cover is converted to a convective gain (or loss) to/from the zone air. This output field reports this value.

\paragraph{Indoor Pool Current Activity Factor {[]}}\label{indoor-pool-current-activity-factor}

This is the current activity factor as defined by the user input schedule.

\paragraph{Indoor Pool Current Cover Factor {[]}}\label{indoor-pool-current-cover-factor}

This is the current cover factor as defined by the user input schedule.

\paragraph{Indoor Pool Evaporative Heat Loss Rate {[}W{]}}\label{indoor-pool-evaporative-heat-loss-rate-w}

This is the rate of evaporative heat loss (latent) to the zone from the pool in Watts.

\paragraph{Indoor Pool Evaporative Heat Loss Energy {[}J{]}}\label{indoor-pool-evaporative-heat-loss-energy-j}

This is the amount of evaporative heat loss (latent) to the zone from the pool in in Joules over the time step requested.

\paragraph{Indoor Pool Saturation Pressure at Pool Temperature {[}Pa{]}}\label{indoor-pool-saturation-pressure-at-pool-temperature-pa}

This is the saturation pressure of water vapor in air at the pool water temperature.

\paragraph{Indoor Pool Partial Pressure of Water Vapor in Air {[}Pa{]}}\label{indoor-pool-partia-pressure-of-water-vapor-in-air-pa}

This is the partial pressure of water vapor in air at the current zone air conditions for dry bulb temperature and humidity ratio.

\paragraph{Indoor Pool Current Cover Evaporation Factor {[]}}\label{indoor-pool-current-cover-evaporation-factor}

This is the current value of the cover evaporation factor that is used as a modifier for the actual evaporation.  A value of zero means no evaporation will take place while a value of unity means the maximum allowed evaporation will take place.  This value is based on the current cover condition as well as the user input for the cover evaporation factor.

\paragraph{Indoor Pool Current Cover Convective Factor {[]}}\label{indoor-pool-current-cover-convective-factor}

This is the current value of the cover convective factor that is used as a modifier for the actual convection.  A value of zero means the cover will block all convection while a value of unity means that the cover will not affect convection from the water surface at all.  This value is based on the current cover condition as well as the user input for the cover convective factor.

\paragraph{Indoor Pool Current Cover SW Radiation Factor {[]}}\label{indoor-pool-current-cover-sw-radiation-factor}

This is the current value of the cover short wavelength radiation factor that is used as a modifier for the actual short wavelength radiation.  A value of zero means the cover will block all short wavelength radiation while a value of unity means that the cover will not affect short wavelength radiation from the water surface at all.  This value is based on the current cover condition as well as the user input for the cover short wavelength radiation factor.

\paragraph{Indoor Pool Current Cover LW Radiation Factor {[]}}\label{indoor-pool-current-cover-lw-radiation-factor}

This is the current value of the cover long wavelength radiation factor that is used as a modifier for the actual long wavelength radiation.  A value of zero means the cover will block all long wavelength radiation while a value of unity means that the cover will not affect long wavelength radiation from the water surface at all.  This value is based on the current cover condition as well as the user input for the cover long wavelength radiation factor.

\subsection{OtherEquipment}\label{otherequipment}

Other Equipment object is provided as an additional source for heat gains or losses directly to the zone with a fuel type that is configurable. If a fuel type is specified, the energy is attributed to the appropriate end use. Otherwise, a loss can be entered by putting a negative value into the Design Level field and this object will not have an end-use component -- gains or losses do not show up in the bottom energy lines (except as influencing overall zone gains or losses).

\subsubsection{Inputs}\label{inputs-8-010}

\paragraph{Field: Name}\label{field-name-8-008}

The name of the OtherEquipment object.

\paragraph{Field: Fuel Type}\label{field-fuel-use-type}

This field designates the appropriate meter for the equipment. Valid fuel types are: None, Electricity, NaturalGas, Propane, FuelOilNo1, FuelOilNo2, Diesel, Gasoline, Coal, Steam, \hyperref[districtheating]{DistrictHeating}, \hyperref[districtcooling]{DistrictCooling}, OtherFuel1 and OtherFuel2. The fuel type triggers the application of consumption amounts to the appropriate energy meters. If the None fuel type is selected (the default if left blank), no end uses will be associated with the object, only the zone gains.

\paragraph{Field: Zone or ZoneList Name}\label{field-zone-or-zonelist-name-6}

This field is the name of the thermal zone (ref: Zone) and attaches a particular other equipment statement to a thermal zone or set of thermal zones in the building. When the \hyperref[zonelist]{ZoneList} option is used then this other equipment definition is applied to each of the zones in the zone list effecting a global definition for the amount of other in the zone. This option can be used effectively with the watts/area and watts/person options of the Design Level Calculation Method.

\paragraph{Field: Schedule Name}\label{field-schedule-name-5-000}

This field is the name of the schedule that modifies the design level parameter for other equipment (see Design Level Calculation Method field and related subsequent fields). The schedule values can be any positive number. The actual energy input for other equipment in a zone as defined by this statement is the product of the design level field and the value of the schedule specified by name in this field.

\paragraph{Field: Design Level Calculation Method}\label{field-design-level-calculation-method-5}

This field is a key/choice field that tells which of the next three fields are filled and is descriptive of the method for calculating the nominal other equipment level in the Zone. The key/choices are:

\begin{itemize}
\tightlist
\item
  EquipmentLevel
\end{itemize}

With this choice, the method used will be a straight insertion of the other equipment level (Watts) for the Zone.~ (The Design Level field should be filled.)

\begin{itemize}
\tightlist
\item
  Watts/Area or Power/Area
\end{itemize}

With this choice, the method used will be a factor per floor area of the zone. (The Power per Zone Floor Area field should be filled).

\begin{itemize}
\tightlist
\item
  Watts/Person or Power/Person
\end{itemize}

With this choice, the method used will be a factor of equipment level (watts) per person. (The Power per Person field should be filled).

\paragraph{Field: Design Level}\label{field-design-level-4}

This field (in Watts) is typically used to represent the maximum energy input to other equipment in a zone that is then multiplied by a schedule fraction (see previous field). In EnergyPlus, this is slightly more flexible in that the other equipment design level could be a ``diversity factor'' applied to a schedule of real numbers. This value can be negative to denote a loss if the None fuel type is selected, otherwise this must be positive. Note that while the schedule value can vary from hour to hour, the design level field is constant for all simulation environments.

\paragraph{Field: Power per Zone Floor Area}\label{field-power-per-zone-floor-area-3}

This factor (watts/m\(^{2}\)) is used, along with the Zone Area to determine the maximum equipment level as described in the Design Level field. This value can be negative to denote a loss if the None fuel type is selected, otherwise this must be positive. The choice from the method field should be ``\textbf{Watts/Area}'' or ``\textbf{Power/Area}''.

\paragraph{Field: Power per Person}\label{field-power-per-person-3}

This factor (watts/person) is used, along with the number of occupants (people) to determine the maximum equipment level as described in the Design Level field. This value can be negative to denote a loss if the None fuel type is selected, otherwise this must be positive. The choice from the method field should be ``\textbf{Watts/Person}'' or ``\textbf{Power/Person}''.

\paragraph{Heat Gains/Losses from Other Equipment:}\label{heat-gainslosses-from-other-equipment}

The fuel input to the equipment ultimately appears as heat that contributes to zone loads. In EnergyPlus this heat is divided into four different fractions. Three of these are given by the input fields Fraction Latent, Fraction Radiant and Fraction Lost. A fourth, defined as the fraction of the heat from other equipment convected to the zone air, is calculated by the program as:

\begin{equation}
  f_{\rm{convected}} = 1.0 - (\rm{Fraction Latent} + \rm{Fraction Radiant} + \rm{Fraction Lost})
\end{equation}

You will get an error message if \(\rm{Fraction Latent} + \rm{Fraction Radiant} + \rm{Fraction Lost}\) exceeds 1.0.

\paragraph{Field: Fraction Latent}\label{field-fraction-latent-4}

This field is a decimal number between 0.0 and 1.0 and is used to characterize the amount of latent heat given off by other equipment in a zone. The number specified in this field will be multiplied by the total energy consumed by other equipment to give the amount of latent energy produced by the other equipment. This energy affects the moisture balance within the zone.

\paragraph{Field: Fraction Radiant}\label{field-fraction-radiant-6}

This field is a decimal number between 0.0 and 1.0 and is used to characterize the amount of long-wave radiant heat being given off by other equipment in a zone. The number specified in this field will be multiplied by the total energy consumed by other equipment to give the amount of long wavelength radiation gain from other equipment in a zone.

\paragraph{Field: Fraction Lost}\label{field-fraction-lost-4}

This field is a decimal number between 0.0 and 1.0 and is used to characterize the amount of ``lost'' heat being given off by other equipment in a zone. The number specified in this field will be multiplied by the total energy consumed by other equipment to give the amount of heat which is ``lost'' and does not impact the zone energy balances. This might correspond to input energy converted to mechanical work or heat that is vented to the atmosphere.

\paragraph{Field: Carbon Dioxide Generation Rate}\label{field-carbon-dioxide-generation-rate-otherequip}

This numeric input field specifies carbon dioxide generation rate with units of m3/s-W. The default value of 0.0 assumes the equipment is fully vented to outdoors. The maximum value for this input field is 3.45E-7 m3/s-W.

\paragraph{Field: End-Use Subcategory}\label{field-end-use-subcategory-otherequip}

Allows you to specify a user-defined end-use subcategory, e.g., ``Cooking'', ``Clothes Drying'', etc. A new meter for reporting is created for each unique subcategory~ (ref: \hyperref[outputmeter-and-outputmetermeterfileonly]{Output:Meter} objects). Subcategories are also reported in the ABUPS table. If this field is omitted or blank, the equipment will be assigned to the ``General'' end-use subcategory. Any text may be used here to categorize the end-uses in the ABUPS End Uses by Subcategory table and in the LEED Summary table EAp2-4/5 Performance Rating Method Compliance.


IDF Examples

\begin{lstlisting}
OtherEquipment,
	BASE-1 OthEq 1, !- Name
	Propane,  !- Fuel Use Type
	BASE-1, !- Zone Name
	ALWAYSON, !- SCHEDULE Name
	EquipmentLevel, !- Design Level calculation method
	6766., !- Design Level {W}
	, !- Power per Zone Floor Area {watts/m2}
	, !- Power per Person {watts/person}
	0, !- Fraction Latent
	0.3, !- Fraction Radiant
	0, !- Fraction Lost
	1.2E-7, !- Carbon Dioxide Generation Rate
	SubCategory1; !- End-Use Subcategory
\end{lstlisting}

\subsubsection{Outputs}\label{outputs-5-004}

Each type of equipment object has output variables for individual objects and for zone totals.

\textbf{Electric Equipment}

\begin{itemize}
\item
  Zone,Average,Electric Equipment Electricity Rate {[}W{]}
\item
  Zone,Sum,Electric Equipment Electricity Energy {[}J{]}
\item
  Zone,Sum,Electric Equipment Radiant Heating Energy {[}J{]}
\item
  Zone,Average,Electric Equipment Radiant Heating Rate {[}W{]}
\item
  Zone,Sum,Electric Equipment Convective Heating Energy {[}J{]}
\item
  Zone,Average,Electric Equipment Convective Heating Rate {[}W{]}
\item
  Zone,Sum,Electric Equipment Latent Gain Energy {[}J{]}
\item
  Zone,Average,Electric Equipment Latent Gain Rate {[}W{]}
\item
  Zone,Sum,Electric Equipment Lost Heat Energy {[}J{]}
\item
  Zone,Average,Electric Equipment Lost Heat Rate {[}W{]}
\item
  Zone,Sum,Electric Equipment Total Heating Energy {[}J{]}
\item
  Zone,Average,Electric Equipment Total Heating Rate {[}W{]}
\item
  Zone,Average,Zone Electric Equipment Electricity Rate {[}W{]}
\item
  Zone,Sum,Zone Electric Equipment Electricity Energy {[}J{]}
\item
  Zone,Sum,Zone Electric Equipment Radiant Heating Energy {[}J{]}
\item
  Zone,Average,Zone Electric Equipment Radiant Heating Rate {[}W{]}
\item
  Zone,Sum,Zone Electric Equipment Convective Heating Energy {[}J{]}
\item
  Zone,Average,Zone Electric Equipment Convective Heating Rate {[}W{]}
\item
  Zone,Sum,Zone Electric Equipment Latent Gain Energy {[}J{]}
\item
  Zone,Average,Zone Electric Equipment Latent Gain Rate {[}W{]}
\item
  Zone,Sum,Zone Electric Equipment Lost Heat Energy {[}J{]}
\item
  Zone,Average,Zone Electric Equipment Lost Heat Rate {[}W{]}
\item
  Zone,Sum,Zone Electric Equipment Total Heating Energy {[}J{]}
\item
  Zone,Average,Zone Electric Equipment Total Heating Rate {[}W{]}
\end{itemize}

\textbf{Gas Equipment}

\begin{itemize}
\item
  Zone,Average,Gas Equipment Gas Rate {[}W{]}
\item
  Zone,Sum,Gas Equipment Gas Energy {[}J{]}
\item
  Zone,Sum,Gas Equipment Radiant Heating Energy {[}J{]}
\item
  Zone,Sum,Gas Equipment Convective Heating Energy {[}J{]}
\item
  Zone,Sum,Gas Equipment Latent Gain Energy {[}J{]}
\item
  Zone,Sum,Gas Equipment Lost Heat Energy {[}J{]}
\item
  Zone,Sum,Gas Equipment Total Heating Energy {[}J{]}
\item
  Zone,Average,Gas Equipment Radiant Heating Rate {[}W{]}
\item
  Zone,Average,Gas Equipment Convective Heating Rate {[}W{]}
\item
  Zone,Average,Gas Equipment Latent Gain Rate {[}W{]}
\item
  Zone,Average,Gas Equipment Lost Heat Rate {[}W{]}
\item
  Zone,Average,Gas Equipment Total Heating Rate {[}W{]}
\item
  Zone,Average,Zone Gas Equipment Gas Rate {[}W{]}
\item
  Zone,Sum,Zone Gas Equipment Gas Energy {[}J{]}
\item
  Zone,Sum,Zone Gas Equipment Radiant Heating Energy {[}J{]}
\item
  Zone,Average,Zone Gas Equipment Radiant Heating Rate {[}W{]}
\item
  Zone,Sum,Zone Gas Equipment Convective Heating Energy {[}J{]}
\item
  Zone,Average,Zone Gas Equipment Convective Heating Rate {[}W{]}
\item
  Zone,Sum,Zone Gas Equipment Latent Gain Energy {[}J{]}
\item
  Zone,Average,Zone Gas Equipment Latent Gain Rate {[}W{]}
\item
  Zone,Sum,Zone Gas Equipment Lost Heat Energy {[}J{]}
\item
  Zone,Average,Zone Gas Equipment Lost Heat Rate {[}W{]}
\item
  Zone,Sum,Zone Gas Equipment Total Heating Energy {[}J{]}
\item
  Zone,Average,Zone Gas Equipment Total Heating Rate {[}W{]}
\end{itemize}

\textbf{HotWater Equipment}

\begin{itemize}
\item
  Zone,Average,Hot Water Equipment District Heating Rate {[}W{]}
\item
  Zone,Sum,Hot Water Equipment District Heating Energy {[}J{]}
\item
  Zone,Sum,Hot Water Equipment Radiant Heating Energy {[}J{]}
\item
  Zone,Average,Hot Water Equipment Radiant Heating Rate {[}W{]}
\item
  Zone,Sum,Hot Water Equipment Convective Heating Energy {[}J{]}
\item
  Zone,Average,Hot Water Equipment Convective Heating Rate {[}W{]}
\item
  Zone,Sum,Hot Water Equipment Latent Gain Energy {[}J{]}
\item
  Zone,Average,Hot Water Equipment Latent Gain Rate {[}W{]}
\item
  Zone,Sum,Hot Water Equipment Lost Heat Energy {[}J{]}
\item
  Zone,Average,Hot Water Equipment Lost Heat Rate {[}W{]}
\item
  Zone,Sum,Hot Water Equipment Total Heating Energy {[}J{]}
\item
  Zone,Average,Hot Water Equipment Total Heating Rate {[}W{]}
\item
  Zone,Average,Zone Hot Water Equipment District Heating Rate {[}W{]}
\item
  Zone,Sum,Zone Hot Water Equipment District Heating Energy {[}J{]}
\item
  Zone,Sum,Zone Hot Water Equipment Radiant Heating Energy {[}J{]}
\item
  Zone,Average,Zone Hot Water Equipment Radiant Heating Rate {[}W{]}
\item
  Zone,Sum,Zone Hot Water Equipment Convective Heating Energy {[}J{]}
\item
  Zone,Average,Zone Hot Water Equipment Convective Heating Rate {[}W{]}
\item
  Zone,Sum,Zone Hot Water Equipment Latent Gain Energy {[}J{]}
\item
  Zone,Average,Zone Hot Water Equipment Latent Gain Rate {[}W{]}
\item
  Zone,Sum,Zone Hot Water Equipment Lost Heat Energy {[}J{]}
\item
  Zone,Average,Zone Hot Water Equipment Lost Heat Rate {[}W{]}
\item
  Zone,Sum,Zone Hot Water Equipment Total Heating Energy {[}J{]}
\item
  Zone,Average,Zone Hot Water Equipment Total Heating Rate {[}W{]}
\end{itemize}

\textbf{Steam Equipment}

\begin{itemize}
\item
  Zone,Average,Steam Equipment District Heating Rate {[}W{]}
\item
  Zone,Sum,Steam Equipment District Heating Energy {[}J{]}
\item
  Zone,Sum,Steam Equipment Radiant Heating Energy {[}J{]}
\item
  Zone,Average,Steam Equipment Radiant Heating Rate {[}W{]}
\item
  Zone,Sum,Steam Equipment Convective Heating Energy {[}J{]}
\item
  Zone,Average,Steam Equipment Convective Heating Rate {[}W{]}
\item
  Zone,Sum,Steam Equipment Latent Gain Energy {[}J{]}
\item
  Zone,Average,Steam Equipment Latent Gain Rate {[}W{]}
\item
  Zone,Sum,Steam Equipment Lost Heat Energy {[}J{]}
\item
  Zone,Average,Steam Equipment Lost Heat Rate {[}W{]}
\item
  Zone,Sum,Steam Equipment Total Heating Energy {[}J{]}
\item
  Zone,Average,Steam Equipment Total Heating Rate {[}W{]}
\item
  Zone,Average,Zone Steam Equipment District Heating Rate {[}W{]}
\item
  Zone,Sum,Zone Steam Equipment District Heating Energy {[}J{]}
\item
  Zone,Sum,Zone Steam Equipment Radiant Heating Energy {[}J{]}
\item
  Zone,Average,Zone Steam Equipment Radiant Heating Rate {[}W{]}
\item
  Zone,Sum,Zone Steam Equipment Convective Heating Energy {[}J{]}
\item
  Zone,Average,Zone Steam Equipment Convective Heating Rate {[}W{]}
\item
  Zone,Sum,Zone Steam Equipment Latent Gain Energy {[}J{]}
\item
  Zone,Average,Zone Steam Equipment Latent Gain Rate {[}W{]}
\item
  Zone,Sum,Zone Steam Equipment Lost Heat Energy {[}J{]}
\item
  Zone,Average,Zone Steam Equipment Lost Heat Rate {[}W{]}
\item
  Zone,Sum,Zone Steam Equipment Total Heating Energy {[}J{]}
\item
  Zone,Average,Zone Steam Equipment Total Heating Rate {[}W{]}
\end{itemize}

\textbf{Other Equipment}

\begin{itemize}
\item
  Zone,Average,Other Equipment Fuel Rate {[}W{]}
\item
  Zone,Sum,Other Equipment Fuel Energy {[}J{]}
\item
  Zone,Sum,Other Equipment Radiant Heating Energy {[}J{]}
\item
  Zone,Average,Other Equipment Radiant Heating Rate {[}W{]}
\item
  Zone,Sum,Other Equipment Convective Heating Energy {[}J{]}
\item
  Zone,Average,Other Equipment Convective Heating Rate {[}W{]}
\item
  Zone,Sum,Other Equipment Latent Gain Energy {[}J{]}
\item
  Zone,Average,Other Equipment Latent Gain Rate {[}W{]}
\item
  Zone,Sum,Other Equipment Lost Heat Energy {[}J{]}
\item
  Zone,Average,Other Equipment Lost Heat Rate {[}W{]}
\item
  Zone,Sum,Other Equipment Total Heating Energy {[}J{]}
\item
  Zone,Average,Other Equipment Total Heating Rate {[}W{]}
\item
  Zone,Sum,Zone Other Equipment Radiant Heating Energy {[}J{]}
\item
  Zone,Average,Zone Other Equipment Radiant Heating Rate {[}W{]}
\item
  Zone,Sum,Zone Other Equipment Convective Heating Energy {[}J{]}
\item
  Zone,Average,Zone Other Equipment Convective Heating Rate {[}W{]}
\item
  Zone,Sum,Zone Other Equipment Latent Gain Energy {[}J{]}
\item
  Zone,Average,Zone Other Equipment Latent Gain Rate {[}W{]}
\item
  Zone,Sum,Zone Other Equipment Lost Heat Energy {[}J{]}
\item
  Zone,Average,Zone Other Equipment Lost Heat Rate {[}W{]}
\item
  Zone,Sum,Zone Other Equipment Total Heating Energy {[}J{]}
\item
  Zone,Average,Zone Other Equipment Total Heating Rate {[}W{]}
\end{itemize}

\paragraph{Electric Equipment Electricity Rate {[}W{]}}\label{electric-equipment-electric-power-w}

\paragraph{Electric Equipment Electricity Energy {[}J{]}}\label{electric-equipment-electric-energy-j}

The electric equipment electric power consumption in Watts (for power) or Joules (for energy). It is the sum of the radiant, convective, latent and lost components. This energy use is added to the electricity meters that are associated with the zone -- Electricity:Facility, Electricity:Buidling, Electricity:Zone:\textless{}Zone Name\textgreater{}, InteriorEquipment:Electricity: :Zone:\textless{}Zone Name\textgreater{}, and \textless{}End-Use Subcategory\textgreater{}:InteriorEquipment:Electricity.

\paragraph{Gas Equipment NaturalGas Rate {[}W{]}}\label{gas-equipment-gas-rate-w}

\paragraph{Gas Equipment NaturalGas Energy {[}J{]}}\label{gas-equipment-gas-energy-j}

The gas equipment natural gas consumption in Watts (for power) or Joules (for energy). It is the sum of the radiant, convective, latent and lost components. This energy use is added to the Natural Gas meters that are associated with the zone -- NaturalGas:Facility, NaturalGas:Buidling, NaturalGas:Zone:\textless{}Zone Name\textgreater{}, InteriorEquipment:NaturalGas: :Zone:\textless{}Zone Name\textgreater{}, and \textless{}End-Use Subcategory\textgreater{}:InteriorEquipment:NaturalGas.

\paragraph{Hot Water Equipment District Heating Rate {[}W{]}}\label{hot-water-equipment-district-heating-rate-w}

\paragraph{Hot Water Equipment District Heating Energy {[}J{]}}\label{hot-water-equipment-district-heating-energy-j}

The hot water equipment district heating consumption in Watts (for power) or Joules (for energy). It is the sum of the radiant, convective, latent and lost components. This energy use is added to the district heating meters that are associated with the zone -- DistrictHeating:Facility, DistrictHeating:Buidling, DistrictHeating:Zone:\textless{}Zone Name\textgreater{}, InteriorEquipment: DistrictHeating: :Zone:\textless{}Zone Name\textgreater{}, and \textless{}End-Use Subcategory\textgreater{}:InteriorEquipment: DistrictHeating.

\paragraph{Steam Equipment District Heating Rate {[}W{]}}\label{steam-equipment-district-heating-rate-w}

\paragraph{Steam Equipment District Heating Energy {[}J{]}}\label{steam-equipment-district-heating-energy-j}

The steam equipment district heating consumption in Watts (for power) or Joules (for energy). It is the sum of the radiant, convective, latent and lost components. This energy use is added to the district heating meters that are associated with the zone -- DistrictHeating:Facility, DistrictHeating:Buidling, DistrictHeating:Zone:\textless{}Zone Name\textgreater{}, InteriorEquipment: DistrictHeating: :Zone:\textless{}Zone Name\textgreater{}, and \textless{}End-Use Subcategory\textgreater{}:InteriorEquipment: DistrictHeating.

\paragraph{Other Equipment Fuel Rate {[}W{]}}\label{otherequip-fuel-rate}

\paragraph{Other Equipment Fuel Energy {[}J{]}}\label{otherequip-fuel-energy}

The other equipment fuel consumption in Watts (for power) or Joules (for energy). It is the sum of the radiant, convective, latent and lost components. This energy use is added to the appropriate fuel meters that are associated with the zone -- \textless{}Fuel Type\textgreater{}:Facility, \textless{}Fuel Type\textgreater{}:Buidling, \textless{}Fuel Type\textgreater{}:Zone:\textless{}Zone Name\textgreater{}, InteriorEquipment:\textless{}Fuel Type\textgreater{}: :Zone:\textless{}Zone Name\textgreater{}, and \textless{}End-Use Subcategory\textgreater{}:InteriorEquipment:\textless{}Fuel Type\textgreater{}.

\subsection{ElectricEquipment:ITE:AirCooled}\label{electricequipmentiteaircooled}

This object describes air-cooled electric information technology equipment (ITE) which has variable power consumption as a function of loading and temperature.

\subsubsection{Inputs}\label{inputs-9-009}

\paragraph{Field: Name}\label{field-name-9-008}

The name of this object.

\paragraph{Field: Zone Name}\label{field-zone-name-1-005}

This field is the name of the thermal zone (ref: Zone) which contains this ElectricEquipment:ITE:AirCooled object.

\paragraph{Field: Air Flow Calculation Method}\label{field-air-flow-calculation-method}

This field specifies the method used to calculate the IT inlet temperature and zone return air temperature.

If \textbf{FlowFromSystem} is chosen, the zone is assumed to be well-mixed.

If \textbf{FlowControlWithApproachTemperatures} is chosen, Supply and Return approach temperature should be defined to indicate the temperature difference due to the air distribution.The inputs of \textit{Air Inlet Connection Type}, \textit{Design Recirculation Fraction} and \textit{Recirculation Function of Loading and Supply Temperature Curve Name} are ignored. For multiple ITE objects defined for one zone, the same calculation method should apply. The \textbf{FlowControlWithApproachTemperatures} only applies to ITE zones with single duct VAV terminal unit. Other return air heat gains from window or lights are not allowed when \textbf{FlowControlWithApproachTemperatures} is chosen.

The default method is FlowFromSystem.

\paragraph{Field: Design Power Input Calculation Method}\label{field-design-power-input-calculation-method}

This field is a key/choice field that tells which of the next two fields are filled and is descriptive of the method for calculating the nominal electric power input to the ITE. The key/choices are:

Watts/Unit

With this choice, the design power input will be the product of Design Level per Unit and Number of Units. (Both of these fields should be filled.) This is the default.

Watts/Area

With this choice, the design power input will be a factor per floor area of the zone. (The Watts per Zone Floor Area field should be filled).

\paragraph{Field: Watts per Unit}\label{field-watts-per-unit}

This field (in Watts) is typically used to represent the design electrical power input to the ITE when fully loaded and the entering air temperatures is at the specified design value. This field is used if the choice from the method field is ``EquipmentLevel''.

\paragraph{Field: Number of Units}\label{field-number-of-units}

This field is multiplied times the Design Level per Unit to determine the design electrical power input to this ITE object when fully loaded and the entering air temperature is at the specified design value. This field is used if the choice from the method field is ``EquipmentLevel''. The default is 1.

\paragraph{Field: Watts per Zone Floor Area}\label{field-watts-per-zone-floor-area-2}

This factor (Watts/m2) is used, along with the Zone Area to determine the design electrical power input as described in the Design Level field above. This field is used if the choice from the method field is ``Watts/Area''.

\paragraph{Field: Design Power Input Schedule Name}\label{field-design-power-input-schedule-name}

This field is the name of the operating schedule that modifies the design level power input for this equipment This schedule specifies the fraction (typically 0.0 to 1.0) of this equipment which is available (powered up), regardless of CPU utilization. If this field is blank, the schedule is assumed to always be 1.0.

\paragraph{Field: CPU Loading Schedule Name}\label{field-cpu-loading-schedule-name}

This field is the name of the schedule that specifies the CPU loading for this equipment as a fraction from 0.0 (idle) to 1.0 (full load). If this field is blank, the schedule is assumed to always be 1.0.

\paragraph{Field: CPU Power Input Function of Loading and Air Temperature Curve Name}\label{field-cpu-power-input-function-of-loading-and-air-temperature-curve-name}

The name of a two-variable curve or table lookup object which modifies the CPU power input as a function of CPU loading (x) and air inlet node temperature (y). This curve (table) should equal 1.0 at design conditions (CPU loading = 1.0 and Design Entering Air Temperature).

\paragraph{Field: Design Fan Power Input Fraction}\label{field-design-fan-power-input-fraction}

This field is a decimal number between 0.0 and 1.0 and is used to specify the fraction of the total power input at design conditions which is for the cooling fan(s). If fan power data is not available, set this fraction to 0.0. The default is 0.0.

\paragraph{Field: Design Fan Air Flow Rate per Power Input}\label{field-design-fan-air-flow-rate-per-power-input}

Specifies the cooling fan air flow rate in m3/s per Watt of total electric power input at design conditions (CPU loading = 1.0 and Design Entering Air Temperature).

This is normalized by power input to allow the design power input to be changed without needing to change this value.

\paragraph{Field: Air Flow Function of Loading and Air Temperature Curve Name}\label{field-air-flow-function-of-loading-and-air-temperature-curve-name}

The name of a two-variable curve or table lookup object which modifies the cooling air flow rate as a function of CPU loading (x) and air inlet node temperature (y). This curve (table) should equal 1.0 at design conditions (CPU loading = 1.0 and Design Entering Air Temperature).

\paragraph{Field: Fan Power Input Function of Flow Curve Name}\label{field-fan-power-input-function-of-flow-curve-name}

The name of a single-variable curve or table lookup object which modifies the fan power input as a function of airflow fraction (x). This curve (table) should equal 1.0 at the design air flow rate (flow fraction = 1.0).

\paragraph{Field: Design Entering Air Temperature}\label{field-design-entering-air-temperature}

Specifies the entering air temperature in deg. C at design conditions. The default is 15C.

\paragraph{Field: Environmental Class}\label{field-environmental-class}

Specifies the allowable operating conditions for the air inlet conditions. The available inputs are A1, A2, A3, A4, B, C, or None. This is used to report the ``ITE Air Inlet Operating Range Exceeded Time'' If None is specified (the default), then no reporting of time outside allowable conditions will be done.

\paragraph{Field: Air Inlet Connection Type}\label{field-air-inlet-connection-type}

Specifies the type of connection between the zone and the ITE air inlet node. The choices are:

AdjustedSupply = This option is used to apply a recirculation adjustment to the ITE inlet conditions. If this option is specified, then the Supply Air Node Name is required and the air inlet temperature to the ITE will be the current supply air node temperature adjusted by the current recirculation fraction. All heat output is added to the zone air heat balance as a convective gain. AdjustedSupply is the default.

ZoneAirNode = This option is used if there is no containment and the ITE air inlet node is at the average zone condition. All heat output is added to the zone air heat balance as a convective gain.

RoomAirModel = This option connects the ITE air inlet and outlet nodes to a room air model (Ref. \hyperref[roomairmodeltype]{RoomAirModelType} and \hyperref[roomairnode]{RoomAir:Node}).

This field is only used when Air Flow Calculation Method is \textbf{FlowFromSystem}.

\paragraph{Field: Air Inlet Room Air Model Node Name}\label{field-air-inlet-room-air-model-node-name}

Specifies the name of a room air model node (ref. \hyperref[roomairnode]{RoomAir:Node}) which is the air inlet to this equipment. This field is required if the Air Node Connection Type = RoomAirModel.

\paragraph{Field: Air Outlet Room Air Model Node Name}\label{field-air-outlet-room-air-model-node-name}

Specifies the node name of a room air model node (ref. \hyperref[roomairnode]{RoomAir:Node}) which is the air outlet from this equipment. This field is required if the Air Node Connection Type = RoomAirModel.

\paragraph{Field: Supply Air Node Name}\label{field-supply-air-node-name}

Specifies the node name of the supply air inlet node service this ITE. If the Air Node Connection Type = AdjustedSupply ,then this field is required, and the conditions at this node will be used to determine the ITE air inlet conditions. This field is also required if reporting of the Supply Heat Index is desired. Also required if Calculation Method = \textbf{FlowControlWithApproachTemperatures}.

\paragraph{Field: Design Recirculation Fraction}\label{field-design-recirculation-fraction}

Specifies the recirculation fraction for this equipment at design conditions. This field is used only if the Air Node Connection Type = AdjustedSupply. The recirculation fraction is defined as the ratio of recirculated air flow to total air flow entering the ITE. Recirculation is dependent upon many factors including rack and containment configuration. The default is 0.0 (no recirculation). This field is only used when Air Flow Calculation Method = \textbf{FlowFromSystem}.

\paragraph{Field: Recirculation Function of Loading and Supply Temperature Curve Name}\label{field-recirculation-function-of-loading-and-supply-temperature-curve-name}

The name of a two-variable curve or table lookup object which modifies the Design Recirculation Fraction as a function of CPU loading (x) and supply air node temperature (y). This curve (table) should equal 1.0 at design conditions (CPU loading = 1.0 and Design Entering Air Temperature). This field is used only if the Air Node Connection Type = AdjustedSupply. If this curve is left blank, then the curve is assumed to always equal 1.0. This field is only used when Air Flow Calculation Method = \textbf{FlowFromSystem}.

\paragraph{Field: Design Electric Power Supply Efficiency}\label{field-design-electric-power-supply-efficiency}

This field is a decimal number used to specify the efficiency of the power supply system serving this ITE. The default is 1.0.

\paragraph{Field: Electric Power Supply Efficiency Function of Part Load Ratio Curve Name}\label{field-electric-power-supply-efficiency-function-of-part-load-ratio-curve-name}

The name of a single-variable curve or table lookup object which modifies the electric power supply efficiency as a function of part load ratio (x). This curve (table) should equal 1.0 at the design power consumption (part load ratio = 1.0). If this curve is left blank, then the curve is assumed to always equal 1.0.

\paragraph{Field: Fraction of Electric Power Supply Losses to Zone}\label{field-fraction-of-electric-power-supply-losses-to-zone}

This field is a decimal number between 0.0 and 1.0 and is used to specify the fraction of the electric power supply losses which are a heat gain to the zone containing the ITE. If this value is less than 1.0, the remainder of the losses are assumed to be lost to the outdoors. The default is 1.0.

\paragraph{Field: CPU End-Use Subcategory}\label{field-cpu-end-use-subcategory}

This equipment is metered on the Interior Equipment end-use category for Electricity. This field allows you to specify a user-defined end-use subcategory for the CPU power consumption. A new meter for reporting is created for each unique subcategory (ref: \hyperref[outputmeter-and-outputmetermeterfileonly]{Output:Meter} object). Any text may be used here to categorize the end-uses in the ABUPS End Uses by Subcategory table and in the LEED Summary table EAp2-4/5 Performance Rating Method Compliance. The default is ITE-CPU.

\paragraph{Field: Fan End-Use Subcategory}\label{field-fan-end-use-subcategory}

This equipment is metered on the Interior Equipment end-use category for Electricity. This field allows you to specify a user-defined end-use subcategory for the fan power consumption. A new meter for reporting is created for each unique subcategory (ref: \hyperref[outputmeter-and-outputmetermeterfileonly]{Output:Meter} object). Any text may be used here to categorize the end-uses in the ABUPS End Uses by Subcategory table and in the LEED Summary table EAp2-4/5 Performance Rating Method Compliance. The default is ITE-Fans

\paragraph{Field: Electric Power Supply End-Use Subcategory}\label{field-electric-power-supply-end-use-subcategory}

This equipment is metered on the Interior Equipment end-use category for Electricity. This field allows you to specify a user-defined end-use subcategory for the electric power supply power consumption. A new meter for reporting is created for each unique subcategory (ref: \hyperref[outputmeter-and-outputmetermeterfileonly]{Output:Meter} object). Any text may be used here to categorize the end-uses in the ABUPS End Uses by Subcategory table and in the LEED Summary table EAp2-4/5 Performance Rating Method Compliance. The default is ITE-UPS

\paragraph{Field: Supply Temperature Difference}\label{field-supply-temperature-difference}

The difference of the IT inlet temperature from the AHU supply air temperature ($\delta T_{supply} = T_{in}-T_{supply}$). Either Supply Temperature Difference or Supply Temperature Difference Schedule is required if Air Flow Calculation Method is set to \textbf{FlowControlWithApproachTemperatures}. This field is ignored when Air Flow Calculation Method is \textbf{FlowFromSystem}.

\paragraph{Field: Supply Temperature Difference Schedule}\label{field-supply-temperature-difference-schedule}

The difference schedule of the IT inlet temperature from the AHU supply air temperature ($\delta T_{supply} = T_{in}-T_{supply}$). Either Supply Temperature Difference or Supply Temperature Difference Schedule is required if Air Flow Calculation Method is set to \textbf{FlowControlWithApproachTemperatures}. This field is ignored when Air Flow Calculation Method is \textbf{FlowFromSystem}.

\paragraph{Field: Return Temperature Difference}\label{field-return-temperature-difference}

The difference of the actual AHU return air temperature to the IT equipment outlet temperature ($\delta T_{return} = T_{return}-T_{out}$). Either Return Temperature Difference or Return Temperature Difference Schedule is required if Air Flow Calculation Method is set to \textbf{FlowControlWithApproachTemperatures}. This field is ignored when Air Flow Calculation Method is \textbf{FlowFromSystem}.

\paragraph{Field: Return Temperature Difference Schedule}\label{field-return-temperature-difference-schedule}

The difference schedule of the actual AHU return air temperature to the IT equipment outlet temperature ($\delta T_{return} = T_{return}-T_{out}$). Either Return Temperature Difference or Return Temperature Difference Schedule is required if Air Flow Calculation Method is set to \textbf{FlowControlWithApproachTemperatures}. This field is ignored when Air Flow Calculation Method is \textbf{FlowFromSystem}.

An IDF example:

\begin{lstlisting}

ElectricEquipment:ITE:AirCooled,
  Data Center Servers,     !- Name
  Main Zone,               !- Zone Name
  FlowFromSystem,      !- Air Flow Calculation Method
  Watts/Unit,              !- Design Power Input Calculation Method
  500,                     !- Watts per Unit {W}
  200,                     !- Number of Units
  ,                        !- Watts per Zone Floor Area {W/m2}
  Data Center Operation Schedule,  !- Design Power Input Schedule Name
  Data Center CPU Loading Schedule,  !- CPU Loading  Schedule Name
  Model 5250 Power fLoadTemp,  !- CPU Power Input Function of Loading and Air Temperature Curve Name
  0.4,                     !- Design Fan Power Input Fraction
  0.0001,                  !- Design Fan Air Flow Rate per Power Input {m3/s-W}
  Model 5250 AifFlow fLoadTemp,  !- Air Flow Function of Loading and Air Temperature Curve Name
  ECM FanPower fFlow,      !- Fan Power Input Function of Flow Curve Name
  15,                      !- Design Entering Air Temperature {C}
  A3,                      !- Environmental Class
  AdjustedSupply,          !- Air Inlet Connection Type
  ,                        !- Air Inlet Room Air Model Node Name
  ,                        !- Air Outlet Room Air Model Node Name
  Main Zone Inlet Node,    !- Supply Air Node Name
  0.1,                     !- Design Recirculation Fraction
  Data Center Recirculation fLoadTemp,  !- Recirculation Function of Loading and Supply Temperature Curve Name
  0.9,                     !- Design Electric Power Supply Efficiency
  UPS Efficiency fPLR,     !- Electric Power Supply Efficiency Function of Part Load Ratio Curve Name
  1,                       !- Fraction of Electric Power Supply Losses to Zone
  ITE-CPU,                 !- CPU End-Use Subcategory
  ITE-Fans,                !- Fan End-Use Subcategory
  ITE-UPS;                 !- Electric Power Supply End-Use Subcategory
\end{lstlisting}

Another IDF example when Air Flow Calculation Method = FlowControlWithApproachTemperatures:

\begin{lstlisting}
  ElectricEquipment:ITE:AirCooled,
    SmallDataCenter ComputerRoom Elec Equip,     !- Name
    ComputerRoom ZN,                             !- Zone Name
    FlowControlWithApproachTemperatures,         !- Air Flow Calculation Method
    Watts/Area,                      !- Design Power Input Calculation Method
    ,                                !- Watts per Unit {W}
    ,                                !- Number of Units
    430.556416668389,                !- Watts per Zone Floor Area {W/m2}
    Data Center Operation Schedule,  !- Design Power Input Schedule Name
    DataCenter Equipment_SCH,  !- CPU Loading  Schedule Name
    Data Center Servers Power fLoadTemp,  !- CPU Power Input Function of Loading and Air Temperature Curve Name
    0.4,                     !- Design Fan Power Input Fraction
    0.0001,                  !- Design Fan Air Flow Rate per Power Input {m3/s-W}
    Data Center Servers Airflow fLoadTemp,  !- Air Flow Function of Loading and Air Temperature Curve Name
    ECM FanPower fFlow,      !- Fan Power Input Function of Flow Curve Name
    15,                      !- Design Entering Air Temperature {C}
    A3,                      !- Environmental Class
    AdjustedSupply,          !- Air Inlet Connection Type
    ,                        !- Air Inlet Room Air Model Node Name
    ,                        !- Air Outlet Room Air Model Node Name
    Node 6, 			     !- Supply Air Node Name
    0,                     !- Design Recirculation Fraction
    Data Center Recirculation fLoadTemp,  !- Recirculation Function of Loading and Supply Temperature Curve Name
    0.9,                     !- Design Electric Power Supply Efficiency
    UPS Efficiency fPLR,     !- Electric Power Supply Efficiency Function of Part Load Ratio Curve Name
    1,                       !- Fraction of Electric Power Supply Losses to Zone
    ITE-CPU,                 !- CPU End-Use Subcategory
    ITE-Fans,                !- Fan End-Use Subcategory
    ITE-UPS,                 !- Electric Power Supply End-Use Subcategory
    3,                       !- field Supply Approach Temperature
    ,                        !- field Supply Approach Temperature Schedule
    -3,                      !- field Return Approach Temperature
    ;                        !- field Return Approach Temperature Schedule
\end{lstlisting}

ElectricEquipment:ITE:AirCooled Outputs

\begin{itemize}
\tightlist
\item
  Zone,Average,ITE CPU Electricity Rate {[}W{]}
\item
  Zone,Average,ITE Fan Electricity Rate {[}W{]}
\item
  Zone,Average,ITE UPS Electricity Rate {[}W{]}
\item
  Zone,Average,ITE CPU Electricity Rate at Design Inlet Conditions {[}W{]}
\item
  Zone,Average,ITE Fan Electricity Rate at Design Inlet Conditions {[}W{]}
\item
  Zone,Average,ITE UPS Heat Gain to Zone Rate {[}W{]}
\item
  Zone,Average,ITE Total Heat Gain to Zone Rate {[}W{]}
\item
  Zone,Sum,ITE CPU Electricity Energy {[}J{]}
\item
  Zone,Sum,ITE Fan Electricity Energy {[}J{]}
\item
  Zone,Sum,ITE UPS Electricity Energy {[}J{]}
\item
  Zone,Sum,ITE CPU Electricity Energy at Design Inlet Conditions {[}J{]}
\item
  Zone,Sum,ITE Fan Electricity Energy at Design Inlet Conditions {[}J{]}
\item
  Zone,Sum,ITE UPS Heat Gain to Zone Energy {[}J{]}
\item
  Zone,Sum,ITE Total Heat Gain to Zone Energy {[}J{]}
\item
  Zone,Average,ITE Standard Density Air Volume Flow Rate {[}m3/s{]}
\item
  Zone,Average,ITE Current Density Air Volume Flow Rate {[}m3/s{]}
\item
  Zone,Average,ITE Air Mass Flow Rate {[}kg/s{]}
\item
  Zone,Average,ITE Air Inlet Dry-Bulb Temperature {[}C{]}
\item
  Zone,Average,ITE Air Inlet Dewpoint Temperature {[}C{]}
\item
  Zone,Average,ITE Air Inlet Relative Humidity {[}\%{]}
\item
  Zone,Average,ITE Air Outlet Dry-Bulb Temperature {[}C{]}
\item
  Zone,Average,ITE Supply Heat Index {[]}
\item
  Zone,Sum,ITE Air Inlet Operating Range Exceeded Time {[}hr{]}
\item
  Zone,Sum,ITE Air Inlet Dry-Bulb Temperature Above Operating Range Time {[}hr{]}
\item
  Zone,Sum,ITE Air Inlet Dry-Bulb Temperature Below Operating Range Time {[}hr{]}
\item
  Zone,Sum,ITE Air Inlet Dewpoint Temperature Above Operating Range Time {[}hr{]}
\item
  Zone,Sum,ITE Air Inlet Dewpoint Temperature Below Operating Range Time {[}hr{]}
\item
  Zone,Sum,ITE Air Inlet Relative Humidity Above Operating Range Time {[}hr{]}
\item
  Zone,Sum,ITE Air Inlet Relative Humidity Below Operating Range Time {[}hr{]}
\item
  Zone,Average,ITE Air Inlet Dry-Bulb Temperature Difference Above Operating Range {[}deltaC{]}
\item
  Zone,Average,ITE Air Inlet Dry-Bulb Temperature Difference Below Operating Range {[}deltaC{]}
\item
  Zone,Average,ITE Air Inlet Dewpoint Temperature Difference Above Operating Range {[}deltaC{]}
\item
  Zone,Average,ITE Air Inlet Dewpoint Temperature Difference Below Operating Range {[}deltaC{]}
\item
  Zone,Average,ITE Air Inlet Relative Humidity Difference Above Operating Range {[}\%{]}
\item
  Zone,Average,ITE Air Inlet Relative Humidity Difference Below Operating Range {[}\%{]}
\item
  Zone,Average,Zone ITE Adjusted Return Air Temperature {[}C{]}
\item
  Zone,Average,Zone ITE CPU Electricity Rate {[}W{]}
\item
  Zone,Average,Zone ITE Fan Electricity Rate {[}W{]}
\item
  Zone,Average,Zone ITE UPS Electricity Rate {[}W{]}
\item
  Zone,Average,Zone ITE CPU Electricity Rate at Design Inlet Conditions {[}W{]}
\item
  Zone,Average,Zone ITE Fan Electricity Rate at Design Inlet Conditions {[}W{]}
\item
  Zone,Average,Zone ITE UPS Heat Gain to Zone Rate {[}W{]}
\item
  Zone,Average,Zone ITE Total Heat Gain to Zone Rate {[}W{]}
\item
  Zone,Sum,Zone ITE CPU Electricity Energy {[}J{]}
\item
  Zone,Sum,Zone ITE Fan Electricity Energy {[}J{]}
\item
  Zone,Sum,Zone ITE UPS Electricity Energy {[}J{]}
\item
  Zone,Sum,Zone ITE CPU Electricity Energy at Design Inlet Conditions {[}J{]}
\item
  Zone,Sum,Zone ITE Fan Electricity Energy at Design Inlet Conditions {[}J{]}
\item
  Zone,Sum,Zone ITE UPS Heat Gain to Zone Energy {[}J{]}
\item
  Zone,Sum,Zone ITE Total Heat Gain to Zone Energy {[}J{]}
\item
  Zone,Average,Zone ITE Standard Density Air Volume Flow Rate {[}m3/s{]}
\item
  Zone,Average,Zone ITE Air Mass Flow Rate {[}kg/s{]}
\item
  Zone,Average,Zone ITE Average Supply Heat Index {[]}
\item
  Zone,Sum,Zone ITE Any Air Inlet Operating Range Exceeded Time {[}hr{]}
\item
  Zone,Sum,Zone ITE Any Air Inlet Dry-Bulb Temperature Above Operating Range Time {[}hr{]}
\item
  Zone,Sum,Zone ITE Any Air Inlet Dry-Bulb Temperature Below Operating Range Time {[}hr{]}
\item
  Zone,Sum,Zone ITE Any Air Inlet Dewpoint Temperature Above Operating Range Time {[}hr{]}
\item
  Zone,Sum,Zone ITE Any Air Inlet Dewpoint Temperature Below Operating Range Time {[}hr{]}
\item
  Zone,Sum,Zone ITE Any Air Inlet Relative Humidity Above Operating Range Time {[}hr{]}
\item
  Zone,Sum,Zone ITE Any Air Inlet Relative Humidity Below Operating Range Time {[}hr{]}
\end{itemize}

\paragraph{Zone ITE CPU Electricity Rate {[}W{]}}\label{zone-ite-cpu-electric-power-w}

ITE CPU Electricity Rate {[}W{]}

\paragraph{Zone ITE CPU Electricity Energy {[}J{]}}\label{zone-ite-cpu-electric-energy-j}

\paragraph{ITE CPU Electricity Energy {[}J{]}}\label{ite-cpu-electric-energy-j}

The electric power (or energy) input to the ITE equipment CPU (total power input less cooling fan power). The ITE CPU Electricity Energy output is also added to a meter object with Resource Type = Electricity, End Use Key = InteriorEquipment, Group Key = Building (Ref. \hyperref[outputmeter-and-outputmetermeterfileonly]{Output:Meter} object).

\paragraph{Zone ITE CPU Electricity Rate at Design Inlet Conditions {[}W{]}}\label{zone-ite-cpu-electric-power-at-design-inlet-conditions-w}

\paragraph{ITE CPU Electricity Rate at Design Inlet Conditions {[}W{]}}\label{ite-cpu-electric-power-at-design-inlet-conditions-w}

\paragraph{Zone ITE CPU Electricity Energy at Design Inlet Conditions {[}J{]}}\label{zone-ite-cpu-electric-energy-at-design-inlet-conditions-j}

\paragraph{ITE CPU Electricity Energy at Design Inlet Conditions {[}J{]}}\label{ite-cpu-electric-energy-at-design-inlet-conditions-j}

The electric power (or energy) input to the ITE equipment CPU (total power input less cooling fan power) if the air inlet temperature were held at the design condition. May be used to calculate ``IT efficiency'', the ratio of (IT energy consumed in the facility) / (IT energy that would have been consumed in the facility if the ITE were held at the reference temperature).

\paragraph{Zone ITE Fan Electricity Rate {[}W{]}}\label{zone-ite-fan-electric-power-w}

\paragraph{ITE Fan Electricity Rate {[}W{]}}\label{ite-fan-electric-power-w}

\paragraph{Zone ITE Fan Electricity Energy {[}J{]}}\label{zone-ite-fan-electric-energy-j}

\paragraph{ITE Fan Electricity Energy {[}J{]}}\label{ite-fan-electric-energy-j}

The electric power (or energy) input to the ITE cooling fan. The ITE Fan Electricity Energy output is also added to a meter object with Resource Type = Electricity, End Use Key = InteriorEquipment, Group Key = Building (Ref. \hyperref[outputmeter-and-outputmetermeterfileonly]{Output:Meter} object).

\paragraph{Zone ITE Fan Electricity Rate at Design Inlet Conditions {[}W{]}}\label{zone-ite-fan-electric-power-at-design-inlet-conditions-w}

\paragraph{ITE Fan Electricity Rate at Design Inlet Conditions {[}W{]}}\label{ite-fan-electric-power-at-design-inlet-conditions-w}

\paragraph{Zone ITE Fan Electricity Energy at Design Inlet Conditions {[}J{]}}\label{zone-ite-fan-electric-energy-at-design-inlet-conditions-j}

\paragraph{ITE Fan Electricity Energy at Design Inlet Conditions {[}J{]}}\label{ite-fan-electric-energy-at-design-inlet-conditions-j}

The electric power (or energy) input to the ITE cooling fan if the air inlet temperature were held at the design condition. May be used to calculate ``IT efficiency'', the ratio of (IT energy consumed in the facility) / (IT energy that would have been consumed in the facility if the ITE were held at the reference temperature).

\paragraph{Zone ITE UPS Electricity Rate {[}W{]}}\label{zone-ite-ups-electric-power-w}

\paragraph{ITE UPS Electricity Rate {[}W{]}}\label{ite-ups-electric-power-w}

\paragraph{Zone ITE UPS Electricity Energy {[}J{]}}\label{zone-ite-ups-electric-energy-j}

\paragraph{ITE UPS Electricity Energy {[}J{]}}\label{ite-ups-electric-energy-j}

The net electric power (or energy) input to the ITE equipment UPS (total power input less power delivered to ITE). The ITE UPS Electricity Energy output is also added to a meter object with Resource Type = Electricity, End Use Key = InteriorEquipment, Group Key = Building (Ref. \hyperref[outputmeter-and-outputmetermeterfileonly]{Output:Meter} object).

\paragraph{Zone ITE UPS Heat Gain to Zone Rate {[}W{]}}\label{zone-ite-ups-heat-gain-to-zone-rate-w}

\paragraph{ITE UPS Heat Gain to Zone Rate {[}W{]}}\label{ite-ups-heat-gain-to-zone-rate-w}

\paragraph{Zone ITE UPS Heat Gain to Zone Energy {[}J{]}}\label{zone-ite-ups-heat-gain-to-zone-energy-j}

\paragraph{ITE UPS Heat Gain to Zone Energy {[}J{]}}\label{ite-ups-heat-gain-to-zone-energy-j}

The heat gain rate (or energy) to the zone from the UPS.

\paragraph{Zone ITE Total Heat Gain to Zone Rate {[}W{]}}\label{zone-ite-total-heat-gain-to-zone-rate-w}

\paragraph{ITE Total Heat Gain to Zone Rate {[}W{]}}\label{ite-total-heat-gain-to-zone-rate-w}

\paragraph{Zone ITE Total Heat Gain to Zone Energy {[}J{]}}\label{zone-ite-total-heat-gain-to-zone-energy-j}

\paragraph{ITE Total Heat Gain to Zone Energy {[}J{]}}\label{ite-total-heat-gain-to-zone-energy-j}

The heat gain rate (or energy) to the zone from the UPS and from the CPU and fans if the ITE. Air Inlet Connection Type is AdjustedSupply or ZoneAirNode. If RoomAirModel is selected, then only the heat gain from the UPS is added directly to the zone air heat balance, the heat gain from the CPU and fans will be added to the ITE air Outlet Room Air Model Node

\paragraph{Zone ITE Standard Density Air Volume Flow Rate {[}m3/s{]}}\label{zone-ite-standard-density-air-volume-flow-rate-m3s}

\paragraph{ITE Standard Density Air Volume Flow Rate {[}m3/s{]}}\label{ite-standard-density-air-volume-flow-rate-m3s}

Reports the average air volume flow rate through the ITE over the reporting interval. Standard density in EnergyPlus corresponds to 20ºC dry bulb, dry air, and nominally adjusted for elevation.

\paragraph{Zone ITE Current Density Air Volume Flow Rate {[}m3/s{]}}\label{zone-ite-current-density-air-volume-flow-rate-m3s}

\paragraph{ITE Current Density Air Volume Flow Rate {[}m3/s{]}}\label{ite-current-density-air-volume-flow-rate-m3s}

Reports the average air volume flow rate through the ITE over the reporting interval, calculated using the current density at the air inlet node.

\paragraph{Zone ITE Air Mass Flow Rate {[}kg/s{]}}\label{zone-ite-air-mass-flow-rate-kgs}

\paragraph{ITE Air Mass Flow Rate {[}kg/s{]}}\label{ite-air-mass-flow-rate-kgs}

Reports the average air mass flow rate through the ITE over the reporting interval, calculated using the current density at the air inlet node.

\paragraph{ITE Air Inlet Dry-Bulb Temperature {[}C{]}}\label{ite-air-inlet-dry-bulb-temperature-c}

The dry-bulb temperature of the air entering the ITE.

\paragraph{ITE Air Inlet Dewpoint Temperature {[}C{]}}\label{ite-air-inlet-dewpoint-temperature-c}

The dewpoint temperature of the air entering the ITE.

\paragraph{ITE Air Inlet Relative Humidity {[}\%{]}}\label{ite-air-inlet-relative-humidity}

The dewpoint temperature of the air entering the ITE.

\paragraph{ITE Air Outlet Dry-Bulb Temperature {[}C{]}}\label{ite-air-outlet-dry-bulb-temperature-c}

The dry-bulb temperature of the air leaving the ITE.

\paragraph{Zone ITE Average Supply Heat Index {[]}}\label{zone-ite-average-supply-heat-index}

\paragraph{ITE Supply Heat Index {[]}}\label{ite-supply-heat-index}

The supply heat index (SHI) for this equipment. SHI is a dimensionless measure of recirculation of hot air into the cold air intake of the ITE. SHI = (Tin -- Tsupply)/(Tout-Tsupply) where Tin is the dry-bulb temperature of the air entering the ITE, Tout is the dry-bulb temperature of the air leaving the ITE, and Tsupply is the dry-bulb temperature at the Supply Air Node. If a Supply Air Node Name is not specified for this object, then this output will not be reported.

\paragraph{Zone ITE Any Air Inlet Operating Range Exceeded Time {[}hr{]}}\label{zone-ite-any-air-inlet-operating-range-exceeded-time-hr}

\paragraph{ITE Air Inlet Operating Range Exceeded Time {[}hr{]}}\label{ite-air-inlet-operating-range-exceeded-time-hr}

Hours when the dry-bulb and/or dewpoint temperature of the air entering the ITE is outside the range specified by the ITE Environmental Class.

\paragraph{Zone ITE Any Air Inlet Dry-Bulb Temperature Above Operating Range Time {[}hr{]}}\label{zone-ite-any-air-inlet-dry-bulb-temperature-above-operating-range-time-hr}

\paragraph{ITE Air Inlet Dry-Bulb Temperature Above Operating Range Time {[}hr{]}}\label{ite-air-inlet-dry-bulb-temperature-above-operating-range-time-hr}

Hours when the dry-bulb temperature of the air entering the ITE is above the range specified by the ITE Environmental Class.

\paragraph{ITE Air Inlet Dry-Bulb Temperature Difference Above Operating Range {[}deltaC{]}}\label{ite-air-inlet-dry-bulb-temperature-difference-above-operating-range-deltac}

The temperature difference (in degrees DeltaC) between the air inlet dry-bulb temperature and the maximum allowable dry-bulb temperature specified by the ITE Environmental Class. Only positive values are reported. When the dry-bulb temperature of the air entering the ITE is below the maximum specified by the ITE Environmental Class, this output will be zero.

\paragraph{Zone ITE Any Air Inlet Dry-Bulb Temperature Below Operating Range Time {[}hr{]}}\label{zone-ite-any-air-inlet-dry-bulb-temperature-below-operating-range-time-hr}

\paragraph{ITE Air Inlet Dry-Bulb Temperature Below Operating Range Time {[}hr{]}}\label{ite-air-inlet-dry-bulb-temperature-below-operating-range-time-hr}

Hours when the dry-bulb temperature of the air entering the ITE is above the range specified by the ITE Environmental Class.

\paragraph{ITE Air Inlet Dry-Bulb Temperature Difference Below Operating Range {[}deltaC{]}}\label{ite-air-inlet-dry-bulb-temperature-difference-below-operating-range-deltac}

The temperature difference (in degrees DeltaC) between the air inlet dry-bulb temperature and the minimum allowable dry-bulb temperature specified by the ITE Environmental Class. Only negative values are reported. When the dry-bulb temperature of the air entering the ITE is above the minimum specified by the ITE Environmental Class, this output will be zero.

\paragraph{Zone ITE Any Air Inlet Dewpoint Temperature Above Operating Range Time {[}hr{]}}\label{zone-ite-any-air-inlet-dewpoint-temperature-above-operating-range-time-hr}

\paragraph{ITE Air Inlet Dewpoint Temperature Above Operating Range Time {[}hr{]}}\label{ite-air-inlet-dewpoint-temperature-above-operating-range-time-hr}

Hours when the dewpoint temperature of the air entering the ITE is above the range specified by the ITE Environmental Class.

\paragraph{ITE Air Inlet Dewpoint Temperature Difference Above Operating Range {[}deltaC{]}}\label{ite-air-inlet-dewpoint-temperature-difference-above-operating-range-deltac}

The temperature difference (in degrees DeltaC) between the air inlet dewpoint temperature and the maximum allowable dewpoint temperature specified by the ITE Environmental Class. Only positive values are reported. When the dewpoint temperature of the air entering the ITE is below the maximum specified by the ITE Environmental Class, this output will be zero.

\paragraph{Zone ITE Any Air Inlet Dewpoint Temperature Below Operating Range Time {[}hr{]}}\label{zone-ite-any-air-inlet-dewpoint-temperature-below-operating-range-time-hr}

\paragraph{ITE Air Inlet Dewpoint Temperature Below Operating Range Time {[}hr{]}}\label{ite-air-inlet-dewpoint-temperature-below-operating-range-time-hr}

Hours when the dewpoint temperature of the air entering the ITE is above the range specified by the ITE Environmental Class.

\paragraph{ITE Air Inlet Dewpoint Temperature Difference Below Operating Range {[}deltaC{]}}\label{ite-air-inlet-dewpoint-temperature-difference-below-operating-range-deltac}

The temperature difference (in degrees DeltaC) between the air inlet dewpoint temperature and the minimum allowable dewpoint temperature specified by the ITE Environmental Class. Only negative values are reported. When the dewpoint temperature of the air entering the ITE is above the minimum specified by the ITE Environmental Class, this output will be zero.

\paragraph{Zone ITE Any Air Inlet Relative Humidity Above Operating Range Time {[}hr{]}}\label{zone-ite-any-air-inlet-relative-humidity-above-operating-range-time-hr}

\paragraph{ITE Air Inlet Relative Humidity Above Operating Range Time {[}hr{]}}\label{ite-air-inlet-relative-humidity-above-operating-range-time-hr}

Hours when the relative humidity of the air entering the ITE is above the range specified by the ITE Environmental Class.

\paragraph{ITE Air Inlet Relative Humidity Difference Above Operating Range {[}\%{]}}\label{ite-air-inlet-relative-humidity-difference-above-operating-range}

The temperature difference (in degrees DeltaC) between the air inlet relative humidity and the maximum allowable relative humidity specified by the ITE Environmental Class. Only positive values are reported. When the relative humidity of the air entering the ITE is below the maximum specified by the ITE Environmental Class, this output will be zero.

\paragraph{Zone ITE Any Air Inlet Relative Humidity Below Operating Range Time {[}hr{]}}\label{zone-ite-any-air-inlet-relative-humidity-below-operating-range-time-hr}

\paragraph{ITE Air Inlet Relative Humidity Below Operating Range Time {[}hr{]}}\label{ite-air-inlet-relative-humidity-below-operating-range-time-hr}

Hours when the relative humidity of the air entering the ITE is above the range specified by the ITE Environmental Class.

\paragraph{ITE Air Inlet Relative Humidity Difference Below Operating Range {[}\%{]}}\label{ite-air-inlet-relative-humidity-difference-below-operating-range}

The temperature difference (in degrees DeltaC) between the air inlet relative humidity and the minimum allowable relative humidity specified by the ITE Environmental Class. Only negative values are reported. When the relative humidity of the air entering the ITE is above the minimum specified by the ITE Environmental Class, this output will be zero.

\paragraph{Zone ITE Adjusted Return Air Temperature [C]}

Return air temperature after adjustment by ITE objects.

\subsection{ZoneContaminantSourceAndSink:CarbonDioxide}\label{zonecontaminantsourceandsinkcarbondioxide}

The ZoneContaminantSourceAndSink:CarbonDioxide object allows users to input carbon dioxide sources or sinks in a zone. Note that carbon dioxide generation within a zone can also be specified using \hyperref[people]{People} and \hyperref[gasequipment]{GasEquipment} objects. Multiple ZoneContaminantSourceAndSink:CarbonDioxide~ objects can be specified for the same zone.

\subsubsection{Inputs}\label{inputs-10-008}

\paragraph{Field: Name}\label{field-name-10-007}

The name of the ZoneContaminantSourceAndSink:CarbonDioxide object. The name for each ZoneContaminantSourceAndSink:CarbonDioxide object must be unique.

\paragraph{Field: Zone Name}\label{field-zone-name-2-003}

This field is the name of the zone (ref: \textbf{Zone}) and links a particular ZoneContaminantSourceAndSink:CarbonDioxide object to a thermal zone in the building.

\paragraph{Field: Design Generation Rate}\label{field-design-generation-rate}

This field denotes the design carbon dioxide generation rate (m\(^{3}\)/s). The design value is modified by the schedule fraction (see Field: Schedule Name). The resulting volumetric generation rate is converted to mass generation rate using the current zone indoor air density at each time step. The rate can be either positive or negative. A positive value represents a source rate (CO\(_{2}\) addition to the zone air) and a negative value represents a sink rate (CO\(_{2}\) removal from the zone air).

When the mass design generation rate is available, a conversion is required to meet input requirement with volumetric flow rate. This can be accomplished by the mass flow rate divided by the density of carbon dioxide.

\paragraph{Field: Schedule Name}\label{field-schedule-name-6-000}

This field is the name of the schedule (ref: Schedules) that modifies the design carbon dioxide generation rate (see previous field). The schedule values can be any positive number between 0.0 and 1.0. For each simulation time step, the actual CO\(_{2}\) generation rate in a zone is the product of the Design Generation Rate field (above) and the value specified by this schedule.

An IDF example is provided below:

\begin{lstlisting}

ZoneContaminantSourceAndSink:CarbonDioxide,
  NORTH_ZONE CO2,       !- Name
  NORTH_ZONE,           !- Zone Name
  1.e-6,                !- Design Generation Rate {m3/s}
  CO2 Source Schedule;  !- Schedule Name
\end{lstlisting}

\subsubsection{Outputs}\label{outputs-6-004}

\begin{lstlisting}
HVAC,Average, Contaminant Source or Sink CO2 Gain Volume Flow Rate [m3/s]
HVAC,Average, Zone Contaminant Source or Sink CO2 Gain Volume Flow Rate [m3/s]
\end{lstlisting}

\paragraph{Contaminant Source or Sink CO2 Gain Volume Flow Rate {[}m3/s{]}}\label{contaminant-source-or-sink-co2-gain-volume-flow-rate-m3s}

This output is the net carbon dioxide internal gain/loss in \si{\volumeFlowRate} for an individual ZoneContaminantSourceAndSink:CarbonDioxide object.

\paragraph{Zone Contaminant Source or Sink CO2 Gain Volume Flow Rate {[}m3/s{]}}\label{zone-contaminant-source-or-sink-co2-gain-volume-flow-rate-m3s}

This output is the net carbon dioxide internal gain/loss in \si{\volumeFlowRate} for all ZoneContaminantSourceAndSink:CarbonDioxide objects in a zone.

\subsection{ZoneContaminantSourceAndSink:Generic:Constant}\label{zonecontaminantsourceandsinkgenericconstant}

The ZoneContaminantSourceAndSink:Generic:Constant object specifies the generic contaminant generation rate and removal rate coefficient in a zone. The associated fraction schedules are required for allowing users to change the magnitude of sources and sinks. The object is equivalent to the combination of the constant coefficient model and the burst source model defined in the sources and sinks element types of CONTAM 3.0. The basic equation used to calculate generic contaminant source and sink for the constant model is given below:

\begin{equation}
{S_f}(t) = {G_f}(t)*{F_G} - {R_f}(t){C_f}(t)*1.0E - 6*{F_R}
\end{equation}

where

\emph{S\(_{f}\)} = Contaminant generic contaminant source strength {[}m\(^{3}\)/s{]}

\emph{G\(_{f}\)} = Generic contaminant generation rate {[}m\(^{3}\)/s{]}

\emph{F\(_{G}\)} = Fraction value from the source fraction schedule at a given time {[}dimensionless{]}

\emph{R\(_{f}\)} = Generic contaminant effective removal rate {[}m\(^{3}\)/s{]}

\emph{F\(_{R}\)} = Fraction value from the sink fraction schedule at a given time {[}dimensionless{]}

\emph{C\(_{f}\)} = Generic contaminant concentration value at a given previous time step {[}ppm{]}

\subsubsection{Inputs}\label{inputs-11-007}

\paragraph{Field: Name}\label{field-name-11-006}

This field represents a unique identifying name.

\paragraph{Field: Zone Name}\label{field-zone-name-3-002}

This field signifies the Name of the zone with constant generic contaminant source and sink.

\paragraph{Field: Design Generation Rate}\label{field-design-generation-rate-1}

This field denotes the full generic contaminant design generation rate (m\(^{3}\)/s). The design generation rate is the maximum amount of generic contaminant expected at design conditions. The design value is modified by the schedule fraction (see Field:Generation Schedule Name).

When the mass generation rate is available, the rate must be converted to a volume flow rate. Use the mass flow rate divided by the vapor density of the generic contaminant.

\paragraph{Field: Generation Schedule Name}\label{field-generation-schedule-name}

This field is the name of the schedule (ref: Schedule) that modifies the maximum design generation rate (G\(_{f}\)). This fraction between 0.0 and 1.0 is noted as F\(_{G}\) in the above equation.

\paragraph{Field: Design Removal Coefficient}\label{field-design-removal-coefficient}

This field denotes the full generic contaminant design removal coefficient (m\(^{3}\)/s). The design removal rate is the maximum amount of generic contaminant expected at design conditions times the generic contaminant concentration in the same zone. The design value is modified by the schedule fraction (see Field:Removal Schedule Name).

\paragraph{Field: Removal Schedule Name}\label{field-removal-schedule-name}

This field is the name of the schedule (ref: Schedule) that modifies the maximum design generation rate (R\(_{f}\)). This fraction between 0.0 and 1.0 is noted as F\(_{R}\) in the above equation.

An IDF example is provided below:

\begin{lstlisting}
ZoneContaminantSourceAndSink:Generic:Constant,
  NORTH ZONE GC,        !- Name
  NORTH ZONE,           !- Zone Name
  1.0E-6,               !- Design Generation Rate {m3/s}
  GC Source Schedule,   !- Generation Schedule Name
  1.0E-7,               !- Design Removal Coefficient {m3/s}
  GC Removal Schedule;  !- Removal Schedule Name
\end{lstlisting}

\subsubsection{Outputs}\label{outputs-7-004}

When a ZoneContaminantSourceAndSink:Generic:Constant object is specified, the following output variables are available:

ZONE,Average, Generic Air Contaminant Constant Source Generation Volume Flow Rate {[}m3/s{]}

\paragraph{Generic Air Contaminant Constant Source Generation Volume Flow Rate {[}m3/s{]}}\label{generic-air-contaminant-constant-source-generation-volume-flow-rate-m3s}

This output is the average generic contaminant generation rate from each ZoneContaminantSourceAndSink:Generic:Constant object. The generation rate is a sum of generation and removal rates. The zone air generic contaminant level at the previous zone time step is used in the removal rate calculation.

\subsection{Surface\-Contaminant\-Source\-And\-Sink:\-Generic:\-Pressure\-Driven}\label{surfacecontaminantsourceandsinkgenericpressuredriven}

The Surface\-Contaminant\-Source\-And\-Sink:\-Generic:\-Pressure\-Driven object specifies the generic contaminant generation rate coefficient, which is used to calculate the generation rate due to the pressure difference across the surface. The object is equivalent to the pressure driven model defined in the sources and sinks element types of CONTAM 3.0. This object assumes to work with the AirflowNetwork model. The surface has to be defined in the AirflowNetwork:Multizone:Surface. Although the model is designed to be applied to radon and soil gas entry, it is expanded to be applied to all contaminant transport, including generic contaminant. However, it should be used in caution. The basic equation used to calculate generic contaminant source for the pressure driven constant model is provided below:

\begin{equation}
{S_f}(t) = {H_f}(t)*{F_G}*{\left( {{P_j} - {P_i}} \right)^n}
\end{equation}

where

\emph{S\(_{f}\)} = Generic contaminant source strength {[}m\(^{3}\)/s{]}

\emph{H\(_{f}\)} = Generic contaminant generation rate coefficient {[}m\(^{3}\)/s{]}

\emph{F\(_{G}\)} = Fraction value from the source fraction schedule at a given time {[}dimensionless{]}

\emph{n} = Flow power exponent

P\emph{\(_{i}\)} = Zone pressure {[}Pa{]}

P\emph{\(_{j}\)} = Pressure in an adjacent zone for a interior surface or outdoor for an exterior surface {[}Pa{]}

\subsubsection{Inputs}\label{inputs-12-007}

\paragraph{Field: Name}\label{field-name-12-005}

The field signifies the unique identifying name.

\paragraph{Field: Surface Name}\label{field-surface-name-2-000}

This field represents the name of the surface as a generic contaminant source using the pressure driven model.

\paragraph{Field: Design Generation Rate Coefficient}\label{field-design-generation-rate-coefficient}

This field denotes the generic contaminant design generation coefficient (m\(^{3}\)/s). The design generation rate is the maximum amount of generic contaminant expected at design conditions times the pressure difference with a power exponent across a surface. The design value is modified by the schedule fraction (see Field:Generation Schedule Name).

\paragraph{Field: Generation Exponent}\label{field-generation-exponent}

This field denotes the flow power exponent,* n*, in the contaminant source equation. The valid range is 0.0 to 1.0,

An IDF example is provided below:

\begin{lstlisting}
SurfaceContaminantSourceAndSink:Generic:PressureDriven,
  WEST ZONE GC BLD,     !- Name
  Zn001:Wall001,        !- Surface Name
  1.0E-6,               !- Design Generation Rate Coefficient {m3/s}
  GC Source Schedule,   !- Generation Schedule Name
  0.5;                  !- Generation Exponent
\end{lstlisting}

\subsubsection{Outputs}\label{outputs-8-003}

When a Surface\-Contaminant\-Source\-And\-Sink:\-Generic:\-Pressure\-Driven object is specified, the following output variables are available:

\begin{itemize}
  \tightlist
  \item
    ZONE,Average,Generic Air Contaminant Pressure Driven Generation Volume Flow Rate {[}m3/s{]}
\end{itemize}

\paragraph{Generic Air Contaminant Pressure Driven Generation Volume Flow Rate {[}m3/s{]}}\label{generic-air-contaminant-pressure-driven-generation-volume-flow-rate-m3s}

This output is the average generic contaminant generation rate from each Surface\-Contaminant\-Source\-And\-Sink:\-Generic:\-Pressure\-Driven object.

\subsection{ZoneContaminantSourceAndSink:Generic:CutoffModel}\label{zonecontaminantsourceandsinkgenericcutoffmodel}

The Zone\-Contaminant\-Source\-And\-Sink:\-Generic contaminant:CutoffModel object specifies the generic contaminant generation rate based on the cutoff concentration model. The basic equation used to calculate generic contaminant source for the pressure driven constant model is given below:

\begin{equation}
{S_f}(t) = \left\{ \begin{array}{l}{G_f}(t)*{F_G}*\left( {1 - \frac{{{C_f}(t)}}{{{C_{cutoff}}}}} \right)\;\;\;\;\;{C_f} < {C_{cutoff}}\\0\;\;\;\;\;\;\;\;\;\;\;\;\;\;\;\;\;\;\;\;\;\;\;\;\;\;\;\;\;\;\;\;\;\;\;\;\;{C_f} \ge {C_{cutoff}}\end{array} \right\}
\end{equation}

where

\(S_{f}\) = Generic contaminant source strength {[}m\(^{3}\)/s{]}

\(G_{f}\) = Generic contaminant generation rate {[}m\(^{3}\)/s{]}

\(F_{G}\) = Fraction value from the source fraction schedule at a given time {[}dimensionless{]}

\(C_{\rm{cutoff}}\) = Cutoff concentration at which emission ceases {[}ppm{]}

\(C_{f}\) = Generic contaminant concentration value at a given previous time step {[}ppm{]}

\subsubsection{Inputs}\label{inputs-13-006}

\paragraph{Field: Name}\label{field-name-13-005}

The field signifies the unique identifying name.

\paragraph{Field: Zone Name}\label{field-zone-name-4-002}

This field represents the name of the zone with generic contaminant source and sink using the cutoff model.

\paragraph{Field: Design Generation Rate Coefficient}\label{field-design-generation-rate-coefficient-1}

This field denotes the full generic contaminant design generation rate (m\(^{3}\)/s). The design generation rate is the maximum amount of generic contaminant expected at design conditions. The design value is modified by the schedule fraction (see Field:Generation Schedule Name).

When the mass generation rate is available, the rate must be converted to a volume flow rate. Use the mass flow rate divided by the vapor density of the generic contaminant.

\paragraph{Field: Generation Schedule Name}\label{field-generation-schedule-name-1}

This field is the name of the schedule (ref: Schedule) that modifies the maximum design generation rate (G\(_{f}\)). This fraction between 0.0 and 1.0 is noted as F\(_{G}\) in the above equation.

\paragraph{Field: Cutoff Generic Contaminant at which Emission Ceases}\label{field-cutoff-generic-contaminant-at-which-emission-ceases}

This field is the generic contaminant cutoff concentration level where the source ceases its emission.

An IDF example is provided below:

\begin{lstlisting}
ZoneContaminantSourceAndSink:Generic:CutoffModel,
  NORTH ZONE GC CutoffModel,            !- Name
  NORTH ZONE,                           !- Zone Name
  1.0E-5,                               !- Design Generation Rate Coefficient {m3/s}
  GC Source Schedule,                   !- Schedule Name
  100000;                               !- Cutoff Generic Contaminant at which Emission Ceases {ppm}
\end{lstlisting}

\subsubsection{Outputs}\label{outputs-9-003}

When a ZoneContaminantSourceAndSink:Generic:CutoffModel object is specified, the following output variables are available:

ZONE,Average, Generic Air Contaminant Cutoff Model Generation Volume Flow Rate {[}m3/s{]}

\paragraph{Generic Air Contaminant Cutoff Model Generation Volume Flow Rate {[}m3/s{]}}\label{generic-air-contaminant-cutoff-model-generation-volume-flow-rate-m3s}

This output is the average generic contaminant generation rate from each Surface\-Contaminant\-Source\-And\-Sink:\-Generic:\-Cutoff\-Model object.

\subsection{ZoneContaminantSourceAndSink:Generic:DecaySource}\label{zonecontaminantsourceandsinkgenericdecaysource}

The ZoneContaminantSourceAndSink:Generic:DecaySource object specifies the generic contaminant generation rate based on the decay source model. The basic equation used to calculate generic contaminant source for the decay source model is given below:

\begin{equation}
{S_f}(t) = {G_f}(t){F_G}\exp ( - t/{t_c})
\end{equation}

where

\emph{S\(_{f}\)} = Generic contaminant source strength {[}m\(^{3}\)/s{]}

\emph{G\(_{f}\)} = Initial generic contaminant generation rate {[}m\(^{3}\)/s{]}

\emph{F\(_{G}\)} = Fraction value from the source fraction schedule at a given time {[}dimensionless{]}

\(t\) = Time since the start of emission {[}second{]}

\emph{t\(_{c}\)} = Decay time constant {[}second{]}

\subsubsection{Inputs}\label{inputs-14-006}

\paragraph{Field: Name}\label{field-name-14-004}

This field is the unique identifying name.

\paragraph{Field: Zone Name}\label{field-zone-name-5-002}

This field represents the name of the zone with a generic contaminant decaying source.

\paragraph{Field: Initial Emission Rate}\label{field-initial-emission-rate}

This field denotes the initial generic contaminant design emission rate (m\(^{3}\)/s). The generation is controlled by a schedule, as defined in the next field. Generic contaminant emission begins when the schedule changes from a zero to a non-zero value (between zero and one). The initial emission rate is equal to the schedule value times the initial generation rate. A single schedule may be used to initiate several emissions at different times.(see Field:Generation Schedule Name).

\paragraph{Field: Schedule Name}\label{field-schedule-name-7}

This field is the name of the schedule (ref: Schedule) that modifies the maximum design emission rate (G\(_{f}\)). This fraction between 0.0 and 1.0 is noted as F\(_{G}\) in the above equation. When the value is equal to 1, the generation rate is used and time is reset to zero. When the value is equal to zero, the schedule value is ignored in the equation.

\paragraph{Field: Decay Time Constant}\label{field-decay-time-constant}

This field is the time at which the generation rate reaches 0.37 of the original rate.

\begin{callout}
  Note: The variable \(t\), time since the start of emission, will be reset to zero, when a new run period starts, or the generation schedule value is equal to zero.
\end{callout}

An IDF example is provided below:

\begin{lstlisting}
ZoneContaminantSourceAndSink:Generic:DecaySource,
  WEST ZONE GC DecaySource, !- Name
  WEST ZONE,              !- Zone Name
  1.0E-5,                 !- Initial Emission Rate {m3/s}
  GC Source Schedule,     !- Schedule Name
  100000;                 !- Delay Time Constant {s}
\end{lstlisting}

\subsubsection{Outputs}\label{outputs-10-003}

When a ZoneContaminantSourceAndSink:Generic:DecaySource object is specified, the following output variables are available:

\begin{itemize}
    \tightlist
  \item
    Zone,Average,Generic Air Contaminant Decay Model Generation Volume Flow Rate {[}m3/s{]}
  \item
    Zone,Average,Generic Air Contaminant Decay Model Generation Emission Start Elapsed Time {[}s{]}
\end{itemize}

\paragraph{Generic Air Contaminant Decay Model Generation Volume Flow Rate {[}m3/s{]}}\label{generic-air-contaminant-decay-model-generation-volume-flow-rate-m3s}

This output is the average generic contaminant decay rate from each Surface\-Contaminant\-Source\-And\-Sink:\-Generic:\-Decay\-Source object.

\paragraph{Generic Air Contaminant Decay Model Generation Emission Start Elapsed Time {[}s{]}}\label{generic-air-contaminant-decay-model-generation-emission-start-elapsed-time-s}

This output is the decay time since the start of emission. The start time is either at the beginning of each run period, including design day simulations, or the time when the egenration schedule value is zero.

\subsection{Surface\-Contaminant\-Source\-And\-Sink:\-Generic:\-Boundary\-Layer\-Diffusion}\label{surfacecontaminantsourceandsinkgenericboundarylayerdiffusion}

The Surface\-Contaminant\-Source\-And\-Sink:\-Generic:\-Boundary\-Layer\-Diffusion object specifies the generic contaminant generation rate from surface diffusion. The object is equivalent to the boundary layer diffusion model driven model defined in the sources and sinks element types of CONTAM 3.0.

The boundary layer diffusion controlled reversible sink/source model with a linear sorption isotherm follows the descriptions presented in {[}Axley 1991{]}. The boundary layer refers to the region above the surface of a material through which a concentration gradient exists between the near-surface concentration and the air-phase concentration. The rate at which a contaminant is transferred onto a surface (sink) is defined as:

\begin{equation}
{S_f} = h*\rho *A\left( {{C_f} - \frac{{{C_s}}}{k}} \right)*1.0E - 6
\end{equation}

where

\emph{h} = Average film mass transfer coefficient over the sink {[}m/s{]}

\(\rho\) = Film density of air {[}kg/m\(^{3}\){]}

\emph{A} = Surface area of the adsorbent {[}m\(^{2}\){]}

\emph{C\(_{f}\)} = Concentration in the air at the previous time step {[}ppm{]}

\emph{C\(_{s}\)} = Concentration in the adsorbent {[}ppm{]}

\emph{k} = Henry adsorption constant or partition coefficient {[}dimensionless{]}

\subsubsection{Inputs}\label{inputs-15-006}

\paragraph{Field: Name}\label{field-name-15-004}

This field signifies a unique identifying name.

\paragraph{Field: Surface Name}\label{field-surface-name-3-000}

This field denotes the name of the surface as a generic contaminant reversible source or sink using the boundary layer diffusion model.

\paragraph{Field: Mass Transfer Coefficient}\label{field-mass-transfer-coefficient}

This field specifies the average mass transfer coefficient of the contaminant generic contaminant within the boundary layer (or film) above the surface of the adsorbent.

\paragraph{Field: Schedule Name}\label{field-schedule-name-8}

This field is the name of the schedule (ref: Schedule) that modifies the mass transfer coefficient with the value between 0.0 and 1.0.

\paragraph{Field: Henry Adsorption Constant or Partition Coefficient}\label{field-henry-adsorption-constant-or-partition-coefficient}

This field denotes the generic contaminant Henry partition coefficient in the units of dimensionless. The coefficient relates the concentration of the contaminant generic contaminant in the bulk-air to that at the surface of the adsorption material.

An IDF example is provided below:

\begin{lstlisting}
SurfaceContaminantSourceAndSink:Generic:BoundaryLayerDiffusion,
  WEST ZONE GC BLD,     !- Name
  Zn001:Wall001,        !- Surface Name
  1.0E-2,               !- Mass Transfer Coefficient {m/s}
  GC Source Schedule,   !- Schedule Name
  2.0;                  !- Henry adsorption constant or partition coefficient
\end{lstlisting}

\subsubsection{Outputs}\label{outputs-11-003}

When a Sur\-face\-Con\-taminant\-Source\-And\-Sink:\-Generic:\-Boundary\-Layer\-Diffusion object is specified, the following output variables are available:

\begin{itemize}
  \tightlist
  \item
    ZONE,Average, Generic Air Contaminant Boundary Layer Diffusion Generation Volume Flow Rate {[}m3/s{]}
  \item
    ZONE,Average, Generic Air Contaminant Boundary Layer Diffusion Inside Face Concentration {[}ppm{]}
\end{itemize}

\paragraph{Generic Air Contaminant Boundary Layer Diffusion Generation Volume Flow Rate {[}m3/s{]}}\label{generic-air-contaminant-boundary-layer-diffusion-generation-volume-flow-rate-m3s}

This output is the average generic contaminant generation rate from each Sur\-face\-Contaminant\-Source\-And\-Sink:\-Generic:\-Boundary\-Layer\-Diffusion object.

\paragraph{Generic Air Contaminant Boundary Layer Diffusion Inside Face Concentration {[}ppm{]}}\label{generic-air-contaminant-boundary-layer-diffusion-inside-face-concentration-ppm}

This output is the average generic contaminant level at the interior surface.

\subsection{Sur\-face\-Contaminant\-Source\-And\-Sink:\-Generic:\-Deposition\-Velocity\-Sink}\label{surfacecontaminantsourceandsinkgenericdepositionvelocitysink}

The Sur\-face\-Contaminant\-Source\-And\-Sink:\-Generic:\-Deposition\-Velocity\-Sink object specifies the generic contaminant removal rate from a surface. The object is equivalent to the deposition velocity sink model defined in CONTAM 3.0 sources and sinks element types.

The deposition velocity model provides for the input of a sink's characteristic in the familiar term of deposition velocity. The removal stops when the sink concentration level is higher than the zone air concentration level. The deposition velocity model equation is:

\begin{equation}
{S_f}(t) = {\nu_d}{A_s}m*{C_f}(t)*1.0E - 6*F{}_R
\end{equation}

where

\(S_f (t)\) = Removal rate at time t {[}m\(^{3}\)/s{]}

\(\nu_d\) = Deposition velocity {[}m/s{]}

\(A_s\) = Deposition surface area {[}m\(^{2}\){]}

\(m\) = Element multiplier {[}dimensionless{]}

\(C_f (t)\) = Concentration of contaminant generic contaminant at the previous time step {[}ppm{]}

\(\rm{F}_{R}\) = Schedule or control signal value at time \(t\) {[}-{]}

\subsubsection{Inputs}\label{inputs-16-005}

\paragraph{Field: Name}\label{field-name-16-004}

This field denotes a unique identifying name.

\paragraph{Field: Surface Name}\label{field-surface-name-4-000}

This field represents the name of the surface as a generic contaminant sink using the deposition velocity sink model.

\paragraph{Field: Deposition Velocity}\label{field-deposition-velocity}

This field specifies the deposition velocity to the surface of the adsorbent in the units of m/s.

\paragraph{Field: Schedule Name}\label{field-schedule-name-9}

This field is the name of the schedule (ref: Schedule) that modifies the maximum design removal rate (S\(_{f}\)). This fraction between 0.0 and 1.0 is noted as F\(_{R}\) in the above equation.

An IDF example is provided below:

\begin{lstlisting}
SurfaceContaminantSourceAndSink:Generic:DepositionVelocitySink,
  EAST ZONE GC DVS,     !- Name
  Zn002:Wall001,        !- Surface Name
  1.0E-3,               !- Deposition Velocity {m/s}
  GC Source Schedule;   !- Schedule Name
\end{lstlisting}

\subsubsection{Outputs}\label{outputs-12-003}

The following output variables are available when the Surface\-Contaminant\-Source\-And\-Sink:\-Generic:\-Deposition\-Velocity\-Sink object is specified.

\begin{itemize}
    \tightlist
  \item
    ZONE,Average, Generic Air Contaminant Deposition Velocity Removal Volume Flow Rate {[}m3/s{]}
\end{itemize}

\paragraph{Generic Air Contaminant Deposition Velocity Removal Volume Flow Rate {[}m3/s{]}}\label{generic-air-contaminant-deposition-velocity-removal-volume-flow-rate-m3s}

This output is the average generic contaminant generation rate from each Surface\-Contaminant\-Source\-And\-Sink:\-Generic:\-Deposition\-Velocity\-Sink object.

\subsection{Zone\-Con\-taminant\-Source\-And\-Sink:\-Generic:\-Deposition\-Rate\-Sink}\label{zonecontaminantsourceandsinkgenericdepositionratesink}

The Zone\-Contaminant\-Source\-And\-Sink:\-Generic:\-Deposition\-Rate\-Sink object specifies the generic contaminant removal rate from a zone. The object is equivalent to the deposition rate sink model defined in CONTAM 3.0 sources and sinks element types.

The deposition rate model provides for the input of a sink's characteristic in the familiar term of deposition rate in a zone. The removal stops when the sink concentration level is higher than the zone air concentration level. The deposition rate model equation is:

\begin{equation}
{S_f}(t) = {k_d}{V_z}*{C_f}(t)*1.0E - 6*{F_R}m
\end{equation}

Where

S\(_{f}\)(\emph{t}) = Removal rate at time t {[}m\(^{3}\)/s{]}

\emph{k\(_{d}\)} = Deposition rate {[}1/T{]}

\emph{V\(_{z}\)} = Zone volume {[}m\(^{3}\){]}

\emph{m} = Element multiplier {[}dimensionless{]}

\emph{C}\(_{f}\)(\emph{t}) = Concentration of generic contaminant at the previous time \emph{step} {[}ppm{]}

F\(_{R}\) = Schedule or control signal value at time \emph{t} {[}dimensionless{]}

\subsubsection{Inputs}\label{inputs-17-003}

\paragraph{Field: Name}\label{field-name-17-003}

This field denotes a unique identifying name.

\paragraph{Field: Zone Name}\label{field-zone-name-6-002}

This field represents the name of the zone as a generic contaminant sink using the deposition rate sink model.

\paragraph{Field: Deposition Rate}\label{field-deposition-rate}

This field specifies the deposition rate to the zone in the units of 1/s.

\paragraph{Field: Schedule Name}\label{field-schedule-name-10}

This field is the name of the schedule (ref: Schedule) that modifies the maximum design removal rate (S\(_{f}\)). This fraction between 0.0 and 1.0 is noted as F\(_{R}\) in the above equation.

An IDF example is provided below:

\begin{lstlisting}
ZoneContaminantSourceAndSink:Generic:DepositionRateSink,
  NORTH ZONE GC DRS,  !- Name
  NORTH ZONE,         !- Zone Name
  1.0E-5,             !- Deposition Rate {m3/s}
  GC Source Schedule; !- Schedule Name
\end{lstlisting}

\subsubsection{Outputs}\label{outputs-13-002}

When the ZoneContaminantSourceAndSink:Generic:DepositionRateSink object is specified, the following output variables are available:

\begin{itemize}
    \tightlist
  \item
    ZONE,Average, Generic Air Contaminant Deposition Rate Removal Volume Flow Rate {[}m3/s{]}
\end{itemize}

\paragraph{Generic Air Contaminant Deposition Rate Removal Volume Flow Rate {[}m3/s{]}}\label{generic-air-contaminant-deposition-rate-removal-volume-flow-rate-m3s}

This output is the average generic contaminant generation rate from each Zone\-Contaminant\-Source\-And\-Sink:\-Generic:\-Deposition\-Rate\-Sink object.

\subsection{ZoneBaseboard:OutdoorTemperatureControlled}\label{zonebaseboardoutdoortemperaturecontrolled}

This object specifies outside temperature-controlled (OTC) baseboard heating. The capacities (high and low) are specified in W at the temperatures specified. The schedule allows both capacities to change hourly on a proportional basis. This baseboard heater does not operate if the outdoor dry-bulb is above the high temperature limit. Between the high temperature and the low temperature, the capacity is interpolated (linear) between the high and the low capacity values. Below the low temperature, the capacity is set at the low capacity value. This allows the user to add baseboard heat to a perimeter zone starting at a prescribed temperature and then slowly increases this capacity to a max value.

\textbf{Example:}

\begin{center}
  \begin{tabular}{@{}ll@{}}
    Temperature High = 10 C & Capacity High = 100,000 W \\
    Temperature Low = 0 C & Capacity Low = 500,000 W
  \end{tabular}
\end{center}

% table 16
\begin{longtable}[c]{@{}ll@{}}
\caption{Outdoor Temperature Controlled Baseboard Heat Temperature vs. Capacity \label{table:outdoor-temperature-controlled-baseboard-heat}} \tabularnewline
\toprule
Outdoor Dry-bulb(C) & Baseboard Output \tabularnewline
\midrule
\endfirsthead

\caption[]{Outdoor Temperature Controlled Baseboard Heat Temperature vs. Capacity} \tabularnewline
\toprule
Outdoor Dry-bulb(C) & Baseboard Output \tabularnewline
\midrule
\endhead

> 10 & 0 \tabularnewline
10 & 100,000 \tabularnewline
8 & 180,000 \tabularnewline
6 & 260,000 \tabularnewline
4 & 340,000 \tabularnewline
2 & 420,000 \tabularnewline
0 & 500,000 \tabularnewline
< 0 & 500,000 \tabularnewline
\bottomrule
\end{longtable}

\subsubsection{Inputs}\label{inputs-18-003}

\paragraph{Field: Name}\label{field-name-18-003}

The name of the ZoneBaseboard:OutdoorTemperatureControlled object.

\paragraph{Field: Zone Name}\label{field-zone-name-7-002}

This field is the name of the zone and attaches the baseboard heat equipment statement to a thermal zone in the building.

\paragraph{Field: Schedule Name}\label{field-schedule-name-11}

This field is the name of the schedule that modifies the capacities (high and low) for baseboard heat equipment (see next four fields). The schedule values can be any positive number. The actual energy input for the baseboard equipment in a zone as defined by this statement depends on the actual outdoor temperature and where that temperature is in the range of Low Temperature to High Temperature..

\paragraph{Field: Capacity at Low Temperature}\label{field-capacity-at-low-temperature}

This is the baseboard equipment capacity (Watts) at the low temperature limit. This is the maximum capacity of the baseboard equipment in full load operation. This field is autosizable.

\paragraph{Field: Low Temperature}\label{field-low-temperature}

If the outdoor dry-bulb temperature (degrees Celsius) is at or below the low temperature the baseboard heater operates at the low temperature capacity. This field is autosizable. The lowest design outdoor dry bulb temperature is chosen, if autosized.

\paragraph{Field: Capacity at High Temperature}\label{field-capacity-at-high-temperature}

This is the baseboard equipment capacity (Watts) at the high temperature limit. This field is autosizable. The capacity at low temperature is prorated against the reference low and high temperature fields, if autosized.

\paragraph{Field: High Temperature}\label{field-high-temperature}

If the outdoor dry-bulb temperature (degrees Celsius) is greater than the high temperature the baseboard heater will not operate. This field is autosizable. If autosized, this is equal to the design zone heating setpoint temperature described below, so that the capacity at high temperature is zero.

\paragraph{Field: Fraction Radiant}\label{field-fraction-radiant-7}

This field is a decimal number between 0.0 and 1.0 and is used to characterize the type of heat being given off by baseboard heat equipment in a zone.~ The number specified in this field will be multiplied by the total energy consumed by the baseboard heat equipment to give the amount of long wavelength radiation gain to the zone.

\paragraph{Field: End-Use Subcategory}\label{field-end-use-subcategory-5}

Allows you to specify a user-defined end-use subcategory, e.g., ``Perimeter Baseboards'', etc. A new meter for reporting is created for each unique subcategory~ (ref: \hyperref[outputmeter-and-outputmetermeterfileonly]{Output:Meter} objects). Any text may be used here to categorize the end-uses in the ABUPS End Uses by Subcategory table and in the LEED Summary table EAp2-4/5 Performance Rating Method Compliance. If this field is omitted or blank, the baseboard equipment will be assigned to the ``General'' end-use subcategory.

\paragraph{Field: Design Zone Heating Setpoint}\label{field-design-zone-heating-setpoint}

This is heating setpoint temperature in the zone where the unit serves. This is used to autosize high temperature and capacity at high temperature fields. The default value is 20°C.

An IDF example:

\begin{lstlisting}
ZoneBaseboard:OutdoorTemperatureControlled,
  SPACE4-1 BBHeat 1,  !- Name
  SPACE4-1,           !- Zone Name
  EQUIP-1,            !- SCHEDULE Name
  1500,               !- Capacity at low temperature {W}
  0,                  !- Low Temperature {C}
  500,                !- Capacity at high temperature {W}
  10,                 !- High Temperature {C}
  0.5,                !- Fraction Radiant
  Baseboard Heat,     !- End-Use Subcategory
  20;                 !- Design Zone Heating Setpoint {C}
\end{lstlisting}

\subsubsection{Outputs}\label{outputs-14-002}

ZoneBaseboard:OutdoorTemperatureControlled objects have output variables for individual objects and for zone totals. The following outputs are available:

\begin{itemize}
\tightlist
\item
  Zone,Average,Baseboard Electricity Rate {[}W{]}
\item
  Zone,Sum,Baseboard Electricity Energy {[}J{]}
\item
  Zone,Sum,Baseboard Radiant Heating Energy {[}J{]}
\item
  Zone,Average,Baseboard Radiant Heating Rate {[}W{]}
\item
  Zone,Sum,Baseboard Convective Heating Energy {[}J{]}
\item
  Zone,Average,Baseboard Convective Heating Rate {[}W{]}
\item
  Zone,Sum,Baseboard Total Heating Energy {[}J{]}
\item
  Zone,Average,Baseboard Total Heating Rate {[}W{]}
\item
  Zone,Average,Zone Baseboard Electricity Rate {[}W{]}
\item
  Zone,Sum,Zone Baseboard Electricity Energy {[}J{]}
\item
  Zone,Sum,Zone Baseboard Radiant Heating Energy {[}J{]}
\item
  Zone,Average,Zone Baseboard Radiant Heating Rate {[}W{]}
\item
  Zone,Sum,Zone Baseboard Convective Heating Energy {[}J{]}
\item
  Zone,Average,Zone Baseboard Convective Heating Rate {[}W{]}
\item
  Zone,Sum,Zone Baseboard Total Heating Energy {[}J{]}
\item
  Zone,Average,Zone Baseboard Total Heating Rate {[}W{]}
\end{itemize}

\paragraph{Baseboard Electricity Rate {[}W{]}}\label{baseboard-electric-power-w}

This field is the electric power for the ZoneBaseboard:OutdoorTemperatureControlled object in Watts.

\paragraph{Baseboard Electricity Energy {[}J{]}}\label{baseboard-electric-energy-j}

The outdoor temperature controlled baseboard heat option is assumed to be fueled by electricity. This field is the same as the Baseboard Total Heating Energy (above) in joules.

\paragraph{Baseboard Radiant Heating Rate {[}W{]}}\label{baseboard-radiant-heating-rate-w}

\paragraph{Baseboard Radiant Heating Energy {[}J{]}}\label{baseboard-radiant-heating-energy-j}

These output variables are the amount of radiant heat gain for the Zone\-Baseboard:\-Outdoor\-Temperature\-Controlled object in Watts (for rate) or Joules. This is determined by the current heat gain from the heater to the zone and the ``Fraction Radiant'' specified in the input. The radiant gains (long wavelength) are distributed to the surfaces using an area weighting scheme.

\paragraph{Baseboard Convective Heating Rate {[}W{]}}\label{baseboard-convective-heating-rate-w}

\paragraph{Baseboard Convective Heating Energy {[}J{]}}\label{baseboard-convective-heating-energy-j}

These output variables are the amount of convective heat gain for the Zone\-Baseboard:\-Outdoor\-Temperature\-Controlled object in Watts (for rate) or Joules. This is determined by the current heat gain from the heater to the zone and the ``Fraction Radiant'' specified in input (1-FractionRadiant = FractionConvected). The convective heat gain is added to the zone air heat balance directly.

\paragraph{Baseboard Total Heating Rate {[}W{]}}\label{baseboard-total-heating-rate-w}

\paragraph{Baseboard Total Heating Energy {[}J{]}}\label{baseboard-total-heating-energy-j}

These output variables are the amount of heat gain for the Zone\-Baseboard:\-Outdoor\-Temperature\-Controlled object in Watts (for rate) or Joules. This is determined by the sum of the radiant and convective heat gains from the baseboard heat.

\paragraph{Zone Baseboard Electricity Rate {[}W{]}}\label{zone-baseboard-electric-power-w}

This field is the electric power for all Zone\-Baseboard:\-Outdoor\-Temperature\-Controlled objects within the zone in Watts.

\paragraph{Zone Baseboard Electricity Energy {[}J{]}}\label{zone-baseboard-electric-energy-j}

The outdoor temperature controlled baseboard heat option is assumed to be fueled by electricity. This field is the same as the Baseboard Total Heating Energy (above) in joules. However, this amount is also shown in the Electricity meters that are associated with the zone -- Electricity:\-Facility, Electricity:\-Buidling, Electricity:\-Zone:\-\textless{}Zone Name\textgreater{}, and Interior\-Equipment:\-Electricity.

\paragraph{Zone Baseboard Radiant Heating Rate {[}W{]}}\label{zone-baseboard-radiant-heating-rate-w}

\paragraph{Zone Baseboard Radiant Heating Energy {[}J{]}}\label{zone-baseboard-radiant-heating-energy-j}

These output variables are the amount of radiant heat gain for all Zone\-Baseboard:\-Outdoor\-Temperature\-Controlled objects within the zone in Watts (for rate) or Joules. This is determined by the current heat gain from the heater to the zone and the ``Fraction Radiant'' specified in the input. The radiant gains (long wavelength) are distributed to the surfaces using an area weighting scheme.

\paragraph{Zone Baseboard Convective Heating Rate {[}W{]}}\label{zone-baseboard-convective-heating-rate-w}

\paragraph{Zone Baseboard Convective Heating Energy {[}J{]}}\label{zone-baseboard-convective-heating-energy-j}

These output variables are the amount of convective heat gain for all Zone\-Baseboard:\-Outdoor\-Temperature\-Controlled objects within the zone in Watts (for rate) or Joules. This is determined by the current heat gain from the heater to the zone and the ``Fraction Radiant'' specified in input (1-FractionRadiant = FractionConvected). The convective heat gain is added to the zone air heat balance directly.

\paragraph{Zone Baseboard Total Heating Rate {[}W{]}}\label{zone-baseboard-total-heating-rate-w}

\paragraph{Zone Baseboard Total Heating Energy {[}J{]}}\label{zone-baseboard-total-heating-energy-j}

These output variables are the amount of heat gain for all Zone\-Baseboard:\-Outdoor\-Temperature\-Controlled objects within the zone in Watts (for rate) or Joules. This is determined by the sum of the radiant and convective heat gains from the baseboard heat.

\subsubsection{Outputs}\label{outputs-15-001}

As described in each of the equipment sections, values for specific equipments will show up on the following meters:

% table 17
\begin{longtable}[c]{>{\raggedright}p{2.8in}>{\raggedright}p{1.2in}>{\raggedright}p{2.0in}}
\caption{Distribution of Equipment to Meters \label{table:distribution-of-equipment-to-meters}} \tabularnewline
\toprule
Meter Name & Scope & Equipment Specfics \tabularnewline
\midrule
\endfirsthead

\caption[]{Distribution of Equipment to Meters} \tabularnewline
\toprule
Meter Name & Scope & Equipment Specfics \tabularnewline
\midrule
\endhead

Electricity:\-Facility & Entire Facility & Electric Equipment, OTC Baseboard Heat \tabularnewline
Electricity:\-Building & All Zones & Electric Equipment, OTC Baseboard Heat \tabularnewline
Electricity:\-Zone: <Zone Name> & Specific Zone & Electric Equipment, OTC Baseboard Heat \tabularnewline
Interior\-Equipment:\-Electricity & AllZones & Electric Equipment, OTC Baseboard Heat \tabularnewline
<End-Use Subcategory> :\-Interior\-Equipment:\-Electricity & Specific Subcategory & Electric Equipment, OTC Baseboard Heat \tabularnewline
Gas:\-Facility & Entire Facility & Gas Equipment \tabularnewline
Gas:\-Building & All Zones & Gas Equipment \tabularnewline
Gas:\-Zone: <Zone Name> & Specific Zone & Gas Equipment \tabularnewline
Interior\-Equipment:\-Gas & AllZones & Gas Equipment \tabularnewline
<End-Use Subcategory> :Interior\-Equipment:\-Gas & Specific Subcategory & Gas Equipment \tabularnewline
\bottomrule
\end{longtable}<|MERGE_RESOLUTION|>--- conflicted
+++ resolved
@@ -5,11 +5,7 @@
 
 \subsection{People}\label{people}
 
-<<<<<<< HEAD
-The people statement is used to model the occupant's effect on the space conditions. The following definition addresses the basic affects as well as providing information that can be used to report the thermal comfort of a group of occupants. The Fanger, Pierce Two-Node, Kansas State University Two-Node, ASHRAE Standard 55 Elevated Air Cooling Effect model, and ASHRAE Standard 55 Ankle Draft Risk thermal comfort models are available in EnergyPlus. A user may select any of these models for each People statement by simply adding the appropriate choice keyword after the air velocity schedule name. Thermal comfort calculations will only be made for people statements that include specific requests for these thermal comfort models. . This object also requires input of carbon dioxide generation rate based on people activity level for zone carbon dioxide simulations.
-=======
 The people statement is used to model the occupant's effect on the space conditions. The following definition addresses the basic affects as well as providing information that can be used to report the thermal comfort of a group of occupants. The Fanger, Pierce Two-Node, Kansas State University Two-Node, ASHRAE Standard 55 Elevated Air Cooling Effect model, and ASHRAE Standard 55 Ankle Draft Risk thermal comfort models are available in EnergyPlus. A user may select any of these models for each People statement by simply adding the appropriate choice keyword after the air velocity schedule name. Thermal comfort calculations will only be made for people statements that include specific requests for these thermal comfort models. This object also requires input of carbon dioxide generation rate based on people activity level for zone carbon dioxide simulations.
->>>>>>> 28fbc1dc
 
 \subsubsection{Inputs}\label{inputs-025}
 
@@ -153,11 +149,7 @@
 
 \paragraph{Field: Work Efficiency Schedule Name}\label{field-work-efficiency-schedule-name}
 
-<<<<<<< HEAD
-This field is the name of the schedule that determines the efficiency of energy usage within the human body that will be used for thermal comfort calculations. Note that all energy produced by the body is assumed to be converted to heat for the zone heat balance calculation. A value of zero corresponds to all of the energy produced in the body being converted to heat. A value of unity corresponds to all of the energy produced in the body being converted to mechanical energy. The values for this parameter defined in the schedule must be between 0.0 and 1.0. Any value greater than zero will result in a reduction of heat that impacts the thermal comfort energy balance of a person within the space, resulting in PMV results appearing lower than expected.~ Ensure that if this value is non-zero, the base activity level is chosen to ensure that the net activity converted to heat and zone conditions are sufficient to maintain thermal comfort. This field is required to run one of the following thermal comfort models: Fanger, Pierce, KSU, CoolingEffectASH55 or AnkleDraftASH55. If a schedule is listed here but no thermal comfort model is selected, then a warning message will be produced and this schedule will be listed as "unused" in the error file.
-=======
 This field is the name of the schedule that determines the efficiency of energy usage within the human body that will be used for thermal comfort calculations. Note that all energy produced by the body is assumed to be converted to heat for the zone heat balance calculation. A value of zero corresponds to all of the energy produced in the body being converted to heat. A value of unity corresponds to all of the energy produced in the body being converted to mechanical energy. The values for this parameter defined in the schedule must be between 0.0 and 1.0. Any value greater than zero will result in a reduction of heat that impacts the thermal comfort energy balance of a person within the space, resulting in PMV results appearing lower than expected.~ Ensure that if this value is non-zero, the base activity level is chosen to ensure that the net activity converted to heat and zone conditions are sufficient to maintain thermal comfort. This field is required to run one of the following thermal comfort models: Fanger, Pierce, KSU, CoolingEffectASH55 or AnkleDraftASH55. If a schedule is listed here but no thermal comfort model is selected, then a warning message will be produced and this schedule will be listed as unused in the error file.
->>>>>>> 28fbc1dc
 
 \paragraph{Field: Clothing Insulation Calculation Method}\label{field-clothing-insulation-calculation-method}
 
@@ -199,19 +191,11 @@
 
 \paragraph{Field: Clothing Insulation Schedule Name}\label{field-clothing-insulation-schedule-name}
 
-<<<<<<< HEAD
-This field is the name of the schedule that defines the amount of clothing being worn by a typical zone occupant during various times in the simulation period. The choice from the Clothing Insulation Calculation Method field should be ``\textbf{ClothingInsulationSchedule}''. This parameter must be a positive real number and has units of Clo. Typical values for Clo can be seen in the ASHRAE 2009 HOF Table 7, page 9.8 (for clothing ensembles) and Table~\ref{table:window-modeling-options}, page 9.9 (for garment values) ) or www.cbe.berkeley.edu/comforttool/. This field is required to run one of the following thermal comfort models: Fanger, Pierce, KSU, CoolingEffectASH55 or AnkleDraftASH55. If a schedule is listed here but no thermal comfort model is selected, then a warning message will be produced and this schedule will be listed as "unused" in the error file.
+This field is the name of the schedule that defines the amount of clothing being worn by a typical zone occupant during various times in the simulation period. The choice from the Clothing Insulation Calculation Method field should be ``\textbf{ClothingInsulationSchedule}''. This parameter must be a positive real number and has units of Clo. Typical values for Clo can be seen in the ASHRAE 2009 HOF Table 7, page 9.8 (for clothing ensembles) and Table~\ref{table:window-modeling-options}, page 9.9 (for garment values) ) or www.cbe.berkeley.edu/comforttool/. This field is required to run one of the following thermal comfort models: Fanger, Pierce, KSU, CoolingEffectASH55 or AnkleDraftASH55. If a schedule is listed here but no thermal comfort model is selected, then a warning message will be produced and this schedule will be listed as unused in the error file.
 
 \paragraph{Field: Air Velocity Schedule Name}\label{field-air-velocity-schedule-name}
 
-This field is the name of the schedule that approximates the amount of air movement in the space as a function of time throughout the simulation period. The user has control over this parameter through the schedule that requires the individual numbers in the schedule to be positive real numbers having units of meters per second. This field is required to run one of the following thermal comfort models: Fanger, Pierce, KSU, CoolingEffectASH55 or AnkleDraftASH55. If a schedule is listed here but no thermal comfort model is selected, then a warning message will be produced and this schedule will be listed as "unused" in the error file.
-=======
-This field is the name of the schedule that defines the amount of clothing being worn by a typical zone occupant during various times in the simulation period. The choice from the Clothing Insulation Calculation Method field should be ``\textbf{ClothingInsulationSchedule}''. This parameter must be a positive real number and has units of Clo. Typical values for Clo can be seen in the ASHRAE 2009 HOF Table 7, page 9.8 (for clothing ensembles) and Table~\ref{table:window-modeling-options}, page 9.9 (for garment values) ) or www.cbe.berkeley.edu/comforttool/. This field is required to run one of the following thermal comfort models: Fanger, Pierce, KSU, CoolingEffectASH55 or AnkleDraftASH55. If a schedule is listed here but no thermal comfort model is selected, then a warning message will be produced and this schedule will be listed as unused in the error file.
-
-\paragraph{Field: Air Velocity Schedule Name}\label{field-air-velocity-schedule-name}
-
 This field is the name of the schedule that approximates the amount of air movement in the space as a function of time throughout the simulation period. The user has control over this parameter through the schedule that requires the individual numbers in the schedule to be positive real numbers having units of meters per second. This field is required to run one of the following thermal comfort models: Fanger, Pierce, KSU, CoolingEffectASH55 or AnkleDraftASH55. If a schedule is listed here but no thermal comfort model is selected, then a warning message will be produced and this schedule will be listed as unused in the error file.
->>>>>>> 28fbc1dc
 
 \paragraph{Field: Thermal Comfort Model Type (up to 7 allowed)}\label{field-thermal-comfort-model-type-up-to-7-allowed}
 
@@ -220,11 +204,7 @@
 
 \paragraph{Field: Ankle Level Air Velocity Schedule Name}\label{field-ankle-level-air-velocity-schedule-name}
 
-<<<<<<< HEAD
-This field is the name of the schedule that approximates the amount of air movement at the occupants' ankle level (0.1 m above floor level) as a function of time throughout the simulation period. The user has control over this parameter through the schedule that requires the individual numbers in the schedule to be positive real numbers having units of meters per second. This field is required to run the AnkleDraftASH55 thermal comfort model. If a schedule is listed here but no thermal comfort model is selected, then a warning message will be produced and this schedule will be listed as "unused" in the error file.
-=======
 This field is the name of the schedule that approximates the amount of air movement at the occupants' ankle level (0.1 m above floor level) as a function of time throughout the simulation period. The user has control over this parameter through the schedule that requires the individual numbers in the schedule to be positive real numbers having units of meters per second. This field is required to run the AnkleDraftASH55 thermal comfort model. If a schedule is listed here but no thermal comfort model is selected, then a warning message will be produced and this schedule will be listed as unused in the error file.
->>>>>>> 28fbc1dc
 
 The following IDF example allows for a maximum of 31 people with scheduled occupancy of ``Office Occupancy'', 60\% radiant using an Activity Schedule of ``Activity Sch''. The example allows for thermal comfort reporting.
 
