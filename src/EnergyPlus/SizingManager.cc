--- conflicted
+++ resolved
@@ -1081,36 +1081,10 @@
 
                 // sum up heating and max flows for any four pipe induction units
                 // dual path for std 62.1
-<<<<<<< HEAD
-                if (allocated(state.dataHVACSingleDuctInduc->IndUnit) && (state.dataHVACSingleDuctInduc->NumIndUnits > 0)) {
-                    for (int indUnitNum = 1; indUnitNum <= state.dataHVACSingleDuctInduc->NumIndUnits; ++indUnitNum) {
-                        if (AirLoopNum == state.dataHVACSingleDuctInduc->IndUnit(indUnitNum).AirLoopNum) {
-                            int termUnitSizingIndex = AirDistUnit(state.dataHVACSingleDuctInduc->IndUnit(indUnitNum).ADUNum).TermUnitSizingNum;
-
-                            airLoopHeatingMaximumFlowRateSum +=
-                                state.dataHVACSingleDuctInduc->IndUnit(indUnitNum).MaxPriAirMassFlow / state.dataEnvrn->StdRhoAir;
-                            airLoopHeatingMinimumFlowRateSum +=
-                                state.dataHVACSingleDuctInduc->IndUnit(indUnitNum).MaxPriAirMassFlow / state.dataEnvrn->StdRhoAir;
-                            airLoopMaxFlowRateSum += state.dataHVACSingleDuctInduc->IndUnit(indUnitNum).MaxPriAirMassFlow / state.dataEnvrn->StdRhoAir;
-                            // store Std 62.1 values, CV system
-                            state.dataSize->VpzClgByZone(termUnitSizingIndex) =
-                                state.dataHVACSingleDuctInduc->IndUnit(indUnitNum).MaxPriAirMassFlow / state.dataEnvrn->StdRhoAir;
-                            state.dataSize->VpzMinClgByZone(termUnitSizingIndex) =
-                                state.dataHVACSingleDuctInduc->IndUnit(indUnitNum).MaxPriAirMassFlow / state.dataEnvrn->StdRhoAir;
-                            state.dataSize->VdzClgByZone(termUnitSizingIndex) = state.dataHVACSingleDuctInduc->IndUnit(indUnitNum).MaxTotAirVolFlow;
-                            state.dataSize->VdzMinClgByZone(termUnitSizingIndex) = state.dataHVACSingleDuctInduc->IndUnit(indUnitNum).MaxTotAirVolFlow;
-                            state.dataSize->VpzHtgByZone(termUnitSizingIndex) =
-                                state.dataHVACSingleDuctInduc->IndUnit(indUnitNum).MaxPriAirMassFlow / state.dataEnvrn->StdRhoAir;
-                            state.dataSize->VpzMinHtgByZone(termUnitSizingIndex) =
-                                state.dataHVACSingleDuctInduc->IndUnit(indUnitNum).MaxPriAirMassFlow / state.dataEnvrn->StdRhoAir;
-                            state.dataSize->VdzHtgByZone(termUnitSizingIndex) = state.dataHVACSingleDuctInduc->IndUnit(indUnitNum).MaxTotAirVolFlow;
-                            state.dataSize->VdzMinHtgByZone(termUnitSizingIndex) = state.dataHVACSingleDuctInduc->IndUnit(indUnitNum).MaxTotAirVolFlow;
-=======
                 if (allocated(IndUnit) && (NumIndUnits > 0)) {
                     for (int indUnitNum = 1; indUnitNum <= NumIndUnits; ++indUnitNum) {
                         if (AirLoopNum == IndUnit(indUnitNum).AirLoopNum) {
                             int termUnitSizingIndex = AirDistUnit(IndUnit(indUnitNum).ADUNum).TermUnitSizingNum;
-
                             airLoopHeatingMaximumFlowRateSum +=
                                 IndUnit(indUnitNum).MaxPriAirMassFlow / state.dataEnvrn->StdRhoAir;
                             airLoopHeatingMinimumFlowRateSum +=
@@ -1129,7 +1103,6 @@
                                 IndUnit(indUnitNum).MaxPriAirMassFlow / state.dataEnvrn->StdRhoAir;
                             state.dataSize->VdzHtgByZone(termUnitSizingIndex) = IndUnit(indUnitNum).MaxTotAirVolFlow;
                             state.dataSize->VdzMinHtgByZone(termUnitSizingIndex) = IndUnit(indUnitNum).MaxTotAirVolFlow;
->>>>>>> f203f202
                         }
                     }
                 }
