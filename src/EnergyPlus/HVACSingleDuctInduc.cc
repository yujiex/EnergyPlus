// EnergyPlus, Copyright (c) 1996-2020, The Board of Trustees of the University of Illinois,
// The Regents of the University of California, through Lawrence Berkeley National Laboratory
// (subject to receipt of any required approvals from the U.S. Dept. of Energy), Oak Ridge
// National Laboratory, managed by UT-Battelle, Alliance for Sustainable Energy, LLC, and other
// contributors. All rights reserved.
//
// NOTICE: This Software was developed under funding from the U.S. Department of Energy and the
// U.S. Government consequently retains certain rights. As such, the U.S. Government has been
// granted for itself and others acting on its behalf a paid-up, nonexclusive, irrevocable,
// worldwide license in the Software to reproduce, distribute copies to the public, prepare
// derivative works, and perform publicly and display publicly, and to permit others to do so.
//
// Redistribution and use in source and binary forms, with or without modification, are permitted
// provided that the following conditions are met:
//
// (1) Redistributions of source code must retain the above copyright notice, this list of
//     conditions and the following disclaimer.
//
// (2) Redistributions in binary form must reproduce the above copyright notice, this list of
//     conditions and the following disclaimer in the documentation and/or other materials
//     provided with the distribution.
//
// (3) Neither the name of the University of California, Lawrence Berkeley National Laboratory,
//     the University of Illinois, U.S. Dept. of Energy nor the names of its contributors may be
//     used to endorse or promote products derived from this software without specific prior
//     written permission.
//
// (4) Use of EnergyPlus(TM) Name. If Licensee (i) distributes the software in stand-alone form
//     without changes from the version obtained under this License, or (ii) Licensee makes a
//     reference solely to the software portion of its product, Licensee must refer to the
//     software as "EnergyPlus version X" software, where "X" is the version number Licensee
//     obtained under this License and may not use a different name for the software. Except as
//     specifically required in this Section (4), Licensee shall not use in a company name, a
//     product name, in advertising, publicity, or other promotional activities any name, trade
//     name, trademark, logo, or other designation of "EnergyPlus", "E+", "e+" or confusingly
//     similar designation, without the U.S. Department of Energy's prior written consent.
//
// THIS SOFTWARE IS PROVIDED BY THE COPYRIGHT HOLDERS AND CONTRIBUTORS "AS IS" AND ANY EXPRESS OR
// IMPLIED WARRANTIES, INCLUDING, BUT NOT LIMITED TO, THE IMPLIED WARRANTIES OF MERCHANTABILITY
// AND FITNESS FOR A PARTICULAR PURPOSE ARE DISCLAIMED. IN NO EVENT SHALL THE COPYRIGHT OWNER OR
// CONTRIBUTORS BE LIABLE FOR ANY DIRECT, INDIRECT, INCIDENTAL, SPECIAL, EXEMPLARY, OR
// CONSEQUENTIAL DAMAGES (INCLUDING, BUT NOT LIMITED TO, PROCUREMENT OF SUBSTITUTE GOODS OR
// SERVICES; LOSS OF USE, DATA, OR PROFITS; OR BUSINESS INTERRUPTION) HOWEVER CAUSED AND ON ANY
// THEORY OF LIABILITY, WHETHER IN CONTRACT, STRICT LIABILITY, OR TORT (INCLUDING NEGLIGENCE OR
// OTHERWISE) ARISING IN ANY WAY OUT OF THE USE OF THIS SOFTWARE, EVEN IF ADVISED OF THE
// POSSIBILITY OF SUCH DAMAGE.

// C++ Headers
#include <cmath>

// ObjexxFCL Headers
#include <ObjexxFCL/Array.functions.hh>
#include <ObjexxFCL/Fmath.hh>

// EnergyPlus Headers
#include <EnergyPlus/BranchNodeConnections.hh>
#include <EnergyPlus/DataAirLoop.hh>
#include <EnergyPlus/DataDefineEquip.hh>
#include <EnergyPlus/DataEnvironment.hh>
#include <EnergyPlus/DataHVACGlobals.hh>
#include <EnergyPlus/DataIPShortCuts.hh>
#include <EnergyPlus/DataLoopNode.hh>
#include <EnergyPlus/Plant/DataPlant.hh>
#include <EnergyPlus/DataPrecisionGlobals.hh>
#include <EnergyPlus/DataSizing.hh>
#include <EnergyPlus/DataZoneEnergyDemands.hh>
#include <EnergyPlus/DataZoneEquipment.hh>
#include <EnergyPlus/FluidProperties.hh>
#include <EnergyPlus/General.hh>
#include <EnergyPlus/GeneralRoutines.hh>
#include <EnergyPlus/Data/EnergyPlusData.hh>
#include <EnergyPlus/HVACSingleDuctInduc.hh>
#include <EnergyPlus/HeatingCoils.hh>
#include <EnergyPlus/InputProcessing/InputProcessor.hh>
#include <EnergyPlus/MixerComponent.hh>
#include <EnergyPlus/NodeInputManager.hh>
#include <EnergyPlus/OutputProcessor.hh>
#include <EnergyPlus/PlantUtilities.hh>
#include <EnergyPlus/Psychrometrics.hh>
#include <EnergyPlus/ReportSizingManager.hh>
#include <EnergyPlus/ScheduleManager.hh>
#include <EnergyPlus/TempSolveRoot.hh>
#include <EnergyPlus/UtilityRoutines.hh>
#include <EnergyPlus/WaterCoils.hh>

namespace EnergyPlus {

namespace HVACSingleDuctInduc {

    // Module containing routines dealing terminal 4 pipe induction terminal units

    // MODULE INFORMATION:
    //       AUTHOR         Fred Buhl
    //       DATE WRITTEN   June 15 2004
    //       MODIFIED       Brent Griffith, Sept 2010, plant upgrades, fluid props
    //       RE-ENGINEERED  na

    // PURPOSE OF THIS MODULE:
    // To encapsulate the data and algorithms needed to simulate 4 pipe induction terminal units

    // METHODOLOGY EMPLOYED:
    // The terminal boxes are modeled as compound components: heating coil, cooling coil and
    // mixer. The combined components are controlled to meet the zone load.

    // REFERENCES:
    // na

    // OTHER NOTES:
    // na

    // Using/Aliasing
    using namespace DataPrecisionGlobals;
    using namespace DataLoopNode;
    using DataEnvironment::StdBaroPress;
    using DataEnvironment::StdRhoAir;
    using DataGlobals::BeginEnvrnFlag;
    using DataGlobals::DisplayExtraWarnings;
    using DataGlobals::NumOfZones;
    using DataGlobals::ScheduleAlwaysOn;
    using DataGlobals::SysSizingCalc;
    // Use statements for access to subroutines in other modules
    using namespace ScheduleManager;
    using DataHVACGlobals::SmallAirVolFlow;
    using DataHVACGlobals::SmallLoad;
    using DataHVACGlobals::SmallMassFlow;
    using Psychrometrics::PsyCpAirFnW;
    using Psychrometrics::PsyHFnTdbW;
    using Psychrometrics::PsyRhoAirFnPbTdbW;

    // Data
    // MODULE PARAMETER DEFINITIONS:
    int const SingleDuct_CV_FourPipeInduc(1);
    int const SingleDuct_CV_2PipeInduc(2);
    // DERIVED TYPE DEFINITIONS:

    // MODULE VARIABLE DECLARATIONS:

    int NumIndUnits(0);
    int NumFourPipes(0);
    Array1D_bool CheckEquipName;
    bool GetIUInputFlag(true); // First time, input is "gotten"

    namespace {
        // These were static variables within different functions. They were pulled out into the namespace
        // to facilitate easier unit testing of those functions.
        // These are purposefully not in the header file as an extern variable. No one outside of this should
        // use these. They are cleared by clear_state() for use by unit tests, but normal simulations should be unaffected.
        // This is purposefully in an anonymous namespace so nothing outside this implementation file can use it.
        static bool MyOneTimeFlag(true);
        static Array1D_bool MyEnvrnFlag;
        static Array1D_bool MySizeFlag;
        static Array1D_bool MyPlantScanFlag;
        static Array1D_bool MyAirDistInitFlag;
    } // namespace

    // SUBROUTINE SPECIFICATIONS FOR MODULE HVACSingleDuctInduc:

    // Object Data
    Array1D<IndUnitData> IndUnit;

    void clear_state()
    {
        NumIndUnits = 0;
        IndUnit.deallocate();
        GetIUInputFlag = true;
        MyOneTimeFlag = true;
        MyEnvrnFlag.deallocate();
        MySizeFlag.deallocate();
        MyPlantScanFlag.deallocate();
        MyAirDistInitFlag.deallocate();
    }

    // Functions

    void SimIndUnit(EnergyPlusData &state, std::string const &CompName,   // name of the terminal unit
                    bool const FirstHVACIteration, // TRUE if first HVAC iteration in time step
                    int const ZoneNum,             // index of zone served by the terminal unit
                    int const ZoneNodeNum,         // zone node number of zone served by the terminal unit
                    int &CompIndex                 // which terminal unit in data structure
    )
    {

        // SUBROUTINE INFORMATION:
        //       AUTHOR         Fred Buhl
        //       DATE WRITTEN   June 18 2004
        //       MODIFIED       na
        //       RE-ENGINEERED  na

        // PURPOSE OF THIS SUBROUTINE:
        // Manages the simulation of a passive (no fan) induction terminal unit.
        // Called from SimZoneAirLoopEquipment in module ZoneAirLoopEquipmentManager.

        // Using/Aliasing
        using DataSizing::TermUnitIU;
        using General::TrimSigDigits;

        // SUBROUTINE LOCAL VARIABLE DECLARATIONS:
        int IUNum; // index of terminal unit being simulated

        // First time SimIndUnit is called, get the input for all the passive terminal induction units
        if (GetIUInputFlag) {
            GetIndUnits();
            GetIUInputFlag = false;
        }

        // Get the induction unit index
        if (CompIndex == 0) {
            IUNum = UtilityRoutines::FindItemInList(CompName, IndUnit);
            if (IUNum == 0) {
                ShowFatalError("SimIndUnit: Induction Unit not found=" + CompName);
            }
            CompIndex = IUNum;
        } else {
            IUNum = CompIndex;
            if (IUNum > NumIndUnits || IUNum < 1) {
                ShowFatalError("SimIndUnit: Invalid CompIndex passed=" + TrimSigDigits(CompIndex) +
                               ", Number of Induction Units=" + TrimSigDigits(NumIndUnits) + ", System name=" + CompName);
            }
            if (CheckEquipName(IUNum)) {
                if (CompName != IndUnit(IUNum).Name) {
                    ShowFatalError("SimIndUnit: Invalid CompIndex passed=" + TrimSigDigits(CompIndex) + ", Induction Unit name=" + CompName +
                                   ", stored Induction Unit for that index=" + IndUnit(IUNum).Name);
                }
                CheckEquipName(IUNum) = false;
            }
        }

        DataSizing::CurTermUnitSizingNum = DataDefineEquip::AirDistUnit(IndUnit(IUNum).ADUNum).TermUnitSizingNum;
        // initialize the unit
        InitIndUnit(state, IUNum, FirstHVACIteration);

        TermUnitIU = true;

        // Select the correct unit type
        {
            auto const SELECT_CASE_var(IndUnit(IUNum).UnitType_Num);

            if (SELECT_CASE_var == SingleDuct_CV_FourPipeInduc) {

                SimFourPipeIndUnit(state, IUNum, ZoneNum, ZoneNodeNum, FirstHVACIteration);

            } else {
                ShowSevereError("Illegal Induction Unit Type used=" + IndUnit(IUNum).UnitType);
                ShowContinueError("Occurs in Induction Unit=" + IndUnit(IUNum).Name);
                ShowFatalError("Preceding condition causes termination.");
            }
        }

        TermUnitIU = false;

        // the tasks usually done by the Update and Report routines are not required in a compound terminal unit.

        // Update the current unit's outlet nodes. No update needed
        // CALL UpdateIndUnit(IUNum);

        // Fill the report variables. There are no report variables
        IndUnit(IUNum).ReportIndUnit(state);
    }

    void GetIndUnits()
    {

        // SUBROUTINE INFORMATION:
        //       AUTHOR         Fred Buhl
        //       DATE WRITTEN   June 15 2004
        //       MODIFIED       na
        //       RE-ENGINEERED  na

        // PURPOSE OF THIS SUBROUTINE:
        // Obtains input data for passive induction air terminal units and stores it in the
        // induction terminal unit data structures

        // METHODOLOGY EMPLOYED:
        // Uses "Get" routines to read in data.

        // Using/Aliasing
        using BranchNodeConnections::SetUpCompSets;
        using BranchNodeConnections::TestCompSet;
        using DataZoneEquipment::ZoneEquipConfig;
        using NodeInputManager::GetOnlySingleNode;
        using namespace DataSizing;
        using DataDefineEquip::AirDistUnit;
        using DataDefineEquip::NumAirDistUnits;
        using WaterCoils::GetCoilWaterInletNode;
        using namespace DataIPShortCuts;
        using DataPlant::TypeOf_CoilWaterCooling;
        using DataPlant::TypeOf_CoilWaterDetailedFlatCooling;
        using DataPlant::TypeOf_CoilWaterSimpleHeating;
        using MixerComponent::GetZoneMixerIndex;

        // SUBROUTINE PARAMETER DEFINITIONS:
        static std::string const RoutineName("GetIndUnits "); // include trailing blank space

        int IUIndex;                     // loop index
        int IUNum;                       // current fan coil number
        std::string CurrentModuleObject; // for ease in getting objects
        Array1D_string Alphas;           // Alpha input items for object
        Array1D_string cAlphaFields;     // Alpha field names
        Array1D_string cNumericFields;   // Numeric field names
        Array1D<Real64> Numbers;         // Numeric input items for object
        Array1D_bool lAlphaBlanks;       // Logical array, alpha field input BLANK = .TRUE.
        Array1D_bool lNumericBlanks;     // Logical array, numeric field input BLANK = .TRUE.
        static int NumAlphas(0);         // Number of Alphas for each GetObjectItem call
        static int NumNumbers(0);        // Number of Numbers for each GetObjectItem call
        static int TotalArgs(0);         // Total number of alpha and numeric arguments (max) for a
        //  certain object in the input file
        int IOStatus;                   // Used in GetObjectItem
        static bool ErrorsFound(false); // Set to true if errors in input, fatal at end of routine
        bool IsNotOK;                   // Flag to verify name
        int CtrlZone;                   // controlled zome do loop index
        int SupAirIn;                   // controlled zone supply air inlet index
        bool AirNodeFound;
        int ADUNum;
        bool errFlag;

        // find the number of each type of induction unit
        CurrentModuleObject = "AirTerminal:SingleDuct:ConstantVolume:FourPipeInduction";
        NumFourPipes = inputProcessor->getNumObjectsFound(CurrentModuleObject);
        NumIndUnits = NumFourPipes;
        // allocate the data structures
        IndUnit.allocate(NumIndUnits);
        CheckEquipName.dimension(NumIndUnits, true);

        inputProcessor->getObjectDefMaxArgs(CurrentModuleObject, TotalArgs, NumAlphas, NumNumbers);

        Alphas.allocate(NumAlphas);
        cAlphaFields.allocate(NumAlphas);
        cNumericFields.allocate(NumNumbers);
        Numbers.dimension(NumNumbers, 0.0);
        lAlphaBlanks.dimension(NumAlphas, true);
        lNumericBlanks.dimension(NumNumbers, true);

        // loop over Series PIUs; get and load the input data
        for (IUIndex = 1; IUIndex <= NumFourPipes; ++IUIndex) {

            inputProcessor->getObjectItem(CurrentModuleObject,
                                          IUIndex,
                                          Alphas,
                                          NumAlphas,
                                          Numbers,
                                          NumNumbers,
                                          IOStatus,
                                          lNumericBlanks,
                                          lAlphaBlanks,
                                          cAlphaFields,
                                          cNumericFields);

            IUNum = IUIndex;
            UtilityRoutines::IsNameEmpty(Alphas(1), CurrentModuleObject, ErrorsFound);

            IndUnit(IUNum).Name = Alphas(1);
            IndUnit(IUNum).UnitType = CurrentModuleObject;
            IndUnit(IUNum).UnitType_Num = SingleDuct_CV_FourPipeInduc;
            IndUnit(IUNum).Sched = Alphas(2);
            if (lAlphaBlanks(2)) {
                IndUnit(IUNum).SchedPtr = ScheduleAlwaysOn;
            } else {
                IndUnit(IUNum).SchedPtr = GetScheduleIndex(Alphas(2)); // convert schedule name to pointer
                if (IndUnit(IUNum).SchedPtr == 0) {
                    ShowSevereError(RoutineName + CurrentModuleObject + ": invalid " + cAlphaFields(2) + " entered =" + Alphas(2) + " for " +
                                    cAlphaFields(1) + '=' + Alphas(1));
                    ErrorsFound = true;
                }
            }
            IndUnit(IUNum).MaxTotAirVolFlow = Numbers(1);
            IndUnit(IUNum).InducRatio = Numbers(2);
            if (lNumericBlanks(2)) IndUnit(IUNum).InducRatio = 2.5;

            IndUnit(IUNum).PriAirInNode = GetOnlySingleNode(
                Alphas(3), ErrorsFound, CurrentModuleObject, Alphas(1), NodeType_Air, NodeConnectionType_Inlet, 1, ObjectIsParent, cAlphaFields(3));
            IndUnit(IUNum).SecAirInNode = GetOnlySingleNode(
                Alphas(4), ErrorsFound, CurrentModuleObject, Alphas(1), NodeType_Air, NodeConnectionType_Inlet, 1, ObjectIsParent, cAlphaFields(4));
            IndUnit(IUNum).OutAirNode = GetOnlySingleNode(
                Alphas(5), ErrorsFound, CurrentModuleObject, Alphas(1), NodeType_Air, NodeConnectionType_Outlet, 1, ObjectIsParent, cAlphaFields(5));

            IndUnit(IUNum).HCoilType = Alphas(6); // type (key) of heating coil
            if (UtilityRoutines::SameString(IndUnit(IUNum).HCoilType, "Coil:Heating:Water")) {
                IndUnit(IUNum).HCoil_PlantTypeNum = TypeOf_CoilWaterSimpleHeating;
            }

            IndUnit(IUNum).HCoil = Alphas(7); // name of heating coil object
            IsNotOK = false;
            IndUnit(IUNum).HWControlNode = GetCoilWaterInletNode(IndUnit(IUNum).HCoilType, IndUnit(IUNum).HCoil, IsNotOK);
            if (IsNotOK) {
                ShowContinueError("In " + CurrentModuleObject + " = " + IndUnit(IUNum).Name);
                ShowContinueError("..Only Coil:Heating:Water is allowed.");
                ErrorsFound = true;
            }
            //      GetOnlySingleNode(Alphas(6),ErrorsFound,'AirTerminal:SingleDuct:ConstantVolume:FourPipeInduction',Alphas(1), &
            //                        NodeType_Water,NodeConnectionType_Actuator,1,ObjectIsParent)
            IndUnit(IUNum).MaxVolHotWaterFlow = Numbers(3);
            IndUnit(IUNum).MinVolHotWaterFlow = Numbers(4);
            IndUnit(IUNum).HotControlOffset = Numbers(5);

            IndUnit(IUNum).CCoilType = Alphas(8); // type (key) of cooling coil

            if (UtilityRoutines::SameString(IndUnit(IUNum).CCoilType, "Coil:Cooling:Water")) {
                IndUnit(IUNum).CCoil_PlantTypeNum = TypeOf_CoilWaterCooling;
            } else if (UtilityRoutines::SameString(IndUnit(IUNum).CCoilType, "Coil:Cooling:Water:DetailedGeometry")) {
                IndUnit(IUNum).CCoil_PlantTypeNum = TypeOf_CoilWaterDetailedFlatCooling;
            }

            IndUnit(IUNum).CCoil = Alphas(9); // name of cooling coil object
            IsNotOK = false;
            IndUnit(IUNum).CWControlNode = GetCoilWaterInletNode(IndUnit(IUNum).CCoilType, IndUnit(IUNum).CCoil, IsNotOK);
            if (IsNotOK) {
                ShowContinueError("In " + CurrentModuleObject + " = " + IndUnit(IUNum).Name);
                ShowContinueError("..Only Coil:Cooling:Water or Coil:Cooling:Water:DetailedGeometry is allowed.");
                ErrorsFound = true;
            }
            //      GetOnlySingleNode(Alphas(7),ErrorsFound,'AirTerminal:SingleDuct:ConstantVolume:FourPipeInduction',Alphas(1), &
            //                        NodeType_Water,NodeConnectionType_Actuator,1,ObjectIsParent)
            IndUnit(IUNum).MaxVolColdWaterFlow = Numbers(6);
            IndUnit(IUNum).MinVolColdWaterFlow = Numbers(7);
            IndUnit(IUNum).ColdControlOffset = Numbers(8);

            // Get the Zone Mixer name and check that it is OK
            errFlag = false;
            IndUnit(IUNum).MixerName = Alphas(10);
            GetZoneMixerIndex(IndUnit(IUNum).MixerName, IndUnit(IUNum).Mixer_Num, errFlag, CurrentModuleObject);
            if (errFlag) {
                ShowContinueError("...specified in " + CurrentModuleObject + " = " + IndUnit(IUNum).Name);
                ErrorsFound = true;
            }

            // Add heating coil to component sets array
            SetUpCompSets(IndUnit(IUNum).UnitType, IndUnit(IUNum).Name, IndUnit(IUNum).HCoilType, IndUnit(IUNum).HCoil, Alphas(4), "UNDEFINED");
            // Add cooling coil to component sets array
            SetUpCompSets(IndUnit(IUNum).UnitType, IndUnit(IUNum).Name, IndUnit(IUNum).CCoilType, IndUnit(IUNum).CCoil, "UNDEFINED", "UNDEFINED");

            // Register component set data
            TestCompSet(
                IndUnit(IUNum).UnitType, IndUnit(IUNum).Name, NodeID(IndUnit(IUNum).PriAirInNode), NodeID(IndUnit(IUNum).OutAirNode), "Air Nodes");

            AirNodeFound = false;
            for (ADUNum = 1; ADUNum <= NumAirDistUnits; ++ADUNum) {
                if (IndUnit(IUNum).OutAirNode == AirDistUnit(ADUNum).OutletNodeNum) {
                    IndUnit(IUNum).ADUNum = ADUNum;
                }
            }
            // one assumes if there isn't one assigned, it's an error?
            if (IndUnit(IUNum).ADUNum == 0) {
                ShowSevereError(RoutineName + "No matching Air Distribution Unit, for Unit = [" + IndUnit(IUNum).UnitType + ',' +
                                IndUnit(IUNum).Name + "].");
                ShowContinueError("...should have outlet node=" + NodeID(IndUnit(IUNum).OutAirNode));
                ErrorsFound = true;
            } else {
                // Fill the Zone Equipment data with the supply air inlet node number of this unit.
                for (CtrlZone = 1; CtrlZone <= NumOfZones; ++CtrlZone) {
                    if (!ZoneEquipConfig(CtrlZone).IsControlled) continue;
                    for (SupAirIn = 1; SupAirIn <= ZoneEquipConfig(CtrlZone).NumInletNodes; ++SupAirIn) {
                        if (IndUnit(IUNum).OutAirNode == ZoneEquipConfig(CtrlZone).InletNode(SupAirIn)) {
                            if (ZoneEquipConfig(CtrlZone).AirDistUnitCool(SupAirIn).OutNode > 0) {
                                ShowSevereError("Error in connecting a terminal unit to a zone");
                                ShowContinueError(NodeID(IndUnit(IUNum).OutAirNode) + " already connects to another zone");
                                ShowContinueError("Occurs for terminal unit " + IndUnit(IUNum).UnitType + " = " + IndUnit(IUNum).Name);
                                ShowContinueError("Check terminal unit node names for errors");
                                ErrorsFound = true;
                            } else {
                                ZoneEquipConfig(CtrlZone).AirDistUnitCool(SupAirIn).InNode = IndUnit(IUNum).PriAirInNode;
                                ZoneEquipConfig(CtrlZone).AirDistUnitCool(SupAirIn).OutNode = IndUnit(IUNum).OutAirNode;
                                AirDistUnit(IndUnit(IUNum).ADUNum).TermUnitSizingNum =
                                    ZoneEquipConfig(CtrlZone).AirDistUnitCool(SupAirIn).TermUnitSizingIndex;
                                AirDistUnit(IndUnit(IUNum).ADUNum).ZoneEqNum = CtrlZone;
                                IndUnit(IUNum).CtrlZoneNum = CtrlZone;
                            }
                            IndUnit(IUNum).CtrlZoneInNodeIndex = SupAirIn;
                            AirNodeFound = true;
                            break;
                        }
                    }
                }
                if (!AirNodeFound) {
                    ShowSevereError("The outlet air node from the " + CurrentModuleObject + " = " + IndUnit(IUNum).Name);
                    ShowContinueError("did not have a matching Zone Equipment Inlet Node, Node =" + Alphas(3));
                    ErrorsFound = true;
                }
            }
            // report variable for all single duct air terminals
            SetupOutputVariable("Zone Air Terminal Outdoor Air Volume Flow Rate",
                                OutputProcessor::Unit::m3_s,
                                IndUnit(IUNum).OutdoorAirFlowRate,
                                "System",
                                "Average",
                                IndUnit(IUNum).Name);
        }

        Alphas.deallocate();
        cAlphaFields.deallocate();
        cNumericFields.deallocate();
        Numbers.deallocate();
        lAlphaBlanks.deallocate();
        lNumericBlanks.deallocate();
        if (ErrorsFound) {
            ShowFatalError(RoutineName + "Errors found in getting input. Preceding conditions cause termination.");
        }
    }

    void InitIndUnit(EnergyPlusData &state,
                     int const IUNum,              // number of the current induction unit being simulated
                     bool const FirstHVACIteration // TRUE if first air loop solution this HVAC step
    )
    {

        // SUBROUTINE INFORMATION:
        //       AUTHOR         Fred Buhl
        //       DATE WRITTEN   June 21 2004
        //       MODIFIED       na
        //       RE-ENGINEERED  na

        // PURPOSE OF THIS SUBROUTINE:
        // This subroutine is for initialization of the passive induction
        // terminal boxes

        // METHODOLOGY EMPLOYED:
        // Uses the status flags to trigger initializations.

        // Using/Aliasing
        using DataDefineEquip::AirDistUnit;
        using DataGlobals::AnyPlantInModel;
        using DataPlant::PlantLoop;
        using DataPlant::TypeOf_CoilWaterCooling;
        using DataPlant::TypeOf_CoilWaterDetailedFlatCooling;
        using DataPlant::TypeOf_CoilWaterSimpleHeating;
        using DataZoneEquipment::CheckZoneEquipmentList;
        using DataZoneEquipment::ZoneEquipInputsFilled;
        using FluidProperties::GetDensityGlycol;
        using PlantUtilities::InitComponentNodes;
        using PlantUtilities::ScanPlantLoopsForObject;

        // SUBROUTINE PARAMETER DEFINITIONS:
        static std::string const RoutineName("InitIndUnit");

        // SUBROUTINE LOCAL VARIABLE DECLARATIONS:
        int PriNode;     // primary air inlet node number
        int SecNode;     // secondary air inlet node number
        int OutletNode;  // unit air outlet node
        int HotConNode;  // hot water control node number
        int ColdConNode; // cold water control node  number
        Real64 IndRat;   // unit induction ratio
        Real64 RhoAir;   // air density at outside pressure and standard temperature and humidity

        static bool ZoneEquipmentListChecked(false); // True after the Zone Equipment List has been checked for items
        int Loop;                                    // Loop checking control variable
        Real64 rho;                                  // local fluid density
        int HWOutletNode;                            // local node index for hot water coil's outlet node
        int CWOutletNode;                            // local node index for cold water coil's outlet node
        bool errFlag(false);

        // Do the one time initializations
        if (MyOneTimeFlag) {

            MyEnvrnFlag.allocate(NumIndUnits);
            MySizeFlag.allocate(NumIndUnits);
            MyPlantScanFlag.allocate(NumIndUnits);
            MyAirDistInitFlag.allocate(NumIndUnits);
            MyEnvrnFlag = true;
            MySizeFlag = true;
            MyPlantScanFlag = true;
            MyAirDistInitFlag = true;
            MyOneTimeFlag = false;
        }

        if (MyPlantScanFlag(IUNum) && allocated(PlantLoop)) {
            if (IndUnit(IUNum).HCoil_PlantTypeNum == TypeOf_CoilWaterSimpleHeating) {
                errFlag = false;
                ScanPlantLoopsForObject(state,
                                        IndUnit(IUNum).HCoil,
                                        IndUnit(IUNum).HCoil_PlantTypeNum,
                                        IndUnit(IUNum).HWLoopNum,
                                        IndUnit(IUNum).HWLoopSide,
                                        IndUnit(IUNum).HWBranchNum,
                                        IndUnit(IUNum).HWCompNum,
                                        errFlag,
                                        _,
                                        _,
                                        _,
                                        _,
                                        _);
            }
            if (errFlag) {
                ShowContinueError("Reference Unit=\"" + IndUnit(IUNum).Name + "\", type=" + IndUnit(IUNum).UnitType);
            }
            if (IndUnit(IUNum).CCoil_PlantTypeNum == TypeOf_CoilWaterCooling ||
                IndUnit(IUNum).CCoil_PlantTypeNum == TypeOf_CoilWaterDetailedFlatCooling) {
                errFlag = false;
                ScanPlantLoopsForObject(state,
                                        IndUnit(IUNum).CCoil,
                                        IndUnit(IUNum).CCoil_PlantTypeNum,
                                        IndUnit(IUNum).CWLoopNum,
                                        IndUnit(IUNum).CWLoopSide,
                                        IndUnit(IUNum).CWBranchNum,
                                        IndUnit(IUNum).CWCompNum,
                                        errFlag,
                                        _,
                                        _,
                                        _,
                                        _,
                                        _);
            }
            if (errFlag) {
                ShowContinueError("Reference Unit=\"" + IndUnit(IUNum).Name + "\", type=" + IndUnit(IUNum).UnitType);
                ShowFatalError("InitIndUnit: Program terminated for previous conditions.");
            }
            MyPlantScanFlag(IUNum) = false;
        } else if (MyPlantScanFlag(IUNum) && !AnyPlantInModel) {
            MyPlantScanFlag(IUNum) = false;
        }

        if (MyAirDistInitFlag(IUNum)) {
            // save the induction ratio in the term unit sizing array for use in the system sizing calculation
            if (DataSizing::CurTermUnitSizingNum > 0) {
                DataSizing::TermUnitSizing(DataSizing::CurTermUnitSizingNum).InducRat = IndUnit(IUNum).InducRatio;
            }
            if (IndUnit(IUNum).AirLoopNum == 0) {
                if ((IndUnit(IUNum).CtrlZoneNum > 0) && (IndUnit(IUNum).CtrlZoneInNodeIndex > 0)) {
                    IndUnit(IUNum).AirLoopNum =
                        DataZoneEquipment::ZoneEquipConfig(IndUnit(IUNum).CtrlZoneNum).InletNodeAirLoopNum(IndUnit(IUNum).CtrlZoneInNodeIndex);
                    AirDistUnit(IndUnit(IUNum).ADUNum).AirLoopNum = IndUnit(IUNum).AirLoopNum;
                }
            } else {
                MyAirDistInitFlag(IUNum) = false;
            }
        }
        if (!ZoneEquipmentListChecked && ZoneEquipInputsFilled) {
            ZoneEquipmentListChecked = true;
            // Check to see if there is a Air Distribution Unit on the Zone Equipment List
            for (Loop = 1; Loop <= NumIndUnits; ++Loop) {
                if (IndUnit(Loop).ADUNum == 0) continue;
                if (CheckZoneEquipmentList("ZONEHVAC:AIRDISTRIBUTIONUNIT", AirDistUnit(IndUnit(Loop).ADUNum).Name)) continue;
                ShowSevereError("InitIndUnit: ADU=[Air Distribution Unit," + AirDistUnit(IndUnit(Loop).ADUNum).Name +
                                "] is not on any ZoneHVAC:EquipmentList.");
                ShowContinueError("...Unit=[" + IndUnit(Loop).UnitType + ',' + IndUnit(Loop).Name + "] will not be simulated.");
            }
        }

        if (!SysSizingCalc && MySizeFlag(IUNum)) {

            SizeIndUnit(IUNum);
            MySizeFlag(IUNum) = false;
        }

        // Do the Begin Environment initializations
        if (BeginEnvrnFlag && MyEnvrnFlag(IUNum)) {
            RhoAir = StdRhoAir;
            PriNode = IndUnit(IUNum).PriAirInNode;
            SecNode = IndUnit(IUNum).SecAirInNode;
            OutletNode = IndUnit(IUNum).OutAirNode;
            IndRat = IndUnit(IUNum).InducRatio;
            // set the mass flow rates from the input volume flow rates
            if (UtilityRoutines::SameString(IndUnit(IUNum).UnitType, "AirTerminal:SingleDuct:ConstantVolume:FourPipeInduction")) {
                IndUnit(IUNum).MaxTotAirMassFlow = RhoAir * IndUnit(IUNum).MaxTotAirVolFlow;
                IndUnit(IUNum).MaxPriAirMassFlow = IndUnit(IUNum).MaxTotAirMassFlow / (1.0 + IndRat);
                IndUnit(IUNum).MaxSecAirMassFlow = IndRat * IndUnit(IUNum).MaxTotAirMassFlow / (1.0 + IndRat);
                Node(PriNode).MassFlowRateMax = IndUnit(IUNum).MaxPriAirMassFlow;
                Node(PriNode).MassFlowRateMin = IndUnit(IUNum).MaxPriAirMassFlow;
                Node(SecNode).MassFlowRateMax = IndUnit(IUNum).MaxSecAirMassFlow;
                Node(SecNode).MassFlowRateMin = IndUnit(IUNum).MaxSecAirMassFlow;
                Node(OutletNode).MassFlowRateMax = IndUnit(IUNum).MaxTotAirMassFlow;
            }

            HotConNode = IndUnit(IUNum).HWControlNode;
            if (HotConNode > 0 && !MyPlantScanFlag(IUNum)) {

                rho = GetDensityGlycol(PlantLoop(IndUnit(IUNum).HWLoopNum).FluidName,
                                       DataGlobals::HWInitConvTemp,
                                       PlantLoop(IndUnit(IUNum).HWLoopNum).FluidIndex,
                                       RoutineName);
                IndUnit(IUNum).MaxHotWaterFlow = rho * IndUnit(IUNum).MaxVolHotWaterFlow;
                IndUnit(IUNum).MinHotWaterFlow = rho * IndUnit(IUNum).MinVolHotWaterFlow;
                // get component outlet node from plant structure
                HWOutletNode = PlantLoop(IndUnit(IUNum).HWLoopNum)
                                   .LoopSide(IndUnit(IUNum).HWLoopSide)
                                   .Branch(IndUnit(IUNum).HWBranchNum)
                                   .Comp(IndUnit(IUNum).HWCompNum)
                                   .NodeNumOut;
                InitComponentNodes(IndUnit(IUNum).MinHotWaterFlow,
                                   IndUnit(IUNum).MaxHotWaterFlow,
                                   HotConNode,
                                   HWOutletNode,
                                   IndUnit(IUNum).HWLoopNum,
                                   IndUnit(IUNum).HWLoopSide,
                                   IndUnit(IUNum).HWBranchNum,
                                   IndUnit(IUNum).HWCompNum);
            }

            ColdConNode = IndUnit(IUNum).CWControlNode;
            if (ColdConNode > 0) {
                rho = GetDensityGlycol(PlantLoop(IndUnit(IUNum).CWLoopNum).FluidName,
                                       DataGlobals::CWInitConvTemp,
                                       PlantLoop(IndUnit(IUNum).CWLoopNum).FluidIndex,
                                       RoutineName);
                IndUnit(IUNum).MaxColdWaterFlow = rho * IndUnit(IUNum).MaxVolColdWaterFlow;
                IndUnit(IUNum).MinColdWaterFlow = rho * IndUnit(IUNum).MinVolColdWaterFlow;

                CWOutletNode = PlantLoop(IndUnit(IUNum).CWLoopNum)
                                   .LoopSide(IndUnit(IUNum).CWLoopSide)
                                   .Branch(IndUnit(IUNum).CWBranchNum)
                                   .Comp(IndUnit(IUNum).CWCompNum)
                                   .NodeNumOut;
                InitComponentNodes(IndUnit(IUNum).MinColdWaterFlow,
                                   IndUnit(IUNum).MaxColdWaterFlow,
                                   ColdConNode,
                                   CWOutletNode,
                                   IndUnit(IUNum).CWLoopNum,
                                   IndUnit(IUNum).CWLoopSide,
                                   IndUnit(IUNum).CWBranchNum,
                                   IndUnit(IUNum).CWCompNum);
            }

            MyEnvrnFlag(IUNum) = false;
        } // end one time inits

        if (!BeginEnvrnFlag) {
            MyEnvrnFlag(IUNum) = true;
        }

        PriNode = IndUnit(IUNum).PriAirInNode;
        SecNode = IndUnit(IUNum).SecAirInNode;

        // Do the start of HVAC time step initializations
        if (FirstHVACIteration) {
            // check for upstream zero flow. If nonzero and schedule ON, set primary flow to max
            if (GetCurrentScheduleValue(IndUnit(IUNum).SchedPtr) > 0.0 && Node(PriNode).MassFlowRate > 0.0) {
                if (UtilityRoutines::SameString(IndUnit(IUNum).UnitType, "AirTerminal:SingleDuct:ConstantVolume:FourPipeInduction")) {
                    Node(PriNode).MassFlowRate = IndUnit(IUNum).MaxPriAirMassFlow;
                    Node(SecNode).MassFlowRate = IndUnit(IUNum).MaxSecAirMassFlow;
                }
            } else {
                Node(PriNode).MassFlowRate = 0.0;
                Node(SecNode).MassFlowRate = 0.0;
            }
            // reset the max and min avail flows
            if (GetCurrentScheduleValue(IndUnit(IUNum).SchedPtr) > 0.0 && Node(PriNode).MassFlowRateMaxAvail > 0.0) {
                if (UtilityRoutines::SameString(IndUnit(IUNum).UnitType, "AirTerminal:SingleDuct:ConstantVolume:FourPipeInduction")) {
                    Node(PriNode).MassFlowRateMaxAvail = IndUnit(IUNum).MaxPriAirMassFlow;
                    Node(PriNode).MassFlowRateMinAvail = IndUnit(IUNum).MaxPriAirMassFlow;
                    Node(SecNode).MassFlowRateMaxAvail = IndUnit(IUNum).MaxSecAirMassFlow;
                    Node(SecNode).MassFlowRateMinAvail = IndUnit(IUNum).MaxSecAirMassFlow;
                }
            } else {
                Node(PriNode).MassFlowRateMaxAvail = 0.0;
                Node(PriNode).MassFlowRateMinAvail = 0.0;
                Node(SecNode).MassFlowRateMaxAvail = 0.0;
                Node(SecNode).MassFlowRateMinAvail = 0.0;
            }
        }
    }

    void SizeIndUnit(int const IUNum)
    {

        // SUBROUTINE INFORMATION:
        //       AUTHOR         Fred Buhl
        //       DATE WRITTEN   June 22 2004
        //       MODIFIED       August 2013 Daeho Kang, add component sizing table entries
        //       RE-ENGINEERED  na

        // PURPOSE OF THIS SUBROUTINE:
        // This subroutine is for sizing induction terminal units for which flow rates have not been
        // specified in the input

        // METHODOLOGY EMPLOYED:
        // Accesses zone sizing array for air flow rates and zone and plant sizing arrays to
        // calculate coil water flow rates.

        // Using/Aliasing
        using namespace DataSizing;
        using DataPlant::PlantLoop;
        using FluidProperties::GetDensityGlycol;
        using FluidProperties::GetSpecificHeatGlycol;
        using General::RoundSigDigits;
        using PlantUtilities::MyPlantSizingIndex;
        using ReportSizingManager::ReportSizingOutput;
        using WaterCoils::GetCoilWaterInletNode;
        using WaterCoils::GetCoilWaterOutletNode;
        using WaterCoils::SetCoilDesFlow;

        // SUBROUTINE PARAMETER DEFINITIONS:
        static std::string const RoutineName("SizeIndUnit");

        // SUBROUTINE LOCAL VARIABLE DECLARATIONS:
        int PltSizHeatNum; // index of plant sizing object for 1st heating loop
        int PltSizCoolNum; // index of plant sizing object for 1st cooling loop
        Real64 DesCoilLoad;
        Real64 DesPriVolFlow;
        Real64 RhoAir;
        Real64 CpAir;
        static int CoilWaterInletNode(0);
        static int CoilWaterOutletNode(0);
        bool ErrorsFound;
        Real64 Cp;  // local fluid specific heat
        Real64 rho; // local fluid density
        bool IsAutoSize;
        Real64 MaxTotAirVolFlowDes;     // Desing size maximum air volume flow for reproting
        Real64 MaxTotAirVolFlowUser;    // User hard-sized maximum air volume flow for reporting
        Real64 MaxVolHotWaterFlowDes;   // Desing size maximum hot water flow for reproting
        Real64 MaxVolHotWaterFlowUser;  // User hard-sized maximum hot water flow for reporting
        Real64 MaxVolColdWaterFlowDes;  // Desing size maximum cold water flow for reproting
        Real64 MaxVolColdWaterFlowUser; // User hard-sized maximum cold water flow for reporting

        PltSizHeatNum = 0;
        PltSizCoolNum = 0;
        DesPriVolFlow = 0.0;
        CpAir = 0.0;
        RhoAir = StdRhoAir;
        ErrorsFound = false;
        IsAutoSize = false;
        MaxTotAirVolFlowDes = 0.0;
        MaxTotAirVolFlowUser = 0.0;
        MaxVolHotWaterFlowDes = 0.0;
        MaxVolHotWaterFlowUser = 0.0;
        MaxVolColdWaterFlowDes = 0.0;
        MaxVolColdWaterFlowUser = 0.0;

        if (IndUnit(IUNum).MaxTotAirVolFlow == AutoSize) {
            IsAutoSize = true;
        }

        if (CurZoneEqNum > 0) {
            if (!IsAutoSize && !ZoneSizingRunDone) { // simulation continue
                if (IndUnit(IUNum).MaxTotAirVolFlow > 0.0) {
                    ReportSizingOutput(IndUnit(IUNum).UnitType,
                                       IndUnit(IUNum).Name,
                                       "User-Specified Maximum Total Air Flow Rate [m3/s]",
                                       IndUnit(IUNum).MaxTotAirVolFlow);
                }
            } else {
                CheckZoneSizing(IndUnit(IUNum).UnitType, IndUnit(IUNum).Name);
                if (CurTermUnitSizingNum > 0) {
                    MaxTotAirVolFlowDes = max(TermUnitFinalZoneSizing(CurTermUnitSizingNum).DesCoolVolFlow,
                                              TermUnitFinalZoneSizing(CurTermUnitSizingNum).DesHeatVolFlow);
                } else {
                    MaxTotAirVolFlowDes = 0.0;
                }
                if (MaxTotAirVolFlowDes < SmallAirVolFlow) {
                    MaxTotAirVolFlowDes = 0.0;
                }
                if (IsAutoSize) {
                    IndUnit(IUNum).MaxTotAirVolFlow = MaxTotAirVolFlowDes;
                    ReportSizingOutput(
                        IndUnit(IUNum).UnitType, IndUnit(IUNum).Name, "Design Size Maximum Total Air Flow Rate [m3/s]", MaxTotAirVolFlowDes);
                } else {
                    if (IndUnit(IUNum).MaxTotAirVolFlow > 0.0 && MaxTotAirVolFlowDes > 0.0) {
                        MaxTotAirVolFlowUser = IndUnit(IUNum).MaxTotAirVolFlow;
                        ReportSizingOutput(IndUnit(IUNum).UnitType,
                                           IndUnit(IUNum).Name,
                                           "Design Size Maximum Total Air Flow Rate [m3/s]",
                                           MaxTotAirVolFlowDes,
                                           "User-Specified Maximum Total Air Flow Rate [m3/s]",
                                           MaxTotAirVolFlowUser);
                        if (DisplayExtraWarnings) {
                            if ((std::abs(MaxTotAirVolFlowDes - MaxTotAirVolFlowUser) / MaxTotAirVolFlowUser) > AutoVsHardSizingThreshold) {
                                ShowMessage("SizeHVACSingleDuctInduction: Potential issue with equipment sizing for " + IndUnit(IUNum).UnitType +
                                            " = \"" + IndUnit(IUNum).Name + "\".");
                                ShowContinueError("User-Specified Maximum Total Air Flow Rate of " + RoundSigDigits(MaxTotAirVolFlowUser, 5) +
                                                  " [m3/s]");
                                ShowContinueError("differs from Design Size Maximum Total Air Flow Rate of " +
                                                  RoundSigDigits(MaxTotAirVolFlowDes, 5) + " [m3/s]");
                                ShowContinueError("This may, or may not, indicate mismatched component sizes.");
                                ShowContinueError("Verify that the value entered is intended and is consistent with other components.");
                            }
                        }
                    }
                }
            }
        }

        IsAutoSize = false;
        if (IndUnit(IUNum).MaxVolHotWaterFlow == AutoSize) {
            IsAutoSize = true;
        }
        if ((CurZoneEqNum > 0) && (CurTermUnitSizingNum > 0)) {
            if (!IsAutoSize && !ZoneSizingRunDone) { // simulation continue
                if (IndUnit(IUNum).MaxVolHotWaterFlow > 0.0) {
                    ReportSizingOutput(IndUnit(IUNum).UnitType,
                                       IndUnit(IUNum).Name,
                                       "User-Specified Maximum Hot Water Flow Rate [m3/s]",
                                       IndUnit(IUNum).MaxVolHotWaterFlow);
                }
            } else {
                CheckZoneSizing(IndUnit(IUNum).UnitType, IndUnit(IUNum).Name);

                if (UtilityRoutines::SameString(IndUnit(IUNum).HCoilType, "Coil:Heating:Water")) {

                    CoilWaterInletNode = GetCoilWaterInletNode("Coil:Heating:Water", IndUnit(IUNum).HCoil, ErrorsFound);
                    CoilWaterOutletNode = GetCoilWaterOutletNode("Coil:Heating:Water", IndUnit(IUNum).HCoil, ErrorsFound);
                    if (IsAutoSize) {
                        PltSizHeatNum =
                            MyPlantSizingIndex("Coil:Heating:Water", IndUnit(IUNum).HCoil, CoilWaterInletNode, CoilWaterOutletNode, ErrorsFound);
                        if (PltSizHeatNum > 0) {

                            if (TermUnitFinalZoneSizing(CurTermUnitSizingNum).DesHeatMassFlow >= SmallAirVolFlow) {
                                DesPriVolFlow = IndUnit(IUNum).MaxTotAirVolFlow / (1.0 + IndUnit(IUNum).InducRatio);
                                CpAir = PsyCpAirFnW(TermUnitFinalZoneSizing(CurTermUnitSizingNum).HeatDesHumRat);
                                // the design heating coil load is the zone load minus whatever the central system does. Note that
                                // DesHeatCoilInTempTU is really the primary air inlet temperature for the unit.
                                if (TermUnitFinalZoneSizing(CurTermUnitSizingNum).ZoneTempAtHeatPeak > 0.0) {
                                    DesCoilLoad = TermUnitFinalZoneSizing(CurTermUnitSizingNum).NonAirSysDesHeatLoad -
                                                  CpAir * RhoAir * DesPriVolFlow *
                                                      (TermUnitFinalZoneSizing(CurTermUnitSizingNum).DesHeatCoilInTempTU -
                                                       TermUnitFinalZoneSizing(CurTermUnitSizingNum).ZoneTempAtHeatPeak);
                                } else {
                                    DesCoilLoad =
                                        CpAir * RhoAir * DesPriVolFlow *
                                        (ZoneSizThermSetPtLo(CurZoneEqNum) - TermUnitFinalZoneSizing(CurTermUnitSizingNum).DesHeatCoilInTempTU);
                                }
                                IndUnit(IUNum).DesHeatingLoad = DesCoilLoad;
                                Cp = GetSpecificHeatGlycol(PlantLoop(IndUnit(IUNum).HWLoopNum).FluidName,
                                                           DataGlobals::HWInitConvTemp,
                                                           PlantLoop(IndUnit(IUNum).HWLoopNum).FluidIndex,
                                                           RoutineName);

                                rho = GetDensityGlycol(PlantLoop(IndUnit(IUNum).HWLoopNum).FluidName,
                                                       DataGlobals::HWInitConvTemp,
                                                       PlantLoop(IndUnit(IUNum).HWLoopNum).FluidIndex,
                                                       RoutineName);

                                MaxVolHotWaterFlowDes = DesCoilLoad / (PlantSizData(PltSizHeatNum).DeltaT * Cp * rho);
                                MaxVolHotWaterFlowDes = max(MaxVolHotWaterFlowDes, 0.0);
                            } else {
                                MaxVolHotWaterFlowDes = 0.0;
                            }
                        } else {
                            ShowSevereError("Autosizing of water flow requires a heating loop Sizing:Plant object");
                            ShowContinueError("Occurs in" + IndUnit(IUNum).UnitType + " Object=" + IndUnit(IUNum).Name);
                            ErrorsFound = true;
                        }
                    }
                    if (IsAutoSize) {
                        IndUnit(IUNum).MaxVolHotWaterFlow = MaxVolHotWaterFlowDes;
                        ReportSizingOutput(
                            IndUnit(IUNum).UnitType, IndUnit(IUNum).Name, "Design Size Maximum Hot Water Flow Rate [m3/s]", MaxVolHotWaterFlowDes);
                        ReportSizingOutput(IndUnit(IUNum).UnitType,
                                           IndUnit(IUNum).Name,
                                           "Design Size Inlet Air Temperature [C]",
                                           TermUnitFinalZoneSizing(CurTermUnitSizingNum).DesHeatCoilInTempTU);
                        ReportSizingOutput(IndUnit(IUNum).UnitType,
                                           IndUnit(IUNum).Name,
                                           "Design Size Inlet Air Humidity Ratio [kgWater/kgDryAir]",
                                           TermUnitFinalZoneSizing(CurTermUnitSizingNum).DesHeatCoilInHumRatTU);
                    } else {
                        if (IndUnit(IUNum).MaxVolHotWaterFlow > 0.0 && MaxVolHotWaterFlowDes > 0.0) {
                            MaxVolHotWaterFlowUser = IndUnit(IUNum).MaxVolHotWaterFlow;
                            ReportSizingOutput(IndUnit(IUNum).UnitType,
                                               IndUnit(IUNum).Name,
                                               "Design Size Maximum Hot Water Flow Rate [m3/s]",
                                               MaxVolHotWaterFlowDes,
                                               "User-Specified Maximum Hot Water Flow Rate [m3/s]",
                                               MaxVolHotWaterFlowUser);
                            if (DisplayExtraWarnings) {
                                if ((std::abs(MaxVolHotWaterFlowDes - MaxVolHotWaterFlowUser) / MaxVolHotWaterFlowUser) > AutoVsHardSizingThreshold) {
                                    ShowMessage("SizeHVACSingleDuctInduction: Potential issue with equipment sizing for " + IndUnit(IUNum).UnitType +
                                                " = \"" + IndUnit(IUNum).Name + "\".");
                                    ShowContinueError("User-Specified Maximum Hot Water Flow Rate of " + RoundSigDigits(MaxVolHotWaterFlowUser, 5) +
                                                      " [m3/s]");
                                    ShowContinueError("differs from Design Size Maximum Hot Water Flow Rate of " +
                                                      RoundSigDigits(MaxVolHotWaterFlowDes, 5) + " [m3/s]");
                                    ShowContinueError("This may, or may not, indicate mismatched component sizes.");
                                    ShowContinueError("Verify that the value entered is intended and is consistent with other components.");
                                }
                            }
                        }
                    }
                } else {
                    IndUnit(IUNum).MaxVolHotWaterFlow = 0.0;
                }
            }
        }

        IsAutoSize = false;
        if (IndUnit(IUNum).MaxVolColdWaterFlow == AutoSize) {
            IsAutoSize = true;
        }
        if ((CurZoneEqNum > 0) && (CurTermUnitSizingNum > 0)) {
            if (!IsAutoSize && !ZoneSizingRunDone) { // simulation continue
                if (IndUnit(IUNum).MaxVolColdWaterFlow > 0.0) {
                    ReportSizingOutput(IndUnit(IUNum).UnitType,
                                       IndUnit(IUNum).Name,
                                       "User-Specified Maximum Cold Water Flow Rate [m3/s]",
                                       IndUnit(IUNum).MaxVolColdWaterFlow);
                }
            } else {
                CheckZoneSizing(IndUnit(IUNum).UnitType, IndUnit(IUNum).Name);

                if (UtilityRoutines::SameString(IndUnit(IUNum).CCoilType, "Coil:Cooling:Water") ||
                    UtilityRoutines::SameString(IndUnit(IUNum).CCoilType, "Coil:Cooling:Water:DetailedGeometry")) {

                    CoilWaterInletNode = GetCoilWaterInletNode(IndUnit(IUNum).CCoilType, IndUnit(IUNum).CCoil, ErrorsFound);
                    CoilWaterOutletNode = GetCoilWaterOutletNode(IndUnit(IUNum).CCoilType, IndUnit(IUNum).CCoil, ErrorsFound);
                    if (IsAutoSize) {
                        PltSizCoolNum =
                            MyPlantSizingIndex(IndUnit(IUNum).CCoilType, IndUnit(IUNum).CCoil, CoilWaterInletNode, CoilWaterOutletNode, ErrorsFound);
                        if (PltSizCoolNum > 0) {

                            if (TermUnitFinalZoneSizing(CurTermUnitSizingNum).DesCoolMassFlow >= SmallAirVolFlow) {
                                DesPriVolFlow = IndUnit(IUNum).MaxTotAirVolFlow / (1.0 + IndUnit(IUNum).InducRatio);
                                CpAir = PsyCpAirFnW(TermUnitFinalZoneSizing(CurTermUnitSizingNum).CoolDesHumRat);
                                // the design cooling coil load is the zone load minus whatever the central system does. Note that
                                // DesCoolCoilInTempTU is really the primary air inlet temperature for the unit.
                                if (TermUnitFinalZoneSizing(CurTermUnitSizingNum).ZoneTempAtCoolPeak > 0.0) {
                                    DesCoilLoad = TermUnitFinalZoneSizing(CurTermUnitSizingNum).NonAirSysDesCoolLoad -
                                                  CpAir * RhoAir * DesPriVolFlow *
                                                      (TermUnitFinalZoneSizing(CurTermUnitSizingNum).ZoneTempAtCoolPeak -
                                                       TermUnitFinalZoneSizing(CurTermUnitSizingNum).DesCoolCoilInTempTU);
                                } else {
                                    DesCoilLoad =
                                        CpAir * RhoAir * DesPriVolFlow *
                                        (TermUnitFinalZoneSizing(CurTermUnitSizingNum).DesCoolCoilInTempTU - ZoneSizThermSetPtHi(CurZoneEqNum));
                                }
                                IndUnit(IUNum).DesCoolingLoad = DesCoilLoad;
                                Cp = GetSpecificHeatGlycol(
                                    PlantLoop(IndUnit(IUNum).CWLoopNum).FluidName, 5.0, PlantLoop(IndUnit(IUNum).CWLoopNum).FluidIndex, RoutineName);

                                rho = GetDensityGlycol(
                                    PlantLoop(IndUnit(IUNum).CWLoopNum).FluidName, 5.0, PlantLoop(IndUnit(IUNum).CWLoopNum).FluidIndex, RoutineName);

                                MaxVolColdWaterFlowDes = DesCoilLoad / (PlantSizData(PltSizCoolNum).DeltaT * Cp * rho);
                                MaxVolColdWaterFlowDes = max(MaxVolColdWaterFlowDes, 0.0);
                            } else {
                                MaxVolColdWaterFlowDes = 0.0;
                            }
                        } else {
                            ShowSevereError("Autosizing of water flow requires a cooling loop Sizing:Plant object");
                            ShowContinueError("Occurs in" + IndUnit(IUNum).UnitType + " Object=" + IndUnit(IUNum).Name);
                            ErrorsFound = true;
                        }
                    }
                    if (IsAutoSize) {
                        IndUnit(IUNum).MaxVolColdWaterFlow = MaxVolColdWaterFlowDes;
                        ReportSizingOutput(
                            IndUnit(IUNum).UnitType, IndUnit(IUNum).Name, "Design Size Maximum Cold Water Flow Rate [m3/s]", MaxVolColdWaterFlowDes);
                    } else {
                        if (IndUnit(IUNum).MaxVolColdWaterFlow > 0.0 && MaxVolColdWaterFlowDes > 0.0) {
                            MaxVolColdWaterFlowUser = IndUnit(IUNum).MaxVolColdWaterFlow;
                            ReportSizingOutput(IndUnit(IUNum).UnitType,
                                               IndUnit(IUNum).Name,
                                               "Design Size Maximum Cold Water Flow Rate [m3/s]",
                                               MaxVolColdWaterFlowDes,
                                               "User-Specified Maximum Cold Water Flow Rate [m3/s]",
                                               MaxVolColdWaterFlowUser);
                            if (DisplayExtraWarnings) {
                                if ((std::abs(MaxVolColdWaterFlowDes - MaxVolColdWaterFlowUser) / MaxVolColdWaterFlowUser) >
                                    AutoVsHardSizingThreshold) {
                                    ShowMessage("SizeHVACSingleDuctInduction: Potential issue with equipment sizing for " + IndUnit(IUNum).UnitType +
                                                " = \"" + IndUnit(IUNum).Name + "\".");
                                    ShowContinueError("User-Specified Maximum Cold Water Flow Rate of " + RoundSigDigits(MaxVolColdWaterFlowUser, 5) +
                                                      " [m3/s]");
                                    ShowContinueError("differs from Design Size Maximum Cold Water Flow Rate of " +
                                                      RoundSigDigits(MaxVolColdWaterFlowDes, 5) + " [m3/s]");
                                    ShowContinueError("This may, or may not, indicate mismatched component sizes.");
                                    ShowContinueError("Verify that the value entered is intended and is consistent with other components.");
                                }
                            }
                        }
                    }
                } else {
                    IndUnit(IUNum).MaxVolColdWaterFlow = 0.0;
                }
            }
        }

        if (CurTermUnitSizingNum > 0) {
            // note we save the induced air flow for use by the hw and cw coil sizing routines
            TermUnitSizing(CurTermUnitSizingNum).AirVolFlow =
                IndUnit(IUNum).MaxTotAirVolFlow * IndUnit(IUNum).InducRatio / (1.0 + IndUnit(IUNum).InducRatio);
            // save the max hot and cold water flows for use in coil sizing
            TermUnitSizing(CurTermUnitSizingNum).MaxHWVolFlow = IndUnit(IUNum).MaxVolHotWaterFlow;
            TermUnitSizing(CurTermUnitSizingNum).MaxCWVolFlow = IndUnit(IUNum).MaxVolColdWaterFlow;
            // save the design load used for reporting
            TermUnitSizing(CurTermUnitSizingNum).DesCoolingLoad = IndUnit(IUNum).DesCoolingLoad;
            TermUnitSizing(CurTermUnitSizingNum).DesHeatingLoad = IndUnit(IUNum).DesHeatingLoad;
            // save the induction ratio for use in subsequent sizing calcs
            TermUnitSizing(CurTermUnitSizingNum).InducRat = IndUnit(IUNum).InducRatio;
            if (UtilityRoutines::SameString(IndUnit(IUNum).HCoilType, "Coil:Heating:Water")) {
                SetCoilDesFlow(IndUnit(IUNum).HCoilType, IndUnit(IUNum).HCoil, TermUnitSizing(CurTermUnitSizingNum).AirVolFlow, ErrorsFound);
            }
            if (UtilityRoutines::SameString(IndUnit(IUNum).CCoilType, "Coil:Cooling:Water:DetailedGeometry")) {
                SetCoilDesFlow(IndUnit(IUNum).CCoilType, IndUnit(IUNum).CCoil, TermUnitSizing(CurTermUnitSizingNum).AirVolFlow, ErrorsFound);
            }
        }
    }

    void SimFourPipeIndUnit(EnergyPlusData &state, int const IUNum,              // number of the current unit being simulated
                            int const ZoneNum,            // number of zone being served
                            int const ZoneNodeNum,        // zone node number
                            bool const FirstHVACIteration // TRUE if 1st HVAC simulation of system timestep
    )
    {

        // SUBROUTINE INFORMATION:
        //       AUTHOR         Fred Buhl
        //       DATE WRITTEN   June 23 2004
        //       MODIFIED       na
        //       RE-ENGINEERED  na

        // PURPOSE OF THIS SUBROUTINE:
        // Simulate a 4 pipe induction unit; adjust its heating or cooling
        // coil outputs to match the zone load.

        // METHODOLOGY EMPLOYED:
        // (1) From the zone load and the primary air inlet conditions calculate the coil load
        //     in the secondary air stream
        // (2) If there is a cooling coil load, set the heating coil off and control the cooling
        //     coil to meet the coil load
        // (3) If there is a heating coil load, control the heating coil to meet the load and keep
        //     the cooling coil off.

        // REFERENCES:
        // na

        // Using/Aliasing
        using namespace DataZoneEnergyDemands;
        using DataPlant::PlantLoop;
        using General::RoundSigDigits;
        using General::SolveRoot;
        using TempSolveRoot::SolveRoot;
        using PlantUtilities::SetComponentFlowRate;

        // Locals
        // SUBROUTINE ARGUMENT DEFINITIONS:

        // SUBROUTINE PARAMETER DEFINITIONS:
        int const SolveMaxIter(50);

        // INTERFACE BLOCK SPECIFICATIONS:
        // na

        // DERIVED TYPE DEFINITIONS:
        // na

        // SUBROUTINE LOCAL VARIABLE DECLARATIONS:
        Real64 QZnReq;           // heating or cooling needed by zone [Watts]
        Real64 QToHeatSetPt;     // [W]  remaining load to heating setpoint
        Real64 QToCoolSetPt;     // [W]  remaining load to cooling setpoint
        Real64 PowerMet;         // power supplied
        bool UnitOn;             // TRUE if unit is on
        Real64 MaxHotWaterFlow;  // maximum water flow for heating [kg/s]
        Real64 MinHotWaterFlow;  // minimum water flow for heating [kg/s]
        Real64 MaxColdWaterFlow; // maximum water flow for cooling [kg/s]
        Real64 MinColdWaterFlow; // minimum water flow for cooling [kg/s]
        Real64 HWFlow;           // hot water flow [kg/s]
        Real64 CWFlow;           // cold water flow [kg/s]
        int PriNode;             // unit primary air inlet node
        int SecNode;             // unit secondary air inlet node
        int OutletNode;          // unit air outlet node
        int HotControlNode;      // hot water coil inlet node
        int ColdControlNode;     // cold water coil inlet node
        Real64 QPriOnly;         // unit output with no zone coils active
        Real64 PriAirMassFlow;   // primary air mass flow rate [kg/s]
        Real64 SecAirMassFlow;   // secondary air mass flow rate [kg/s]
        Real64 InducRat;         // Induction Ratio
        Array1D<Real64> Par(7);
        int SolFlag;
        Real64 ErrTolerance;
        int HWOutletNode;
        int CWOutletNode;

        UnitOn = true;
        PowerMet = 0.0;
        InducRat = IndUnit(IUNum).InducRatio;
        PriNode = IndUnit(IUNum).PriAirInNode;
        SecNode = IndUnit(IUNum).SecAirInNode;
        OutletNode = IndUnit(IUNum).OutAirNode;
        HotControlNode = IndUnit(IUNum).HWControlNode;
        HWOutletNode = PlantLoop(IndUnit(IUNum).HWLoopNum)
                           .LoopSide(IndUnit(IUNum).HWLoopSide)
                           .Branch(IndUnit(IUNum).HWBranchNum)
                           .Comp(IndUnit(IUNum).HWCompNum)
                           .NodeNumOut;
        ColdControlNode = IndUnit(IUNum).CWControlNode;
        CWOutletNode = PlantLoop(IndUnit(IUNum).CWLoopNum)
                           .LoopSide(IndUnit(IUNum).CWLoopSide)
                           .Branch(IndUnit(IUNum).CWBranchNum)
                           .Comp(IndUnit(IUNum).CWCompNum)
                           .NodeNumOut;
        PriAirMassFlow = Node(PriNode).MassFlowRateMaxAvail;
        SecAirMassFlow = InducRat * PriAirMassFlow;
        QZnReq = ZoneSysEnergyDemand(ZoneNum).RemainingOutputRequired;
        QToHeatSetPt = ZoneSysEnergyDemand(ZoneNum).RemainingOutputReqToHeatSP;
        QToCoolSetPt = ZoneSysEnergyDemand(ZoneNum).RemainingOutputReqToCoolSP;
        // On the first HVAC iteration the system values are given to the controller, but after that
        // the demand limits are in place and there needs to be feedback to the Zone Equipment

        MaxHotWaterFlow = IndUnit(IUNum).MaxHotWaterFlow;
        SetComponentFlowRate(MaxHotWaterFlow,
                             HotControlNode,
                             HWOutletNode,
                             IndUnit(IUNum).HWLoopNum,
                             IndUnit(IUNum).HWLoopSide,
                             IndUnit(IUNum).HWBranchNum,
                             IndUnit(IUNum).HWCompNum);

        MinHotWaterFlow = IndUnit(IUNum).MinHotWaterFlow;
        SetComponentFlowRate(MinHotWaterFlow,
                             HotControlNode,
                             HWOutletNode,
                             IndUnit(IUNum).HWLoopNum,
                             IndUnit(IUNum).HWLoopSide,
                             IndUnit(IUNum).HWBranchNum,
                             IndUnit(IUNum).HWCompNum);

        MaxColdWaterFlow = IndUnit(IUNum).MaxColdWaterFlow;
        SetComponentFlowRate(MaxColdWaterFlow,
                             ColdControlNode,
                             CWOutletNode,
                             IndUnit(IUNum).CWLoopNum,
                             IndUnit(IUNum).CWLoopSide,
                             IndUnit(IUNum).CWBranchNum,
                             IndUnit(IUNum).CWCompNum);

        MinColdWaterFlow = IndUnit(IUNum).MinColdWaterFlow;
        SetComponentFlowRate(MinColdWaterFlow,
                             ColdControlNode,
                             CWOutletNode,
                             IndUnit(IUNum).CWLoopNum,
                             IndUnit(IUNum).CWLoopSide,
                             IndUnit(IUNum).CWBranchNum,
                             IndUnit(IUNum).CWCompNum);

        if (GetCurrentScheduleValue(IndUnit(IUNum).SchedPtr) <= 0.0) UnitOn = false;
        if (PriAirMassFlow <= SmallMassFlow) UnitOn = false;

        // Set the unit's air inlet nodes mass flow rates
        Node(PriNode).MassFlowRate = PriAirMassFlow;
        Node(SecNode).MassFlowRate = SecAirMassFlow;
        // initialize the water inlet nodes to minimum
        // fire the unit at min water flow
        CalcFourPipeIndUnit(state, IUNum, FirstHVACIteration, ZoneNodeNum, MinHotWaterFlow, MinColdWaterFlow, QPriOnly);
        // the load to be met by the secondary air stream coils is QZnReq-PowerMet

        if (UnitOn) {

            if (QToHeatSetPt - QPriOnly > SmallLoad) {
                // heating coil
                // check that it can meet the load
                CalcFourPipeIndUnit(state, IUNum, FirstHVACIteration, ZoneNodeNum, MaxHotWaterFlow, MinColdWaterFlow, PowerMet);
                if (PowerMet > QToHeatSetPt + SmallLoad) {
                    Par(1) = double(IUNum);
                    if (FirstHVACIteration) {
                        Par(2) = 1.0;
                    } else {
                        Par(2) = 0.0;
                    }
                    Par(3) = double(ZoneNodeNum);
                    Par(4) = MinColdWaterFlow;
                    Par(5) = QToHeatSetPt;
                    Par(6) = QPriOnly;
                    Par(7) = PowerMet;
                    ErrTolerance = IndUnit(IUNum).HotControlOffset;
                    SolveRoot(state, ErrTolerance, SolveMaxIter, SolFlag, HWFlow, FourPipeIUHeatingResidual, MinHotWaterFlow, MaxHotWaterFlow, Par);
                    if (SolFlag == -1) {
                        if (IndUnit(IUNum).HWCoilFailNum1 == 0) {
                            ShowWarningMessage("SimFourPipeIndUnit: Hot water coil control failed for " + IndUnit(IUNum).UnitType + "=\"" +
                                               IndUnit(IUNum).Name + "\"");
                            ShowContinueErrorTimeStamp("");
                            ShowContinueError("  Iteration limit [" + RoundSigDigits(SolveMaxIter) +
                                              "] exceeded in calculating hot water mass flow rate");
                        }
                        ShowRecurringWarningErrorAtEnd("SimFourPipeIndUnit: Hot water coil control failed (iteration limit [" +
                                                           RoundSigDigits(SolveMaxIter) + "]) for " + IndUnit(IUNum).UnitType + "=\"" +
                                                           IndUnit(IUNum).Name + "\"",
                                                       IndUnit(IUNum).HWCoilFailNum1);
                    } else if (SolFlag == -2) {
                        if (IndUnit(IUNum).HWCoilFailNum2 == 0) {
                            ShowWarningMessage("SimFourPipeIndUnit: Hot water coil control failed (maximum flow limits) for " +
                                               IndUnit(IUNum).UnitType + "=\"" + IndUnit(IUNum).Name + "\"");
                            ShowContinueErrorTimeStamp("");
                            ShowContinueError("...Bad hot water maximum flow rate limits");
                            ShowContinueError("...Given minimum water flow rate=" + RoundSigDigits(MinHotWaterFlow, 3) + " kg/s");
                            ShowContinueError("...Given maximum water flow rate=" + RoundSigDigits(MaxHotWaterFlow, 3) + " kg/s");
                        }
                        ShowRecurringWarningErrorAtEnd("SimFourPipeIndUnit: Hot water coil control failed (flow limits) for " +
                                                           IndUnit(IUNum).UnitType + "=\"" + IndUnit(IUNum).Name + "\"",
                                                       IndUnit(IUNum).HWCoilFailNum2,
                                                       MaxHotWaterFlow,
                                                       MinHotWaterFlow,
                                                       _,
                                                       "[kg/s]",
                                                       "[kg/s]");
                    }
                }
            } else if (QToCoolSetPt - QPriOnly < -SmallLoad) {
                // cooling coil
                // check that it can meet the load
                CalcFourPipeIndUnit(state, IUNum, FirstHVACIteration, ZoneNodeNum, MinHotWaterFlow, MaxColdWaterFlow, PowerMet);
                if (PowerMet < QToCoolSetPt - SmallLoad) {
                    Par(1) = double(IUNum);
                    if (FirstHVACIteration) {
                        Par(2) = 1.0;
                    } else {
                        Par(2) = 0.0;
                    }
                    Par(3) = double(ZoneNodeNum);
                    Par(4) = MinHotWaterFlow;
                    Par(5) = QToCoolSetPt;
                    Par(6) = QPriOnly;
                    Par(7) = PowerMet;
                    ErrTolerance = IndUnit(IUNum).ColdControlOffset;
                    SolveRoot(state, ErrTolerance, SolveMaxIter, SolFlag, CWFlow, FourPipeIUCoolingResidual, MinColdWaterFlow, MaxColdWaterFlow, Par);
                    if (SolFlag == -1) {
                        if (IndUnit(IUNum).CWCoilFailNum1 == 0) {
                            ShowWarningMessage("SimFourPipeIndUnit: Cold water coil control failed for " + IndUnit(IUNum).UnitType + "=\"" +
                                               IndUnit(IUNum).Name + "\"");
                            ShowContinueErrorTimeStamp("");
                            ShowContinueError("  Iteration limit [" + RoundSigDigits(SolveMaxIter) +
                                              "] exceeded in calculating cold water mass flow rate");
                        }
                        ShowRecurringWarningErrorAtEnd("SimFourPipeIndUnit: Cold water coil control failed (iteration limit [" +
                                                           RoundSigDigits(SolveMaxIter) + "]) for " + IndUnit(IUNum).UnitType + "=\"" +
                                                           IndUnit(IUNum).Name,
                                                       IndUnit(IUNum).CWCoilFailNum1);
                    } else if (SolFlag == -2) {
                        if (IndUnit(IUNum).CWCoilFailNum2 == 0) {
                            ShowWarningMessage("SimFourPipeIndUnit: Cold water coil control failed (maximum flow limits) for " +
                                               IndUnit(IUNum).UnitType + "=\"" + IndUnit(IUNum).Name + "\"");
                            ShowContinueErrorTimeStamp("");
                            ShowContinueError("...Bad cold water maximum flow rate limits");
                            ShowContinueError("...Given minimum water flow rate=" + RoundSigDigits(MinColdWaterFlow, 3) + " kg/s");
                            ShowContinueError("...Given maximum water flow rate=" + RoundSigDigits(MaxColdWaterFlow, 3) + " kg/s");
                        }
                        ShowRecurringWarningErrorAtEnd("SimFourPipeIndUnit: Cold water coil control failed (flow limits) for " +
                                                           IndUnit(IUNum).UnitType + "=\"" + IndUnit(IUNum).Name + "\"",
                                                       IndUnit(IUNum).CWCoilFailNum2,
                                                       MaxColdWaterFlow,
                                                       MinColdWaterFlow,
                                                       _,
                                                       "[kg/s]",
                                                       "[kg/s]");
                    }
                }
            } else {
                CalcFourPipeIndUnit(state, IUNum, FirstHVACIteration, ZoneNodeNum, MinHotWaterFlow, MinColdWaterFlow, PowerMet);
            }

        } else {
            // unit off
            CalcFourPipeIndUnit(state, IUNum, FirstHVACIteration, ZoneNodeNum, MinHotWaterFlow, MinColdWaterFlow, PowerMet);
        }
        Node(OutletNode).MassFlowRateMax = IndUnit(IUNum).MaxTotAirMassFlow;

        // At this point we are done. There is no output to report or pass back up: the output provided is calculated
        // one level up in the calling routine SimZoneAirLoopEquipment. All the inlet and outlet flow rates and
        // conditions have been set by CalcFourPipeIndUnit either explicitly or as a result of the simple component calls.
    }

    void CalcFourPipeIndUnit(EnergyPlusData &state, int const IUNum,               // Unit index
                             bool const FirstHVACIteration, // flag for 1st HVAV iteration in the time step
                             int const ZoneNode,            // zone node number
                             Real64 const HWFlow,           // hot water flow (kg/s)
                             Real64 const CWFlow,           // cold water flow (kg/s)
                             Real64 &LoadMet                // load met by unit (watts)
    )
    {

        // SUBROUTINE INFORMATION:
        //       AUTHOR         Fred Buhl
        //       DATE WRITTEN   June 2004
        //       MODIFIED       na
        //       RE-ENGINEERED  na

        // PURPOSE OF THIS SUBROUTINE:
        // Simulate the components making up the 4 pipe induction unit.

        // METHODOLOGY EMPLOYED:
        // Simulates the unit components sequentially in the air flow direction.

        // REFERENCES:
        // na

        // Using/Aliasing
        using DataPlant::PlantLoop;
        using MixerComponent::SimAirMixer;
        using PlantUtilities::SetComponentFlowRate;
        using WaterCoils::SimulateWaterCoilComponents;

        // Locals
        // SUBROUTINE ARGUMENT DEFINITIONS:

        // SUBROUTINE PARAMETER DEFINITIONS:
        // na

        // INTERFACE BLOCK SPECIFICATIONS
        // na

        // DERIVED TYPE DEFINITIONS
        // na

        // SUBROUTINE LOCAL VARIABLE DECLARATIONS:
        int OutletNode;        // unit air outlet node
        int PriNode;           // unit primary air inlet node
        int HotControlNode;    // the hot water inlet node
        int ColdControlNode;   // the cold water inlet node
        Real64 PriAirMassFlow; // primary air mass flow rate [kg/s]
        Real64 SecAirMassFlow; // secondary air mass flow rate [kg/s]
        Real64 TotAirMassFlow; // total air mass flow rate [kg/s]
        Real64 InducRat;       // induction ratio
        Real64 mdotHW;         // local temporary hot water flow rate [kg/s]
        Real64 mdotCW;         // local temporary cold water flow rate [kg/s]
        int HWOutletNode;
        int CWOutletNode;

        // FLOW

        PriNode = IndUnit(IUNum).PriAirInNode;
        OutletNode = IndUnit(IUNum).OutAirNode;
        PriAirMassFlow = Node(PriNode).MassFlowRateMaxAvail;
        InducRat = IndUnit(IUNum).InducRatio;
        SecAirMassFlow = InducRat * PriAirMassFlow;
        TotAirMassFlow = PriAirMassFlow + SecAirMassFlow;
        HotControlNode = IndUnit(IUNum).HWControlNode;
        HWOutletNode = PlantLoop(IndUnit(IUNum).HWLoopNum)
                           .LoopSide(IndUnit(IUNum).HWLoopSide)
                           .Branch(IndUnit(IUNum).HWBranchNum)
                           .Comp(IndUnit(IUNum).HWCompNum)
                           .NodeNumOut;

        ColdControlNode = IndUnit(IUNum).CWControlNode;
        CWOutletNode = PlantLoop(IndUnit(IUNum).CWLoopNum)
                           .LoopSide(IndUnit(IUNum).CWLoopSide)
                           .Branch(IndUnit(IUNum).CWBranchNum)
                           .Comp(IndUnit(IUNum).CWCompNum)
                           .NodeNumOut;

        mdotHW = HWFlow;
        SetComponentFlowRate(mdotHW,
                             HotControlNode,
                             HWOutletNode,
                             IndUnit(IUNum).HWLoopNum,
                             IndUnit(IUNum).HWLoopSide,
                             IndUnit(IUNum).HWBranchNum,
                             IndUnit(IUNum).HWCompNum);

        //  Node(HotControlNode)%MassFlowRate = HWFlow

        mdotCW = CWFlow;
        SetComponentFlowRate(mdotCW,
                             ColdControlNode,
                             CWOutletNode,
                             IndUnit(IUNum).CWLoopNum,
                             IndUnit(IUNum).CWLoopSide,
                             IndUnit(IUNum).CWBranchNum,
                             IndUnit(IUNum).CWCompNum);
        //  Node(ColdControlNode)%MassFlowRate = CWFlow

        SimulateWaterCoilComponents(state, IndUnit(IUNum).HCoil, FirstHVACIteration, IndUnit(IUNum).HCoil_Num);
        SimulateWaterCoilComponents(state, IndUnit(IUNum).CCoil, FirstHVACIteration, IndUnit(IUNum).CCoil_Num);
        SimAirMixer(IndUnit(IUNum).MixerName, IndUnit(IUNum).Mixer_Num);
<<<<<<< HEAD
        LoadMet = TotAirMassFlow * Psychrometrics::PsyDeltaHSenFnTdb2W2Tdb1W1(Node(OutletNode).Temp, Node(OutletNode).HumRat, Node(ZoneNode).Temp, Node(ZoneNode).HumRat);
=======
        LoadMet = TotAirMassFlow * Psychrometrics::PsyDeltaHSenFnTdb2W2Tdb1W1(
                                       Node(OutletNode).Temp, Node(OutletNode).HumRat, Node(ZoneNode).Temp, Node(ZoneNode).HumRat);
>>>>>>> 38c569ea
    }

    Real64 FourPipeIUHeatingResidual(EnergyPlusData &state, Real64 const HWFlow,       // hot water flow rate in kg/s
                                     Array1D<Real64> const &Par // Par(5) is the requested zone load
    )
    {

        // FUNCTION INFORMATION:
        //       AUTHOR         Fred Buhl
        //       DATE WRITTEN   June 2004
        //       MODIFIED
        //       RE-ENGINEERED

        // PURPOSE OF THIS FUNCTION:
        // Calculates residual function (Requested Zone Load - Unit Output) / Requested Coil Load
        // Unit Output depends on the hot water flow rate which is being varied to zero the residual.

        // METHODOLOGY EMPLOYED:
        // Calls CalcFourPipeIndUnit, and calculates
        // the residual as defined above.

        // REFERENCES:

        // USE STATEMENTS:
        // na

        // Return value
        Real64 Residuum; // residual to be minimized to zero

        // Argument array dimensioning

        // Locals
        // SUBROUTINE ARGUMENT DEFINITIONS:

        // FUNCTION PARAMETER DEFINITIONS:
        // na

        // INTERFACE BLOCK SPECIFICATIONS
        // na

        // DERIVED TYPE DEFINITIONS
        // na

        // FUNCTION LOCAL VARIABLE DECLARATIONS:
        int IUIndex;
        bool FirstHVACSoln;
        int ZoneNodeIndex;
        Real64 MinCWFlow;
        Real64 UnitOutput;

        IUIndex = int(Par(1));
        FirstHVACSoln = (Par(2) > 0.0);
        ZoneNodeIndex = int(Par(3));
        MinCWFlow = Par(4);
        CalcFourPipeIndUnit(state, IUIndex, FirstHVACSoln, ZoneNodeIndex, HWFlow, MinCWFlow, UnitOutput);
        Residuum = (Par(5) - UnitOutput) / (Par(7) - Par(6));

        return Residuum;
    }

    Real64 FourPipeIUCoolingResidual(EnergyPlusData &state, Real64 const CWFlow,       // cold water flow rate in kg/s
                                     Array1D<Real64> const &Par // Par(5) is the requested zone load
    )
    {

        // FUNCTION INFORMATION:
        //       AUTHOR         Fred Buhl
        //       DATE WRITTEN   June 2004
        //       MODIFIED
        //       RE-ENGINEERED

        // PURPOSE OF THIS FUNCTION:
        // Calculates residual function (Requested Zone Load - Unit Output) / Requested Coil Load
        // Unit Output depends on the cold water flow rate which is being varied to zero the residual.

        // METHODOLOGY EMPLOYED:
        // Calls CalcFourPipeIndUnit, and calculates
        // the residual as defined above.

        // REFERENCES:

        // USE STATEMENTS:
        // na

        // Return value
        Real64 Residuum; // residual to be minimized to zero

        // Argument array dimensioning

        // Locals
        // SUBROUTINE ARGUMENT DEFINITIONS:

        // FUNCTION PARAMETER DEFINITIONS:
        // na

        // INTERFACE BLOCK SPECIFICATIONS
        // na

        // DERIVED TYPE DEFINITIONS
        // na

        // FUNCTION LOCAL VARIABLE DECLARATIONS:
        int IUIndex;
        bool FirstHVACSoln;
        int ZoneNodeIndex;
        Real64 MinHWFlow;
        Real64 UnitOutput;

        IUIndex = int(Par(1));
        FirstHVACSoln = (Par(2) > 0.0);
        ZoneNodeIndex = int(Par(3));
        MinHWFlow = Par(4);
        CalcFourPipeIndUnit(state, IUIndex, FirstHVACSoln, ZoneNodeIndex, MinHWFlow, CWFlow, UnitOutput);
        Residuum = (Par(5) - UnitOutput) / (Par(7) - Par(6));

        return Residuum;
    }

    // ========================= Utilities =======================

    bool FourPipeInductionUnitHasMixer(std::string const &CompName) // component (mixer) name
    {

        // FUNCTION INFORMATION:
        //       AUTHOR         Linda Lawrie
        //       DATE WRITTEN   September 2011
        //       MODIFIED       na
        //       RE-ENGINEERED  na

        // PURPOSE OF THIS FUNCTION:
        // Given a mixer name, this routine determines if that mixer is found on
        // PIUnits.

        // Return value
        bool YesNo; // True if found

        // FUNCTION LOCAL VARIABLE DECLARATIONS:
        int ItemNum;

        if (GetIUInputFlag) {
            GetIndUnits();
            GetIUInputFlag = false;
        }

        YesNo = false;
        if (NumIndUnits > 0) {
            ItemNum = UtilityRoutines::FindItemInList(CompName, IndUnit, &IndUnitData::MixerName);
            if (ItemNum > 0) YesNo = true;
        }

        return YesNo;
    }

    void IndUnitData::ReportIndUnit(EnergyPlusData &state)
    {
        // Purpose: this subroutine for reporting

        // set zone OA volume flow rate
        this->CalcOutdoorAirVolumeFlowRate(state);
    }

    void IndUnitData::CalcOutdoorAirVolumeFlowRate(EnergyPlusData &state)
    {
        // calculates zone outdoor air volume flow rate using the supply air flow rate and OA fraction
        if (this->AirLoopNum > 0) {
            this->OutdoorAirFlowRate = (DataLoopNode::Node(this->PriAirInNode).MassFlowRate / DataEnvironment::StdRhoAir) * state.dataAirLoop->AirLoopFlow(this->AirLoopNum).OAFrac;
        } else {
            this->OutdoorAirFlowRate = 0.0;
        }
    }

} // namespace HVACSingleDuctInduc

} // namespace EnergyPlus<|MERGE_RESOLUTION|>--- conflicted
+++ resolved
@@ -1446,12 +1446,8 @@
         SimulateWaterCoilComponents(state, IndUnit(IUNum).HCoil, FirstHVACIteration, IndUnit(IUNum).HCoil_Num);
         SimulateWaterCoilComponents(state, IndUnit(IUNum).CCoil, FirstHVACIteration, IndUnit(IUNum).CCoil_Num);
         SimAirMixer(IndUnit(IUNum).MixerName, IndUnit(IUNum).Mixer_Num);
-<<<<<<< HEAD
-        LoadMet = TotAirMassFlow * Psychrometrics::PsyDeltaHSenFnTdb2W2Tdb1W1(Node(OutletNode).Temp, Node(OutletNode).HumRat, Node(ZoneNode).Temp, Node(ZoneNode).HumRat);
-=======
         LoadMet = TotAirMassFlow * Psychrometrics::PsyDeltaHSenFnTdb2W2Tdb1W1(
                                        Node(OutletNode).Temp, Node(OutletNode).HumRat, Node(ZoneNode).Temp, Node(ZoneNode).HumRat);
->>>>>>> 38c569ea
     }
 
     Real64 FourPipeIUHeatingResidual(EnergyPlusData &state, Real64 const HWFlow,       // hot water flow rate in kg/s
