if(WIN32)
  configure_file( energyplus.rc.in "${CMAKE_CURRENT_BINARY_DIR}/energyplus.rc" )
  configure_file( energyplusapi.rc.in "${CMAKE_CURRENT_BINARY_DIR}/energyplusapi.rc" )
endif()

set(PYTHON_API_VERSION_MAJOR 0)
set(PYTHON_API_VERSION_MINOR 1)
configure_file( DataStringGlobals.in.cc "${CMAKE_CURRENT_BINARY_DIR}/DataStringGlobals.cc" )
configure_file( ConfiguredFunctions.in.cc "${CMAKE_CURRENT_BINARY_DIR}/ConfiguredFunctions.cc" )
file( WRITE "${CMAKE_CURRENT_BINARY_DIR}/EmbeddedEpJSONSchema.cc" "Will be filled in later by GenerateEmbeddedEpJSONSchema" )

option( LINK_WITH_PYTHON "Build package" OFF )
if(LINK_WITH_PYTHON)
  add_definitions("-DLINK_WITH_PYTHON=1")
else()
  add_definitions("-DLINK_WITH_PYTHON=0")
endif()

SET( SRC
  "${PROJECT_SOURCE_DIR}/third_party/milo/dtoa.h"
  "${PROJECT_SOURCE_DIR}/third_party/milo/itoa.h"
  "${PROJECT_SOURCE_DIR}/third_party/milo/diyfp.h"
  "${PROJECT_SOURCE_DIR}/third_party/milo/ieee754.h"
  AirflowNetworkBalanceManager.cc
  AirflowNetworkBalanceManager.hh
  AirLoopHVACDOAS.cc
  AirLoopHVACDOAS.hh
  AirTerminalUnit.hh
  BaseboardElectric.cc
  BaseboardElectric.hh
  BaseboardRadiator.cc
  BaseboardRadiator.hh
  BoilerSteam.cc
  BoilerSteam.hh
  Boilers.cc
  Boilers.hh
  BranchInputManager.cc
  BranchInputManager.hh
  BranchNodeConnections.cc
  BranchNodeConnections.hh
  CTElectricGenerator.cc
  CTElectricGenerator.hh
  ChilledCeilingPanelSimple.cc
  ChilledCeilingPanelSimple.hh
  ChillerAbsorption.cc
  ChillerAbsorption.hh
  ChillerElectricEIR.cc
  ChillerElectricEIR.hh
  ChillerExhaustAbsorption.cc
  ChillerExhaustAbsorption.hh
  ChillerGasAbsorption.cc
  ChillerGasAbsorption.hh
  ChillerIndirectAbsorption.cc
  ChillerIndirectAbsorption.hh
  ChillerReformulatedEIR.cc
  ChillerReformulatedEIR.hh
  Coils/CoilCoolingDX.cc
  Coils/CoilCoolingDX.hh
  Coils/CoilCoolingDXCurveFitPerformance.cc
  Coils/CoilCoolingDXCurveFitPerformance.hh
  Coils/CoilCoolingDXCurveFitOperatingMode.cc
  Coils/CoilCoolingDXCurveFitOperatingMode.hh
  Coils/CoilCoolingDXCurveFitSpeed.cc
  Coils/CoilCoolingDXCurveFitSpeed.hh
  CondenserLoopTowers.cc
  CondenserLoopTowers.hh
  ConductionTransferFunctionCalc.cc
  ConductionTransferFunctionCalc.hh
  ConfiguredFunctions.hh
  "${CMAKE_CURRENT_BINARY_DIR}/ConfiguredFunctions.cc"
  ConvectionCoefficients.cc
  ConvectionCoefficients.hh
  CoolTower.cc
  CoolTower.hh
  CostEstimateManager.cc
  CostEstimateManager.hh
  CrossVentMgr.cc
  CrossVentMgr.hh
  CurveManager.cc
  CurveManager.hh
  DElightManagerF.cc
  DElightManagerF.hh
  DXCoils.cc
  DXCoils.hh
  DXFEarClipping.cc
  DXFEarClipping.hh
  DataAirLoop.cc
  DataAirLoop.hh
  DataAirSystems.cc
  DataAirSystems.hh
  DataBSDFWindow.cc
  DataBSDFWindow.hh
  DataBranchAirLoopPlant.cc
  DataBranchAirLoopPlant.hh
  DataBranchNodeConnections.cc
  DataBranchNodeConnections.hh
  DataComplexFenestration.cc
  DataComplexFenestration.hh
  DataContaminantBalance.cc
  DataContaminantBalance.hh
  DataConvergParams.cc
  DataConvergParams.hh
  DataConversions.cc
  DataConversions.hh
  DataCostEstimate.cc
  DataCostEstimate.hh
  DataDElight.cc
  DataDElight.hh
  DataDaylighting.cc
  DataDaylighting.hh
  DataDaylightingDevices.cc
  DataDaylightingDevices.hh
  DataDefineEquip.cc
  DataDefineEquip.hh
  DataEnvironment.cc
  DataEnvironment.hh
  DataErrorTracking.cc
  DataErrorTracking.hh
  DataGenerators.cc
  DataGenerators.hh
  DataGlobalConstants.cc
  DataGlobalConstants.hh
  DataGlobals.cc
  DataGlobals.hh
  DataHVACControllers.cc
  DataHVACControllers.hh
  DataHVACGlobals.cc
  DataHVACGlobals.hh
  DataHVACSystems.hh
  DataHeatBalFanSys.cc
  DataHeatBalFanSys.hh
  DataHeatBalSurface.cc
  DataHeatBalSurface.hh
  DataHeatBalance.cc
  DataHeatBalance.hh
  DataIPShortCuts.cc
  DataIPShortCuts.hh
  DataLoopNode.cc
  DataLoopNode.hh
  DataMoistureBalance.cc
  DataMoistureBalance.hh
  DataMoistureBalanceEMPD.cc
  DataMoistureBalanceEMPD.hh
  DataOutputs.cc
  DataOutputs.hh
  DataPhotovoltaics.cc
  DataPhotovoltaics.hh
  DataPrecisionGlobals.cc
  DataPrecisionGlobals.hh
  DataReportingFlags.cc
  DataReportingFlags.hh
  DataRoomAirModel.cc
  DataRoomAirModel.hh
  DataRootFinder.cc
  DataRootFinder.hh
  DataRuntimeLanguage.cc
  DataRuntimeLanguage.hh
  DataShadowingCombinations.cc
  DataShadowingCombinations.hh
  DataSizing.cc
  DataSizing.hh
  "${CMAKE_CURRENT_BINARY_DIR}/DataStringGlobals.cc"
  DataStringGlobals.hh
  DataSurfaceColors.cc
  DataSurfaceColors.hh
  DataSurfaceLists.cc
  DataSurfaceLists.hh
  DataSurfaces.cc
  DataSurfaces.hh
  DataSystemVariables.cc
  DataSystemVariables.hh
  DataTimings.cc
  DataTimings.hh
  DataUCSDSharedData.cc
  DataUCSDSharedData.hh
  DataVectorTypes.hh
  DataViewFactorInformation.cc
  DataViewFactorInformation.hh
  DataWater.cc
  DataWater.hh
  DataWindowEquivalentLayer.cc
  DataWindowEquivalentLayer.hh
  DataZoneControls.cc
  DataZoneControls.hh
  DataZoneEnergyDemands.cc
  DataZoneEnergyDemands.hh
  DataZoneEquipment.cc
  DataZoneEquipment.hh
  DaylightingDevices.cc
  DaylightingDevices.hh
  DaylightingManager.cc
  DaylightingManager.hh
  DemandManager.cc
  DemandManager.hh
  DesiccantDehumidifiers.cc
  DesiccantDehumidifiers.hh
  DisplacementVentMgr.cc
  DisplacementVentMgr.hh
  DisplayRoutines.cc
  DisplayRoutines.hh
  DualDuct.cc
  DualDuct.hh
  EMSManager.cc
  EMSManager.hh
  EarthTube.cc
  EarthTube.hh
  EcoRoofManager.cc
  EcoRoofManager.hh
  EconomicLifeCycleCost.cc
  EconomicLifeCycleCost.hh
  EconomicTariff.cc
  EconomicTariff.hh
  ElectricBaseboardRadiator.cc
  ElectricBaseboardRadiator.hh
  ElectricPowerServiceManager.hh
  ElectricPowerServiceManager.cc
  EnergyPlus.hh
  EvaporativeCoolers.cc
  EvaporativeCoolers.hh
  EvaporativeFluidCoolers.cc
  EvaporativeFluidCoolers.hh
  ExteriorEnergyUse.cc
  ExteriorEnergyUse.hh
  ExternalInterface.cc
  ExternalInterface.hh
  FanCoilUnits.cc
  FanCoilUnits.hh
  Fans.cc
  Fans.hh
  FaultsManager.cc
  FaultsManager.hh
  FileSystem.cc
  FileSystem.hh
  FluidCoolers.cc
  FluidCoolers.hh
  FluidProperties.cc
  FluidProperties.hh
  FuelCellElectricGenerator.cc
  FuelCellElectricGenerator.hh
  Furnaces.cc
  Furnaces.hh
  General.cc
  General.hh
  GeneralRoutines.cc
  GeneralRoutines.hh
  GeneratorDynamicsManager.cc
  GeneratorDynamicsManager.hh
  GeneratorFuelSupply.cc
  GeneratorFuelSupply.hh
  GlobalNames.cc
  GlobalNames.hh
  GroundHeatExchangers.cc
  GroundHeatExchangers.hh
  GroundTemperatureModeling/BaseGroundTemperatureModel.hh
  GroundTemperatureModeling/FiniteDifferenceGroundTemperatureModel.cc
  GroundTemperatureModeling/FiniteDifferenceGroundTemperatureModel.hh
  GroundTemperatureModeling/GroundTemperatureModelManager.cc
  GroundTemperatureModeling/GroundTemperatureModelManager.hh
  HVACControllers.cc
  HVACControllers.hh
  HVACCooledBeam.cc
  HVACCooledBeam.hh
  HVACDXHeatPumpSystem.cc
  HVACDXHeatPumpSystem.hh
  HVACDXSystem.cc
  HVACDXSystem.hh
  HVACDuct.cc
  HVACDuct.hh
  HVACFan.cc
  HVACFan.hh
  HVACFourPipeBeam.cc
  HVACFourPipeBeam.hh
  HVACHXAssistedCoolingCoil.cc
  HVACHXAssistedCoolingCoil.hh
  HVACInterfaceManager.cc
  HVACInterfaceManager.hh
  HVACManager.cc
  HVACManager.hh
  HVACMultiSpeedHeatPump.cc
  HVACMultiSpeedHeatPump.hh
  HVACSingleDuctInduc.cc
  HVACSingleDuctInduc.hh
  HVACSizingSimulationManager.cc
  HVACSizingSimulationManager.hh
  HVACStandAloneERV.cc
  HVACStandAloneERV.hh
  HVACUnitaryBypassVAV.cc
  HVACUnitaryBypassVAV.hh
  HVACVariableRefrigerantFlow.cc
  HVACVariableRefrigerantFlow.hh
  HWBaseboardRadiator.cc
  HWBaseboardRadiator.hh
  HeatBalFiniteDiffManager.cc
  HeatBalFiniteDiffManager.hh
  HeatBalanceKivaManager.cc
  HeatBalanceKivaManager.hh
  HeatBalanceAirManager.cc
  HeatBalanceAirManager.hh
  HeatBalanceHAMTManager.cc
  HeatBalanceHAMTManager.hh
  HeatBalanceIntRadExchange.cc
  HeatBalanceIntRadExchange.hh
  HeatBalanceInternalHeatGains.cc
  HeatBalanceInternalHeatGains.hh
  HeatBalanceManager.cc
  HeatBalanceManager.hh
  HeatBalanceMovableInsulation.cc
  HeatBalanceMovableInsulation.hh
  HeatBalanceSurfaceManager.cc
  HeatBalanceSurfaceManager.hh
  HeatPumpWaterToWaterCOOLING.cc
  HeatPumpWaterToWaterCOOLING.hh
  HeatPumpWaterToWaterHEATING.cc
  HeatPumpWaterToWaterHEATING.hh
  HeatPumpWaterToWaterSimple.cc
  HeatPumpWaterToWaterSimple.hh
  HeatRecovery.cc
  HeatRecovery.hh
  HeatingCoils.cc
  HeatingCoils.hh
  HighTempRadiantSystem.cc
  HighTempRadiantSystem.hh
  Humidifiers.cc
  Humidifiers.hh
  HybridUnitaryAirConditioners.cc
  HybridUnitaryAirConditioners.hh
  HybridEvapCoolingModel.cc
  HybridEvapCoolingModel.hh
  HybridModel.cc
  HybridModel.hh
  GroundTemperatureModeling/KusudaAchenbachGroundTemperatureModel.cc
  GroundTemperatureModeling/KusudaAchenbachGroundTemperatureModel.hh
  GroundTemperatureModeling/SiteBuildingSurfaceGroundTemperatures.cc
  GroundTemperatureModeling/SiteBuildingSurfaceGroundTemperatures.hh
  GroundTemperatureModeling/SiteDeepGroundTemperatures.cc
  GroundTemperatureModeling/SiteDeepGroundTemperatures.hh
  GroundTemperatureModeling/SiteFCFactorMethodGroundTemperatures.cc
  GroundTemperatureModeling/SiteFCFactorMethodGroundTemperatures.hh
  GroundTemperatureModeling/SiteShallowGroundTemperatures.cc
  GroundTemperatureModeling/SiteShallowGroundTemperatures.hh
  GroundTemperatureModeling/XingGroundTemperatureModel.cc
  GroundTemperatureModeling/XingGroundTemperatureModel.hh
  ICEngineElectricGenerator.cc
  ICEngineElectricGenerator.hh
  IceThermalStorage.cc
  IceThermalStorage.hh
  InputProcessing/DataStorage.hh
  InputProcessing/EmbeddedEpJSONSchema.hh
  "${CMAKE_CURRENT_BINARY_DIR}/EmbeddedEpJSONSchema.cc"
  InputProcessing/IdfParser.cc
  InputProcessing/IdfParser.hh
  InputProcessing/InputProcessor.cc
  InputProcessing/InputProcessor.hh
  InputProcessing/InputValidation.cc
  InputProcessing/InputValidation.hh
  IntegratedHeatPump.cc
  IntegratedHeatPump.hh
  InternalHeatGains.cc
  InternalHeatGains.hh
  LowTempRadiantSystem.cc
  LowTempRadiantSystem.hh
  MatrixDataManager.cc
  MatrixDataManager.hh
  MicroCHPElectricGenerator.cc
  MicroCHPElectricGenerator.hh
  MicroturbineElectricGenerator.cc
  MicroturbineElectricGenerator.hh
  MixedAir.cc
  MixedAir.hh
  MixerComponent.cc
  MixerComponent.hh
  MoistureBalanceEMPDManager.cc
  MoistureBalanceEMPDManager.hh
  MundtSimMgr.cc
  MundtSimMgr.hh
  NodeInputManager.cc
  NodeInputManager.hh
  NonZoneEquipmentManager.cc
  NonZoneEquipmentManager.hh
  OutAirNodeManager.cc
  OutAirNodeManager.hh
  OutdoorAirUnit.cc
  OutdoorAirUnit.hh
  OutputFiles.cc
  OutputFiles.hh
  OutputProcessor.cc
  OutputProcessor.hh
  OutputReportPredefined.cc
  OutputReportPredefined.hh
  OutputReportTabular.cc
  OutputReportTabular.hh
  OutputReportTabularAnnual.cc
  OutputReportTabularAnnual.hh
  OutputReports.cc
  OutputReports.hh
  OutputReportData.cc
  OutputReportData.hh
  OutsideEnergySources.cc
  OutsideEnergySources.hh
  PackagedTerminalHeatPump.cc
  PackagedTerminalHeatPump.hh
  PackagedThermalStorageCoil.cc
  PackagedThermalStorageCoil.hh
  PhaseChangeModeling/HysteresisModel.cc
  PhaseChangeModeling/HysteresisModel.hh
  PhotovoltaicThermalCollectors.cc
  PhotovoltaicThermalCollectors.hh
  Photovoltaics.cc
  Photovoltaics.hh
  PierceSurface.hh
  PipeHeatTransfer.cc
  PipeHeatTransfer.hh
  Pipes.cc
  Pipes.hh
  Plant/CallingOrder.hh
  Plant/DataPlant.cc
  Plant/DataPlant.hh
  Plant/Enums.hh
  Plant/EquipAndOperations.hh
  Plant/LoopSidePumpInformation.hh
  Plant/PlantAvailManager.hh
  Plant/PlantConvergencePoint.hh
  Plant/MeterData.hh
  Plant/ReportBranchData.hh
  Plant/ReportCompData.hh
  Plant/ReportLoopData.hh
  Plant/Branch.cc
  Plant/Branch.hh
  Plant/Component.cc
  Plant/Component.hh
  Plant/ConnectedLoopData.hh
  Plant/Connection.hh
  Plant/Loop.cc
  Plant/Loop.hh
  Plant/LoopSide.cc
  Plant/LoopSide.hh
  Plant/MixerData.hh
  Plant/SplitterData.hh
  Plant/Subcomponents.hh
  PlantCentralGSHP.cc
  PlantCentralGSHP.hh
  PlantChillers.cc
  PlantChillers.hh
  PlantComponent.hh
  PlantComponentTemperatureSources.cc
  PlantComponentTemperatureSources.hh
  PlantCondLoopOperation.cc
  PlantCondLoopOperation.hh
  PlantHeatExchangerFluidToFluid.cc
  PlantHeatExchangerFluidToFluid.hh
  PlantLoadProfile.cc
  PlantLoadProfile.hh
  Plant/PlantLocation.hh
  Plant/PlantManager.cc
  Plant/PlantManager.hh
  PlantPipingSystemsManager.cc
  PlantPipingSystemsManager.hh
  PlantPressureSystem.cc
  PlantPressureSystem.hh
  PlantUtilities.cc
  PlantUtilities.hh
  PlantValves.cc
  PlantValves.hh
  Platform.hh
  PollutionModule.cc
  PollutionModule.hh
  PondGroundHeatExchanger.cc
  PondGroundHeatExchanger.hh
  PoweredInductionUnits.cc
  PoweredInductionUnits.hh
  Psychrometrics.cc
  Psychrometrics.hh
  Pumps.cc
  Pumps.hh
  PurchasedAirManager.cc
  PurchasedAirManager.hh
  PVWatts.cc
  PVWatts.hh
  PVWattsSSC.cc
  PVWattsSSC.hh
  RefrigeratedCase.cc
  RefrigeratedCase.hh
  ReportCoilSelection.cc
  ReportCoilSelection.hh
  ReportSizingManager.cc
  ReportSizingManager.hh
  ResultsSchema.cc
  ResultsSchema.hh
  ReturnAirPathManager.cc
  ReturnAirPathManager.hh
  RoomAirModelAirflowNetwork.cc
  RoomAirModelAirflowNetwork.hh
  RoomAirModelManager.cc
  RoomAirModelManager.hh
  RoomAirModelUserTempPattern.cc
  RoomAirModelUserTempPattern.hh
  RootFinder.cc
  RootFinder.hh
  RuntimeLanguageProcessor.cc
  RuntimeLanguageProcessor.hh
  SQLiteProcedures.cc
  SQLiteProcedures.hh
  ScheduleManager.cc
  ScheduleManager.hh
  SetPointManager.cc
  SetPointManager.hh
  Shape.hh
  SimAirServingZones.cc
  SimAirServingZones.hh
  SimulationManager.cc
  SimulationManager.hh
  SingleDuct.cc
  SingleDuct.hh
  SizingAnalysisObjects.cc
  SizingAnalysisObjects.hh
  SizingManager.cc
  SizingManager.hh
  SolarCollectors.cc
  SolarCollectors.hh
  SolarReflectionManager.cc
  SolarReflectionManager.hh
  SolarShading.cc
  SolarShading.hh
  SortAndStringUtilities.cc
  SortAndStringUtilities.hh
  SplitterComponent.cc
  SplitterComponent.hh
  StandardRatings.cc
  StandardRatings.hh
  SteamBaseboardRadiator.cc
  SteamBaseboardRadiator.hh
  SteamCoils.cc
  SteamCoils.hh
  SurfaceGeometry.cc
  SurfaceGeometry.hh
  SurfaceGroundHeatExchanger.cc
  SurfaceGroundHeatExchanger.hh
  SurfaceOctree.cc
  SurfaceOctree.hh
  SwimmingPool.cc
  SwimmingPool.hh
  SystemAvailabilityManager.cc
  SystemAvailabilityManager.hh
  SystemReports.cc
  SystemReports.hh
  SZVAVModel.cc
  SZVAVModel.hh
  TARCOGArgs.cc
  TARCOGArgs.hh
  TARCOGCommon.cc
  TARCOGCommon.hh
  TARCOGDeflection.cc
  TARCOGDeflection.hh
  TARCOGGasses90.cc
  TARCOGGasses90.hh
  TARCOGGassesParams.cc
  TARCOGGassesParams.hh
  TARCOGMain.cc
  TARCOGMain.hh
  TARCOGOutput.cc
  TARCOGOutput.hh
  TARCOGParams.cc
  TARCOGParams.hh
  TarcogShading.cc
  TarcogShading.hh
  ThermalChimney.cc
  ThermalChimney.hh
  ThermalComfort.cc
  ThermalComfort.hh
  ThermalEN673Calc.cc
  ThermalEN673Calc.hh
  ThermalISO15099Calc.cc
  ThermalISO15099Calc.hh
  Timer.h
  TranspiredCollector.cc
  TranspiredCollector.hh
  UFADManager.cc
  UFADManager.hh
  UnitarySystem.cc
  UnitarySystem.hh
  UnitHeater.cc
  UnitHeater.hh
  UnitVentilator.cc
  UnitVentilator.hh
  UserDefinedComponents.cc
  UserDefinedComponents.hh
  UtilityRoutines.cc
  UtilityRoutines.hh
  VariableSpeedCoils.cc
  VariableSpeedCoils.hh
  Vectors.cc
  Vectors.hh
  VentilatedSlab.cc
  VentilatedSlab.hh
  WaterCoils.cc
  WaterCoils.hh
  WaterManager.cc
  WaterManager.hh
  WaterThermalTanks.cc
  WaterThermalTanks.hh
  WaterToAirHeatPump.cc
  WaterToAirHeatPump.hh
  WaterToAirHeatPumpSimple.cc
  WaterToAirHeatPumpSimple.hh
  PlantLoopHeatPumpEIR.cc
  PlantLoopHeatPumpEIR.hh
  WaterToWaterHeatPumps.hh
  WaterUse.cc
  WaterUse.hh
  WeatherManager.cc
  WeatherManager.hh
  WindTurbine.cc
  WindTurbine.hh
  WindowAC.cc
  WindowAC.hh
  WindowComplexManager.cc
  WindowComplexManager.hh
  WindowEquivalentLayer.cc
  WindowEquivalentLayer.hh
  WindowManager.cc
  WindowManager.hh
  WindowManagerExteriorData.cc
  WindowManagerExteriorData.hh
  WindowManagerExteriorThermal.cc
  WindowManagerExteriorThermal.hh
  WindowManagerExteriorOptical.cc
  WindowManagerExteriorOptical.hh
  WindowModel.cc
  WindowModel.hh
  ZoneAirLoopEquipmentManager.cc
  ZoneAirLoopEquipmentManager.hh
  ZoneContaminantPredictorCorrector.cc
  ZoneContaminantPredictorCorrector.hh
  ZoneDehumidifier.cc
  ZoneDehumidifier.hh
  ZoneEquipmentManager.cc
  ZoneEquipmentManager.hh
  ZonePlenum.cc
  ZonePlenum.hh
  ZoneTempPredictorCorrector.cc
  ZoneTempPredictorCorrector.hh
  StateManagement.cc
  StateManagement.hh
  PluginManager.cc
  PluginManager.hh)

CREATE_SRC_GROUPS( "${SRC}" )

SET( INPUTPARSING_SRC
  "${CMAKE_SOURCE_DIR}/third_party/milo/dtoa.h"
  "${CMAKE_SOURCE_DIR}/third_party/milo/itoa.h"
  "${CMAKE_SOURCE_DIR}/third_party/milo/diyfp.h"
  "${CMAKE_SOURCE_DIR}/third_party/milo/ieee754.h"
  "${CMAKE_CURRENT_BINARY_DIR}/DataStringGlobals.cc"
  DataStringGlobals.hh
  FileSystem.cc
  FileSystem.hh
  InputProcessing/EmbeddedEpJSONSchema.hh
  "${CMAKE_CURRENT_BINARY_DIR}/EmbeddedEpJSONSchema.cc"
  InputProcessing/IdfParser.cc
  InputProcessing/IdfParser.hh
  InputProcessing/InputValidation.cc
  InputProcessing/InputValidation.hh
)

CREATE_SRC_GROUPS( "${INPUTPARSING_SRC}" )

if (UNIX)
  ADD_DEFINITIONS("-fPIC")
endif()

add_custom_target( GenerateEmbeddedEpJSONSchema
                   COMMAND ${CMAKE_COMMAND} -D "EnergyPlus_SOURCE_DIR:PATH=${CMAKE_CURRENT_SOURCE_DIR}"
                           -D "EnergyPlus_RUNTIME_OUTPUT_DIRECTORY:PATH=${CMAKE_RUNTIME_OUTPUT_DIRECTORY}"
                           -D "EnergyPlus_BINARY_DIR:PATH=${CMAKE_CURRENT_BINARY_DIR}"
                           -D "EnergyPlus_CURRENT_BINARY_DIR:PATH=${CMAKE_CURRENT_BINARY_DIR}"
                           -D "EnergyPlus_embeddable_epJSON_schema:PATH=$<TARGET_FILE:generate_embeddedable_epJSON_schema>"
                           -P "${PROJECT_SOURCE_DIR}/scripts/dev/generate_embeddable_epJSON_schema/generate_embedded_epJSON_schema.cmake"
                   WORKING_DIRECTORY ${CMAKE_CURRENT_BINARY_DIR}
                   DEPENDS generate_embeddedable_epJSON_schema )

add_subdirectory(AirflowNetwork)

if(LINK_WITH_PYTHON)
  # check the python bit version here...if we are building against Python it has to match up bitwise
  # if we aren't, then the identified interpreter can be whatever bit it wants
  if(MSVC)
    execute_process(COMMAND "${PYTHON_EXECUTABLE}" "${CMAKE_SOURCE_DIR}/cmake/PythonGetBitSize.py" OUTPUT_VARIABLE PYTHON_BIT_SIZE)
#    if(("${PYTHON_BIT_SIZE}" STREQUAL "64") AND NOT ("${CMAKE_GENERATOR_PLATFORM}" STREQUAL "x64"))
#      message(SEND_ERROR "Found 64-bit Python but attempting to generate non-64-bit EnergyPlus; this is invalid")
#    endif()
#    if(("${PYTHON_BIT_SIZE}" STREQUAL "32") AND NOT ("${CMAKE_GENERATOR_PLATFORM}" STREQUAL "Win32"))
#      message(SEND_ERROR "Found 32-bit Python but attempting to generate non-32-bit EnergyPlus; this is invalid")
#    endif()
  endif()

  # now we need to get the Python libs and add the include path for further compiling
  find_package(PythonLibs 3 REQUIRED)
  include_directories("${PYTHON_INCLUDE_DIRS}")
endif()

add_library( energyplusparser STATIC ${INPUTPARSING_SRC} )
add_dependencies( energyplusparser GenerateEmbeddedEpJSONSchema )
target_link_libraries( energyplusparser re2 )
if(UNIX AND NOT APPLE)
  target_link_libraries( energyplusparser dl )
endif()
if (WIN32)
  target_link_libraries( energyplusparser Shlwapi )
endif()

# first we will create a static library of EnergyPlus
# this will be linked statically to create the DLL and also the unit tests
add_library( energypluslib STATIC ${SRC} )
target_link_libraries( energypluslib fmt::fmt objexx sqlite bcvtb epexpat epfmiimport re2 DElight libkiva btwxt Windows-CalcEngine airflownetworklib )
if (OPENGL_FOUND)
  target_link_libraries( energypluslib penumbra )
endif()
add_dependencies( energypluslib GenerateEmbeddedEpJSONSchema )
if(BUILD_GROUND_PLOT)
  set_source_files_properties(HeatBalanceKivaManager.cc PROPERTIES COMPILE_DEFINITIONS GROUND_PLOT)
  target_link_libraries( energypluslib groundplot )
endif()
if(UNIX AND NOT APPLE)
  target_link_libraries( energypluslib dl )
endif()
if (WIN32)
  target_link_libraries( energypluslib Shlwapi )
endif()
if(LINK_WITH_PYTHON)
  target_link_libraries( energypluslib ${PYTHON_LIBRARIES} )
endif()

# second we will create the shared library that is actually packaged with EnergyPlus
SET( API_CORE_SRC
  api/func.h
  api/func.cc
  api/runtime.h
  api/runtime.cc
  api/datatransfer.h
  api/datatransfer.cc
  api/EnergyPlusPgm.hh
  api/EnergyPlusPgm.cc
)

if(APPLE OR UNIX)
  add_library( energyplusapi SHARED CommandLineInterface.hh CommandLineInterface.cc ${API_CORE_SRC})
else()  # windows
  add_library( energyplusapi SHARED CommandLineInterface.hh CommandLineInterface.cc ${API_CORE_SRC} "${CMAKE_CURRENT_BINARY_DIR}/energyplusapi.rc" )
endif()
target_link_libraries( energyplusapi energypluslib )

set_target_properties(
  energyplusapi
  PROPERTIES
  INSTALL_NAME_DIR "@executable_path"
)
install( TARGETS energyplusapi
  RUNTIME DESTINATION ./
  LIBRARY DESTINATION ./
  ARCHIVE DESTINATION ./
)

if (APPLE OR UNIX)
  add_executable( energyplus main.cc )
else()  # windows
  add_executable( energyplus main.cc "${CMAKE_CURRENT_BINARY_DIR}/energyplus.rc" )
endif()
target_link_libraries( energyplus energyplusapi )

set_target_properties(energyplus PROPERTIES VERSION ${ENERGYPLUS_VERSION})
set_target_properties(energyplusapi PROPERTIES VERSION ${ENERGYPLUS_VERSION})

# bring in the Python API layer right next to the executable
add_custom_command(
        TARGET energyplus
        POST_BUILD
        COMMAND ${CMAKE_COMMAND}
        -DREPO_ROOT="${CMAKE_SOURCE_DIR}"
        -DEXECUTABLE_PATH="$<TARGET_FILE:energyplus>"
        -DCMAKE_VERSION_MAJOR="${CMAKE_VERSION_MAJOR}"
        -DCMAKE_VERSION_MINOR="${CMAKE_VERSION_MINOR}"
        -DCMAKE_VERSION_PATCH="${CMAKE_VERSION_PATCH}"
        -DCMAKE_VERSION_BUILD="${CMAKE_VERSION_BUILD}"
        -DPYTHON_API_VERSION_MAJOR="${PYTHON_API_VERSION_MAJOR}"
        -DPYTHON_API_VERSION_MINOR="${PYTHON_API_VERSION_MINOR}"
        -P "${CMAKE_SOURCE_DIR}/cmake/PythonSetupAPIinBuild.cmake"
)

install( TARGETS energyplus energyplusapi DESTINATION ./ )

if(LINK_WITH_PYTHON)
  # link the executable to the dll and bring it in
  get_filename_component(RESOLVED_PYTHON_LIBRARY "${PYTHON_LIBRARIES}" REALPATH)
  if (WIN32)
    # Windows is being ugly and linking against the Python DLL but not running unless it's close by
    # Force it here.
    add_custom_command(
        TARGET energyplus
        POST_BUILD
        COMMAND ${CMAKE_COMMAND}
          -DRESOLVED_PYTHON_LIB=${RESOLVED_PYTHON_LIBRARY}
          -DEXECUTABLE_PATH=$<TARGET_FILE:energyplus>
          -P ${CMAKE_SOURCE_DIR}/cmake/PythonGetLibAndLinkUp.cmake
    )
  endif()
  install(
    CODE
    "execute_process(
      COMMAND ${CMAKE_COMMAND}
      -DRESOLVED_PYTHON_LIB=${RESOLVED_PYTHON_LIBRARY}
      -DEXECUTABLE_PATH=\${CMAKE_INSTALL_PREFIX}/energyplus${CMAKE_EXECUTABLE_SUFFIX}
      -P ${CMAKE_SOURCE_DIR}/cmake/PythonGetLibAndLinkUp.cmake
    )"
  )
  if (APPLE)
    install(
      CODE
      "execute_process(
        COMMAND ${CMAKE_COMMAND}
        -DRESOLVED_PYTHON_LIB=${RESOLVED_PYTHON_LIBRARY}
        -DEXECUTABLE_PATH=\${CMAKE_INSTALL_PREFIX}/energyplus${CMAKE_EXECUTABLE_SUFFIX}
        -P ${CMAKE_SOURCE_DIR}/cmake/PythonFixUpOnMac.cmake
      )"
    )
  endif()
  # along with the python standard lib
  add_custom_command(
          TARGET energyplus
          POST_BUILD
          COMMAND ${PYTHON_EXECUTABLE} "${CMAKE_SOURCE_DIR}/cmake/PythonCopyStandardLib.py" "$<TARGET_FILE:energyplus>" "python_standard_lib"
  )
endif()

if(BUILD_PACKAGE)
  if(LINK_WITH_PYTHON)
    install(DIRECTORY "$<TARGET_FILE_DIR:energyplus>/python_standard_lib/"
            DESTINATION "./python_standard_lib")
  endif()
  install(DIRECTORY "$<TARGET_FILE_DIR:energyplus>/pyenergyplus/"
          DESTINATION "./pyenergyplus")
endif()

if( BUILD_TESTING )
  # Build the test executable
  add_executable( TestEnergyPlusCallbacks test_ep_as_library.cc )
  target_link_libraries( TestEnergyPlusCallbacks energyplusapi )
  add_test(NAME "API.LegacyCallbackTest"
           COMMAND ${CMAKE_COMMAND}
           -DSOURCE_DIR=${PROJECT_SOURCE_DIR}
           -DBINARY_DIR=${PROJECT_BINARY_DIR}
           -DIDF_FILE=1ZoneUncontrolled.idf
           -DEPW_FILE=USA_CO_Golden-NREL.724666_TMY3.epw
<<<<<<< HEAD
           -P ${PROJECT_SOURCE_DIR}/cmake/RunCallbackTest.cmake)
=======
           -P ${CMAKE_SOURCE_DIR}/cmake/RunCallbackTest.cmake)

  set(EPW_FILE "${CMAKE_SOURCE_DIR}/weather/USA_IL_Chicago-OHare.Intl.AP.725300_TMY3.epw")
  set(IDF_FILE "${CMAKE_SOURCE_DIR}/testfiles/1ZoneUncontrolled.idf")

  add_executable( TestAPI_Functional_C ${CMAKE_SOURCE_DIR}/tst/EnergyPlus/api/TestFunctional.c )
  target_link_libraries( TestAPI_Functional_C energyplusapi )
  add_test(NAME "API.TestFunctionalC" COMMAND TestAPI_Functional_C)

  file(MAKE_DIRECTORY ${CMAKE_BINARY_DIR}/tst/api/)

  set(TEST_DIR "${CMAKE_BINARY_DIR}/tst/api/runtime")
  file(MAKE_DIRECTORY ${TEST_DIR})
  add_executable( TestAPI_Runtime_C ${CMAKE_SOURCE_DIR}/tst/EnergyPlus/api/TestRuntime.c )
  target_link_libraries( TestAPI_Runtime_C energyplusapi )
  add_test(NAME "API.TestRuntimeC" COMMAND TestAPI_Runtime_C -d "${TEST_DIR}" -w "${EPW_FILE}" -D "${IDF_FILE}")

  set(TEST_DIR "${CMAKE_BINARY_DIR}/tst/api/exchange")
  file(MAKE_DIRECTORY ${TEST_DIR})
  add_executable( TestAPI_DataTransfer_C ${CMAKE_SOURCE_DIR}/tst/EnergyPlus/api/TestDataTransfer.c )
  target_link_libraries( TestAPI_DataTransfer_C energyplusapi )
  add_test(NAME "API.TestDataTransferC" COMMAND TestAPI_DataTransfer_C -d "${TEST_DIR}" -w "${EPW_FILE}" -D "${IDF_FILE}")

  # This is tricky, the test scripts should be copied into the Products/<config> directory, but add_test has to be
  # called so early, it's hard to figure that out ahead of time.  I dunno.  Just skipping these on MSVC builds for now.
  if(NOT MSVC)
    set(API_TEST_TARGET_DIR "${CMAKE_BINARY_DIR}/Products")

    configure_file( "${CMAKE_SOURCE_DIR}/tst/EnergyPlus/api/TestFunctional.py" "${API_TEST_TARGET_DIR}/TestFunctional.py" )
    add_test(NAME "API.TestFunctionalPython"
            COMMAND "${PYTHON_EXECUTABLE}" "${API_TEST_TARGET_DIR}/TestFunctional.py"
            WORKING_DIRECTORY "${API_TEST_TARGET_DIR}")

    set(TEST_DIR "${CMAKE_BINARY_DIR}/tst/api/runtime_python")
    file(MAKE_DIRECTORY ${TEST_DIR})
    configure_file( "${CMAKE_SOURCE_DIR}/tst/EnergyPlus/api/TestRuntime.py" "${API_TEST_TARGET_DIR}/TestRuntime.py" )
    add_test(NAME "API.TestRuntimePython"
            COMMAND "${PYTHON_EXECUTABLE}" "${API_TEST_TARGET_DIR}/TestRuntime.py" -d "${TEST_DIR}" -w "${EPW_FILE}" -D "${IDF_FILE}"
            WORKING_DIRECTORY "${API_TEST_TARGET_DIR}")

    set(TEST_DIR "${CMAKE_BINARY_DIR}/tst/api/exchange_python")
    file(MAKE_DIRECTORY ${TEST_DIR})
    configure_file( "${CMAKE_SOURCE_DIR}/tst/EnergyPlus/api/TestDataTransfer.py" "${API_TEST_TARGET_DIR}/TestDataTransfer.py" )
    add_test(NAME "API.TestDataTransferPython"
            COMMAND "${PYTHON_EXECUTABLE}" "${API_TEST_TARGET_DIR}/TestDataTransfer.py" -d "${TEST_DIR}" -w "${EPW_FILE}" -D "${IDF_FILE}"
            WORKING_DIRECTORY "${API_TEST_TARGET_DIR}")

    set(TEST_DIR "${CMAKE_BINARY_DIR}/tst/api/plugin_tester_tester")
    file(MAKE_DIRECTORY ${TEST_DIR})
    configure_file( "${CMAKE_SOURCE_DIR}/src/EnergyPlus/api/plugin_tester.py" "${API_TEST_TARGET_DIR}/plugin_tester.py" )
    add_test(NAME "API.PluginTesterTester"
            COMMAND "${PYTHON_EXECUTABLE}" "${API_TEST_TARGET_DIR}/plugin_tester.py" "${CMAKE_SOURCE_DIR}/testfiles/PythonPluginCustomTrendVariable.py"
            WORKING_DIRECTORY "${API_TEST_TARGET_DIR}")
  endif()

>>>>>>> 15adbe1d
endif()

if(UNIX AND NOT APPLE)
  ADD_CUSTOM_COMMAND(TARGET energyplus POST_BUILD
  COMMAND ${CMAKE_COMMAND} -E create_symlink energyplus EnergyPlus
  COMMAND ${CMAKE_COMMAND} -E rename EnergyPlus "${PROJECT_BINARY_DIR}/Products/EnergyPlus")
endif()
<|MERGE_RESOLUTION|>--- conflicted
+++ resolved
@@ -851,10 +851,7 @@
            -DBINARY_DIR=${PROJECT_BINARY_DIR}
            -DIDF_FILE=1ZoneUncontrolled.idf
            -DEPW_FILE=USA_CO_Golden-NREL.724666_TMY3.epw
-<<<<<<< HEAD
            -P ${PROJECT_SOURCE_DIR}/cmake/RunCallbackTest.cmake)
-=======
-           -P ${CMAKE_SOURCE_DIR}/cmake/RunCallbackTest.cmake)
 
   set(EPW_FILE "${CMAKE_SOURCE_DIR}/weather/USA_IL_Chicago-OHare.Intl.AP.725300_TMY3.epw")
   set(IDF_FILE "${CMAKE_SOURCE_DIR}/testfiles/1ZoneUncontrolled.idf")
@@ -908,8 +905,6 @@
             COMMAND "${PYTHON_EXECUTABLE}" "${API_TEST_TARGET_DIR}/plugin_tester.py" "${CMAKE_SOURCE_DIR}/testfiles/PythonPluginCustomTrendVariable.py"
             WORKING_DIRECTORY "${API_TEST_TARGET_DIR}")
   endif()
-
->>>>>>> 15adbe1d
 endif()
 
 if(UNIX AND NOT APPLE)
