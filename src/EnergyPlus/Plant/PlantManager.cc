// EnergyPlus, Copyright (c) 1996-2021, The Board of Trustees of the University of Illinois,
// The Regents of the University of California, through Lawrence Berkeley National Laboratory
// (subject to receipt of any required approvals from the U.S. Dept. of Energy), Oak Ridge
// National Laboratory, managed by UT-Battelle, Alliance for Sustainable Energy, LLC, and other
// contributors. All rights reserved.
//
// NOTICE: This Software was developed under funding from the U.S. Department of Energy and the
// U.S. Government consequently retains certain rights. As such, the U.S. Government has been
// granted for itself and others acting on its behalf a paid-up, nonexclusive, irrevocable,
// worldwide license in the Software to reproduce, distribute copies to the public, prepare
// derivative works, and perform publicly and display publicly, and to permit others to do so.
//
// Redistribution and use in source and binary forms, with or without modification, are permitted
// provided that the following conditions are met:
//
// (1) Redistributions of source code must retain the above copyright notice, this list of
//     conditions and the following disclaimer.
//
// (2) Redistributions in binary form must reproduce the above copyright notice, this list of
//     conditions and the following disclaimer in the documentation and/or other materials
//     provided with the distribution.
//
// (3) Neither the name of the University of California, Lawrence Berkeley National Laboratory,
//     the University of Illinois, U.S. Dept. of Energy nor the names of its contributors may be
//     used to endorse or promote products derived from this software without specific prior
//     written permission.
//
// (4) Use of EnergyPlus(TM) Name. If Licensee (i) distributes the software in stand-alone form
//     without changes from the version obtained under this License, or (ii) Licensee makes a
//     reference solely to the software portion of its product, Licensee must refer to the
//     software as "EnergyPlus version X" software, where "X" is the version number Licensee
//     obtained under this License and may not use a different name for the software. Except as
//     specifically required in this Section (4), Licensee shall not use in a company name, a
//     product name, in advertising, publicity, or other promotional activities any name, trade
//     name, trademark, logo, or other designation of "EnergyPlus", "E+", "e+" or confusingly
//     similar designation, without the U.S. Department of Energy's prior written consent.
//
// THIS SOFTWARE IS PROVIDED BY THE COPYRIGHT HOLDERS AND CONTRIBUTORS "AS IS" AND ANY EXPRESS OR
// IMPLIED WARRANTIES, INCLUDING, BUT NOT LIMITED TO, THE IMPLIED WARRANTIES OF MERCHANTABILITY
// AND FITNESS FOR A PARTICULAR PURPOSE ARE DISCLAIMED. IN NO EVENT SHALL THE COPYRIGHT OWNER OR
// CONTRIBUTORS BE LIABLE FOR ANY DIRECT, INDIRECT, INCIDENTAL, SPECIAL, EXEMPLARY, OR
// CONSEQUENTIAL DAMAGES (INCLUDING, BUT NOT LIMITED TO, PROCUREMENT OF SUBSTITUTE GOODS OR
// SERVICES; LOSS OF USE, DATA, OR PROFITS; OR BUSINESS INTERRUPTION) HOWEVER CAUSED AND ON ANY
// THEORY OF LIABILITY, WHETHER IN CONTRACT, STRICT LIABILITY, OR TORT (INCLUDING NEGLIGENCE OR
// OTHERWISE) ARISING IN ANY WAY OUT OF THE USE OF THIS SOFTWARE, EVEN IF ADVISED OF THE
// POSSIBILITY OF SUCH DAMAGE.

// C++ Headers
#include <algorithm>
#include <cassert>

// ObjexxFCL Headers
#include <ObjexxFCL/Array.functions.hh>
#include <ObjexxFCL/Fmath.hh>
#include <ObjexxFCL/string.functions.hh>

// EnergyPlus Headers
#include <EnergyPlus/Autosizing/Base.hh>
#include <EnergyPlus/Boilers.hh>
#include <EnergyPlus/BoilerSteam.hh>
#include <EnergyPlus/BranchInputManager.hh>
#include <EnergyPlus/ChillerIndirectAbsorption.hh>
#include <EnergyPlus/ChillerAbsorption.hh>
#include <EnergyPlus/ChillerElectricEIR.hh>
#include <EnergyPlus/ChillerGasAbsorption.hh>
#include <EnergyPlus/ChillerExhaustAbsorption.hh>
#include <EnergyPlus/ChillerReformulatedEIR.hh>
#include <EnergyPlus/CondenserLoopTowers.hh>
#include <EnergyPlus/CTElectricGenerator.hh>
#include <EnergyPlus/DataBranchAirLoopPlant.hh>
#include <EnergyPlus/DataEnvironment.hh>
#include <EnergyPlus/DataErrorTracking.hh>
#include <EnergyPlus/DataHVACGlobals.hh>
#include <EnergyPlus/DataIPShortCuts.hh>
#include <EnergyPlus/DataLoopNode.hh>
#include <EnergyPlus/DataSizing.hh>
#include <EnergyPlus/EMSManager.hh>
#include <EnergyPlus/EvaporativeFluidCoolers.hh>
#include <EnergyPlus/FluidCoolers.hh>
#include <EnergyPlus/FluidProperties.hh>
#include <EnergyPlus/FuelCellElectricGenerator.hh>
#include <EnergyPlus/Data/EnergyPlusData.hh>
#include <EnergyPlus/GroundHeatExchangers.hh>
#include <EnergyPlus/HVACInterfaceManager.hh>
#include <EnergyPlus/HeatPumpWaterToWaterSimple.hh>
#include <EnergyPlus/HeatPumpWaterToWaterCOOLING.hh>
#include <EnergyPlus/HeatPumpWaterToWaterHEATING.hh>
#include <EnergyPlus/HVACVariableRefrigerantFlow.hh>
#include <EnergyPlus/ICEngineElectricGenerator.hh>
#include <EnergyPlus/InputProcessing/InputProcessor.hh>
#include <EnergyPlus/MicroturbineElectricGenerator.hh>
#include <EnergyPlus/NodeInputManager.hh>
#include <EnergyPlus/MicroCHPElectricGenerator.hh>
#include <EnergyPlus/OutputProcessor.hh>
#include <EnergyPlus/OutsideEnergySources.hh>
#include <EnergyPlus/PhotovoltaicThermalCollectors.hh>
#include <EnergyPlus/PipeHeatTransfer.hh>
#include <EnergyPlus/Pipes.hh>
#include <EnergyPlus/Plant/PlantManager.hh>
#include <EnergyPlus/PlantCentralGSHP.hh>
#include <EnergyPlus/PlantChillers.hh>
#include <EnergyPlus/PlantComponentTemperatureSources.hh>
#include <EnergyPlus/PlantHeatExchangerFluidToFluid.hh>
#include <EnergyPlus/PlantLoadProfile.hh>
#include <EnergyPlus/PlantLoopHeatPumpEIR.hh>
#include <EnergyPlus/PlantPipingSystemsManager.hh>
#include <EnergyPlus/PlantUtilities.hh>
#include <EnergyPlus/PlantValves.hh>
#include <EnergyPlus/PondGroundHeatExchanger.hh>
#include <EnergyPlus/RefrigeratedCase.hh>
#include <EnergyPlus/ScheduleManager.hh>
#include <EnergyPlus/SetPointManager.hh>
#include <EnergyPlus/SolarCollectors.hh>
#include <EnergyPlus/SurfaceGroundHeatExchanger.hh>
#include <EnergyPlus/SystemAvailabilityManager.hh>
#include <EnergyPlus/UserDefinedComponents.hh>
#include <EnergyPlus/UtilityRoutines.hh>
#include <EnergyPlus/WaterThermalTanks.hh>
#include <EnergyPlus/WaterUse.hh>
#include <EnergyPlus/IceThermalStorage.hh>

namespace EnergyPlus::PlantManager {

        // MODULE INFORMATION:
        //       AUTHOR         Sankaranarayanan K P, Rich Liesen
        //       DATE WRITTEN   May 2005
        //       MODIFIED
        //       RE-ENGINEERED  Sept. 2010 D. Fisher, Edwin Lee, Brent Griffith
        //                      major plant upgrades:
        //                         Single half loop solver
        //                         Automated branch control types
        //                         new loop sequencing structure
        //                         Temperature out range checks

        // PURPOSE OF THIS MODULE:
        // This module serves as the driver for the plant simulation. All necessary iterations and update related to plant
        // connections are performed in this module.

        // Using/Aliasing
        using namespace DataHVACGlobals;
        using namespace DataPlant;
        using namespace DataBranchAirLoopPlant;
        using namespace DataLoopNode;
        using namespace FluidProperties;

        // MODULE PARAMETER DEFINITIONS
        int const TempSetPt(1001);
        bool InitLoopEquip(true);
        bool GetCompSizFac(true);

        static std::string const fluidNameSteam("STEAM");

        Array1D_int SupplySideInletNode;  // Node number for the supply side inlet
        Array1D_int SupplySideOutletNode; // Node number for the supply side outlet
        Array1D_int DemandSideInletNode;  // Inlet node on the demand side

        void clear_state() {
            InitLoopEquip = true;
            GetCompSizFac = true;
            SupplySideInletNode.deallocate();
            SupplySideOutletNode.deallocate();
            DemandSideInletNode.deallocate();
        }

        void ManagePlantLoops(EnergyPlusData &state,
                              bool const FirstHVACIteration,
                              bool &SimAirLoops,                          // True when the air loops need to be (re)simulated
                              bool &SimZoneEquipment,                     // True when zone equipment components need to be (re)simulated
                              [[maybe_unused]] bool &SimNonZoneEquipment, // True when non-zone equipment components need to be (re)simulated
                              bool &SimPlantLoops,                        // True when some part of Plant needs to be (re)simulated
                              bool &SimElecCircuits                       // True when electic circuits need to be (re)simulated
        )
        {

            // SUBROUTINE INFORMATION:
            //       AUTHOR         Sankaranarayanan K P
            //       DATE WRITTEN   Apr 2005
            //       MODIFIED
            //       RE-ENGINEERED  B. Griffith, Feb. 2010

            // PURPOSE OF THIS SUBROUTINE:
            // This subroutine manages the plant loop simulation

            // METHODOLOGY EMPLOYED:
            // Set up the while iteration block for the plant loop simulation.
            // Calls half loop sides to be simulated in predetermined order.
            // Reset the flags as necessary

            // Using/Aliasing
            using PlantUtilities::LogPlantConvergencePoints;

            // SUBROUTINE VARIABLE DEFINITIONS
            int IterPlant;
            int LoopNum;
            int LoopSide;
            int LoopSideNum;
            int OtherSide;
            bool SimHalfLoopFlag;
            int HalfLoopNum;
            int CurntMinPlantSubIterations;

            if (std::any_of(state.dataPlnt->PlantLoop.begin(), state.dataPlnt->PlantLoop.end(), [](DataPlant::PlantLoopData const &e) {
                return (e.CommonPipeType == DataPlant::iCommonPipeType::Single) ||
                       (e.CommonPipeType == DataPlant::iCommonPipeType::TwoWay);
            })) {
                CurntMinPlantSubIterations = max(7, state.dataConvergeParams->MinPlantSubIterations);
            } else {
                CurntMinPlantSubIterations = state.dataConvergeParams->MinPlantSubIterations;
            }

            if (state.dataPlnt->TotNumLoops <= 0) { // quick return if no plant in model
                SimPlantLoops = false;
                return;
            }

            IterPlant = 0;
            InitializeLoops(state, FirstHVACIteration);

            while ((SimPlantLoops) && (IterPlant <= state.dataConvergeParams->MaxPlantSubIterations)) {
                // go through half loops in predetermined calling order
                for (HalfLoopNum = 1; HalfLoopNum <= state.dataPlnt->TotNumHalfLoops; ++HalfLoopNum) {

                    LoopNum = state.dataPlnt->PlantCallingOrderInfo(HalfLoopNum).LoopIndex;
                    LoopSide = state.dataPlnt->PlantCallingOrderInfo(HalfLoopNum).LoopSide;
                    OtherSide = 3 - LoopSide; // will give us 1 if LoopSide is 2, or 2 if LoopSide is 1

                    auto &this_loop(state.dataPlnt->PlantLoop(LoopNum));
                    auto &this_loop_side(this_loop.LoopSide(LoopSide));
                    auto &other_loop_side(this_loop.LoopSide(OtherSide));

                    SimHalfLoopFlag = this_loop_side.SimLoopSideNeeded; // set half loop sim flag

                    if (SimHalfLoopFlag || IterPlant <= CurntMinPlantSubIterations) {

                        this_loop_side.solve(state, FirstHVACIteration, other_loop_side.SimLoopSideNeeded);

                        // Always set this side to false,  so that it won't keep being turned on just because of first hvac
                        this_loop_side.SimLoopSideNeeded = false;

                        // If we did the demand side, turn on the supply side (only if we need to do it last)
                        if (LoopSide == DemandSide) {
                            if (this_loop.HasPressureComponents) {
                                other_loop_side.SimLoopSideNeeded = false;
                            }
                        }

                        // Update the report variable
                        this_loop.LastLoopSideSimulated = LoopSide;

                        ++state.dataPlnt->PlantManageHalfLoopCalls;
                    }

                } // half loop based calling order...

                // decide new status for SimPlantLoops flag
                SimPlantLoops = false;
                for (LoopNum = 1; LoopNum <= state.dataPlnt->TotNumLoops; ++LoopNum) {
                    for (LoopSideNum = 1; LoopSideNum <= 2; ++LoopSideNum) {
                        if (state.dataPlnt->PlantLoop(LoopNum).LoopSide(LoopSideNum).SimLoopSideNeeded) {
                            SimPlantLoops = true;
                            goto LoopLevel_exit;
                        }
                    }
                }
                LoopLevel_exit:;

                ++IterPlant; // Increment the iteration counter
                if (IterPlant < CurntMinPlantSubIterations) SimPlantLoops = true;
                ++state.dataPlnt->PlantManageSubIterations; // these are summed across all half loops for reporting
            }                               // while

            // add check for non-plant system sim flag updates
            //  could set SimAirLoops, SimElecCircuits, SimZoneEquipment flags for now
            for (LoopNum = 1; LoopNum <= state.dataPlnt->TotNumLoops; ++LoopNum) {
                for (LoopSide = DemandSide; LoopSide <= SupplySide; ++LoopSide) {
                    auto &this_loop_side(state.dataPlnt->PlantLoop(LoopNum).LoopSide(LoopSide));
                    if (this_loop_side.SimAirLoopsNeeded) SimAirLoops = true;
                    if (this_loop_side.SimZoneEquipNeeded) SimZoneEquipment = true;
                    //  IF (this_loop_side.SimNonZoneEquipNeeded) SimNonZoneEquipment = .TRUE.
                    if (this_loop_side.SimElectLoadCentrNeeded) SimElecCircuits = true;
                }
            }

            // Also log the convergence history of all loopsides once complete
            LogPlantConvergencePoints(state, FirstHVACIteration);
        }

        void GetPlantLoopData(EnergyPlusData &state) {

            // SUBROUTINE INFORMATION:
            //       AUTHOR         Sankaranarayanan K P
            //       DATE WRITTEN   April 2005
            //       MODIFIED       na
            //       RE-ENGINEERED  na

            // PURPOSE OF THIS SUBROUTINE:
            // This subroutine reads the primary plant loop
            // attributes from the input file

            // METHODOLOGY EMPLOYED:
            // calls the Input Processor to retrieve data from input file.

            // Using/Aliasing
            using namespace DataIPShortCuts; // Data for field names, blank numerics
            using ScheduleManager::GetScheduleIndex;
            using SetPointManager::IsNodeOnSetPtManager;
            auto localTempSetPt = SetPointManager::iCtrlVarType::Temp;
            using NodeInputManager::GetOnlySingleNode;
            using namespace BranchInputManager;
            using DataSizing::AutoSize;
            using FluidProperties::CheckFluidPropertyName;
            using FluidProperties::FindGlycol;
            ;
            using SystemAvailabilityManager::GetPlantAvailabilityManager;

            // SUBROUTINE PARAMETER DEFINITIONS:
            static std::string const RoutineName("GetPlant/CondenserLoopData: ");

            // SUBROUTINE LOCAL VARIABLE DECLARATIONS:
            int LoopNum;      // DO loop counter for loops
            int NumAlphas;    // Number of elements in the alpha array
            int NumNums;      // Number of elements in the numeric array
            int IOStat;       // IO Status when calling get input subroutine
            int NumFluids;    // number of fluids in sim
            int PlantLoopNum;
            int CondLoopNum;
            Array1D_string Alpha(18); // dimension to num of alpha fields in input
            Array1D<Real64> Num(30);  // dimension to num of numeric data fields in input
            static bool ErrorsFound(false);
            std::string LoadingScheme;
            bool ErrFound;
            std::string CurrentModuleObject; // for ease in renaming.
            bool MatchedPressureString;
            int PressSimAlphaIndex;

            // FLOW:
            CurrentModuleObject = "PlantLoop";
            NumPlantLoops = inputProcessor->getNumObjectsFound(state,
                    CurrentModuleObject); // Get the number of primary plant loops
            CurrentModuleObject = "CondenserLoop";
            NumCondLoops = inputProcessor->getNumObjectsFound(state, CurrentModuleObject); // Get the number of Condenser loops
            state.dataPlnt->TotNumLoops = NumPlantLoops + NumCondLoops;

            if (state.dataPlnt->TotNumLoops > 0) {
                state.dataPlnt->PlantLoop.allocate(state.dataPlnt->TotNumLoops);
                state.dataConvergeParams->PlantConvergence.allocate(state.dataPlnt->TotNumLoops);
                if (!allocated(state.dataPlnt->PlantAvailMgr)) {
                    state.dataPlnt->PlantAvailMgr.allocate(state.dataPlnt->TotNumLoops);
                }
            } else {
                return;
            }

            for (LoopNum = 1; LoopNum <= state.dataPlnt->TotNumLoops; ++LoopNum) {
                Alpha = "";
                Num = 0.0;

                // set up some references
                auto &this_loop(state.dataPlnt->PlantLoop(LoopNum));
                this_loop.LoopSide.allocate(2);
                auto &this_demand_side(this_loop.LoopSide(1));
                auto &this_supply_side(this_loop.LoopSide(2));
                if (LoopNum <= NumPlantLoops) {
                    PlantLoopNum = LoopNum;
                    this_loop.TypeOfLoop = LoopType::Plant;
                    CurrentModuleObject = "PlantLoop";
                    inputProcessor->getObjectItem(state,
                                                  CurrentModuleObject,
                                                  PlantLoopNum,
                                                  Alpha,
                                                  NumAlphas,
                                                  Num,
                                                  NumNums,
                                                  IOStat,
                                                  lNumericFieldBlanks,
                                                  lAlphaFieldBlanks,
                                                  cAlphaFieldNames,
                                                  cNumericFieldNames);
                } else {
                    CondLoopNum = LoopNum - NumPlantLoops;
                    this_loop.TypeOfLoop = LoopType::Condenser;
                    CurrentModuleObject = "CondenserLoop";
                    inputProcessor->getObjectItem(state,
                                                  CurrentModuleObject,
                                                  CondLoopNum,
                                                  Alpha,
                                                  NumAlphas,
                                                  Num,
                                                  NumNums,
                                                  IOStat,
                                                  lNumericFieldBlanks,
                                                  _,
                                                  cAlphaFieldNames,
                                                  cNumericFieldNames);
                }
                UtilityRoutines::IsNameEmpty(state, Alpha(1), CurrentModuleObject, ErrorsFound);
                this_loop.Name = Alpha(1); // Load the Plant Loop Name

                if (UtilityRoutines::SameString(Alpha(2), "STEAM")) {
                    this_loop.FluidType = NodeType_Steam;
                    this_loop.FluidName = Alpha(2);
                } else if (UtilityRoutines::SameString(Alpha(2), "WATER")) {
                    this_loop.FluidType = NodeType_Water;
                    this_loop.FluidName = Alpha(2);
                    this_loop.FluidIndex = FindGlycol(state, Alpha(2));
                } else if (UtilityRoutines::SameString(Alpha(2), "USERDEFINEDFLUIDTYPE")) {
                    this_loop.FluidType = NodeType_Water;
                    this_loop.FluidName = Alpha(3);
                    // check for valid fluid name
                    NumFluids = CheckFluidPropertyName(state, Alpha(3));
                    if (NumFluids == 0) {
                        ShowSevereError(
                                state, CurrentModuleObject + "=\"" + Alpha(1) + "\", missing fluid data for Plant loop.");
                        ErrorsFound = true;
                    } else {
                        this_loop.FluidIndex = FindGlycol(state, Alpha(3));
                        if (this_loop.FluidIndex == 0) {
                            ShowSevereError(state, CurrentModuleObject + "=\"" + Alpha(1) +
                                            "\", invalid glycol fluid data for Plant loop.");
                            ErrorsFound = true;
                        }
                    }
                } else {
                    ShowWarningError(state, "Input error: " + cAlphaFieldNames(2) + '=' + Alpha(2) + " entered, in " +
                                     CurrentModuleObject + '=' + Alpha(1));
                    ShowContinueError(state, "Will default to Water.");

                    this_loop.FluidType = NodeType_Water;
                    this_loop.FluidName = "WATER";
                    this_loop.FluidIndex = FindGlycol(state, "WATER");
                }

                this_loop.OperationScheme = Alpha(4); // Load the Plant Control Scheme Priority List

                // Load the temperature and flow rate maximum and minimum limits
                this_loop.MaxTemp = Num(1);
                this_loop.MinTemp = Num(2);
                this_loop.MaxVolFlowRate = Num(3);
                if (this_loop.MaxVolFlowRate == AutoSize) {
                    this_loop.MaxVolFlowRateWasAutoSized = true;
                }
                this_loop.MinVolFlowRate = Num(4);

                // The Plant loop volume for both halves of the loop is read in and used in this module for the
                // correct loop temperature step.  Loop data is read in supply side, but the volume is not used in
                // a calculation there.
                this_loop.Volume = Num(5);
                if (lNumericFieldBlanks(5)) this_loop.Volume = DataGlobalConstants::AutoCalculate;
                if (this_loop.Volume == DataGlobalConstants::AutoCalculate) {
                    this_loop.VolumeWasAutoSized = true;
                }
                // circulation time used to autocalculate loop volume
                if (lNumericFieldBlanks(6)) {
                    this_loop.CirculationTime = 2.0; // default
                } else {
                    this_loop.CirculationTime = Num(6);
                }

                // Load the Loop Inlet and Outlet Nodes and Connection Info (Alpha(7-10) are related to the supply side)
                this_supply_side.NodeNameIn = Alpha(6);
                this_supply_side.NodeNameOut = Alpha(7);
                this_supply_side.BranchList = Alpha(8);
                this_supply_side.ConnectList = Alpha(9);
                this_demand_side.NodeNameIn = Alpha(10);
                this_demand_side.NodeNameOut = Alpha(11);
                this_demand_side.BranchList = Alpha(12);
                this_demand_side.ConnectList = Alpha(13);

                this_supply_side.NodeNumIn = GetOnlySingleNode(state,
                        Alpha(6), ErrorsFound, CurrentModuleObject, Alpha(1), this_loop.FluidType,
                        NodeConnectionType_Inlet, 1, ObjectIsParent);
                this_supply_side.NodeNumOut = GetOnlySingleNode(state,
                        Alpha(7), ErrorsFound, CurrentModuleObject, Alpha(1), this_loop.FluidType,
                        NodeConnectionType_Outlet, 1, ObjectIsParent);
                this_demand_side.NodeNumIn = GetOnlySingleNode(state,
                        Alpha(10), ErrorsFound, CurrentModuleObject, Alpha(1), this_loop.FluidType,
                        NodeConnectionType_Inlet, 1, ObjectIsParent);
                this_demand_side.NodeNumOut = GetOnlySingleNode(state,
                        Alpha(11), ErrorsFound, CurrentModuleObject, Alpha(1), this_loop.FluidType,
                        NodeConnectionType_Outlet, 1, ObjectIsParent);

                this_demand_side.InletNodeSetPt = IsNodeOnSetPtManager(state, this_demand_side.NodeNumIn, localTempSetPt);
                this_demand_side.OutletNodeSetPt = IsNodeOnSetPtManager(state, this_demand_side.NodeNumOut, localTempSetPt);
                this_supply_side.InletNodeSetPt = IsNodeOnSetPtManager(state, this_supply_side.NodeNumIn, localTempSetPt);
                this_supply_side.OutletNodeSetPt = IsNodeOnSetPtManager(state, this_supply_side.NodeNumOut, localTempSetPt);
                this_loop.TempSetPointNodeNum = GetOnlySingleNode(state,
                        Alpha(5), ErrorsFound, CurrentModuleObject, Alpha(1), this_loop.FluidType,
                        NodeConnectionType_Sensor, 1, ObjectIsParent);

                // Load the load distribution scheme.
                LoadingScheme = Alpha(14);
                if (UtilityRoutines::SameString(LoadingScheme, "Optimal")) {
                    this_loop.LoadDistribution = DataPlant::iLoadingScheme::Optimal;
                } else if (UtilityRoutines::SameString(LoadingScheme, "SequentialLoad")) {
                    this_loop.LoadDistribution = DataPlant::iLoadingScheme::Sequential;
                } else if (UtilityRoutines::SameString(LoadingScheme, "UniformLoad")) {
                    this_loop.LoadDistribution = DataPlant::iLoadingScheme::Uniform;
                } else if (UtilityRoutines::SameString(LoadingScheme, "UniformPLR")) {
                    this_loop.LoadDistribution = DataPlant::iLoadingScheme::UniformPLR;
                } else if (UtilityRoutines::SameString(LoadingScheme, "SequentialUniformPLR")) {
                    this_loop.LoadDistribution = DataPlant::iLoadingScheme::SequentialUniformPLR;
                } else {
                    ShowWarningError(state, RoutineName + CurrentModuleObject + "=\"" + Alpha(1) + "\", Invalid choice.");
                    ShowContinueError(state, "..." + cAlphaFieldNames(14) + "=\"" + Alpha(14) + "\".");
                    ShowContinueError(state, "Will default to SequentialLoad."); // TODO rename point
                    this_loop.LoadDistribution = DataPlant::iLoadingScheme::Sequential;
                }

                // When dual setpoint is allowed in condenser loop modify this code.
                if (this_loop.TypeOfLoop == LoopType::Plant) {
                    // Get the Loop Demand Calculation Scheme
                    if (UtilityRoutines::SameString(Alpha(16), "SingleSetpoint")) {
                        this_loop.LoopDemandCalcScheme = DataPlant::iLoopDemandCalcScheme::SingleSetPoint;
                    } else if (UtilityRoutines::SameString(Alpha(16), "DualSetpointDeadband")) {
                        if (this_loop.FluidType == NodeType_Steam) {
                            ShowWarningError(state,
                                    RoutineName + CurrentModuleObject + "=\"" + Alpha(1) + "\", Invalid choice.");
                            ShowContinueError(state, cAlphaFieldNames(16) + "=\"" + Alpha(16) + "\" not valid for " +
                                              cAlphaFieldNames(2) + "= Steam");
                            ShowContinueError(state, "Will reset " + cAlphaFieldNames(16) +
                                              " = SingleSetPoint and simulation will continue.");
                            this_loop.LoopDemandCalcScheme = DataPlant::iLoopDemandCalcScheme::SingleSetPoint;
                        } else {
                            this_loop.LoopDemandCalcScheme = DataPlant::iLoopDemandCalcScheme::DualSetPointDeadBand;
                        }
                    } else if (UtilityRoutines::SameString(Alpha(16), "")) {
                        this_loop.LoopDemandCalcScheme = DataPlant::iLoopDemandCalcScheme::SingleSetPoint;
                    } else {
                        ShowWarningError(state, RoutineName + CurrentModuleObject + "=\"" + Alpha(1) + "\", Invalid choice.");
                        ShowContinueError(state, "..." + cAlphaFieldNames(16) + "=\"" + Alpha(16) + "\".");
                        ShowContinueError(state, "Will default to SingleSetPoint."); // TODO rename point
                        this_loop.LoopDemandCalcScheme = DataPlant::iLoopDemandCalcScheme::SingleSetPoint;
                    }
                } else if (this_loop.TypeOfLoop == LoopType::Condenser) {
                    this_loop.LoopDemandCalcScheme = DataPlant::iLoopDemandCalcScheme::SingleSetPoint;
                }

                // When Commonpipe is allowed in condenser loop modify this code. Sankar 06/29/2009
                if (this_loop.TypeOfLoop == LoopType::Plant) {
                    if (UtilityRoutines::SameString(Alpha(17), "CommonPipe")) {
                        this_loop.CommonPipeType = DataPlant::iCommonPipeType::Single;
                    } else if (UtilityRoutines::SameString(Alpha(17), "TwoWayCommonPipe")) {
                        this_loop.CommonPipeType = DataPlant::iCommonPipeType::TwoWay;
                    } else if (UtilityRoutines::SameString(Alpha(17), "None") || lAlphaFieldBlanks(17)) {
                        this_loop.CommonPipeType = DataPlant::iCommonPipeType::No;
                    } else {
                        ShowSevereError(state, RoutineName + CurrentModuleObject + "=\"" + Alpha(1) + "\", Invalid choice.");
                        ShowContinueError(state, "Invalid " + cAlphaFieldNames(17) + "=\"" + Alpha(17) + "\".");
                        ShowContinueError(state, "Refer to I/O reference document for more details.");
                        ErrorsFound = true;
                    }
                } else if (this_loop.TypeOfLoop == LoopType::Condenser) {
                    this_loop.CommonPipeType = DataPlant::iCommonPipeType::No;
                }

                if (this_loop.CommonPipeType == DataPlant::iCommonPipeType::TwoWay) {
                    if (this_demand_side.InletNodeSetPt && this_supply_side.InletNodeSetPt) {
                        ShowSevereError(state,
                                RoutineName + CurrentModuleObject + "=\"" + Alpha(1) + "\", Invalid condition.");
                        ShowContinueError(state,
                                "While using a two way common pipe there can be setpoint on only one node other than Plant Supply Outlet node.");
                        ShowContinueError(state, "Currently both Plant Demand inlet and plant supply inlet have setpoints.");
                        ShowContinueError(state, "Select one of the two nodes and rerun the simulation.");
                        ErrorsFound = true;
                    }
                    if (!this_demand_side.InletNodeSetPt && !this_supply_side.InletNodeSetPt) {
                        ShowSevereError(state,
                                RoutineName + CurrentModuleObject + "=\"" + Alpha(1) + "\", Invalid condition.");
                        ShowContinueError(state,
                                "While using a two way common pipe there must be a setpoint in addition to the Plant Supply Outlet node.");
                        ShowContinueError(state,
                                "Currently neither plant demand inlet nor plant supply inlet have setpoints.");
                        ShowContinueError(state, "Select one of the two nodes and rerun the simulation.");
                        ErrorsFound = true;
                    }
                }

                // Pressure Simulation Type Input
                // First set the alpha index in the object as it is different for plant/condenser
                // When CommonPipe, etc., is allowed in condenser loop, modify this code.  Edwin/Sankar 08/12/2009
                if (this_loop.TypeOfLoop == LoopType::Plant) {
                    PressSimAlphaIndex = 18;
                } else {
                    PressSimAlphaIndex = 15;
                }

                if (NumAlphas >= PressSimAlphaIndex) {
                    MatchedPressureString = false;

                    // Check all types
                    if (UtilityRoutines::SameString(Alpha(PressSimAlphaIndex), format("{}", cPressureSimType(DataPlant::iPressSimType::NoPressure)))) {
                        this_loop.PressureSimType = DataPlant::iPressSimType::NoPressure;
                        MatchedPressureString = true;
                    } else if (UtilityRoutines::SameString(Alpha(PressSimAlphaIndex), format("{}", cPressureSimType(DataPlant::iPressSimType::PumpPowerCorrection)))) {
                        this_loop.PressureSimType = DataPlant::iPressSimType::PumpPowerCorrection;
                        MatchedPressureString = true;
                    } else if (UtilityRoutines::SameString(Alpha(PressSimAlphaIndex), format("{}", cPressureSimType(DataPlant::iPressSimType::FlowSimulation)))) {
                        this_loop.PressureSimType = DataPlant::iPressSimType::FlowSimulation;
                        MatchedPressureString = true;
                    } else if (UtilityRoutines::SameString(Alpha(PressSimAlphaIndex), format("{}", cPressureSimType(DataPlant::iPressSimType::FlowCorrection)))) {
                        this_loop.PressureSimType = DataPlant::iPressSimType::FlowCorrection;
                        MatchedPressureString = true;
                    }

                    // If we found a match, check to make sure it is one of the valid
                    // ones for this phase of pressure implementation
                    if (MatchedPressureString) {
                        if ((this_loop.PressureSimType == DataPlant::iPressSimType::NoPressure) ||
                            (this_loop.PressureSimType == DataPlant::iPressSimType::PumpPowerCorrection) ||
                            (this_loop.PressureSimType == DataPlant::iPressSimType::FlowCorrection)) {
                            // We are OK here, move on
                        } else {
                            // We have an erroneous input, alert user
                            ShowSevereError(state,
                                    RoutineName + CurrentModuleObject + "=\"" + Alpha(1) + "\", Invalid choice.");
                            ShowContinueError(state, "Invalid " + cAlphaFieldNames(PressSimAlphaIndex) + "=\"" +
                                              Alpha(PressSimAlphaIndex) + "\".");
                            ShowContinueError(state, "Currently only options are: ");
                            ShowContinueError(state, "  - " + format("{}", cPressureSimType(DataPlant::iPressSimType::NoPressure)));
                            ShowContinueError(state, "  - " + format("{}", cPressureSimType(DataPlant::iPressSimType::PumpPowerCorrection)));
                            ShowContinueError(state, "  - " + format("{}", cPressureSimType(DataPlant::iPressSimType::FlowCorrection)));
                            ErrorsFound = true;
                        }
                    }

                    // if we made it this far and didn't get a match, check for blank
                    if (!MatchedPressureString) {
                        if (Alpha(PressSimAlphaIndex).empty()) {
                            this_loop.PressureSimType = DataPlant::iPressSimType::NoPressure;
                            break;
                        }
                    }

                    // if we made it this far, there was no match, and it wasn't blank
                    if (!MatchedPressureString) {
                        ShowSevereError(state,
                                RoutineName + CurrentModuleObject + "=\"" + Alpha(1) + "\", Invalid condition.");
                        ShowContinueError(state,
                                "Invalid " + cAlphaFieldNames(PressSimAlphaIndex) + "=\"" + Alpha(PressSimAlphaIndex) +
                                "\".");
                        ErrorsFound = true;
                    }
                }

                ErrFound = false;

                if (this_loop.TypeOfLoop == LoopType::Plant) {
                    GetPlantAvailabilityManager(state, Alpha(15), LoopNum, state.dataPlnt->TotNumLoops, ErrFound);
                }

                if (ErrFound) {
                    ShowContinueError(state, "Input errors in  " + CurrentModuleObject + '=' + Alpha(1));
                    ErrorsFound = true;
                }

                if (GetFirstBranchInletNodeName(state, this_demand_side.BranchList) != this_demand_side.NodeNameIn) {
                    ShowSevereError(state, RoutineName + CurrentModuleObject + "=\"" + Alpha(1) + "\", Invalid condition.");
                    ShowContinueError(state, "The inlet node of the first branch in the " + cAlphaFieldNames(12) + '=' +
                                      Alpha(12));                                                          //"Plant Demand Side Branch List"
                    ShowContinueError(state, "is not the same as the " + cAlphaFieldNames(10) + '=' +
                                      Alpha(10)); // "Plant Demand Side Inlet Node Name"
                    ShowContinueError(state, "Branch List Inlet Node Name=" +
                                      GetFirstBranchInletNodeName(state, this_demand_side.BranchList)); // TODO rename point
                    ShowContinueError(state,
                            "Branches in a BRANCH LIST must be listed in flow order: inlet branch, then parallel branches, then outlet branch."); // TODO
                    // rename
                    // point
                    ErrorsFound = true;
                }

                if (GetLastBranchOutletNodeName(state, this_demand_side.BranchList) != this_demand_side.NodeNameOut) {
                    //"Plant Demand Side Branch List"
                    ShowSevereError(state, RoutineName + CurrentModuleObject + "=\"" + Alpha(1) + "\", Invalid condition.");
                    ShowContinueError(state,
                            "The outlet node of the last branch in the " + cAlphaFieldNames(12) + '=' + Alpha(12));
                    //"Plant Demand Side Outlet Node Name"
                    ShowContinueError(state, "is not the same as the " + cAlphaFieldNames(11) + '=' + Alpha(11));
                    ShowContinueError(state, "Branch List Outlet Node Name=" +
                                      GetLastBranchOutletNodeName(state, this_demand_side.BranchList)); // TODO rename point
                    // TODO rename point
                    ShowContinueError(state,
                            "Branches in a BRANCH LIST must be listed in flow order: inlet branch, then parallel branches, then outlet branch.");
                    ErrorsFound = true;
                }

                if (GetFirstBranchInletNodeName(state, this_supply_side.BranchList) != this_supply_side.NodeNameIn) {
                    //"Plant Supply Side Branch List"
                    ShowSevereError(state, RoutineName + CurrentModuleObject + "=\"" + Alpha(1) + "\", Invalid condition.");
                    ShowContinueError(state,
                            "The inlet node of the first branch in the " + cAlphaFieldNames(8) + '=' + Alpha(8));
                    //"Plant Supply Side Inlet Node Name
                    ShowContinueError(state, "is not the same as the " + cAlphaFieldNames(6) + '=' + Alpha(6));
                    ShowContinueError(state, "Branch List Inlet Node Name=" +
                                      GetFirstBranchInletNodeName(state, this_supply_side.BranchList)); // TODO rename point
                    // TODO rename point
                    ShowContinueError(state,
                            "Branches in a BRANCH LIST must be listed in flow order: inlet branch, then parallel branches, then outlet branch.");
                    ErrorsFound = true;
                }

                if (GetLastBranchOutletNodeName(state, this_supply_side.BranchList) != this_supply_side.NodeNameOut) {
                    //"Plant Supply Side Branch List"
                    ShowSevereError(state, RoutineName + CurrentModuleObject + "=\"" + Alpha(1) + "\", Invalid condition.");
                    ShowContinueError(state,
                            "The outlet node of the last branch in the " + cAlphaFieldNames(8) + '=' + Alpha(8));
                    //"Plant Supply Side Outlet Node Name"
                    ShowContinueError(state, "is not the same as the " + cAlphaFieldNames(7) + '=' + Alpha(7));
                    ShowContinueError(state, "Branch List Outlet Node Name=" +
                                      GetLastBranchOutletNodeName(state, this_supply_side.BranchList)); // TODO rename point
                    // TODO rename point
                    ShowContinueError(state,
                            "Branches in a BRANCH LIST must be listed in flow order: inlet branch, then parallel branches, then outlet branch.");
                    ErrorsFound = true;
                }
            }

            if (ErrorsFound) {
                ShowFatalError(state,
                        RoutineName + "Errors found in processing input. Preceding conditions cause termination.");
            }

            // set up loop status (set by system availability managers) report variables
            // Condenser loop does not have availability manager yet. Once implemented, move the setup output variable to
            // outside the IF statement.
            for (LoopNum = 1; LoopNum <= state.dataPlnt->TotNumLoops; ++LoopNum) {

                SetupOutputVariable(state,
                                    "Plant System Cycle On Off Status",
                                    OutputProcessor::Unit::None,
                                    state.dataPlnt->PlantAvailMgr(LoopNum).AvailStatus,
                                    "Plant",
                                    "Average",
                                    state.dataPlnt->PlantLoop(LoopNum).Name);
            }
        }

        void GetPlantInput(EnergyPlusData &state) {

            // SUBROUTINE INFORMATION:
            //       AUTHOR         Sankaranarayanan K P
            //       DATE WRITTEN   April 2005
            //       MODIFIED
            //       RE-ENGINEERED  na

            // PURPOSE OF THIS SUBROUTINE:
            // This subroutine gets input either through the Plant Loop derived type
            // or by calls out to the branch manager to obtain data.  By the end of
            // the routine the module level derived type Loop should be fully allocated
            // and fully populated.

            // Using/Aliasing
            using namespace NodeInputManager;
            using namespace BranchInputManager;

            // SUBROUTINE LOCAL VARIABLE DECLARATIONS:
            int LoopNum; // DO loop counter for loops
            int HalfLoopNum;
            int NumOfPipesInLoop;
            int LoopSideNum;
            int BranchNum; // DO loop counter for branches
            int CompNum;   // DO loop counter for components
            int NodeNum;   // DO loop counter for nodes
            int Outlet;
            int Inlet;
            int NumParams;
            int NumAlphas;
            int NumNumbers;
            int SplitNum;
            int MixNum;
            int NumConnectorsInLoop;
            int ConnNum;
            int TotCompsOnBranch;
            int MaxNumAlphas;

            bool SplitInBranch;
            bool MixerOutBranch;
            static bool ErrorsFound(false);
            bool ASeriesBranchHasPump;
            bool AParallelBranchHasPump;

            std::string LoopIdentifier;

            static Array1D_string BranchNames;     // Branch names from GetBranchList call
            static Array1D_string CompTypes;       // Branch names from GetBranchList call
            static Array1D_string CompNames;       // Branch names from GetBranchList call
            static Array1D_int CompCtrls;          // Branch names from GetBranchList call
            static Array1D_string InletNodeNames;  // Node names from GetBranchData call
            static Array1D_string OutletNodeNames; // Node names from GetBranchData call
            static Array1D_int InletNodeNumbers;   // Node numbers from GetBranchData call
            static Array1D_int OutletNodeNumbers;  // Node numbers from GetBranchData call
            static Array1D_bool SplitOutBranch;
            static Array1D_bool MixerInBranch;
            bool errFlag;
            int LoopNumInArray;

            inputProcessor->getObjectDefMaxArgs(state, "Connector:Splitter", NumParams, NumAlphas, NumNumbers);
            MaxNumAlphas = NumAlphas;
            inputProcessor->getObjectDefMaxArgs(state, "Connector:Mixer", NumParams, NumAlphas, NumNumbers);
            MaxNumAlphas = max(MaxNumAlphas, NumAlphas);
            HalfLoopNum = 0;

            for (LoopNum = 1; LoopNum <= state.dataPlnt->TotNumLoops; ++LoopNum) {
                auto &plantLoop = state.dataPlnt->PlantLoop(LoopNum);
                plantLoop.LoopHasConnectionComp = false;

                for (LoopSideNum = DemandSide; LoopSideNum <= SupplySide; ++LoopSideNum) {
                    auto &loopSide = plantLoop.LoopSide(LoopSideNum);
                    ASeriesBranchHasPump = false;
                    AParallelBranchHasPump = false;
                    NumOfPipesInLoop = 0; // Initialization
                    ++HalfLoopNum;
                    loopSide.BypassExists = false;
                    if (plantLoop.TypeOfLoop == LoopType::Plant && LoopSideNum == DemandSide) {
                        LoopIdentifier = "Plant Demand";
                    } else if (plantLoop.TypeOfLoop == LoopType::Plant && LoopSideNum == SupplySide) {
                        LoopIdentifier = "Plant Supply";
                    } else if (plantLoop.TypeOfLoop == LoopType::Condenser && LoopSideNum == DemandSide) {
                        LoopIdentifier = "Condenser Demand";
                    } else if (plantLoop.TypeOfLoop == LoopType::Condenser && LoopSideNum == SupplySide) {
                        LoopIdentifier = "Condenser Supply";
                    }

                    // Get the branch list and size the Branch portion of the Loop derived type
                    loopSide.TotalBranches = NumBranchesInBranchList(state, loopSide.BranchList);
                    BranchNames.allocate(loopSide.TotalBranches);
                    BranchNames = "";
                    GetBranchList(state, plantLoop.Name, loopSide.BranchList, loopSide.TotalBranches, BranchNames, LoopIdentifier);
                    loopSide.Branch.allocate(loopSide.TotalBranches);

                    // Cycle through all of the branches and set up the node data
                    for (BranchNum = 1; BranchNum <= loopSide.TotalBranches; ++BranchNum) {
                        auto &branch = loopSide.Branch(BranchNum);
                        branch.Name = BranchNames(BranchNum);
                        branch.TotalComponents = NumCompsInBranch(state, BranchNames(BranchNum));
                        branch.IsBypass = false;

                        CompTypes.allocate(branch.TotalComponents);
                        CompNames.allocate(branch.TotalComponents);
                        CompCtrls.dimension(branch.TotalComponents, 0);
                        InletNodeNames.allocate(branch.TotalComponents);
                        InletNodeNumbers.dimension(branch.TotalComponents, 0);
                        OutletNodeNames.allocate(branch.TotalComponents);
                        OutletNodeNumbers.dimension(branch.TotalComponents, 0);

                        GetBranchData(state,
                                      plantLoop.Name,
                                      BranchNames(BranchNum),
                                      branch.PressureCurveType,
                                      branch.PressureCurveIndex,
                                      branch.TotalComponents,
                                      CompTypes,
                                      CompNames,
                                      InletNodeNames,
                                      InletNodeNumbers,
                                      OutletNodeNames,
                                      OutletNodeNumbers,
                                      ErrorsFound);

                        branch.Comp.allocate(branch.TotalComponents);

                        for (CompNum = 1; CompNum <= state.dataPlnt->PlantLoop(LoopNum).LoopSide(LoopSideNum).Branch(BranchNum).TotalComponents; ++CompNum) {
                            // set up some references
                            auto &this_comp_type(CompTypes(CompNum));
                            auto &this_comp(state.dataPlnt->PlantLoop(LoopNum).LoopSide(LoopSideNum).Branch(BranchNum).Comp(CompNum));

                            this_comp.CurOpSchemeType = UnknownStatusOpSchemeType;
                            this_comp.TypeOf = this_comp_type;
                            this_comp.location = EnergyPlus::PlantLocation(LoopNum, LoopSideNum, BranchNum, CompNum);

                            if (UtilityRoutines::SameString(this_comp_type, "Pipe:Adiabatic")) {
                                this_comp.TypeOf_Num = TypeOf_Pipe;
                                this_comp.CurOpSchemeType = NoControlOpSchemeType;
                                this_comp.compPtr = Pipes::LocalPipeData::factory(state, TypeOf_Pipe, CompNames(CompNum));
                            } else if (UtilityRoutines::SameString(this_comp_type, "Pipe:Adiabatic:Steam")) {
                                this_comp.TypeOf_Num = TypeOf_PipeSteam;
                                this_comp.CurOpSchemeType = NoControlOpSchemeType;
                                this_comp.compPtr = Pipes::LocalPipeData::factory(state, TypeOf_PipeSteam, CompNames(CompNum));
                            } else if (UtilityRoutines::SameString(this_comp_type, "Pipe:Outdoor")) {
                                this_comp.TypeOf_Num = TypeOf_PipeExterior;
                                this_comp.CurOpSchemeType = NoControlOpSchemeType;
                                this_comp.compPtr = PipeHeatTransfer::PipeHTData::factory(state, TypeOf_PipeExterior,
                                                                                          CompNames(CompNum));
                            } else if (UtilityRoutines::SameString(this_comp_type, "Pipe:Indoor")) {
                                this_comp.TypeOf_Num = TypeOf_PipeInterior;
                                this_comp.CurOpSchemeType = NoControlOpSchemeType;
                                this_comp.compPtr = PipeHeatTransfer::PipeHTData::factory(state, TypeOf_PipeInterior,
                                                                                          CompNames(CompNum));
                            } else if (UtilityRoutines::SameString(this_comp_type, "Pipe:Underground")) {
                                this_comp.TypeOf_Num = TypeOf_PipeUnderground;
                                this_comp.CurOpSchemeType = NoControlOpSchemeType;
                                this_comp.compPtr = PipeHeatTransfer::PipeHTData::factory(state, TypeOf_PipeUnderground,
                                                                                          CompNames(CompNum));
                            } else if (UtilityRoutines::SameString(this_comp_type,
                                                                   "PipingSystem:Underground:PipeCircuit")) {
                                this_comp.TypeOf_Num = TypeOf_PipingSystemPipeCircuit;
                                this_comp.CurOpSchemeType = NoControlOpSchemeType;
                                this_comp.compPtr = PlantPipingSystemsManager::Circuit::factory(state,
                                        TypeOf_PipingSystemPipeCircuit, CompNames(CompNum));
                            } else if (has_prefixi(this_comp_type, "Pump") ||
                                       has_prefixi(this_comp_type, "HeaderedPumps")) {
                                if (has_prefixi(this_comp_type, "Pump:VariableSpeed:Condensate")) {
                                    this_comp.TypeOf_Num = TypeOf_PumpCondensate;
                                } else if (has_prefixi(this_comp_type, "Pump:ConstantSpeed")) {
                                    this_comp.TypeOf_Num = TypeOf_PumpConstantSpeed;
                                } else if (has_prefixi(this_comp_type, "Pump:VariableSpeed")) {
                                    this_comp.TypeOf_Num = TypeOf_PumpVariableSpeed;
                                } else if (has_prefixi(this_comp_type, "HeaderedPumps:ConstantSpeed")) {
                                    this_comp.TypeOf_Num = TypeOf_PumpBankConstantSpeed;
                                } else if (has_prefixi(this_comp_type, "HeaderedPumps:VariableSpeed")) {
                                    this_comp.TypeOf_Num = TypeOf_PumpBankVariableSpeed;
                                } else {
                                    // discover unsupported equipment on branches.
                                    ShowSevereError(state,
                                            "GetPlantInput: trying to process a pump type that is not supported, dev note");
                                    ShowContinueError(state, "Component Type =" + this_comp_type);
                                }
                                this_comp.CurOpSchemeType = PumpOpSchemeType;
                                if (BranchNum == 1 || BranchNum == state.dataPlnt->PlantLoop(LoopNum).LoopSide(LoopSideNum).TotalBranches) {
                                    ASeriesBranchHasPump = true;
                                } else {
                                    AParallelBranchHasPump = true;
                                }
                                LoopSidePumpInformation p;
                                p.PumpName = CompNames(CompNum);
                                p.BranchNum = BranchNum;
                                p.CompNum = CompNum;
                                p.PumpOutletNode = OutletNodeNumbers(CompNum);
                                state.dataPlnt->PlantLoop(LoopNum).LoopSide(LoopSideNum).BranchPumpsExist = AParallelBranchHasPump;
                                state.dataPlnt->PlantLoop(LoopNum).LoopSide(LoopSideNum).Pumps.push_back(p);
                                state.dataPlnt->PlantLoop(LoopNum).LoopSide(LoopSideNum).TotalPumps++;
                            } else if (UtilityRoutines::SameString(this_comp_type, "WaterHeater:Mixed")) {
                                this_comp.TypeOf_Num = TypeOf_WtrHeaterMixed;
                                if (LoopSideNum == DemandSide) {
                                    this_comp.CurOpSchemeType = DemandOpSchemeType;
                                } else if (LoopSideNum == SupplySide) {
                                    this_comp.CurOpSchemeType = UnknownStatusOpSchemeType;
                                }
                                this_comp.compPtr = WaterThermalTanks::WaterThermalTankData::factory(state, CompNames(CompNum));
                            } else if (UtilityRoutines::SameString(this_comp_type, "WaterHeater:Stratified")) {
                                this_comp.TypeOf_Num = TypeOf_WtrHeaterStratified;
                                if (LoopSideNum == DemandSide) {
                                    this_comp.CurOpSchemeType = DemandOpSchemeType;
                                } else if (LoopSideNum == SupplySide) {
                                    this_comp.CurOpSchemeType = UnknownStatusOpSchemeType;
                                }
                                this_comp.compPtr = WaterThermalTanks::WaterThermalTankData::factory(state, CompNames(CompNum));
                            } else if (UtilityRoutines::SameString(this_comp_type,
                                                                   "ChillerHeater:Absorption:Directfired")) {
                                this_comp.TypeOf_Num = TypeOf_Chiller_DFAbsorption;
                                this_comp.compPtr = ChillerGasAbsorption::GasAbsorberSpecs::factory(state, CompNames(CompNum));
                            } else if (UtilityRoutines::SameString(this_comp_type,
                                                                   "ChillerHeater:Absorption:DoubleEffect")) {
                                this_comp.TypeOf_Num = TypeOf_Chiller_ExhFiredAbsorption;
                                this_comp.compPtr = ChillerExhaustAbsorption::ExhaustAbsorberSpecs::factory(state, CompNames(CompNum));
                            } else if (UtilityRoutines::SameString(this_comp_type,
                                                                   "ThermalStorage:ChilledWater:Mixed")) {
                                this_comp.TypeOf_Num = TypeOf_ChilledWaterTankMixed;
                                if (LoopSideNum == DemandSide) {
                                    this_comp.CurOpSchemeType = DemandOpSchemeType;
                                } else if (LoopSideNum == SupplySide) {
                                    this_comp.CurOpSchemeType = UnknownStatusOpSchemeType;
                                }
                                this_comp.compPtr = WaterThermalTanks::WaterThermalTankData::factory(state, CompNames(CompNum));
                            } else if (UtilityRoutines::SameString(this_comp_type,
                                                                   "ThermalStorage:ChilledWater:Stratified")) {
                                this_comp.TypeOf_Num = TypeOf_ChilledWaterTankStratified;
                                if (LoopSideNum == DemandSide) {
                                    this_comp.CurOpSchemeType = DemandOpSchemeType;
                                } else if (LoopSideNum == SupplySide) {
                                    this_comp.CurOpSchemeType = UnknownStatusOpSchemeType;
                                }
                                this_comp.compPtr = WaterThermalTanks::WaterThermalTankData::factory(state, CompNames(CompNum));
                            } else if (UtilityRoutines::SameString(this_comp_type, "WaterUse:Connections")) {
                                this_comp.TypeOf_Num = TypeOf_WaterUseConnection;
                                this_comp.CurOpSchemeType = DemandOpSchemeType;
                                this_comp.compPtr = WaterUse::WaterConnectionsType::factory(state, CompNames(CompNum));
                            } else if (UtilityRoutines::SameString(this_comp_type, "Coil:Cooling:Water")) {
                                this_comp.TypeOf_Num = TypeOf_CoilWaterCooling;
                                this_comp.CurOpSchemeType = DemandOpSchemeType;
                            } else if (UtilityRoutines::SameString(this_comp_type,
                                                                   "Coil:Cooling:Water:DetailedGeometry")) {
                                this_comp.TypeOf_Num = TypeOf_CoilWaterDetailedFlatCooling;
                                this_comp.CurOpSchemeType = DemandOpSchemeType;
                            } else if (UtilityRoutines::SameString(this_comp_type, "Coil:Heating:Water")) {
                                this_comp.TypeOf_Num = TypeOf_CoilWaterSimpleHeating;
                                this_comp.CurOpSchemeType = DemandOpSchemeType;
                            } else if (UtilityRoutines::SameString(this_comp_type, "Coil:Heating:Steam")) {
                                this_comp.TypeOf_Num = TypeOf_CoilSteamAirHeating;
                                this_comp.CurOpSchemeType = DemandOpSchemeType;
                            } else if (UtilityRoutines::SameString(this_comp_type, "SolarCollector:FlatPlate:Water")) {
                                this_comp.TypeOf_Num = TypeOf_SolarCollectorFlatPlate;
                                if (LoopSideNum == DemandSide) {
                                    this_comp.CurOpSchemeType = DemandOpSchemeType;
                                } else if (LoopSideNum == SupplySide) {
                                    this_comp.CurOpSchemeType = UncontrolledOpSchemeType;
                                }
                                this_comp.compPtr = SolarCollectors::CollectorData::factory(state, CompNames(CompNum));
                            } else if (UtilityRoutines::SameString(this_comp_type,
                                                                   "SolarCollector:IntegralCollectorStorage")) {
                                this_comp.TypeOf_Num = TypeOf_SolarCollectorICS;
                                if (LoopSideNum == DemandSide) {
                                    this_comp.CurOpSchemeType = DemandOpSchemeType;
                                } else if (LoopSideNum == SupplySide) {
                                    this_comp.CurOpSchemeType = UncontrolledOpSchemeType;
                                }
                                this_comp.compPtr = SolarCollectors::CollectorData::factory(state, CompNames(CompNum));
                            } else if (UtilityRoutines::SameString(this_comp_type, "LoadProfile:Plant")) {
                                this_comp.TypeOf_Num = TypeOf_PlantLoadProfile;
                                this_comp.CurOpSchemeType = DemandOpSchemeType;
                                this_comp.compPtr = PlantLoadProfile::PlantProfileData::factory(state, CompNames(CompNum));
                            } else if (UtilityRoutines::SameString(this_comp_type, "GroundHeatExchanger:System")) {
                                this_comp.TypeOf_Num = TypeOf_GrndHtExchgSystem;
                                this_comp.CurOpSchemeType = UncontrolledOpSchemeType;
                                this_comp.compPtr = GroundHeatExchangers::GLHEBase::factory(state, TypeOf_GrndHtExchgSystem,
                                                                                            CompNames(CompNum));
                            } else if (UtilityRoutines::SameString(this_comp_type, "GroundHeatExchanger:Surface")) {
                                this_comp.TypeOf_Num = TypeOf_GrndHtExchgSurface;
                                this_comp.CurOpSchemeType = UncontrolledOpSchemeType;
                                this_comp.compPtr =
                                        SurfaceGroundHeatExchanger::SurfaceGroundHeatExchangerData::factory(
                                                state, TypeOf_GrndHtExchgSurface, CompNames(CompNum));
                            } else if (UtilityRoutines::SameString(this_comp_type, "GroundHeatExchanger:Pond")) {
                                this_comp.TypeOf_Num = TypeOf_GrndHtExchgPond;
                                this_comp.CurOpSchemeType = UncontrolledOpSchemeType;
                                this_comp.compPtr =
                                        PondGroundHeatExchanger::PondGroundHeatExchangerData::factory(state, CompNames(CompNum));
                            } else if (UtilityRoutines::SameString(this_comp_type, "GroundHeatExchanger:Slinky")) {
                                this_comp.TypeOf_Num = TypeOf_GrndHtExchgSlinky;
                                this_comp.CurOpSchemeType = UncontrolledOpSchemeType;
                                this_comp.compPtr = GroundHeatExchangers::GLHEBase::factory(state, TypeOf_GrndHtExchgSlinky,
                                                                                            CompNames(CompNum));
                            } else if (UtilityRoutines::SameString(this_comp_type, "Chiller:Electric:EIR")) {
                                this_comp.TypeOf_Num = TypeOf_Chiller_ElectricEIR;
                                if (LoopSideNum == DemandSide) {
                                    this_comp.CurOpSchemeType = DemandOpSchemeType;
                                } else if (LoopSideNum == SupplySide) {
                                    this_comp.CurOpSchemeType = UnknownStatusOpSchemeType;
                                }
                                this_comp.compPtr = ChillerElectricEIR::ElectricEIRChillerSpecs::factory(state, CompNames(CompNum));
                            } else if (UtilityRoutines::SameString(this_comp_type,
                                                                   "Chiller:Electric:ReformulatedEIR")) {
                                this_comp.TypeOf_Num = TypeOf_Chiller_ElectricReformEIR;
                                if (LoopSideNum == DemandSide) {
                                    this_comp.CurOpSchemeType = DemandOpSchemeType;
                                } else if (LoopSideNum == SupplySide) {
                                    this_comp.CurOpSchemeType = UnknownStatusOpSchemeType;
                                }
                                this_comp.compPtr = ChillerReformulatedEIR::ReformulatedEIRChillerSpecs::factory(state, CompNames(CompNum));
                            } else if (UtilityRoutines::SameString(this_comp_type, "Chiller:Electric")) {
                                this_comp.TypeOf_Num = TypeOf_Chiller_Electric;
                                if (LoopSideNum == DemandSide) {
                                    this_comp.CurOpSchemeType = DemandOpSchemeType;
                                } else if (LoopSideNum == SupplySide) {
                                    this_comp.CurOpSchemeType = UnknownStatusOpSchemeType;
                                }
                                this_comp.compPtr = PlantChillers::ElectricChillerSpecs::factory(state, CompNames(CompNum));
                            } else if (UtilityRoutines::SameString(this_comp_type, "Chiller:EngineDriven")) {
                                this_comp.TypeOf_Num = TypeOf_Chiller_EngineDriven;
                                if (LoopSideNum == DemandSide) {
                                    this_comp.CurOpSchemeType = DemandOpSchemeType;
                                } else if (LoopSideNum == SupplySide) {
                                    this_comp.CurOpSchemeType = UnknownStatusOpSchemeType;
                                }
                                this_comp.compPtr = PlantChillers::EngineDrivenChillerSpecs::factory(state, CompNames(CompNum));
                            } else if (UtilityRoutines::SameString(this_comp_type, "Chiller:CombustionTurbine")) {
                                this_comp.TypeOf_Num = TypeOf_Chiller_CombTurbine;
                                if (LoopSideNum == DemandSide) {
                                    this_comp.CurOpSchemeType = DemandOpSchemeType;
                                } else if (LoopSideNum == SupplySide) {
                                    this_comp.CurOpSchemeType = UnknownStatusOpSchemeType;
                                }
                                this_comp.compPtr = PlantChillers::GTChillerSpecs::factory(state, CompNames(CompNum));
                            } else if (UtilityRoutines::SameString(this_comp_type, "Chiller:ConstantCOP")) {
                                this_comp.TypeOf_Num = TypeOf_Chiller_ConstCOP;
                                if (LoopSideNum == DemandSide) {
                                    this_comp.CurOpSchemeType = DemandOpSchemeType;
                                } else if (LoopSideNum == SupplySide) {
                                    this_comp.CurOpSchemeType = UnknownStatusOpSchemeType;
                                }
                                this_comp.compPtr = PlantChillers::ConstCOPChillerSpecs::factory(state, CompNames(CompNum));
                            } else if (UtilityRoutines::SameString(this_comp_type, "Boiler:HotWater")) {
                                this_comp.TypeOf_Num = TypeOf_Boiler_Simple;
                                this_comp.CurOpSchemeType = UnknownStatusOpSchemeType;
                                this_comp.compPtr = Boilers::BoilerSpecs::factory(state, CompNames(CompNum));
                            } else if (UtilityRoutines::SameString(this_comp_type, "Boiler:Steam")) {
                                this_comp.TypeOf_Num = TypeOf_Boiler_Steam;
                                this_comp.CurOpSchemeType = UnknownStatusOpSchemeType;
                                this_comp.compPtr = BoilerSteam::BoilerSpecs::factory(state, CompNames(CompNum));
                            } else if (UtilityRoutines::SameString(this_comp_type, "Chiller:Absorption:Indirect")) {
                                this_comp.TypeOf_Num = TypeOf_Chiller_Indirect_Absorption;
                                if (LoopSideNum == DemandSide) {
                                    this_comp.CurOpSchemeType = DemandOpSchemeType;
                                } else if (LoopSideNum == SupplySide) {
                                    this_comp.CurOpSchemeType = UnknownStatusOpSchemeType;
                                }
                                this_comp.compPtr = ChillerIndirectAbsorption::IndirectAbsorberSpecs::factory(state, CompNames(CompNum));
                            } else if (UtilityRoutines::SameString(this_comp_type, "Chiller:Absorption")) {
                                this_comp.TypeOf_Num = TypeOf_Chiller_Absorption;
                                if (LoopSideNum == DemandSide) {
                                    this_comp.CurOpSchemeType = DemandOpSchemeType;
                                } else if (LoopSideNum == SupplySide) {
                                    this_comp.CurOpSchemeType = UnknownStatusOpSchemeType;
                                }
                                this_comp.compPtr = ChillerAbsorption::BLASTAbsorberSpecs::factory(state, CompNames(CompNum));
                            } else if (UtilityRoutines::SameString(this_comp_type, "CoolingTower:SingleSpeed")) {
                                this_comp.TypeOf_Num = TypeOf_CoolingTower_SingleSpd;
                                this_comp.CurOpSchemeType = UnknownStatusOpSchemeType;
                                this_comp.compPtr = CondenserLoopTowers::CoolingTower::factory(state, CompNames(CompNum));
                            } else if (UtilityRoutines::SameString(this_comp_type, "CoolingTower:TwoSpeed")) {
                                this_comp.TypeOf_Num = TypeOf_CoolingTower_TwoSpd;
                                this_comp.CurOpSchemeType = UnknownStatusOpSchemeType;
                                this_comp.compPtr = CondenserLoopTowers::CoolingTower::factory(state, CompNames(CompNum));
                            } else if (UtilityRoutines::SameString(this_comp_type, "CoolingTower:VariableSpeed")) {
                                this_comp.TypeOf_Num = TypeOf_CoolingTower_VarSpd;
                                this_comp.compPtr = CondenserLoopTowers::CoolingTower::factory(state, CompNames(CompNum));
                            } else if (UtilityRoutines::SameString(this_comp_type, "CoolingTower:VariableSpeed:Merkel")) {
                                this_comp.TypeOf_Num = TypeOf_CoolingTower_VarSpdMerkel;
                                this_comp.compPtr = CondenserLoopTowers::CoolingTower::factory(state, CompNames(CompNum));
                            } else if (UtilityRoutines::SameString(this_comp_type, "Generator:FuelCell:ExhaustGasToWaterHeatExchanger")) {
                                this_comp.TypeOf_Num = TypeOf_Generator_FCExhaust;
                                this_comp.compPtr = FuelCellElectricGenerator::FCDataStruct::factory_exhaust(state, CompNames(CompNum));
                                if (LoopSideNum == DemandSide) {
                                    this_comp.CurOpSchemeType = DemandOpSchemeType;
                                } else if (LoopSideNum == SupplySide) {
                                    this_comp.CurOpSchemeType = UnknownStatusOpSchemeType;
                                }
                            } else if (UtilityRoutines::SameString(this_comp_type,
                                                                   "WaterHeater:HeatPump:PumpedCondenser")) {
                                this_comp.TypeOf_Num = TypeOf_HeatPumpWtrHeaterPumped;
                                this_comp.CurOpSchemeType = DemandOpSchemeType;
                                this_comp.compPtr = WaterThermalTanks::HeatPumpWaterHeaterData::factory(state, CompNames(CompNum));
                            } else if (UtilityRoutines::SameString(this_comp_type,
                                                                   "WaterHeater:HeatPump:WrappedCondenser")) {
                                this_comp.TypeOf_Num = TypeOf_HeatPumpWtrHeaterWrapped;
                                this_comp.CurOpSchemeType = DemandOpSchemeType;
                                this_comp.compPtr = WaterThermalTanks::HeatPumpWaterHeaterData::factory(state, CompNames(CompNum));
                            } else if (UtilityRoutines::SameString(this_comp_type,
                                                                   "HeatPump:WatertoWater:EquationFit:Cooling")) {
                                this_comp.compPtr = HeatPumpWaterToWaterSimple::GshpSpecs::factory(
                                        state, TypeOf_HPWaterEFCooling, CompNames(CompNum));
                                this_comp.TypeOf_Num = TypeOf_HPWaterEFCooling;
                                if (LoopSideNum == DemandSide) {
                                    this_comp.CurOpSchemeType = DemandOpSchemeType;
                                } else if (LoopSideNum == SupplySide) {
                                    this_comp.CurOpSchemeType = UnknownStatusOpSchemeType;
                                }
                            } else if (UtilityRoutines::SameString(this_comp_type,
                                                                   "HeatPump:WatertoWater:EquationFit:Heating")) {
                                this_comp.compPtr = HeatPumpWaterToWaterSimple::GshpSpecs::factory(
                                        state, TypeOf_HPWaterEFHeating, CompNames(CompNum));
                                this_comp.TypeOf_Num = TypeOf_HPWaterEFHeating;
                                if (LoopSideNum == DemandSide) {
                                    this_comp.CurOpSchemeType = DemandOpSchemeType;
                                } else if (LoopSideNum == SupplySide) {
                                    this_comp.CurOpSchemeType = UnknownStatusOpSchemeType;
                                }
                            } else if (UtilityRoutines::SameString(this_comp_type,
                                                                   "HeatPump:WaterToWater:ParameterEstimation:Heating")) {
                                this_comp.compPtr = HeatPumpWaterToWaterHEATING::GshpPeHeatingSpecs::factory(state, CompNames(CompNum));
                                this_comp.TypeOf_Num = TypeOf_HPWaterPEHeating;
                                if (LoopSideNum == DemandSide) {
                                    this_comp.CurOpSchemeType = DemandOpSchemeType;
                                } else if (LoopSideNum == SupplySide) {
                                    this_comp.CurOpSchemeType = UnknownStatusOpSchemeType;
                                }
                            } else if (UtilityRoutines::SameString(this_comp_type,
                                                                   "HeatPump:WaterToWater:ParameterEstimation:Cooling")) {
                                this_comp.compPtr = HeatPumpWaterToWaterCOOLING::GshpPeCoolingSpecs::factory(state, CompNames(CompNum));
                                this_comp.TypeOf_Num = TypeOf_HPWaterPECooling;
                                if (LoopSideNum == DemandSide) {
                                    this_comp.CurOpSchemeType = DemandOpSchemeType;
                                } else if (LoopSideNum == SupplySide) {
                                    this_comp.CurOpSchemeType = UnknownStatusOpSchemeType;
                                }
                            } else if (UtilityRoutines::SameString(this_comp_type,
                                                                   "HeatPump:PlantLoop:EIR:Heating")) {
                                this_comp.compPtr = EIRPlantLoopHeatPumps::EIRPlantLoopHeatPump::factory(state, TypeOf_HeatPumpEIRHeating, CompNames(CompNum));
                                this_comp.TypeOf_Num = TypeOf_HeatPumpEIRHeating;
                                if (LoopSideNum == DemandSide) {
                                    this_comp.CurOpSchemeType = DemandOpSchemeType;
                                } else if (LoopSideNum == SupplySide) {
                                    this_comp.CurOpSchemeType = UnknownStatusOpSchemeType;
                                }
                            } else if (UtilityRoutines::SameString(this_comp_type,
                                                                   "HeatPump:PlantLoop:EIR:Cooling")) {
                                this_comp.compPtr = EIRPlantLoopHeatPumps::EIRPlantLoopHeatPump::factory(state, TypeOf_HeatPumpEIRCooling, CompNames(CompNum));
                                this_comp.TypeOf_Num = TypeOf_HeatPumpEIRCooling;
                                if (LoopSideNum == DemandSide) {
                                    this_comp.CurOpSchemeType = DemandOpSchemeType;
                                } else if (LoopSideNum == SupplySide) {
                                    this_comp.CurOpSchemeType = UnknownStatusOpSchemeType;
                                }
                            } else if (UtilityRoutines::SameString(this_comp_type,
                                                                   "AirConditioner:VariableRefrigerantFlow")) {
                                this_comp.TypeOf_Num = TypeOf_HeatPumpVRF;
                                if (LoopSideNum == DemandSide) {
                                    this_comp.CurOpSchemeType = DemandOpSchemeType;
                                } else if (LoopSideNum == SupplySide) {
                                    this_comp.CurOpSchemeType = UnknownStatusOpSchemeType;
                                }
                                this_comp.compPtr = HVACVariableRefrigerantFlow::VRFCondenserEquipment::factory(state, CompNames(CompNum));
                            } else if (UtilityRoutines::SameString(this_comp_type, "DistrictCooling")) {
                                this_comp.TypeOf_Num = TypeOf_PurchChilledWater;
                                this_comp.compPtr = OutsideEnergySources::OutsideEnergySourceSpecs::factory(state, TypeOf_PurchChilledWater, CompNames(CompNum));
                            } else if (UtilityRoutines::SameString(this_comp_type, "DistrictHeating")) {
                                this_comp.TypeOf_Num = TypeOf_PurchHotWater;
                                this_comp.compPtr = OutsideEnergySources::OutsideEnergySourceSpecs::factory(state, TypeOf_PurchHotWater, CompNames(CompNum));
                            } else if (UtilityRoutines::SameString(this_comp_type, "ThermalStorage:Ice:Simple")) {
                                this_comp.TypeOf_Num = TypeOf_TS_IceSimple;
                                this_comp.compPtr = IceThermalStorage::SimpleIceStorageData::factory(state, CompNames(CompNum));
                            } else if (UtilityRoutines::SameString(this_comp_type, "ThermalStorage:Ice:Detailed")) {
                                this_comp.TypeOf_Num = TypeOf_TS_IceDetailed;
                                this_comp.compPtr = IceThermalStorage::DetailedIceStorageData::factory(state, CompNames(CompNum));
                            } else if (UtilityRoutines::SameString(this_comp_type, "TemperingValve")) {
                                this_comp.compPtr = PlantValves::TemperValveData::factory(state, CompNames(CompNum));
                                this_comp.TypeOf_Num = TypeOf_ValveTempering;
                            } else if (UtilityRoutines::SameString(this_comp_type, "HeatExchanger:FluidToFluid")) {
                                this_comp.TypeOf_Num = TypeOf_FluidToFluidPlantHtExchg;
                                if (LoopSideNum == DemandSide) {
                                    this_comp.CurOpSchemeType = DemandOpSchemeType;
                                } else if (LoopSideNum == SupplySide) {
                                    this_comp.CurOpSchemeType = FreeRejectionOpSchemeType;
                                }
                                this_comp.compPtr = PlantHeatExchangerFluidToFluid::HeatExchangerStruct::factory(state, CompNames(CompNum));
                            } else if (UtilityRoutines::SameString(this_comp_type, "Generator:MicroTurbine")) {
                                this_comp.TypeOf_Num = TypeOf_Generator_MicroTurbine;
                                if (LoopSideNum == DemandSide) {
                                    this_comp.CurOpSchemeType = DemandOpSchemeType;
                                } else if (LoopSideNum == SupplySide) {
                                    this_comp.CurOpSchemeType = UnknownStatusOpSchemeType;
                                }
                                this_comp.compPtr = MicroturbineElectricGenerator::MTGeneratorSpecs::factory(state, CompNames(CompNum));
                            } else if (UtilityRoutines::SameString(this_comp_type,
                                                                   "Generator:InternalCombustionEngine")) {
                                this_comp.TypeOf_Num = TypeOf_Generator_ICEngine;
                                if (LoopSideNum == DemandSide) {
                                    this_comp.CurOpSchemeType = DemandOpSchemeType;
                                } else if (LoopSideNum == SupplySide) {
                                    this_comp.CurOpSchemeType = UnknownStatusOpSchemeType;
                                }
                                this_comp.compPtr = ICEngineElectricGenerator::ICEngineGeneratorSpecs::factory(state, CompNames(CompNum));

                            } else if (UtilityRoutines::SameString(this_comp_type, "Generator:CombustionTurbine")) {
                                this_comp.TypeOf_Num = TypeOf_Generator_CTurbine;
                                if (LoopSideNum == DemandSide) {
                                    this_comp.CurOpSchemeType = DemandOpSchemeType;
                                } else if (LoopSideNum == SupplySide) {
                                    this_comp.CurOpSchemeType = UnknownStatusOpSchemeType;
                                }
                                this_comp.compPtr = CTElectricGenerator::CTGeneratorData::factory(state, CompNames(CompNum));
                            } else if (UtilityRoutines::SameString(this_comp_type, "Generator:MicroCHP")) {
                                this_comp.TypeOf_Num = TypeOf_Generator_MicroCHP;
                                if (LoopSideNum == DemandSide) {
                                    this_comp.CurOpSchemeType = DemandOpSchemeType;
                                } else if (LoopSideNum == SupplySide) {
                                    this_comp.CurOpSchemeType = UnknownStatusOpSchemeType;
                                }
                                this_comp.compPtr = MicroCHPElectricGenerator::MicroCHPDataStruct::factory(state, CompNames(CompNum));
                            } else if (UtilityRoutines::SameString(this_comp_type, "Generator:FuelCell:StackCooler")) {
                                this_comp.TypeOf_Num = TypeOf_Generator_FCStackCooler;
                                this_comp.compPtr = FuelCellElectricGenerator::FCDataStruct::factory(state, CompNames(CompNum));
                                if (LoopSideNum == DemandSide) {
                                    this_comp.CurOpSchemeType = DemandOpSchemeType;
                                } else if (LoopSideNum == SupplySide) {
                                    this_comp.CurOpSchemeType = UnknownStatusOpSchemeType;
                                }
                            } else if (UtilityRoutines::SameString(this_comp_type, "FluidCooler:SingleSpeed")) {
                                this_comp.TypeOf_Num = TypeOf_FluidCooler_SingleSpd;
                                this_comp.compPtr = FluidCoolers::FluidCoolerspecs::factory(
                                        state, TypeOf_FluidCooler_SingleSpd, CompNames(CompNum));
                            } else if (UtilityRoutines::SameString(this_comp_type, "FluidCooler:TwoSpeed")) {
                                this_comp.TypeOf_Num = TypeOf_FluidCooler_TwoSpd;
                                this_comp.compPtr = FluidCoolers::FluidCoolerspecs::factory(
                                        state, TypeOf_FluidCooler_TwoSpd, CompNames(CompNum));
                            } else if (UtilityRoutines::SameString(this_comp_type, "EvaporativeFluidCooler:SingleSpeed")) {
                                this_comp.TypeOf_Num = TypeOf_EvapFluidCooler_SingleSpd;
                                this_comp.compPtr = EvaporativeFluidCoolers::EvapFluidCoolerSpecs::factory(state,
                                        TypeOf_EvapFluidCooler_SingleSpd, CompNames(CompNum));
                            } else if (UtilityRoutines::SameString(this_comp_type, "EvaporativeFluidCooler:TwoSpeed")) {
                                this_comp.TypeOf_Num = TypeOf_EvapFluidCooler_TwoSpd;
                                this_comp.compPtr = EvaporativeFluidCoolers::EvapFluidCoolerSpecs::factory(state,
                                        TypeOf_EvapFluidCooler_TwoSpd, CompNames(CompNum));
                            } else if (UtilityRoutines::SameString(this_comp_type,
                                                                   "SolarCollector:FlatPlate:PhotovoltaicThermal")) {
                                this_comp.TypeOf_Num = TypeOf_PVTSolarCollectorFlatPlate;
                                if (LoopSideNum == DemandSide) {
                                    this_comp.CurOpSchemeType = DemandOpSchemeType;
                                } else if (LoopSideNum == SupplySide) {
                                    this_comp.CurOpSchemeType = UnknownStatusOpSchemeType;
                                }
                                this_comp.compPtr = PhotovoltaicThermalCollectors::PVTCollectorStruct::factory(state, CompNames(CompNum));
                            } else if (UtilityRoutines::SameString(this_comp_type, "CentralHeatPumpSystem")) {
                                this_comp.TypeOf_Num = TypeOf_CentralGroundSourceHeatPump;
                                this_comp.compPtr = PlantCentralGSHP::WrapperSpecs::factory(state, CompNames(CompNum));
                                // now deal with demand components of the ZoneHVAC type served by ControlCompOutput
                            } else if (UtilityRoutines::SameString(this_comp_type,
                                                                   "ZoneHVAC:Baseboard:RadiantConvective:Water")) {
                                this_comp.TypeOf_Num = TypeOf_Baseboard_Rad_Conv_Water;
                                this_comp.CurOpSchemeType = DemandOpSchemeType;
                            } else if (UtilityRoutines::SameString(this_comp_type,
                                                                   "ZoneHVAC:Baseboard:Convective:Water")) {
                                this_comp.TypeOf_Num = TypeOf_Baseboard_Conv_Water;
                                this_comp.CurOpSchemeType = DemandOpSchemeType;
                            } else if (UtilityRoutines::SameString(this_comp_type,
                                                                   "ZoneHVAC:Baseboard:RadiantConvective:Steam")) {
                                this_comp.TypeOf_Num = TypeOf_Baseboard_Rad_Conv_Steam;
                                this_comp.CurOpSchemeType = DemandOpSchemeType;
                            } else if (UtilityRoutines::SameString(this_comp_type,
                                                                   "ZoneHVAC:CoolingPanel:RadiantConvective:Water")) {
                                this_comp.TypeOf_Num = TypeOf_CoolingPanel_Simple;
                                this_comp.CurOpSchemeType = DemandOpSchemeType;
                            } else if (UtilityRoutines::SameString(this_comp_type,
                                                                   "ZoneHVAC:LowTemperatureRadiant:VariableFlow")) {
                                this_comp.TypeOf_Num = TypeOf_LowTempRadiant_VarFlow;
                                this_comp.CurOpSchemeType = DemandOpSchemeType;
                            } else if (UtilityRoutines::SameString(this_comp_type,
                                                                   "ZoneHVAC:LowTemperatureRadiant:ConstantFlow")) {
                                this_comp.TypeOf_Num = TypeOf_LowTempRadiant_ConstFlow;
                                this_comp.CurOpSchemeType = DemandOpSchemeType;
                            } else if (UtilityRoutines::SameString(this_comp_type,
                                                                   "AirTerminal:SingleDuct:ConstantVolume:CooledBeam")) {
                                this_comp.TypeOf_Num = TypeOf_CooledBeamAirTerminal;
                                this_comp.CurOpSchemeType = DemandOpSchemeType;
                            } else if (UtilityRoutines::SameString(this_comp_type,
                                                                   "AirTerminal:SingleDuct:ConstantVolume:FourPipeBeam")) {
                                this_comp.TypeOf_Num = TypeOf_FourPipeBeamAirTerminal;
                                this_comp.CurOpSchemeType = DemandOpSchemeType;
                            } else if (UtilityRoutines::SameString(this_comp_type,
                                                                   "AirLoopHVAC:UnitaryHeatPump:AirToAir:MultiSpeed")) {
                                this_comp.TypeOf_Num = TypeOf_MultiSpeedHeatPumpRecovery;
                                this_comp.CurOpSchemeType = DemandOpSchemeType;
                            } else if (UtilityRoutines::SameString(this_comp_type, "AirLoopHVAC:UnitarySystem")) {
                                this_comp.TypeOf_Num = TypeOf_UnitarySysRecovery;
                                this_comp.CurOpSchemeType = DemandOpSchemeType;
                            } else if (UtilityRoutines::SameString(this_comp_type,
                                                                   "Coil:Heating:WaterToAirHeatPump:EquationFit")) {
                                this_comp.TypeOf_Num = TypeOf_CoilWAHPHeatingEquationFit;
                                this_comp.CurOpSchemeType = DemandOpSchemeType;
                            } else if (UtilityRoutines::SameString(this_comp_type,
                                                                   "Coil:Cooling:WaterToAirHeatPump:EquationFit")) {
                                this_comp.TypeOf_Num = TypeOf_CoilWAHPCoolingEquationFit;
                                this_comp.CurOpSchemeType = DemandOpSchemeType;
                            } else if (UtilityRoutines::SameString(this_comp_type,
                                                                   "Coil:Heating:WaterToAirHeatPump:VariableSpeedEquationFit")) {
                                this_comp.TypeOf_Num = TypeOf_CoilVSWAHPHeatingEquationFit;
                                this_comp.CurOpSchemeType = DemandOpSchemeType;
                            } else if (UtilityRoutines::SameString(this_comp_type,
                                                                   "Coil:Cooling:WaterToAirHeatPump:VariableSpeedEquationFit")) {
                                this_comp.TypeOf_Num = TypeOf_CoilVSWAHPCoolingEquationFit;
                                this_comp.CurOpSchemeType = DemandOpSchemeType;
                            } else if (UtilityRoutines::SameString(this_comp_type,
                                                                   "Coil:Heating:WaterToAirHeatPump:ParameterEstimation")) {
                                this_comp.TypeOf_Num = TypeOf_CoilWAHPHeatingParamEst;
                                this_comp.CurOpSchemeType = DemandOpSchemeType;
                            } else if (UtilityRoutines::SameString(this_comp_type,
                                                                   "Coil:Cooling:WaterToAirHeatPump:ParameterEstimation")) {
                                this_comp.TypeOf_Num = TypeOf_CoilWAHPCoolingParamEst;
                                this_comp.CurOpSchemeType = DemandOpSchemeType;
                            } else if (UtilityRoutines::SameString(this_comp_type,
                                                                   "Refrigeration:Condenser:WaterCooled")) {
                                this_comp.TypeOf_Num = TypeOf_RefrigSystemWaterCondenser;
                                this_comp.CurOpSchemeType = DemandOpSchemeType;
                                this_comp.compPtr = RefrigeratedCase::RefrigCondenserData::factory(state, CompNames(CompNum));
                            } else if (UtilityRoutines::SameString(this_comp_type, "Refrigeration:CompressorRack")) {
                                this_comp.TypeOf_Num = TypeOf_RefrigerationWaterCoolRack;
                                this_comp.CurOpSchemeType = DemandOpSchemeType;
                                this_comp.compPtr = RefrigeratedCase::RefrigRackData::factory(state, CompNames(CompNum));
                            } else if (UtilityRoutines::SameString(this_comp_type, "PlantComponent:UserDefined")) {
                                this_comp.TypeOf_Num = TypeOf_PlantComponentUserDefined;
                                this_comp.CurOpSchemeType = UnknownStatusOpSchemeType;
                                this_comp.compPtr = UserDefinedComponents::UserPlantComponentStruct::factory(state, CompNames(CompNum));
                            } else if (UtilityRoutines::SameString(this_comp_type, "Coil:UserDefined")) {
                                this_comp.TypeOf_Num = TypeOf_CoilUserDefined;
                                this_comp.CurOpSchemeType = UnknownStatusOpSchemeType;
                            } else if (UtilityRoutines::SameString(this_comp_type, "ZoneHVAC:ForcedAir:UserDefined")) {
                                this_comp.TypeOf_Num = TypeOf_ZoneHVACAirUserDefined;
                                this_comp.CurOpSchemeType = UnknownStatusOpSchemeType;
                            } else if (UtilityRoutines::SameString(this_comp_type,
                                                                   "AirTerminal:SingleDuct:UserDefined")) {
                                this_comp.TypeOf_Num = TypeOf_AirTerminalUserDefined;
                                this_comp.CurOpSchemeType = UnknownStatusOpSchemeType;
                            } else if (UtilityRoutines::SameString(this_comp_type,"PlantComponent:TemperatureSource")) {
                                this_comp.TypeOf_Num = TypeOf_WaterSource;
                                this_comp.CurOpSchemeType = UncontrolledOpSchemeType;
                                this_comp.compPtr = PlantComponentTemperatureSources::WaterSourceSpecs::factory(state, CompNames(CompNum));
                            } else if (UtilityRoutines::SameString(this_comp_type,
                                                                   "GroundHeatExchanger:HorizontalTrench")) {
                                this_comp.TypeOf_Num = TypeOf_GrndHtExchgHorizTrench;
                                this_comp.CurOpSchemeType = TypeOf_GrndHtExchgHorizTrench;
                                this_comp.compPtr = PlantPipingSystemsManager::Circuit::factory(state,
                                        TypeOf_GrndHtExchgHorizTrench, CompNames(CompNum));
                            } else if (UtilityRoutines::SameString(this_comp_type,
                                                                   "Coil:Cooling:DX:SingleSpeed:ThermalStorage")) {
                                this_comp.TypeOf_Num = TypeOf_PackagedTESCoolingCoil;
                                this_comp.CurOpSchemeType = DemandOpSchemeType;
                            } else if (UtilityRoutines::SameString(this_comp_type, "SwimmingPool:Indoor")) {
                                this_comp.TypeOf_Num = TypeOf_SwimmingPool_Indoor;
                                this_comp.CurOpSchemeType = DemandOpSchemeType;
                            } else {
                                // discover unsupported equipment on branches.
                                ShowSevereError(state, "GetPlantInput: Branch=\"" + BranchNames(BranchNum) +
                                                "\", invalid component on branch.");
                                ShowContinueError(state, "...invalid component type=\"" + this_comp_type + "\", name=\"" +
                                                  CompNames(CompNum) + "\".");
                                //            ErrorsFound=.TRUE.
                            }

                            this_comp.Name = CompNames(CompNum);
                            this_comp.NodeNameIn = InletNodeNames(CompNum);
                            this_comp.NodeNumIn = InletNodeNumbers(CompNum);
                            this_comp.NodeNameOut = OutletNodeNames(CompNum);
                            this_comp.NodeNumOut = OutletNodeNumbers(CompNum);

                        }

                        // set branch inlet/outlet nodes
                        branch.NodeNumIn = branch.Comp(1).NodeNumIn;
                        branch.NodeNumOut = branch.Comp(branch.TotalComponents).NodeNumOut;

                        CompTypes.deallocate();
                        CompNames.deallocate();
                        CompCtrls.deallocate();
                        InletNodeNames.deallocate();
                        InletNodeNumbers.deallocate();
                        OutletNodeNames.deallocate();
                        OutletNodeNumbers.deallocate();
                    }

                    BranchNames.deallocate();

                    if (ASeriesBranchHasPump && AParallelBranchHasPump) {
                        ShowSevereError(state, "Current version does not support Loop pumps and branch pumps together");
                        ShowContinueError(state, "Occurs in loop " + state.dataPlnt->PlantLoop(LoopNum).Name);
                        ErrorsFound = true;
                    }

                    // Obtain the Splitter and Mixer information
                    if (loopSide.ConnectList.empty()) {
                        NumofSplitters = 0;
                        NumofMixers = 0;
                    } else {
                        errFlag = false;
                        GetNumSplitterMixerInConntrList(state, plantLoop.Name, loopSide.ConnectList, NumofSplitters, NumofMixers, errFlag);
                        if (errFlag) {
                            ErrorsFound = true;
                        }
                        if (NumofSplitters != NumofMixers) {
                            ShowSevereError(state, "GetPlantInput: Loop Name=" + plantLoop.Name + ", ConnectorList=" +
                                                loopSide.ConnectList + ", unequal number of splitters and mixers");
                            ErrorsFound = true;
                        }
                    }

                    loopSide.Splitter.Exists = NumofSplitters > 0;
                    loopSide.Mixer.Exists = NumofMixers > 0;

                    if (ErrorsFound) {
                        ShowFatalError(state, "GetPlantInput: Previous Severe errors cause termination.");
                    }

                    NumConnectorsInLoop = NumofSplitters + NumofMixers;
                    SplitNum = 1;
                    for (ConnNum = 1; ConnNum <= NumConnectorsInLoop; ++ConnNum) {

                        if (SplitNum > NumofSplitters) break;
                        OutletNodeNames.allocate(MaxNumAlphas);
                        OutletNodeNumbers.allocate(MaxNumAlphas);
                        GetLoopSplitter(state,
                                        plantLoop.Name,
                                        loopSide.ConnectList,
                                        loopSide.Splitter.Name,
                                        loopSide.Splitter.Exists,
                                        loopSide.Splitter.NodeNameIn,
                                        loopSide.Splitter.NodeNumIn,
                                        loopSide.Splitter.TotalOutletNodes,
                                        OutletNodeNames,
                                        OutletNodeNumbers,
                                        ErrorsFound,
                                        ConnNum,
                                        SplitNum);

                        if (SplitNum == 1) {
                            OutletNodeNames.deallocate();
                            OutletNodeNumbers.deallocate();
                            continue;
                        }

                        // Map the inlet node to the splitter to a branch number
                        if (loopSide.Splitter.Exists) {
                            // Map the inlet node to the splitter to a branch number
                            SplitInBranch = false;
                            for (BranchNum = 1; BranchNum <= loopSide.TotalBranches; ++BranchNum) {
                                auto &branch = loopSide.Branch(BranchNum);
                                CompNum = branch.TotalComponents;
                                if (loopSide.Splitter.NodeNumIn == branch.Comp(CompNum).NodeNumOut) {
                                    loopSide.Splitter.BranchNumIn = BranchNum;
                                    SplitInBranch = true;
                                    break; // BranchNum DO loop
                                }
                            }
                            if (!SplitInBranch) {
                                ShowSevereError(state, "Splitter Inlet Branch not found, Splitter=" + loopSide.Splitter.Name);
                                ShowContinueError(state, "Splitter Branch Inlet name=" + loopSide.Splitter.NodeNameIn);
                                ShowContinueError(state, "In Loop=" + plantLoop.Name);
                                ErrorsFound = true;
                            }

                            loopSide.Splitter.NodeNameOut.allocate(loopSide.Splitter.TotalOutletNodes);
                            loopSide.Splitter.NodeNumOut.dimension(loopSide.Splitter.TotalOutletNodes, 0);
                            loopSide.Splitter.BranchNumOut.dimension(loopSide.Splitter.TotalOutletNodes, 0);

                            SplitOutBranch.allocate(loopSide.Splitter.TotalOutletNodes);
                            SplitOutBranch = false;
                            for (NodeNum = 1; NodeNum <= loopSide.Splitter.TotalOutletNodes; ++NodeNum) {
                                loopSide.Splitter.NodeNameOut(NodeNum) = OutletNodeNames(NodeNum);
                                loopSide.Splitter.NodeNumOut(NodeNum) = OutletNodeNumbers(NodeNum);
                                // The following DO loop series is intended to store the branch number for each outlet
                                // branch of the splitter
                                for (BranchNum = 1; BranchNum <= loopSide.TotalBranches; ++BranchNum) {
                                    if (loopSide.Splitter.NodeNumOut(NodeNum) == loopSide.Branch(BranchNum).Comp(1).NodeNumIn) {
                                        loopSide.Splitter.BranchNumOut(NodeNum) = BranchNum;
                                        SplitOutBranch(NodeNum) = true;
                                        break; // BranchNum DO loop
                                    }
                                }
                            }

                            for (Outlet = 1; Outlet <= loopSide.Splitter.TotalOutletNodes; ++Outlet) {
                                if (SplitOutBranch(Outlet)) continue;
                                ShowSevereError(state, "Splitter Outlet Branch not found, Splitter=" + loopSide.Splitter.Name);
                                ShowContinueError(state, "Splitter Branch Outlet node name=" + loopSide.Splitter.NodeNameOut(Outlet));
                                ShowContinueError(state, "In Loop=" + plantLoop.Name);
                                ShowContinueError(state, "Loop BranchList=" + loopSide.BranchList);
                                ShowContinueError(state, "Loop ConnectorList=" + loopSide.ConnectList);
                                ErrorsFound = true;
                            }

                            SplitOutBranch.deallocate();

                        } // Splitter exists
                        OutletNodeNames.deallocate();
                        OutletNodeNumbers.deallocate();
                    }

                    MixNum = 1;
                    for (ConnNum = 1; ConnNum <= NumConnectorsInLoop; ++ConnNum) {

                        if (MixNum > NumofMixers) break;
                        InletNodeNames.allocate(MaxNumAlphas);
                        InletNodeNumbers.allocate(MaxNumAlphas);
                        GetLoopMixer(state,
                                     plantLoop.Name,
                                     loopSide.ConnectList,
                                     loopSide.Mixer.Name,
                                     loopSide.Mixer.Exists,
                                     loopSide.Mixer.NodeNameOut,
                                     loopSide.Mixer.NodeNumOut,
                                     loopSide.Mixer.TotalInletNodes,
                                     InletNodeNames,
                                     InletNodeNumbers,
                                     ErrorsFound,
                                     ConnNum,
                                     MixNum);

                        if (MixNum == 1) {
                            InletNodeNames.deallocate();
                            InletNodeNumbers.deallocate();
                            continue;
                        }
                        // Map the outlet node of the mixer to a branch number
                        if (loopSide.Mixer.Exists) {
                            // Map the outlet node of the mixer to a branch number
                            MixerOutBranch = false;
                            for (BranchNum = 1; BranchNum <= loopSide.TotalBranches; ++BranchNum) {
                                if (loopSide.Mixer.NodeNumOut == loopSide.Branch(BranchNum).Comp(1).NodeNumIn) {
                                    loopSide.Mixer.BranchNumOut = BranchNum;
                                    MixerOutBranch = true;
                                    break; // BranchNum DO loop
                                }
                            }
                            if (!MixerOutBranch) {
                                ShowSevereError(state, "Mixer Outlet Branch not found, Mixer=" + loopSide.Mixer.Name);
                                ErrorsFound = true;
                            }

                            loopSide.Mixer.NodeNameIn.allocate(loopSide.Mixer.TotalInletNodes);
                            loopSide.Mixer.NodeNumIn.dimension(loopSide.Mixer.TotalInletNodes, 0);
                            loopSide.Mixer.BranchNumIn.dimension(loopSide.Mixer.TotalInletNodes, 0);

                            MixerInBranch.allocate(loopSide.Mixer.TotalInletNodes);
                            MixerInBranch = false;
                            for (NodeNum = 1; NodeNum <= loopSide.Mixer.TotalInletNodes; ++NodeNum) {
                                loopSide.Mixer.NodeNameIn(NodeNum) = InletNodeNames(NodeNum);
                                loopSide.Mixer.NodeNumIn(NodeNum) = InletNodeNumbers(NodeNum);
                                // The following DO loop series is intended to store the branch number for each inlet branch of the mixer
                                for (BranchNum = 1; BranchNum <= loopSide.TotalBranches; ++BranchNum) {
                                    auto &branch = loopSide.Branch(BranchNum);
                                    CompNum = branch.TotalComponents;
                                    if (loopSide.Mixer.NodeNumIn(NodeNum) == branch.Comp(CompNum).NodeNumOut) {
                                        loopSide.Mixer.BranchNumIn(NodeNum) = BranchNum;
                                        MixerInBranch(NodeNum) = true;
                                        break; // BranchNum DO loop
                                    }
                                }
                            }

                            for (Inlet = 1; Inlet <= loopSide.Mixer.TotalInletNodes; ++Inlet) {
                                if (MixerInBranch(Inlet)) continue;
                                ShowSevereError(state, "Mixer Inlet Branch not found, Mixer=" + loopSide.Mixer.Name);
                                ShowContinueError(state, "Mixer Branch Inlet name=" + loopSide.Mixer.NodeNameIn(Inlet));
                                ShowContinueError(state, "In Loop=" + plantLoop.Name);
                                ShowContinueError(state, "Loop BranchList=" + loopSide.BranchList);
                                ShowContinueError(state, "Loop ConnectorList=" + loopSide.ConnectList);
                                ErrorsFound = true;
                            }

                            MixerInBranch.deallocate();
                        } // Mixer exists
                        InletNodeNames.deallocate();
                        InletNodeNumbers.deallocate();
                    }

                    loopSide.noLoadConstantSpeedBranchFlowRateSteps.allocate(loopSide.TotalBranches - 2);

                    // TODO: this is just intended to be temporary
                    loopSide.myLoopNum = LoopNum;
                    loopSide.myLoopSideNum = LoopSideNum;
                    loopSide.myOtherLoopSideNum = 3 - LoopSideNum;

                } // ... end LoopSideNum=DemandSide,SupplySide

                plantLoop.LoopSide(1).loopSideDescription = plantLoop.Name + " - Demand Side";
                plantLoop.LoopSide(2).loopSideDescription = plantLoop.Name + " - Supply Side";

                // a nice little spot to report out bad pump/common-pipe configurations
                bool const ThisSideHasPumps = (plantLoop.LoopSide(1).TotalPumps > 0);
                bool const OtherSideHasPumps = (plantLoop.LoopSide(2).TotalPumps > 0);
                if ((plantLoop.CommonPipeType != DataPlant::iCommonPipeType::No) && (!ThisSideHasPumps || !OtherSideHasPumps)) {
                    ShowSevereError(state, "Input Error: Common Pipe configurations must have pumps on both sides of loop");
                    ShowContinueError(state, "Occurs on plant loop name =\"" + plantLoop.Name + "\"");
                    ShowContinueError(state, "Make sure both demand and supply sides have a pump");
                    ErrorsFound = true;
                } else if ((plantLoop.CommonPipeType == DataPlant::iCommonPipeType::No) && ThisSideHasPumps && OtherSideHasPumps) {
                    ShowSevereError(state, "Input Error: Pumps on both loop sides must utilize a common pipe");
                    ShowContinueError(state, "Occurs on plant loop name =\"" + plantLoop.Name + "\"");
                    ShowContinueError(state, "Add common pipe or remove one loop side pump");
                    ErrorsFound = true;
                } else if (!ThisSideHasPumps && !OtherSideHasPumps) {
                    ShowSevereError(state, "SetupLoopFlowRequest: Problem in plant topology, no pumps specified on the loop");
                    ShowContinueError(state, "Occurs on plant loop name =\"" + plantLoop.Name + "\"");
                    ShowContinueError(state, "All plant loops require at least one pump");
                    ErrorsFound = true;
                }

                // set up some pump indexing for convenience later
                for (int LoopSideCounter = 1; LoopSideCounter <= 2; ++LoopSideCounter) {
                    for (int PumpCounter = 1; PumpCounter <= plantLoop.LoopSide(LoopSideCounter).TotalPumps; ++PumpCounter) {
                        int const PumpBranchNum = plantLoop.LoopSide(LoopSideCounter).Pumps(PumpCounter).BranchNum;
                        int const PumpCompNum = plantLoop.LoopSide(LoopSideCounter).Pumps(PumpCounter).CompNum;
                        plantLoop.LoopSide(LoopSideCounter).Branch(PumpBranchNum).Comp(PumpCompNum).IndexInLoopSidePumps = PumpCounter;
                    }
                }

            }

            if (ErrorsFound) {
                ShowFatalError(state, "GetPlantInput: Errors in getting PlantLoop Input");
            }

            if (NumPlantLoops > 0) state.dataPlnt->VentRepPlantSupplySide.allocate(NumPlantLoops);
            if (NumPlantLoops > 0) state.dataPlnt->VentRepPlantDemandSide.allocate(NumPlantLoops);

            for (LoopNum = 1; LoopNum <= NumPlantLoops; ++LoopNum) {

                // set up references for this loop
                auto &this_plant_loop(state.dataPlnt->PlantLoop(LoopNum));
                auto &this_plant_supply(this_plant_loop.LoopSide(SupplySide));
                auto &this_vent_plant_supply(state.dataPlnt->VentRepPlantSupplySide(LoopNum));
                auto &this_plant_demand(this_plant_loop.LoopSide(DemandSide));
                auto &this_vent_plant_demand(state.dataPlnt->VentRepPlantDemandSide(LoopNum));

                this_vent_plant_supply.Name = this_plant_loop.Name;
                this_vent_plant_supply.NodeNumIn = this_plant_supply.NodeNumIn;
                this_vent_plant_supply.NodeNameIn = this_plant_supply.NodeNameIn;
                this_vent_plant_supply.NodeNumOut = this_plant_supply.NodeNumOut;
                this_vent_plant_supply.NodeNameOut = this_plant_supply.NodeNameOut;
                this_vent_plant_supply.TotalBranches = this_plant_supply.TotalBranches;

                if (this_vent_plant_supply.TotalBranches > 0)
                    this_vent_plant_supply.Branch.allocate(this_vent_plant_supply.TotalBranches);

                for (BranchNum = 1; BranchNum <= this_vent_plant_supply.TotalBranches; ++BranchNum) {

                    auto &this_plant_supply_branch(state.dataPlnt->PlantLoop(LoopNum).LoopSide(SupplySide).Branch(BranchNum));
                    auto &this_vent_plant_supply_branch(state.dataPlnt->VentRepPlantSupplySide(LoopNum).Branch(BranchNum));

                    this_vent_plant_supply_branch.Name = this_plant_supply_branch.Name;
                    this_vent_plant_supply_branch.NodeNumIn = this_plant_supply_branch.NodeNumIn;
                    this_vent_plant_supply_branch.NodeNumOut = this_plant_supply_branch.NodeNumOut;
                    this_vent_plant_supply_branch.TotalComponents = this_plant_supply_branch.TotalComponents;
                    if (this_vent_plant_supply_branch.TotalComponents > 0) {
                        TotCompsOnBranch = this_vent_plant_supply_branch.TotalComponents;
                        this_vent_plant_supply_branch.Comp.allocate(TotCompsOnBranch);
                    }

                    for (CompNum = 1;
                         CompNum <= state.dataPlnt->VentRepPlantSupplySide(LoopNum).Branch(BranchNum).TotalComponents; ++CompNum) {

                        auto &this_plant_supply_comp(
                                state.dataPlnt->PlantLoop(LoopNum).LoopSide(SupplySide).Branch(BranchNum).Comp(CompNum));
                        auto &this_vent_plant_supply_comp(
                                state.dataPlnt->VentRepPlantSupplySide(LoopNum).Branch(BranchNum).Comp(CompNum));

                        this_vent_plant_supply_comp.Name = this_plant_supply_comp.Name;
                        this_vent_plant_supply_comp.TypeOf = this_plant_supply_comp.TypeOf;
                        this_vent_plant_supply_comp.NodeNameIn = this_plant_supply_comp.NodeNameIn;
                        this_vent_plant_supply_comp.NodeNameOut = this_plant_supply_comp.NodeNameOut;
                        this_vent_plant_supply_comp.NodeNumIn = this_plant_supply_comp.NodeNumIn;
                        this_vent_plant_supply_comp.NodeNumOut = this_plant_supply_comp.NodeNumOut;

                    } // loop over components in branches on the loop (ventilation report data)

                } // loop over branches on the loop (ventilation report data)

                this_vent_plant_demand.Name = this_plant_loop.Name;
                this_vent_plant_demand.NodeNumIn = this_plant_demand.NodeNumIn;
                this_vent_plant_demand.NodeNameIn = this_plant_demand.NodeNameIn;
                this_vent_plant_demand.NodeNumOut = this_plant_demand.NodeNumOut;
                this_vent_plant_demand.NodeNameOut = this_plant_demand.NodeNameOut;
                this_vent_plant_demand.TotalBranches = this_plant_demand.TotalBranches;

                if (this_vent_plant_demand.TotalBranches > 0)
                    this_vent_plant_demand.Branch.allocate(this_vent_plant_demand.TotalBranches);

                for (BranchNum = 1; BranchNum <= this_vent_plant_demand.TotalBranches; ++BranchNum) {

                    auto &this_plant_demand_branch(state.dataPlnt->PlantLoop(LoopNum).LoopSide(DemandSide).Branch(BranchNum));
                    auto &this_vent_plant_demand_branch(state.dataPlnt->VentRepPlantDemandSide(LoopNum).Branch(BranchNum));

                    this_vent_plant_demand_branch.Name = this_plant_demand_branch.Name;
                    this_vent_plant_demand_branch.NodeNumIn = this_plant_demand_branch.NodeNumIn;
                    this_vent_plant_demand_branch.NodeNumOut = this_plant_demand_branch.NodeNumOut;
                    this_vent_plant_demand_branch.TotalComponents = this_plant_demand_branch.TotalComponents;
                    if (this_vent_plant_demand_branch.TotalComponents > 0) {
                        TotCompsOnBranch = this_vent_plant_demand_branch.TotalComponents;
                        this_vent_plant_demand_branch.Comp.allocate(TotCompsOnBranch);
                    }

                    for (CompNum = 1; CompNum <= this_vent_plant_demand_branch.TotalComponents; ++CompNum) {

                        auto &this_plant_demand_comp(
                                state.dataPlnt->PlantLoop(LoopNum).LoopSide(DemandSide).Branch(BranchNum).Comp(CompNum));
                        auto &this_vent_plant_demand_comp(
                                state.dataPlnt->VentRepPlantDemandSide(LoopNum).Branch(BranchNum).Comp(CompNum));

                        this_vent_plant_demand_comp.Name = this_plant_demand_comp.Name;
                        this_vent_plant_demand_comp.TypeOf = this_plant_demand_comp.TypeOf;
                        this_vent_plant_demand_comp.NodeNameIn = this_plant_demand_comp.NodeNameIn;
                        this_vent_plant_demand_comp.NodeNameOut = this_plant_demand_comp.NodeNameOut;
                        this_vent_plant_demand_comp.NodeNumIn = this_plant_demand_comp.NodeNumIn;
                        this_vent_plant_demand_comp.NodeNumOut = this_plant_demand_comp.NodeNumOut;

                    } // loop over components in branches on the loop (ventilation report data)

                } // loop over branches on the loop (ventilation report data)

            } // loop over plant supply loops (ventilation report data)

            if (NumCondLoops > 0) state.dataPlnt->VentRepCondSupplySide.allocate(NumCondLoops);
            if (NumCondLoops > 0) state.dataPlnt->VentRepCondDemandSide.allocate(NumCondLoops);

            for (LoopNum = 1; LoopNum <= NumCondLoops; ++LoopNum) {

                LoopNumInArray = LoopNum + NumPlantLoops;

                // set up references for this loop
                auto &this_cond_loop(state.dataPlnt->PlantLoop(LoopNumInArray));
                auto &this_cond_supply(this_cond_loop.LoopSide(SupplySide));
                auto &this_vent_cond_supply(state.dataPlnt->VentRepCondSupplySide(LoopNum));
                auto &this_cond_demand(this_cond_loop.LoopSide(DemandSide));
                auto &this_vent_cond_demand(state.dataPlnt->VentRepCondDemandSide(LoopNum));

                this_vent_cond_supply.Name = this_cond_loop.Name;
                this_vent_cond_supply.NodeNumIn = this_cond_supply.NodeNumIn;
                this_vent_cond_supply.NodeNameIn = this_cond_supply.NodeNameIn;
                this_vent_cond_supply.NodeNumOut = this_cond_supply.NodeNumOut;
                this_vent_cond_supply.NodeNameOut = this_cond_supply.NodeNameOut;
                this_vent_cond_supply.TotalBranches = this_cond_supply.TotalBranches;
                if (this_vent_cond_supply.TotalBranches > 0)
                    this_vent_cond_supply.Branch.allocate(this_vent_cond_supply.TotalBranches);

                for (BranchNum = 1; BranchNum <= this_vent_cond_supply.TotalBranches; ++BranchNum) {

                    auto &this_cond_supply_branch(this_cond_supply.Branch(BranchNum));
                    auto &this_vent_cond_supply_branch(this_vent_cond_supply.Branch(BranchNum));

                    this_vent_cond_supply_branch.Name = this_cond_supply_branch.Name;
                    this_vent_cond_supply_branch.NodeNumIn = this_cond_supply_branch.NodeNumIn;
                    this_vent_cond_supply_branch.NodeNumOut = this_cond_supply_branch.NodeNumOut;
                    this_vent_cond_supply_branch.TotalComponents = this_cond_supply_branch.TotalComponents;
                    if (this_vent_cond_supply_branch.TotalComponents > 0) {
                        TotCompsOnBranch = this_vent_cond_supply_branch.TotalComponents;
                        this_vent_cond_supply_branch.Comp.allocate(TotCompsOnBranch);
                    }

                    for (CompNum = 1; CompNum <= this_vent_cond_supply_branch.TotalComponents; ++CompNum) {

                        auto &this_cond_supply_comp(
                                this_cond_loop.LoopSide(SupplySide).Branch(BranchNum).Comp(CompNum));
                        auto &this_vent_cond_supply_comp(this_vent_cond_supply.Branch(BranchNum).Comp(CompNum));

                        this_vent_cond_supply_comp.Name = this_cond_supply_comp.Name;
                        this_vent_cond_supply_comp.TypeOf = this_cond_supply_comp.TypeOf;
                        this_vent_cond_supply_comp.NodeNameIn = this_cond_supply_comp.NodeNameIn;
                        this_vent_cond_supply_comp.NodeNameOut = this_cond_supply_comp.NodeNameOut;
                        this_vent_cond_supply_comp.NodeNumIn = this_cond_supply_comp.NodeNumIn;
                        this_vent_cond_supply_comp.NodeNumOut = this_cond_supply_comp.NodeNumOut;

                    } // loop over components in branches on the loop (ventilation report data)

                } // loop over branches on the loop (ventilation report data)

                this_vent_cond_demand.Name = this_cond_loop.Name;
                this_vent_cond_demand.NodeNumIn = this_cond_demand.NodeNumIn;
                this_vent_cond_demand.NodeNameIn = this_cond_demand.NodeNameIn;
                this_vent_cond_demand.NodeNumOut = this_cond_demand.NodeNumOut;
                this_vent_cond_demand.NodeNameOut = this_cond_demand.NodeNameOut;
                this_vent_cond_demand.TotalBranches = this_cond_demand.TotalBranches;
                if (this_vent_cond_demand.TotalBranches > 0)
                    this_vent_cond_demand.Branch.allocate(this_vent_cond_demand.TotalBranches);

                for (BranchNum = 1; BranchNum <= this_vent_cond_demand.TotalBranches; ++BranchNum) {

                    auto &this_cond_demand_branch(this_cond_demand.Branch(BranchNum));
                    auto &this_vent_cond_demand_branch(this_vent_cond_demand.Branch(BranchNum));

                    this_vent_cond_demand_branch.Name = this_cond_demand_branch.Name;
                    this_vent_cond_demand_branch.NodeNumIn = this_cond_demand_branch.NodeNumIn;
                    this_vent_cond_demand_branch.NodeNumOut = this_cond_demand_branch.NodeNumOut;
                    this_vent_cond_demand_branch.TotalComponents = this_cond_demand_branch.TotalComponents;
                    if (this_vent_cond_demand_branch.TotalComponents > 0) {
                        TotCompsOnBranch = this_vent_cond_demand_branch.TotalComponents;
                        this_vent_cond_demand_branch.Comp.allocate(TotCompsOnBranch);
                    }

                    for (CompNum = 1; CompNum <= this_vent_cond_demand_branch.TotalComponents; ++CompNum) {

                        auto &this_cond_demand_comp(this_cond_demand_branch.Comp(CompNum));
                        auto &this_vent_cond_demand_comp(this_vent_cond_demand_branch.Comp(CompNum));

                        this_vent_cond_demand_comp.Name = this_cond_demand_comp.Name;
                        this_vent_cond_demand_comp.TypeOf = this_cond_demand_comp.TypeOf;
                        this_vent_cond_demand_comp.NodeNameIn = this_cond_demand_comp.NodeNameIn;
                        this_vent_cond_demand_comp.NodeNameOut = this_cond_demand_comp.NodeNameOut;
                        this_vent_cond_demand_comp.NodeNumIn = this_cond_demand_comp.NodeNumIn;
                        this_vent_cond_demand_comp.NodeNumOut = this_cond_demand_comp.NodeNumOut;

                    } // loop over components in branches on the loop (ventilation report data)

                } // loop over branches on the loop (ventilation report data)

            } // loop over plant supply loops (ventilation report data)
        }

        void SetupReports(EnergyPlusData &state) {

            // SUBROUTINE INFORMATION:
            //       AUTHOR         Rick Strand
            //       DATE WRITTEN   July 2001
            //       MODIFIED       na
            //       RE-ENGINEERED  na

            // PURPOSE OF THIS SUBROUTINE:
            // This subroutine initializes the plant supply side reports.
            // It was created during the splitting of supply and demand side functions.

            // Using/Aliasing
            using DataPlant::DemandOpSchemeType;
            using DataPlant::DemandSide;
            using DataPlant::SupplySide;

            // SUBROUTINE LOCAL VARIABLE DECLARATIONS:
            int LoopNum; // DO loop counter (plant supply sides)
            int LoopSideNum;
            int BranchNum;
            int CompNum;
            int MaxBranches;                 // Maximum number of branches on any plant loop (used for allocating arrays)
            std::string CurrentModuleObject; // for ease in renaming.
            int FluidIndex;

            // FLOW:
            MaxBranches = 0;
            for (auto &loop : state.dataPlnt->PlantLoop) {
                MaxBranches = max(MaxBranches, loop.LoopSide(DemandSide).TotalBranches);
                MaxBranches = max(MaxBranches, loop.LoopSide(SupplySide).TotalBranches);
                loop.MaxBranch = MaxBranches;
                loop.CoolingDemand = 0.0;
                loop.HeatingDemand = 0.0;
                loop.DemandNotDispatched = 0.0;
                loop.UnmetDemand = 0.0;
                loop.InletNodeTemperature = 0.0;
                loop.OutletNodeTemperature = 0.0;
                loop.InletNodeFlowrate = 0.0;
                loop.BypassFrac = 0.0;
                loop.OutletNodeFlowrate = 0.0;
            }

            for (LoopNum = 1; LoopNum <= state.dataPlnt->TotNumLoops; ++LoopNum) {
                auto &loop = state.dataPlnt->PlantLoop(LoopNum);
                if (LoopNum <= NumPlantLoops) {
                    CurrentModuleObject = "Plant Loop";
                } else {
                    CurrentModuleObject = "Cond Loop";
                }
                // CurrentModuleObject='Plant/Condenser Loop'
                SetupOutputVariable(state, "Plant Supply Side Cooling Demand Rate",
                                    OutputProcessor::Unit::W,
                                    loop.CoolingDemand,
                                    "System",
                                    "Average",
                                    state.dataPlnt->PlantLoop(LoopNum).Name);
                SetupOutputVariable(state, "Plant Supply Side Heating Demand Rate",
                                    OutputProcessor::Unit::W,
                                    loop.HeatingDemand,
                                    "System",
                                    "Average",
                                    state.dataPlnt->PlantLoop(LoopNum).Name);
                SetupOutputVariable(state, "Plant Supply Side Inlet Mass Flow Rate",
                                    OutputProcessor::Unit::kg_s,
                                    loop.InletNodeFlowrate,
                                    "System",
                                    "Average",
                                    state.dataPlnt->PlantLoop(LoopNum).Name);

                SetupOutputVariable(state, "Plant Supply Side Inlet Temperature",
                                    OutputProcessor::Unit::C,
                                    loop.InletNodeTemperature,
                                    "System",
                                    "Average",
                                    state.dataPlnt->PlantLoop(LoopNum).Name);
                SetupOutputVariable(state, "Plant Supply Side Outlet Temperature",
                                    OutputProcessor::Unit::C,
                                    loop.OutletNodeTemperature,
                                    "System",
                                    "Average",
                                    state.dataPlnt->PlantLoop(LoopNum).Name);

                SetupOutputVariable(state, "Plant Supply Side Not Distributed Demand Rate",
                                    OutputProcessor::Unit::W,
                                    loop.DemandNotDispatched,
                                    "System",
                                    "Average",
                                    state.dataPlnt->PlantLoop(LoopNum).Name);
                SetupOutputVariable(state, "Plant Supply Side Unmet Demand Rate",
                                    OutputProcessor::Unit::W,
                                    loop.UnmetDemand,
                                    "System",
                                    "Average",
                                    state.dataPlnt->PlantLoop(LoopNum).Name);
                SetupOutputVariable(state, "Debug Plant Loop Bypass Fraction",
                                    OutputProcessor::Unit::None,
                                    loop.BypassFrac,
                                    "System",
                                    "Average",
                                    state.dataPlnt->PlantLoop(LoopNum).Name);
                SetupOutputVariable(state, "Debug Plant Last Simulated Loop Side",
                                    OutputProcessor::Unit::None,
                                    loop.LastLoopSideSimulated,
                                    "System",
                                    "Average",
                                    state.dataPlnt->PlantLoop(LoopNum).Name);
            }

            // setup more variables inside plant data structure
            // CurrentModuleObject='Plant/Condenser Loop(Advanced)'
            if (state.dataGlobal->DisplayAdvancedReportVariables) {
                for (LoopNum = 1; LoopNum <= state.dataPlnt->TotNumLoops; ++LoopNum) {
                    SetupOutputVariable(state, "Plant Demand Side Lumped Capacitance Temperature",
                                        OutputProcessor::Unit::C,
                                        state.dataPlnt->PlantLoop(LoopNum).LoopSide(DemandSide).LoopSideInlet_TankTemp,
                                        "System",
                                        "Average",
                                        state.dataPlnt->PlantLoop(LoopNum).Name);
                    SetupOutputVariable(state, "Plant Supply Side Lumped Capacitance Temperature",
                                        OutputProcessor::Unit::C,
                                        state.dataPlnt->PlantLoop(LoopNum).LoopSide(SupplySide).LoopSideInlet_TankTemp,
                                        "System",
                                        "Average",
                                        state.dataPlnt->PlantLoop(LoopNum).Name);
                    SetupOutputVariable(state, "Plant Demand Side Lumped Capacitance Heat Transport Rate",
                                        OutputProcessor::Unit::W,
                                        state.dataPlnt->PlantLoop(LoopNum).LoopSide(DemandSide).LoopSideInlet_MdotCpDeltaT,
                                        "System",
                                        "Average",
                                        state.dataPlnt->PlantLoop(LoopNum).Name);
                    SetupOutputVariable(state, "Plant Supply Side Lumped Capacitance Heat Transport Rate",
                                        OutputProcessor::Unit::W,
                                        state.dataPlnt->PlantLoop(LoopNum).LoopSide(SupplySide).LoopSideInlet_MdotCpDeltaT,
                                        "System",
                                        "Average",
                                        state.dataPlnt->PlantLoop(LoopNum).Name);
                    SetupOutputVariable(state, "Plant Demand Side Lumped Capacitance Heat Storage Rate",
                                        OutputProcessor::Unit::W,
                                        state.dataPlnt->PlantLoop(LoopNum).LoopSide(DemandSide).LoopSideInlet_McpDTdt,
                                        "System",
                                        "Average",
                                        state.dataPlnt->PlantLoop(LoopNum).Name);
                    SetupOutputVariable(state, "Plant Supply Side Lumped Capacitance Heat Storage Rate",
                                        OutputProcessor::Unit::W,
                                        state.dataPlnt->PlantLoop(LoopNum).LoopSide(SupplySide).LoopSideInlet_McpDTdt,
                                        "System",
                                        "Average",
                                        state.dataPlnt->PlantLoop(LoopNum).Name);
                    SetupOutputVariable(state, "Plant Demand Side Lumped Capacitance Excessive Storage Time",
                                        OutputProcessor::Unit::hr,
                                        state.dataPlnt->PlantLoop(LoopNum).LoopSide(
                                                DemandSide).LoopSideInlet_CapExcessStorageTimeReport,
                                        "System",
                                        "Sum",
                                        state.dataPlnt->PlantLoop(LoopNum).Name);
                    SetupOutputVariable(state, "Plant Supply Side Lumped Capacitance Excessive Storage Time",
                                        OutputProcessor::Unit::hr,
                                        state.dataPlnt->PlantLoop(LoopNum).LoopSide(
                                                SupplySide).LoopSideInlet_CapExcessStorageTimeReport,
                                        "System",
                                        "Sum",
                                        state.dataPlnt->PlantLoop(LoopNum).Name);
                    for (LoopSideNum = DemandSide; LoopSideNum <= SupplySide; ++LoopSideNum) {
                        for (BranchNum = 1;
                             BranchNum <= state.dataPlnt->PlantLoop(LoopNum).LoopSide(LoopSideNum).TotalBranches; ++BranchNum) {
                            for (CompNum = 1; CompNum <= state.dataPlnt->PlantLoop(LoopNum).LoopSide(LoopSideNum).Branch(
                                    BranchNum).TotalComponents; ++CompNum) {
                                if (state.dataPlnt->PlantLoop(LoopNum).LoopSide(LoopSideNum).Branch(BranchNum).Comp(
                                        CompNum).CurOpSchemeType != DemandOpSchemeType) {
                                    SetupOutputVariable(state, "Plant Component Distributed Demand Rate",
                                                        OutputProcessor::Unit::W,
                                                        state.dataPlnt->PlantLoop(LoopNum).LoopSide(LoopSideNum).Branch(BranchNum).Comp(
                                                                CompNum).MyLoad,
                                                        "System",
                                                        "Average",
                                                        state.dataPlnt->PlantLoop(LoopNum).LoopSide(LoopSideNum).Branch(BranchNum).Comp(
                                                                CompNum).Name);
                                }
                            }
                        }
                    }
                }
            }

            // now traverse plant loops and set fluid type index in all nodes on the loop
            for (LoopNum = 1; LoopNum <= state.dataPlnt->TotNumLoops; ++LoopNum) {
                FluidIndex = state.dataPlnt->PlantLoop(LoopNum).FluidIndex;
                for (LoopSideNum = DemandSide; LoopSideNum <= SupplySide; ++LoopSideNum) {
                    Node(state.dataPlnt->PlantLoop(LoopNum).LoopSide(LoopSideNum).NodeNumIn).FluidIndex = FluidIndex;
                    Node(state.dataPlnt->PlantLoop(LoopNum).LoopSide(LoopSideNum).NodeNumOut).FluidIndex = FluidIndex;
                    for (BranchNum = 1;
                         BranchNum <= state.dataPlnt->PlantLoop(LoopNum).LoopSide(LoopSideNum).TotalBranches; ++BranchNum) {
                        for (CompNum = 1; CompNum <= state.dataPlnt->PlantLoop(LoopNum).LoopSide(LoopSideNum).Branch(
                                BranchNum).TotalComponents; ++CompNum) {
                            Node(state.dataPlnt->PlantLoop(LoopNum).LoopSide(LoopSideNum).Branch(BranchNum).Comp(
                                    CompNum).NodeNumIn).FluidIndex = FluidIndex;
                            Node(state.dataPlnt->PlantLoop(LoopNum).LoopSide(LoopSideNum).Branch(BranchNum).Comp(
                                    CompNum).NodeNumOut).FluidIndex = FluidIndex;
                        }
                    }
                }
            } // plant loops
        }

        void InitializeLoops(EnergyPlusData &state, bool const FirstHVACIteration) // true if first iteration of the simulation
        {

            // SUBROUTINE INFORMATION:
            //       AUTHOR         Sankaranarayanan K P
            //       DATE WRITTEN   May 2005
            //       MODIFIED       Dan Fisher Aug. 2008
            //                      Brent Griffith May 2009 EMS setpoint check
            //       RE-ENGINEERED  na

            // PURPOSE OF THIS SUBROUTINE:
            // This subroutine initializes the
            // Plant loop nodes one time at the beginning of the simulation.
            // It also reinitializes loop temperatures if loop setpoint
            // temperature changes. Branch levels for all branches are also set.

            // Using/Aliasing
            using ScheduleManager::GetCurrentScheduleValue;
            using namespace DataSizing;
            using DataHVACGlobals::NumCondLoops;
            using DataHVACGlobals::NumPlantLoops;
            using EMSManager::CheckIfNodeSetPointManagedByEMS;

            using PlantUtilities::SetAllFlowLocks;

            // SUBROUTINE LOCAL VARIABLE DECLARATIONS:
            int LoopNum; // plant loop counter
            int LoopSideNum;
            int BranchNum; // branch loop counter
            int CompNum;   // plant side component counter
            int SensedNode;

            static bool ErrorsFound(false);
            bool FinishSizingFlag;

            static bool SupplyEnvrnFlag(true);
            static bool MySetPointCheckFlag(true);

            static Array1D_bool PlantLoopSetPointInitFlag;

            int HalfLoopNum;
            int passNum;

            if (!allocated(PlantLoopSetPointInitFlag)) {
                PlantLoopSetPointInitFlag.allocate(state.dataPlnt->TotNumLoops);
            }

            // Initialize the setpoints  for Load range based schemes only as determined by the init flag
            // The input already requires a loop setpoint.  The plantloop object requires
            // specification of a loop node and corresponding setpoint manager.  Using a 'component setpoint'
            // control scheme does NOT eliminate the requirement for a plant loop setpoint.  So there is
            // already the possibility that a component setpoint controlled object on the loop outlet
            // branch would have the same setpoint node as the loop.  I don't think setpoint manager traps
            // for this user input error, but it might.  Since both loop and component setpoints already
            // peacefully coexist on the loop, we can allow the user to intentionally specify and use both.
            // The only change required is to NOT smear the loop setpoint over all the loop nodes.  Just
            // read it from the setpoint node and use it.  In the short term it will remain up to the user
            // to specify the location of the loop setpoint control node and avoid conflicts with component
            // setpoint nodes.  Operationally, we will ignore the user specified placement of the loop setpoint
            // node and assume that it is physically located at each half loop outlet for purposes of calculating loop
            // demand.  Long term, I recommend that we:
            //     1. specify the setpointmanager:plant object name (not the node name) in the plantloop/condloop objects
            //     2. write a new setpoint manager (setpointmanager:plant) that is more suitable for plant use and
            //        accomodates AIR and GROUND setpoints...with offsets.

            //*****************************************************************
            // ONE TIME LOOP NODE SETPOINT CHECK
            //*****************************************************************
            if (MySetPointCheckFlag && DoSetPointTest) {

                // check for missing setpoints
                for (LoopNum = 1; LoopNum <= state.dataPlnt->TotNumLoops; ++LoopNum) {

                    SensedNode = state.dataPlnt->PlantLoop(LoopNum).TempSetPointNodeNum;
                    if (SensedNode > 0) {
                        if (Node(SensedNode).TempSetPoint == SensedNodeFlagValue) {
                            if (!state.dataGlobal->AnyEnergyManagementSystemInModel) {
                                ShowSevereError(state,
                                        "PlantManager: No Setpoint Manager Defined for Node=" + NodeID(SensedNode) +
                                        " in PlantLoop=" + state.dataPlnt->PlantLoop(LoopNum).Name);
                                ShowContinueError(state,
                                        "Add Temperature Setpoint Manager with Control Variable = \"Temperature\" for this PlantLoop.");
                                SetPointErrorFlag = true;
                            } else {
                                // need call to EMS to check node
                                CheckIfNodeSetPointManagedByEMS(state, SensedNode, EMSManager::SPControlType::iTemperatureSetPoint, SetPointErrorFlag);
                                if (SetPointErrorFlag) {
                                    ShowSevereError(state,
                                            "PlantManager: No Setpoint Manager Defined for Node=" + NodeID(SensedNode) +
                                            " in PlantLoop=" + state.dataPlnt->PlantLoop(LoopNum).Name);
                                    ShowContinueError(state,
                                            "Add Temperature Setpoint Manager with Control Variable = \"Temperature\" for this PlantLoop.");
                                    ShowContinueError(state,
                                            "Or add EMS Actuator to provide temperature setpoint at this node");
                                }
                            }
                        }
                    }
                }
                MySetPointCheckFlag = false;
            }
            //*****************************************************************
            // END ONE TIME LOOP NODE SETPOINT CHECK

            //*****************************************************************
            // First Pass PUMP AND SIZING INIT
            //*****************************************************************
            if (!state.dataPlnt->PlantFirstSizeCompleted) {

                SetAllFlowLocks(state, DataPlant::iFlowLock::Unlocked);
                FinishSizingFlag = false;
                state.dataPlnt->PlantFirstSizesOkayToFinalize = false; // set global flag for when it ready to store final sizes
                state.dataPlnt->PlantFirstSizesOkayToReport = false;
                state.dataPlnt->PlantFinalSizesOkayToReport = false;
                GetCompSizFac = true;
                for (passNum = 1;
                     passNum <= 4; ++passNum) { // begin while loop to iterate over the next calls sequentially
                    InitLoopEquip = true;

                    // Step 2, call component models it  using PlantCallingOrderInfo for sizing
                    for (HalfLoopNum = 1; HalfLoopNum <= state.dataPlnt->TotNumHalfLoops; ++HalfLoopNum) {
                        LoopNum = state.dataPlnt->PlantCallingOrderInfo(HalfLoopNum).LoopIndex;
                        LoopSideNum = state.dataPlnt->PlantCallingOrderInfo(HalfLoopNum).LoopSide;
                        CurLoopNum = LoopNum;

                        for (BranchNum = 1;
                             BranchNum <= state.dataPlnt->PlantLoop(LoopNum).LoopSide(LoopSideNum).TotalBranches; ++BranchNum) {
                            for (CompNum = 1; CompNum <= state.dataPlnt->PlantLoop(LoopNum).LoopSide(LoopSideNum).Branch(
                                    BranchNum).TotalComponents; ++CompNum) {
                                state.dataPlnt->PlantLoop(LoopNum).LoopSide(LoopSideNum).Branch(BranchNum).Comp(CompNum).simulate(state, FirstHVACIteration, InitLoopEquip, GetCompSizFac);
                            } //-CompNum
                        }     //-BranchNum
                    }

                    // step 3, revise calling order
                    // have now called each plant component model at least once with InitLoopEquip = .TRUE.
                    //  this means the calls to InterConnectTwoPlantLoopSides have now been made, so rework calling order
                    RevisePlantCallingOrder(state);

                    // Step 4: Simulate plant loop components so their design flows are included

                    for (HalfLoopNum = 1; HalfLoopNum <= state.dataPlnt->TotNumHalfLoops; ++HalfLoopNum) {

                        LoopNum = state.dataPlnt->PlantCallingOrderInfo(HalfLoopNum).LoopIndex;
                        LoopSideNum = state.dataPlnt->PlantCallingOrderInfo(HalfLoopNum).LoopSide;
                        CurLoopNum = LoopNum;
                        if (LoopSideNum == SupplySide) {
                            SizePlantLoop(state, LoopNum, FinishSizingFlag);
                        }
                    }
                    GetCompSizFac = false;
                } // iterative passes thru sizing related routines.  end while?

                // Step 5 now one more time for the final
                for (HalfLoopNum = 1; HalfLoopNum <= state.dataPlnt->TotNumHalfLoops; ++HalfLoopNum) {
                    if (state.dataGlobal->DoHVACSizingSimulation) {
                        state.dataPlnt->PlantFirstSizesOkayToFinalize = true;
                        FinishSizingFlag = true;
                        state.dataPlnt->PlantFirstSizesOkayToReport = true;
                        state.dataPlnt->PlantFinalSizesOkayToReport = false;
                    } else {
                        state.dataPlnt->PlantFirstSizesOkayToFinalize = true;
                        FinishSizingFlag = true;
                        state.dataPlnt->PlantFirstSizesOkayToReport = false;
                        state.dataPlnt->PlantFinalSizesOkayToReport = true;
                    }
                    LoopNum = state.dataPlnt->PlantCallingOrderInfo(HalfLoopNum).LoopIndex;
                    LoopSideNum = state.dataPlnt->PlantCallingOrderInfo(HalfLoopNum).LoopSide;
                    CurLoopNum = LoopNum;
                    if (LoopSideNum == SupplySide) {
                        SizePlantLoop(state, LoopNum, FinishSizingFlag);
                    }
                    // pumps are special so call them directly
                    state.dataPlnt->PlantLoop(LoopNum).LoopSide(LoopSideNum).SimulateAllLoopSidePumps(state);
                    for (BranchNum = 1;
                         BranchNum <= state.dataPlnt->PlantLoop(LoopNum).LoopSide(LoopSideNum).TotalBranches; ++BranchNum) {
                        for (CompNum = 1; CompNum <= state.dataPlnt->PlantLoop(LoopNum).LoopSide(LoopSideNum).Branch(
                                BranchNum).TotalComponents; ++CompNum) {
                            state.dataPlnt->PlantLoop(LoopNum).LoopSide(LoopSideNum).Branch(BranchNum).Comp(CompNum).simulate(state, FirstHVACIteration, InitLoopEquip, GetCompSizFac);
                        } //-CompNum
                    }     //-BranchNum
                    //				if ( PlantLoop( LoopNum ).PlantSizNum > 0 ) PlantSizData( PlantLoop( LoopNum ).PlantSizNum
                    //).VolFlowSizingDone = true;
                }

                state.dataPlnt->PlantFirstSizeCompleted = true;
                state.dataPlnt->PlantFirstSizesOkayToReport = false;
            }
            //*****************************************************************
            // END First Pass SIZING INIT
            //*****************************************************************
            //*****************************************************************
            // BEGIN Resizing Pass for HVAC Sizing Simultion Adjustments
            //*****************************************************************
            if (state.dataGlobal->RedoSizesHVACSimulation && !state.dataPlnt->PlantReSizingCompleted) {

                // cycle through plant equipment calling with InitLoopEquip true
                InitLoopEquip = true;
                GetCompSizFac = false;
                for (HalfLoopNum = 1; HalfLoopNum <= state.dataPlnt->TotNumHalfLoops; ++HalfLoopNum) {
                    LoopNum = state.dataPlnt->PlantCallingOrderInfo(HalfLoopNum).LoopIndex;
                    LoopSideNum = state.dataPlnt->PlantCallingOrderInfo(HalfLoopNum).LoopSide;
                    CurLoopNum = LoopNum;

                    for (BranchNum = 1;
                         BranchNum <= state.dataPlnt->PlantLoop(LoopNum).LoopSide(LoopSideNum).TotalBranches; ++BranchNum) {
                        for (CompNum = 1; CompNum <= state.dataPlnt->PlantLoop(LoopNum).LoopSide(LoopSideNum).Branch(
                                BranchNum).TotalComponents; ++CompNum) {
                            state.dataPlnt->PlantLoop(LoopNum).LoopSide(LoopSideNum).Branch(BranchNum).Comp(CompNum).simulate(state, FirstHVACIteration, InitLoopEquip, GetCompSizFac);
                        } //-CompNum
                    }     //-BranchNum
                }

                // reset loop level
                state.dataPlnt->PlantFinalSizesOkayToReport = true;
                for (LoopNum = 1; LoopNum <= state.dataPlnt->TotNumLoops; ++LoopNum) {
                    ResizePlantLoopLevelSizes(state, LoopNum);
                }

                InitLoopEquip = true;

                // now call everything again to reporting turned on
                for (HalfLoopNum = 1; HalfLoopNum <= state.dataPlnt->TotNumHalfLoops; ++HalfLoopNum) {
                    LoopNum = state.dataPlnt->PlantCallingOrderInfo(HalfLoopNum).LoopIndex;
                    LoopSideNum = state.dataPlnt->PlantCallingOrderInfo(HalfLoopNum).LoopSide;
                    CurLoopNum = LoopNum;

                    for (BranchNum = 1;
                         BranchNum <= state.dataPlnt->PlantLoop(LoopNum).LoopSide(LoopSideNum).TotalBranches; ++BranchNum) {
                        for (CompNum = 1; CompNum <= state.dataPlnt->PlantLoop(LoopNum).LoopSide(LoopSideNum).Branch(
                                BranchNum).TotalComponents; ++CompNum) {
                            state.dataPlnt->PlantLoop(LoopNum).LoopSide(LoopSideNum).Branch(BranchNum).Comp(CompNum).simulate(state, FirstHVACIteration, InitLoopEquip, GetCompSizFac);
                        } //-CompNum
                    }     //-BranchNum
                    // pumps are special so call them directly
                    state.dataPlnt->PlantLoop(LoopNum).LoopSide(LoopSideNum).SimulateAllLoopSidePumps(state);
                }

                state.dataPlnt->PlantReSizingCompleted = true;
                state.dataPlnt->PlantFinalSizesOkayToReport = false;
            }
            //*****************************************************************
            // END Resizing Pass for HVAC Sizing Simultion Adjustments
            //*****************************************************************
            //*****************************************************************
            // BEGIN ONE TIME ENVIRONMENT INITS
            //*****************************************************************
            if (SupplyEnvrnFlag && state.dataGlobal->BeginEnvrnFlag) {

                for (LoopNum = 1; LoopNum <= state.dataPlnt->TotNumLoops; ++LoopNum) {
                    for (LoopSideNum = DemandSide; LoopSideNum <= SupplySide; ++LoopSideNum) {
                        // check if setpoints being placed on node properly
                        if (state.dataPlnt->PlantLoop(LoopNum).LoopDemandCalcScheme == DataPlant::iLoopDemandCalcScheme::DualSetPointDeadBand) {
                            if (Node(state.dataPlnt->PlantLoop(LoopNum).TempSetPointNodeNum).TempSetPointHi == SensedNodeFlagValue) {
                                if (!state.dataGlobal->AnyEnergyManagementSystemInModel) {
                                    ShowSevereError(state,
                                            "Plant Loop: missing high temperature setpoint for dual setpoint deadband demand scheme");
                                    ShowContinueError(state,
                                            "Node Referenced =" + NodeID(state.dataPlnt->PlantLoop(LoopNum).TempSetPointNodeNum));
                                    ShowContinueError(state,
                                            "Use a SetpointManager:Scheduled:DualSetpoint to establish appropriate setpoints");
                                    SetPointErrorFlag = true;
                                } else {
                                    CheckIfNodeSetPointManagedByEMS(state, state.dataPlnt->PlantLoop(LoopNum).TempSetPointNodeNum,
                                                                    EMSManager::SPControlType::iTemperatureMaxSetPoint, SetPointErrorFlag);
                                    if (SetPointErrorFlag) {
                                        ShowSevereError(state,
                                                "Plant Loop: missing high temperature setpoint for dual setpoint deadband demand scheme");
                                        ShowContinueError(state,
                                                "Node Referenced =" + NodeID(state.dataPlnt->PlantLoop(LoopNum).TempSetPointNodeNum));
                                        ShowContinueError(state,
                                                "Use a SetpointManager:Scheduled:DualSetpoint to establish appropriate setpoints");
                                        ShowContinueError(state, "Or add EMS Actuator for Temperature Maximum Setpoint");

                                    } // SetPointErrorFlag
                                }     // Not EMS
                            }         // Node TSPhi = Sensed
                            if (Node(state.dataPlnt->PlantLoop(LoopNum).TempSetPointNodeNum).TempSetPointLo == SensedNodeFlagValue) {
                                if (!state.dataGlobal->AnyEnergyManagementSystemInModel) {
                                    ShowSevereError(state,
                                            "Plant Loop: missing low temperature setpoint for dual setpoint deadband demand scheme");
                                    ShowContinueError(state,
                                            "Node Referenced =" + NodeID(state.dataPlnt->PlantLoop(LoopNum).TempSetPointNodeNum));
                                    ShowContinueError(state,
                                            "Use a SetpointManager:Scheduled:DualSetpoint to establish appropriate setpoints");
                                    SetPointErrorFlag = true;
                                } else {
                                    CheckIfNodeSetPointManagedByEMS(state, state.dataPlnt->PlantLoop(LoopNum).TempSetPointNodeNum,
                                                                    EMSManager::SPControlType::iTemperatureMinSetPoint, SetPointErrorFlag);
                                    if (SetPointErrorFlag) {
                                        ShowSevereError(state,
                                                "Plant Loop: missing low temperature setpoint for dual setpoint deadband demand scheme");
                                        ShowContinueError(state,
                                                "Node Referenced =" + NodeID(state.dataPlnt->PlantLoop(LoopNum).TempSetPointNodeNum));
                                        ShowContinueError(state,
                                                "Use a SetpointManager:Scheduled:DualSetpoint to establish appropriate setpoints");
                                        ShowContinueError(state, "Or add EMS Actuator for Temperature Minimum Setpoint");

                                    } // SetPointErrorFlag
                                }     // NOT EMS
                            }         // Node TSPtLo = Sensed...
                        }             // LoopDemandScheme = DualSPDB
                    }                 // LOOPSIDE
                }                     // PLANT LOOP

                // Any per-environment load distribution init should be OK here
                // Just clear away any trailing MyLoad for now...
                // This could likely be moved into InitLoadDistribution also...
                for (LoopNum = 1; LoopNum <= state.dataPlnt->TotNumLoops; ++LoopNum) {
                    for (LoopSideNum = DemandSide; LoopSideNum <= SupplySide; ++LoopSideNum) {
                        for (BranchNum = 1;
                             BranchNum <= state.dataPlnt->PlantLoop(LoopNum).LoopSide(LoopSideNum).TotalBranches; ++BranchNum) {
                            for (CompNum = 1; CompNum <= state.dataPlnt->PlantLoop(LoopNum).LoopSide(LoopSideNum).Branch(
                                    BranchNum).TotalComponents; ++CompNum) {
                                state.dataPlnt->PlantLoop(LoopNum).LoopSide(LoopSideNum).Branch(BranchNum).Comp(CompNum).MyLoad = 0.0;
                                state.dataPlnt->PlantLoop(LoopNum).LoopSide(LoopSideNum).Branch(BranchNum).Comp(
                                        CompNum).FreeCoolCntrlShutDown = false;
                                state.dataPlnt->PlantLoop(LoopNum).LoopSide(LoopSideNum).Branch(BranchNum).Comp(
                                        CompNum).Available = false;
                            }
                        }
                    }
                }

                SupplyEnvrnFlag = false;
                //!*****************************************************************
                // !END OF ONE TIME ENVIRONMENT INITS
                //!*****************************************************************
            } //
            if (!state.dataGlobal->BeginEnvrnFlag) SupplyEnvrnFlag = true;

            if (ErrorsFound) ShowFatalError(state, "Preceding errors caused termination");
        }

        void ReInitPlantLoopsAtFirstHVACIteration(EnergyPlusData &state) {

            // SUBROUTINE INFORMATION:
            //       AUTHOR         Brent Griffith
            //       DATE WRITTEN   Sept 2010
            //       MODIFIED       na
            //       RE-ENGINEERED  na

            // PURPOSE OF THIS SUBROUTINE:
            // initialize node mass flow requests

            // METHODOLOGY EMPLOYED:
            // called from SimHVAC to reset mass flow rate requests
            // this contains all the initializations

            // Using/Aliasing
            using HVACInterfaceManager::PlantCommonPipe;
            using ScheduleManager::GetCurrentScheduleValue;

            // SUBROUTINE PARAMETER DEFINITIONS:
            Real64 const StartQuality(1.0);
            Real64 const StartHumRat(0.0);
            static std::string const RoutineNameAlt("InitializeLoops");
            static std::string const RoutineName("PlantManager:InitializeLoop");

            // SUBROUTINE LOCAL VARIABLE DECLARATIONS:
            int LoopNum; // plant loop counter
            Real64 LoopMaxMassFlowRate;       // maximum allowable loop mass flow rate
            Real64 LoopSetPointTemp;          // the loop control or setpoint temperature
            Real64 LoopMaxTemp;               // maximum allowable loop temperature
            Real64 LoopMinTemp;               // minimum allowable loop temperature
            Real64 LoopSetPointTempLo;        // the loop control or setpoint temperature
            Real64 LoopSetPointTempHi;        // the loop control or setpoint temperature
            Real64 SecondaryLoopSetPointTemp; // loop setpoint temperature for common pipes with different secondary setpt
            int LoopSideNum;
            int BranchNum;       // branch loop counter
            int OpNum;           // operation scheme counter
            int CompNum;         // plant side component counter
            int BranchInlet;     // branch inlet node number
            int ComponentInlet;  // component inlet node number
            int ComponentOutlet; // component outlet node number
            static bool MyEnvrnFlag(true);
            Real64 LoopMinMassFlowRate; // minimum allowable loop mass flow rate
            Real64 SteamDensity;
            Real64 SteamTemp;
            Real64 StartEnthalpy;
            Real64 Cp;
            Real64 rho;
            Real64 LoopSetPointTemperatureHi;
            Real64 LoopSetPointTemperatureLo;

            //*****************************************************************
            // BEGIN ENVIRONMENT INITS
            //*****************************************************************

            if (MyEnvrnFlag && state.dataGlobal->BeginEnvrnFlag) {

                for (LoopNum = 1; LoopNum <= state.dataPlnt->TotNumLoops; ++LoopNum) {
                    for (LoopSideNum = DemandSide; LoopSideNum <= SupplySide; ++LoopSideNum) {

                        {
                            auto const SELECT_CASE_var(state.dataPlnt->PlantLoop(LoopNum).LoopDemandCalcScheme);

                            if (SELECT_CASE_var == DataPlant::iLoopDemandCalcScheme::SingleSetPoint) {
                                LoopSetPointTemp = Node(state.dataPlnt->PlantLoop(LoopNum).TempSetPointNodeNum).TempSetPoint;

                            } else if (SELECT_CASE_var == DataPlant::iLoopDemandCalcScheme::DualSetPointDeadBand) {
                                // Get the range of setpoints
                                LoopSetPointTemperatureHi = Node(state.dataPlnt->PlantLoop(LoopNum).TempSetPointNodeNum).TempSetPointHi;
                                LoopSetPointTemperatureLo = Node(state.dataPlnt->PlantLoop(LoopNum).TempSetPointNodeNum).TempSetPointLo;
                                LoopSetPointTemp = (LoopSetPointTemperatureLo + LoopSetPointTemperatureHi) / 2.0;
                            }
                        }

                        if ((state.dataPlnt->PlantLoop(LoopNum).CommonPipeType == DataPlant::iCommonPipeType::TwoWay) && (LoopSideNum == DemandSide) &&
                            (state.dataPlnt->PlantLoop(LoopNum).LoopSide(
                                    DemandSide).InletNodeSetPt)) { // get a second setpoint for secondaryLoop
                            // if the plant loop is two common pipe configured for temperature control on secondary side inlet, then
                            // we want to initialize the demand side of the loop using that setpoint
                            LoopSetPointTemp = Node(state.dataPlnt->PlantLoop(LoopNum).LoopSide(DemandSide).NodeNumIn).TempSetPoint;
                        }

                        // Check the Loop Setpoint and make sure it is bounded by the Loop Max and Min
                        LoopMaxTemp = state.dataPlnt->PlantLoop(LoopNum).MaxTemp;
                        LoopMinTemp = state.dataPlnt->PlantLoop(LoopNum).MinTemp;

                        // trap for -999 and set to average of limits if so
                        if (LoopSetPointTemp == SensedNodeFlagValue) {
                            LoopSetPointTemp = (LoopMinTemp + LoopMaxTemp) / 2.0;
                        }
                        // Check it against the loop temperature limits
                        LoopSetPointTemp = min(LoopMaxTemp, LoopSetPointTemp);
                        LoopSetPointTemp = max(LoopMinTemp, LoopSetPointTemp);

                        // Initialize the capacitance model at the tank interface, and other loop side values
                        state.dataPlnt->PlantLoop(LoopNum).LoopSide(LoopSideNum).TempInterfaceTankOutlet = LoopSetPointTemp;
                        state.dataPlnt->PlantLoop(LoopNum).LoopSide(LoopSideNum).LastTempInterfaceTankOutlet = LoopSetPointTemp;
                        state.dataPlnt->PlantLoop(LoopNum).LoopSide(LoopSideNum).LoopSideInlet_TankTemp = LoopSetPointTemp;
                        state.dataPlnt->PlantLoop(LoopNum).LoopSide(LoopSideNum).TotalPumpHeat = 0.0;
                        if (allocated(state.dataPlnt->PlantLoop(LoopNum).LoopSide(LoopSideNum).Pumps))
                            for (auto &e : state.dataPlnt->PlantLoop(LoopNum).LoopSide(LoopSideNum).Pumps)
                                e.PumpHeatToFluid = 0.0;
                        state.dataPlnt->PlantLoop(LoopNum).LoopSide(LoopSideNum).FlowRequest = 0.0;
                        state.dataPlnt->PlantLoop(LoopNum).LoopSide(LoopSideNum).TimeElapsed = 0.0;
                        state.dataPlnt->PlantLoop(LoopNum).LoopSide(LoopSideNum).FlowLock = DataPlant::iFlowLock::Unlocked;
                        state.dataPlnt->PlantLoop(LoopNum).LoopSide(LoopSideNum).InletNode.TemperatureHistory = 0.0;
                        state.dataPlnt->PlantLoop(LoopNum).LoopSide(LoopSideNum).InletNode.MassFlowRateHistory = 0.0;
                        state.dataPlnt->PlantLoop(LoopNum).LoopSide(LoopSideNum).OutletNode.TemperatureHistory = 0.0;
                        state.dataPlnt->PlantLoop(LoopNum).LoopSide(LoopSideNum).OutletNode.MassFlowRateHistory = 0.0;

                        if (state.dataPlnt->PlantLoop(LoopNum).FluidType != NodeType_Steam) {
                            Cp = GetSpecificHeatGlycol(state, state.dataPlnt->PlantLoop(LoopNum).FluidName, LoopSetPointTemp,
                                                       state.dataPlnt->PlantLoop(LoopNum).FluidIndex, RoutineNameAlt);
                            StartEnthalpy = Cp * LoopSetPointTemp;
                        }
                        // Use Min/Max flow rates to initialize loop
                        if (state.dataPlnt->PlantLoop(LoopNum).FluidType == NodeType_Water) {
                            rho = GetDensityGlycol(state, state.dataPlnt->PlantLoop(LoopNum).FluidName, LoopSetPointTemp,
                                                   state.dataPlnt->PlantLoop(LoopNum).FluidIndex, RoutineNameAlt);

                            LoopMaxMassFlowRate = state.dataPlnt->PlantLoop(LoopNum).MaxVolFlowRate * rho;
                            LoopMinMassFlowRate = state.dataPlnt->PlantLoop(LoopNum).MinVolFlowRate * rho;
                        }
                        // use saturated liquid of steam at the loop setpoint temp as the starting enthalpy for a water loop
                        if (state.dataPlnt->PlantLoop(LoopNum).FluidType == NodeType_Steam) {
                            SteamTemp = 100.0;
                            SteamDensity = GetSatDensityRefrig(state, fluidNameSteam, SteamTemp, 1.0,
                                                               state.dataPlnt->PlantLoop(LoopNum).FluidIndex, RoutineName);
                            LoopMaxMassFlowRate = state.dataPlnt->PlantLoop(LoopNum).MaxVolFlowRate * SteamDensity;
                            StartEnthalpy = GetSatEnthalpyRefrig(state, fluidNameSteam, LoopSetPointTemp, 0.0,
                                                                 state.dataPlnt->PlantLoop(LoopNum).FluidIndex, RoutineName);
                            LoopMinMassFlowRate = state.dataPlnt->PlantLoop(LoopNum).MinVolFlowRate * SteamDensity;
                        }

                        LoopMaxMassFlowRate = max(0.0, LoopMaxMassFlowRate);
                        LoopMinMassFlowRate = max(0.0, LoopMinMassFlowRate);

                        // Initial all loop nodes by initializing all component inlet and outlet nodes
                        for (BranchNum = 1;
                             BranchNum <= state.dataPlnt->PlantLoop(LoopNum).LoopSide(LoopSideNum).TotalBranches; ++BranchNum) {
                            for (CompNum = 1; CompNum <= state.dataPlnt->PlantLoop(LoopNum).LoopSide(LoopSideNum).Branch(
                                    BranchNum).TotalComponents; ++CompNum) {
                                ComponentInlet = state.dataPlnt->PlantLoop(LoopNum).LoopSide(LoopSideNum).Branch(BranchNum).Comp(
                                        CompNum).NodeNumIn;
                                ComponentOutlet = state.dataPlnt->PlantLoop(LoopNum).LoopSide(LoopSideNum).Branch(BranchNum).Comp(
                                        CompNum).NodeNumOut;
                                BranchInlet = state.dataPlnt->PlantLoop(LoopNum).LoopSide(LoopSideNum).Branch(BranchNum).NodeNumIn;

                                Node(ComponentInlet).Temp = LoopSetPointTemp;
                                Node(ComponentInlet).TempMin = LoopMinTemp;
                                Node(ComponentInlet).TempMax = LoopMaxTemp;
                                Node(ComponentInlet).TempLastTimestep = LoopSetPointTemp;

                                Node(ComponentInlet).MassFlowRate = 0.0;
                                state.dataPlnt->PlantLoop(LoopNum).LoopSide(LoopSideNum).Branch(BranchNum).Comp(CompNum).MyLoad = 0.0;
                                state.dataPlnt->PlantLoop(LoopNum).LoopSide(LoopSideNum).Branch(BranchNum).Comp(
                                        CompNum).Available = false;
                                state.dataPlnt->PlantLoop(LoopNum).LoopSide(LoopSideNum).Branch(BranchNum).Comp(
                                        CompNum).FreeCoolCntrlShutDown = false;
                                state.dataPlnt->PlantLoop(LoopNum).LoopSide(LoopSideNum).Branch(BranchNum).RequestedMassFlow = 0.0;

                                if (Node(ComponentInlet).MassFlowRateMin > 0.0) {
                                    Node(ComponentInlet).MassFlowRateMinAvail = Node(ComponentInlet).MassFlowRateMin;
                                } else {
                                    Node(ComponentInlet).MassFlowRateMin = LoopMinMassFlowRate;
                                    Node(ComponentInlet).MassFlowRateMinAvail = LoopMinMassFlowRate;
                                }

                                if (Node(ComponentInlet).MassFlowRateMax > 0.0) {
                                    Node(ComponentInlet).MassFlowRateMaxAvail = Node(ComponentInlet).MassFlowRateMax;
                                } else {
                                    Node(ComponentInlet).MassFlowRateMax = LoopMaxMassFlowRate;
                                    Node(ComponentInlet).MassFlowRateMaxAvail = LoopMaxMassFlowRate;
                                }

                                Node(ComponentInlet).MassFlowRateRequest = 0.0;
                                Node(ComponentInlet).Quality = StartQuality;
                                Node(ComponentInlet).Press = state.dataEnvrn->StdBaroPress;
                                Node(ComponentInlet).Enthalpy = StartEnthalpy;
                                Node(ComponentInlet).HumRat = StartHumRat;

                                Node(ComponentOutlet).FluidType = Node(BranchInlet).FluidType;
                                Node(ComponentOutlet).Temp = Node(BranchInlet).Temp;
                                Node(ComponentOutlet).TempMin = Node(BranchInlet).TempMin;
                                Node(ComponentOutlet).TempMax = Node(BranchInlet).TempMax;
                                Node(ComponentOutlet).TempLastTimestep = Node(BranchInlet).TempLastTimestep;
                                Node(ComponentOutlet).MassFlowRate = Node(BranchInlet).MassFlowRate;
                                Node(ComponentOutlet).MassFlowRateMin = Node(BranchInlet).MassFlowRateMin;
                                Node(ComponentOutlet).MassFlowRateMax = Node(BranchInlet).MassFlowRateMax;
                                Node(ComponentOutlet).MassFlowRateMinAvail = Node(BranchInlet).MassFlowRateMinAvail;
                                Node(ComponentOutlet).MassFlowRateMaxAvail = Node(BranchInlet).MassFlowRateMaxAvail;
                                Node(ComponentOutlet).MassFlowRateRequest = 0.0;
                                Node(ComponentOutlet).Quality = StartQuality;
                                Node(ComponentOutlet).Press = state.dataEnvrn->StdBaroPress;
                                Node(ComponentOutlet).Enthalpy = StartEnthalpy;
                                Node(ComponentOutlet).HumRat = StartHumRat;
                            } // COMPONENT LOOP
                        }     // BRANCH LOOP
                    }         // LOOPSIDE
                }             // PLANT LOOP
                for (auto &loop : state.dataPlnt->PlantLoop) {
                    loop.CoolingDemand = 0.0;
                    loop.HeatingDemand = 0.0;
                    loop.DemandNotDispatched = 0.0;
                    loop.UnmetDemand = 0.0;
                    loop.LastLoopSideSimulated = 0;
                    loop.InletNodeFlowrate = 0.0;
                    loop.InletNodeTemperature = 0.0;
                    loop.OutletNodeFlowrate = 0.0;
                    loop.OutletNodeTemperature = 0.0;
                }

                MyEnvrnFlag = false;
                //*****************************************************************
                // END OF ENVIRONMENT INITS
                //*****************************************************************
            }

            if (!state.dataGlobal->BeginEnvrnFlag) MyEnvrnFlag = true;

            // FirstHVACiteration inits
            for (LoopNum = 1; LoopNum <= state.dataPlnt->TotNumLoops; ++LoopNum) {
                LoopSetPointTemp = Node(state.dataPlnt->PlantLoop(LoopNum).TempSetPointNodeNum).TempSetPoint;

                // Check the Loop Setpoint and make sure it is bounded by the Loop Max and Min
                LoopMaxTemp = state.dataPlnt->PlantLoop(LoopNum).MaxTemp;
                LoopMinTemp = state.dataPlnt->PlantLoop(LoopNum).MinTemp;
                // Check it against the loop temperature limits
                LoopSetPointTemp = min(LoopMaxTemp, LoopSetPointTemp);
                LoopSetPointTemp = max(LoopMinTemp, LoopSetPointTemp);

                // Update supply side loop setpoint in plant data structure
                state.dataPlnt->PlantLoop(LoopNum).LoopSide(SupplySide).TempSetPoint = LoopSetPointTemp;
                state.dataPlnt->PlantLoop(LoopNum).LoopSide(DemandSide).TempSetPoint = LoopSetPointTemp;

                // Update supply side hi-lo setpoints for dual SP control
                if (state.dataPlnt->PlantLoop(LoopNum).LoopDemandCalcScheme == DataPlant::iLoopDemandCalcScheme::DualSetPointDeadBand) {
                    LoopSetPointTempHi = Node(state.dataPlnt->PlantLoop(LoopNum).TempSetPointNodeNum).TempSetPointHi;
                    LoopSetPointTempLo = Node(state.dataPlnt->PlantLoop(LoopNum).TempSetPointNodeNum).TempSetPointLo;
                    LoopSetPointTempHi = min(LoopMaxTemp, LoopSetPointTempHi);
                    LoopSetPointTempHi = max(LoopMinTemp, LoopSetPointTempHi);
                    LoopSetPointTempLo = min(LoopMaxTemp, LoopSetPointTempLo);
                    LoopSetPointTempLo = max(LoopMinTemp, LoopSetPointTempLo);
                    state.dataPlnt->PlantLoop(LoopNum).LoopSide(SupplySide).TempSetPointHi = LoopSetPointTempHi;
                    state.dataPlnt->PlantLoop(LoopNum).LoopSide(SupplySide).TempSetPointLo = LoopSetPointTempLo;
                }

                // update demand side loop setpoint in plant data structure
                if (state.dataPlnt->PlantLoop(LoopNum).CommonPipeType == DataPlant::iCommonPipeType::TwoWay) { // get a second setpoint for secondaryLoop
                    // if the plant loop is two common pipe configured for temperature control on secondary side inlet, then
                    // we want to initialize the demand side of the loop using that setpoint
                    if (state.dataPlnt->PlantLoop(LoopNum).LoopSide(DemandSide).InletNodeSetPt) {
                        SecondaryLoopSetPointTemp = Node(
                                state.dataPlnt->PlantLoop(LoopNum).LoopSide(DemandSide).NodeNumIn).TempSetPoint;
                        SecondaryLoopSetPointTemp = min(LoopMaxTemp, SecondaryLoopSetPointTemp);
                        SecondaryLoopSetPointTemp = max(LoopMinTemp, SecondaryLoopSetPointTemp);
                        state.dataPlnt->PlantLoop(LoopNum).LoopSide(DemandSide).TempSetPoint = SecondaryLoopSetPointTemp;
                        // Since Dual setpoint not explicitly available for demand side, we can't do the
                        // bounding check on hi/lo setpoint.  IF we did we would over-write
                        // the SensedNodeFlagValue of -999 for no dual setpoint case.
                        state.dataPlnt->PlantLoop(LoopNum).LoopSide(DemandSide).TempSetPointHi = Node(
                                state.dataPlnt->PlantLoop(LoopNum).LoopSide(DemandSide).NodeNumIn).TempSetPointHi;
                        state.dataPlnt->PlantLoop(LoopNum).LoopSide(DemandSide).TempSetPointLo = Node(
                                state.dataPlnt->PlantLoop(LoopNum).LoopSide(DemandSide).NodeNumIn).TempSetPointLo;
                    }

                    // initialize common pipe flows to zero.
                    if (allocated(PlantCommonPipe)) {
                        PlantCommonPipe(LoopNum).PriToSecFlow = 0.0;
                        PlantCommonPipe(LoopNum).SecToPriFlow = 0.0;
                        PlantCommonPipe(LoopNum).PriCPLegFlow = 0.0;
                        PlantCommonPipe(LoopNum).SecCPLegFlow = 0.0;
                    }
                } else { // no secondary loop, so use supply side loop SP on demand side too.
                    state.dataPlnt->PlantLoop(LoopNum).LoopSide(DemandSide).TempSetPoint = LoopSetPointTemp;
                    if (state.dataPlnt->PlantLoop(LoopNum).LoopDemandCalcScheme == DataPlant::iLoopDemandCalcScheme::DualSetPointDeadBand) {
                        state.dataPlnt->PlantLoop(LoopNum).LoopSide(DemandSide).TempSetPointHi = LoopSetPointTempHi;
                        state.dataPlnt->PlantLoop(LoopNum).LoopSide(DemandSide).TempSetPointLo = LoopSetPointTempLo;
                    }
                }

                for (LoopSideNum = DemandSide; LoopSideNum <= SupplySide; ++LoopSideNum) {
                    for (BranchNum = 1;
                         BranchNum <= state.dataPlnt->PlantLoop(LoopNum).LoopSide(LoopSideNum).TotalBranches; ++BranchNum) {
                        for (CompNum = 1; CompNum <= state.dataPlnt->PlantLoop(LoopNum).LoopSide(LoopSideNum).Branch(
                                BranchNum).TotalComponents; ++CompNum) {
                            ComponentInlet = state.dataPlnt->PlantLoop(LoopNum).LoopSide(LoopSideNum).Branch(BranchNum).Comp(
                                    CompNum).NodeNumIn;
                            ComponentOutlet = state.dataPlnt->PlantLoop(LoopNum).LoopSide(LoopSideNum).Branch(BranchNum).Comp(
                                    CompNum).NodeNumOut;

                            // reinit to node hardware limits
                            Node(ComponentInlet).MassFlowRateMinAvail = Node(ComponentInlet).MassFlowRateMin;
                            Node(ComponentOutlet).MassFlowRateMinAvail = Node(ComponentInlet).MassFlowRateMin;
                            Node(ComponentInlet).MassFlowRateMaxAvail = Node(ComponentInlet).MassFlowRateMax;
                            Node(ComponentOutlet).MassFlowRateMaxAvail = Node(ComponentInlet).MassFlowRateMax;

                            Node(ComponentInlet).MassFlowRateRequest = 0.0;
                            Node(ComponentOutlet).MassFlowRateRequest = 0.0;
                        }
                    }
                }

                for (OpNum = 1; OpNum <= state.dataPlnt->PlantLoop(LoopNum).NumOpSchemes; ++OpNum) {
                    // If the operating scheme is scheduled "OFF", go to next scheme
                    state.dataPlnt->PlantLoop(LoopNum).OpScheme(OpNum).Available = GetCurrentScheduleValue(state, state.dataPlnt->PlantLoop(LoopNum).OpScheme(OpNum).SchedPtr) > 0.0;
                }
            }
        }

        void UpdateNodeThermalHistory(EnergyPlusData &state)
        {

            // SUBROUTINE INFORMATION:
            //       AUTHOR         Brent Griffith
            //       DATE WRITTEN   Sept 2010

            // PURPOSE OF THIS SUBROUTINE:
            // update temperature history for plant capacitance model and other

            // METHODOLOGY EMPLOYED:
            // copy current values into "LastTimestep" values

            if (NumOfNodes > 0) {
                for (auto &e : Node) { // MA
                    e.TempLastTimestep = e.Temp;
                    e.EnthalpyLastTimestep = e.Enthalpy;
                }
            }
            if (DataPlant::TotNumLoops > 0 && !state.dataGlobal->WarmupFlag) {
                for (auto &loop : PlantLoop) {
                    for (auto &side : loop.LoopSide) {
                        if (loop.OutletNodeFlowrate > DataHVACGlobals::SmallMassFlow) {
                            // Accumulate total time loop is active
                            side.LoopSideInlet_TotalTime += TimeStepSys;
                            // Determine excessive storage
                            if ((abs(side.LoopSideInlet_MdotCpDeltaT) > DataHVACGlobals::SmallLoad) &&
                                (abs(side.LoopSideInlet_MdotCpDeltaT) < abs(side.LoopSideInlet_McpDTdt))) {
                                side.LoopSideInlet_CapExcessStorageTimeReport = TimeStepSys;
                                side.LoopSideInlet_CapExcessStorageTime += TimeStepSys;
                            } else {
                                side.LoopSideInlet_CapExcessStorageTimeReport = 0;
                            }
                        } else {
                            side.LoopSideInlet_CapExcessStorageTimeReport = 0;
                        }
                    }
                }
            }
        }

        void CheckPlantOnAbort(EnergyPlusData &state) {

            // SUBROUTINE INFORMATION:
            //       AUTHOR         Brent Griffith
            //       DATE WRITTEN   Septemeber 2006
            //       MODIFIED       na
            //       RE-ENGINEERED  na

            // PURPOSE OF THIS SUBROUTINE:
            // Called once E+ is in the process of aborting because of fatal error
            //  check for plant input problems to help users find problems in input files

            // METHODOLOGY EMPLOYED:
            //  search plant data structures for issues that may help solve problems in input files
            //  1.   if loop side has a splitter/mixer and one branch in there is control type bypass,
            //       then another branch in the s/m needs to be active
            //  other checks could/should be added!

            // SUBROUTINE LOCAL VARIABLE DECLARATIONS:
            int LoopNum;           // DO loop counter for loops
            bool ActiveCntrlfound; // used to search for active control branches in parallel with bypass branches
            int ParalBranchNum;    // used to search for active control branches in parallel with bypass branches
            int ParalBranchNum2;   // used to search for active control branches in parallel with bypass branches
            int BranchNum2;        // used to search for active control branches in parallel with bypass branches
            int SideNum;
            int numLoopSides;
            int BranchNum; // DO loop counter for branches
            int CompNum;   // do loop for multiple components on a branch
            bool ShouldBeACTIVE;

            if (!(state.dataErrTracking->AskForPlantCheckOnAbort)) {
                return;
            }

            if (state.dataPlnt->TotNumLoops <= 0) return;
            if (!(allocated(state.dataPlnt->PlantLoop))) return;

            for (LoopNum = 1; LoopNum <= state.dataPlnt->TotNumLoops; ++LoopNum) {
                numLoopSides = 2;
                for (SideNum = 1; SideNum <= numLoopSides; ++SideNum) {
                    if (!(state.dataPlnt->PlantLoop(LoopNum).LoopSide(SideNum).Splitter.Exists)) continue;

                    for (ParalBranchNum = 1;
                         ParalBranchNum <= state.dataPlnt->PlantLoop(LoopNum).LoopSide(SideNum).Splitter.TotalOutletNodes;
                         ++ParalBranchNum) {
                        BranchNum = state.dataPlnt->PlantLoop(LoopNum).LoopSide(SideNum).Splitter.BranchNumOut(ParalBranchNum);
                        if (state.dataPlnt->PlantLoop(LoopNum).LoopSide(SideNum).Branch(
                                BranchNum).IsBypass) { // we know there is a bypass
                            // check that there is at least one 'Active' control type in parallel with bypass branch
                            ActiveCntrlfound = false;
                            for (ParalBranchNum2 = 1;
                                 ParalBranchNum2 <= state.dataPlnt->PlantLoop(LoopNum).LoopSide(SideNum).Splitter.TotalOutletNodes;
                                 ++ParalBranchNum2) {
                                BranchNum2 = state.dataPlnt->PlantLoop(LoopNum).LoopSide(SideNum).Splitter.BranchNumOut(
                                        ParalBranchNum2);
                                if (state.dataPlnt->PlantLoop(LoopNum).LoopSide(SideNum).Branch(BranchNum2).ControlType ==
                                    DataBranchAirLoopPlant::ControlTypeEnum::Active) {
                                    ActiveCntrlfound = true;
                                }
                            }
                            if (!(ActiveCntrlfound)) {
                                ShowWarningError(state,
                                        "Check control types on branches between splitter and mixer in PlantLoop=" +
                                        state.dataPlnt->PlantLoop(LoopNum).Name);
                                ShowContinueError(state, "Found a BYPASS branch with no ACTIVE branch in parallel with it");
                                ShowContinueError(state,
                                        "In certain (but not all) situations, this can cause problems; please verify your inputs");
                                ShowContinueError(state, "Bypass branch named: " +
                                                  state.dataPlnt->PlantLoop(LoopNum).LoopSide(SideNum).Branch(BranchNum).Name);
                            }
                        } // bypass present

                        // check for possible components on demand side that should be ACTIVE but are not
                        if (SideNum == DemandSide) {
                            // check for presences of the following components whose branch control type should be active
                            // WATER HEATER:MIXED
                            // WATER HEATER:STRATIFIED
                            // WATER USE CONNECTIONS
                            // COIL:WATER:COOLING
                            // COIL:WATER:SIMPLEHEATING
                            // COIL:STEAM:AIRHEATING
                            // SOLAR COLLECTOR:FLAT PLATE
                            // PLANT LOAD PROFILE
                            for (CompNum = 1; CompNum <= state.dataPlnt->PlantLoop(LoopNum).LoopSide(SideNum).Branch(
                                    BranchNum).TotalComponents; ++CompNum) {
                                ShouldBeACTIVE = false;
                                {
                                    auto const SELECT_CASE_var(
                                            state.dataPlnt->PlantLoop(LoopNum).LoopSide(SideNum).Branch(BranchNum).Comp(
                                                    CompNum).TypeOf_Num);

                                    if (SELECT_CASE_var == TypeOf_WtrHeaterMixed) {
                                        ShouldBeACTIVE = true;
                                    } else if (SELECT_CASE_var == TypeOf_WtrHeaterStratified) {
                                        ShouldBeACTIVE = true;
                                    } else if (SELECT_CASE_var == TypeOf_WaterUseConnection) {
                                        ShouldBeACTIVE = true;
                                    } else if (SELECT_CASE_var == TypeOf_CoilWaterCooling) {
                                        ShouldBeACTIVE = true;
                                    } else if (SELECT_CASE_var == TypeOf_CoilWaterDetailedFlatCooling) {
                                        ShouldBeACTIVE = true;
                                    } else if (SELECT_CASE_var == TypeOf_CoilWaterSimpleHeating) {
                                        ShouldBeACTIVE = true;
                                    } else if (SELECT_CASE_var == TypeOf_CoilSteamAirHeating) {
                                        ShouldBeACTIVE = true;
                                    } else if (SELECT_CASE_var == TypeOf_SolarCollectorFlatPlate) {
                                        ShouldBeACTIVE = true;
                                    } else if (SELECT_CASE_var == TypeOf_PlantLoadProfile) {
                                        ShouldBeACTIVE = true;
                                    } else {
                                        // not a demand side component that we know needs to be active, do nothing
                                    }
                                }

                                if (ShouldBeACTIVE) {
                                    {
                                        auto const SELECT_CASE_var(
                                                state.dataPlnt->PlantLoop(LoopNum).LoopSide(SideNum).Branch(BranchNum).ControlType);

                                        if (SELECT_CASE_var == DataBranchAirLoopPlant::ControlTypeEnum::Unknown) {
                                            ShowWarningError(state,
                                                    "Found potential problem with Control Type for Branch named: " +
                                                    state.dataPlnt->PlantLoop(LoopNum).LoopSide(SideNum).Branch(BranchNum).Name);
                                            ShowContinueError(state,
                                                    "This branch should (probably) be ACTIVE but has control type unknown");
                                        } else if (SELECT_CASE_var == DataBranchAirLoopPlant::ControlTypeEnum::Active) {
                                            // do nothing, this is correct control type.
                                        } else if (SELECT_CASE_var == DataBranchAirLoopPlant::ControlTypeEnum::Passive) {
                                            ShowWarningError(state,
                                                    "Found potential problem with Control Type for Branch named: " +
                                                    state.dataPlnt->PlantLoop(LoopNum).LoopSide(SideNum).Branch(BranchNum).Name);
                                            ShowContinueError(state,
                                                    "This branch should (probably) be ACTIVE but has control type PASSIVE");
                                        } else if (SELECT_CASE_var == DataBranchAirLoopPlant::ControlTypeEnum::SeriesActive) {
                                            // do nothing, should be okay. (? don't really understand SeriesActive though)
                                        } else if (SELECT_CASE_var == DataBranchAirLoopPlant::ControlTypeEnum::Bypass) {
                                            ShowWarningError(state,
                                                    "Found potential problem with Control Type for Branch named: " +
                                                    state.dataPlnt->PlantLoop(LoopNum).LoopSide(SideNum).Branch(BranchNum).Name);
                                            ShowContinueError(state,
                                                    "This branch should (probably) be ACTIVE but has control type Bypass");
                                        }
                                    }
                                } // should be active
                            }     // comp num loop
                        }         // demand side

                    } // splitter outlet nodes

                    // check to see if bypass exists in demand side. If not warn error of possible flow problems
                    if (!state.dataPlnt->PlantLoop(LoopNum).LoopSide(SideNum).BypassExists) {
                        if (SideNum == DemandSide) {
                            ShowWarningError(state, "There is no BYPASS component in the demand-side of PlantLoop =" +
                                             state.dataPlnt->PlantLoop(LoopNum).Name);
                            ShowContinueError(state,
                                    "You may be able to fix the fatal error above by adding a demand-side BYPASS PIPE.");
                        }
                    }
                } // loop sides
            }     // plant loops
        }

        void InitOneTimePlantSizingInfo(EnergyPlusData &state, int const LoopNum) // loop being initialized for sizing
        {

            // SUBROUTINE INFORMATION:
            //       AUTHOR         Brent Griffith
            //       DATE WRITTEN   April 2011
            //       MODIFIED       na
            //       RE-ENGINEERED  na

            // PURPOSE OF THIS SUBROUTINE:
            // one time init what can be set up related to plant sizing data structure.

            // METHODOLOGY EMPLOYED:
            // <description>

            // REFERENCES:
            // na

            // Using/Aliasing
            using DataSizing::NumPltSizInput;
            using DataSizing::PlantSizData;
            using DataSizing::PlantSizingData;

            // Locals
            // SUBROUTINE ARGUMENT DEFINITIONS:

            // SUBROUTINE PARAMETER DEFINITIONS:
            // na

            // INTERFACE BLOCK SPECIFICATIONS:
            // na

            // DERIVED TYPE DEFINITIONS:
            // na

            // SUBROUTINE LOCAL VARIABLE DECLARATIONS:
            int PlantSizNum(0); // index of Plant Sizing data for this loop

            if (state.dataPlnt->PlantLoop(LoopNum).PlantSizNum == 0) {
                if (NumPltSizInput > 0) {
                    PlantSizNum = UtilityRoutines::FindItemInList(state.dataPlnt->PlantLoop(LoopNum).Name, PlantSizData,
                                                                  &PlantSizingData::PlantLoopName);
                    if (PlantSizNum > 0) {
                        state.dataPlnt->PlantLoop(LoopNum).PlantSizNum = PlantSizNum;
                    }
                }
            }
        }

        void SizePlantLoop(EnergyPlusData &state, int const LoopNum, // Supply side loop being simulated
                           bool const OkayToFinish) {

            // SUBROUTINE INFORMATION:
            //       AUTHOR         Fred Buhl
            //       DATE WRITTEN   December 2001
            //       MODIFIED       na
            //       RE-ENGINEERED  na

            // PURPOSE OF THIS SUBROUTINE:
            // This subroutine is for sizing the supply side of Plant Loops for which loop flow rates
            // have not been specified in the input.

            // METHODOLOGY EMPLOYED:
            // Obtains volumetric flow rate data from the PlantSizData array..

            // Using/Aliasing
            using namespace DataSizing;
            using FluidProperties::GetDensityGlycol;
            ;

            // Locals
            bool localInitLoopEquip(true);

            // SUBROUTINE PARAMETER DEFINITIONS:
            static std::string const RoutineName("SizePlantLoop");

            // SUBROUTINE LOCAL VARIABLE DECLARATIONS:
            int PlantSizNum(0);      // index of Plant Sizing data for this loop
            int BranchNum;           // DO loop counter for cycling through branches on a demand side loop
            int CompNum;             // DO loop counter for cycling through components on a demand side loop
            int SupNodeNum;          // component inlet water node number
            int WaterCompNum;        // DO loop counter for cycling through all the components that demand water
            bool ErrorsFound(false); // If errors detected in input
            Real64 LoopSizFac(0.0);
            Real64 AvLoopSizFac;
            Real64 PlantSizFac(1.0);
            Real64 MaxSizFac(0.0);
            Real64 BranchSizFac;
            Real64 NumBrSizFac(0.0);
            Real64 FluidDensity(0.0); // local value from glycol routine
            bool Finalize(OkayToFinish);

            if (state.dataPlnt->PlantLoop(LoopNum).PlantSizNum > 0) {
                PlantSizNum = state.dataPlnt->PlantLoop(LoopNum).PlantSizNum;
                // PlantSizData(PlantSizNum)%DesVolFlowRate = 0.0D0 ! DSU2
            } else {
                if (NumPltSizInput > 0) {
                    PlantSizNum = UtilityRoutines::FindItemInList(state.dataPlnt->PlantLoop(LoopNum).Name, PlantSizData,
                                                                  &PlantSizingData::PlantLoopName);
                }
            }
            state.dataPlnt->PlantLoop(LoopNum).PlantSizNum = PlantSizNum;
            // calculate a loop sizing factor and a branch sizing factor. Note that components without a sizing factor
            // are assigned sizing factors of zero in this calculation
            if (PlantSizNum > 0) {
                if (GetCompSizFac) {
                    for (BranchNum = 1;
                         BranchNum <= state.dataPlnt->PlantLoop(LoopNum).LoopSide(SupplySide).TotalBranches; ++BranchNum) {
                        BranchSizFac = 0.0;
                        state.dataPlnt->PlantLoop(LoopNum).LoopSide(SupplySide).Branch(BranchNum).PumpSizFac = 1.0;
                        if (state.dataPlnt->PlantLoop(LoopNum).LoopSide(SupplySide).NodeNumIn ==
                            state.dataPlnt->PlantLoop(LoopNum).LoopSide(SupplySide).Branch(BranchNum).NodeNumIn)
                            continue;
                        if (state.dataPlnt->PlantLoop(LoopNum).LoopSide(SupplySide).NodeNumOut ==
                            state.dataPlnt->PlantLoop(LoopNum).LoopSide(SupplySide).Branch(BranchNum).NodeNumOut)
                            continue;
                        for (CompNum = 1; CompNum <= state.dataPlnt->PlantLoop(LoopNum).LoopSide(SupplySide).Branch(
                                BranchNum).TotalComponents; ++CompNum) {
                            state.dataPlnt->PlantLoop(LoopNum).LoopSide(SupplySide).Branch(BranchNum).Comp(CompNum).simulate(state, true, localInitLoopEquip, GetCompSizFac);
                            BranchSizFac = max(BranchSizFac,
                                               state.dataPlnt->PlantLoop(LoopNum).LoopSide(SupplySide).Branch(BranchNum).Comp(
                                                       CompNum).SizFac);
                        }
                        LoopSizFac += BranchSizFac;
                        MaxSizFac = max(MaxSizFac, BranchSizFac);
                        if (BranchSizFac > 0.0) {
                            state.dataPlnt->PlantLoop(LoopNum).LoopSide(SupplySide).Branch(BranchNum).PumpSizFac = BranchSizFac;
                            ++NumBrSizFac;
                        }
                    }
                    AvLoopSizFac = LoopSizFac / max(1.0, NumBrSizFac);

                    if (AvLoopSizFac > 0.0 && AvLoopSizFac < 1.0) {
                        PlantSizFac = LoopSizFac;
                    } else if (AvLoopSizFac > 1.0) {
                        PlantSizFac = MaxSizFac;
                    } else {
                        PlantSizFac = 1.0;
                    }
                    // store the sizing factor now, for later reuse,
                    PlantSizData(PlantSizNum).PlantSizFac = PlantSizFac;
                    // might deprecate this next bit in favor of simpler storage in PlantSizData structure
                    for (BranchNum = 1;
                         BranchNum <= state.dataPlnt->PlantLoop(LoopNum).LoopSide(SupplySide).TotalBranches; ++BranchNum) {
                        if (state.dataPlnt->PlantLoop(LoopNum).LoopSide(SupplySide).NodeNumIn ==
                            state.dataPlnt->PlantLoop(LoopNum).LoopSide(SupplySide).Branch(BranchNum).NodeNumIn) {
                            state.dataPlnt->PlantLoop(LoopNum).LoopSide(SupplySide).Branch(BranchNum).PumpSizFac = PlantSizFac;
                        }
                        if (state.dataPlnt->PlantLoop(LoopNum).LoopSide(SupplySide).NodeNumOut ==
                            state.dataPlnt->PlantLoop(LoopNum).LoopSide(SupplySide).Branch(BranchNum).NodeNumOut) {
                            state.dataPlnt->PlantLoop(LoopNum).LoopSide(SupplySide).Branch(BranchNum).PumpSizFac = PlantSizFac;
                        }
                    }

                } else {
                    // fill PlantSizFac from data structure
//                    for (BranchNum = 1;
//                         BranchNum <= PlantLoop(LoopNum).LoopSide(SupplySide).TotalBranches; ++BranchNum) {
//                        if (PlantLoop(LoopNum).LoopSide(SupplySide).NodeNumIn ==
//                            PlantLoop(LoopNum).LoopSide(SupplySide).Branch(BranchNum).NodeNumIn) {
//                            break;
//                        }
//                    }
                }

                // sum up contributions from CompDesWaterFlow, demand side size request (non-coincident)
                PlantSizData(PlantSizNum).DesVolFlowRate = 0.0; // init for summation
                for (BranchNum = 1; BranchNum <= state.dataPlnt->PlantLoop(LoopNum).LoopSide(DemandSide).TotalBranches; ++BranchNum) {
                    for (CompNum = 1; CompNum <= state.dataPlnt->PlantLoop(LoopNum).LoopSide(DemandSide).Branch(
                            BranchNum).TotalComponents; ++CompNum) {
                        SupNodeNum = state.dataPlnt->PlantLoop(LoopNum).LoopSide(DemandSide).Branch(BranchNum).Comp(CompNum).NodeNumIn;
                        for (WaterCompNum = 1; WaterCompNum <= SaveNumPlantComps; ++WaterCompNum) {
                            if (SupNodeNum == CompDesWaterFlow(WaterCompNum).SupNode) {
                                PlantSizData(PlantSizNum).DesVolFlowRate += CompDesWaterFlow(
                                        WaterCompNum).DesVolFlowRate;
                            }
                        }
                    }
                }

                if (!state.dataPlnt->PlantLoop(LoopNum).MaxVolFlowRateWasAutoSized && (state.dataPlnt->PlantLoop(LoopNum).MaxVolFlowRate > 0.0)) {
                    // if the user puts in a large throwaway value for hard max plant loop size, they may not want this affecting anything else.
                    //  but if they put in a smaller value, then it should cap the design size, so use hard value if it is smaller than non-coincident
                    //  result
                    PlantSizData(PlantSizNum).DesVolFlowRate = std::min(PlantSizData(PlantSizNum).DesVolFlowRate,
                                                                        state.dataPlnt->PlantLoop(LoopNum).MaxVolFlowRate);
                }
            }

            if (state.dataPlnt->PlantLoop(LoopNum).MaxVolFlowRateWasAutoSized) {

                if ((PlantSizNum > 0)) {

                    if (PlantSizData(PlantSizNum).DesVolFlowRate >= SmallWaterVolFlow) {
                        state.dataPlnt->PlantLoop(LoopNum).MaxVolFlowRate =
                                PlantSizData(PlantSizNum).DesVolFlowRate * PlantSizData(PlantSizNum).PlantSizFac;
                    } else {
                        state.dataPlnt->PlantLoop(LoopNum).MaxVolFlowRate = 0.0;
                        if (state.dataPlnt->PlantFinalSizesOkayToReport) {
                            ShowWarningError(
                                state,
                                format("SizePlantLoop: Calculated Plant Sizing Design Volume Flow Rate=[{:.2R}] is too small. Set to 0.0",
                                       PlantSizData(PlantSizNum).DesVolFlowRate));
                            ShowContinueError(state, "..occurs for PlantLoop=" + state.dataPlnt->PlantLoop(LoopNum).Name);
                        }
                    }
                    if (Finalize) {
                        if (state.dataPlnt->PlantFinalSizesOkayToReport) {
                            if (state.dataPlnt->PlantLoop(LoopNum).TypeOfLoop == LoopType::Plant) {
                                BaseSizer::reportSizerOutput(state,
                                        "PlantLoop", state.dataPlnt->PlantLoop(LoopNum).Name, "Maximum Loop Flow Rate [m3/s]",
                                        state.dataPlnt->PlantLoop(LoopNum).MaxVolFlowRate);
                            } else if (state.dataPlnt->PlantLoop(LoopNum).TypeOfLoop == LoopType::Condenser) {
                                BaseSizer::reportSizerOutput(state,
                                        "CondenserLoop", state.dataPlnt->PlantLoop(LoopNum).Name, "Maximum Loop Flow Rate [m3/s]",
                                        state.dataPlnt->PlantLoop(LoopNum).MaxVolFlowRate);
                            }
                        }
                        if (state.dataPlnt->PlantFirstSizesOkayToReport) {
                            if (state.dataPlnt->PlantLoop(LoopNum).TypeOfLoop == LoopType::Plant) {
                                BaseSizer::reportSizerOutput(state,
                                        "PlantLoop", state.dataPlnt->PlantLoop(LoopNum).Name, "Initial Maximum Loop Flow Rate [m3/s]",
                                        state.dataPlnt->PlantLoop(LoopNum).MaxVolFlowRate);
                            } else if (state.dataPlnt->PlantLoop(LoopNum).TypeOfLoop == LoopType::Condenser) {
                                BaseSizer::reportSizerOutput(state,
                                        "CondenserLoop", state.dataPlnt->PlantLoop(LoopNum).Name,
                                        "Initial Maximum Loop Flow Rate [m3/s]", state.dataPlnt->PlantLoop(LoopNum).MaxVolFlowRate);
                            }
                        }
                    }

                } else {
                    if (state.dataPlnt->PlantFirstSizesOkayToFinalize) {
                        ShowFatalError(state, "Autosizing of plant loop requires a loop Sizing:Plant object");
                        ShowContinueError(state, "Occurs in PlantLoop object=" + state.dataPlnt->PlantLoop(LoopNum).Name);
                        ErrorsFound = true;
                    }
                }
            }

            // Small loop mass no longer introduces instability. Checks and warnings removed by SJR 20 July 2007.
            if (state.dataPlnt->PlantLoop(LoopNum).VolumeWasAutoSized) {
                // There is no stability requirement (mass can be zero), autosizing is based on loop circulation time.
                // Note this calculation also appears in PlantManager::ResizePlantLoopLevelSizes and SizingAnalysisObjects::ResolveDesignFlowRate
                state.dataPlnt->PlantLoop(LoopNum).Volume =
                        state.dataPlnt->PlantLoop(LoopNum).MaxVolFlowRate * state.dataPlnt->PlantLoop(LoopNum).CirculationTime * 60.0;
                if (state.dataPlnt->PlantFinalSizesOkayToReport) {
                    if (state.dataPlnt->PlantLoop(LoopNum).TypeOfLoop == LoopType::Plant) {
                        // condenser loop vs plant loop breakout needed.
                        BaseSizer::reportSizerOutput(state, "PlantLoop", state.dataPlnt->PlantLoop(LoopNum).Name, "Plant Loop Volume [m3]",
                                           state.dataPlnt->PlantLoop(LoopNum).Volume);
                    } else if (state.dataPlnt->PlantLoop(LoopNum).TypeOfLoop == LoopType::Condenser) {
                        BaseSizer::reportSizerOutput(state, "CondenserLoop", state.dataPlnt->PlantLoop(LoopNum).Name, "Condenser Loop Volume [m3]",
                                           state.dataPlnt->PlantLoop(LoopNum).Volume);
                    }
                }
                if (state.dataPlnt->PlantFirstSizesOkayToReport) {
                    if (state.dataPlnt->PlantLoop(LoopNum).TypeOfLoop == LoopType::Plant) {
                        // condenser loop vs plant loop breakout needed.
                        BaseSizer::reportSizerOutput(state, "PlantLoop", state.dataPlnt->PlantLoop(LoopNum).Name, "Initial Plant Loop Volume [m3]",
                                           state.dataPlnt->PlantLoop(LoopNum).Volume);
                    } else if (state.dataPlnt->PlantLoop(LoopNum).TypeOfLoop == LoopType::Condenser) {
                        BaseSizer::reportSizerOutput(state, "CondenserLoop", state.dataPlnt->PlantLoop(LoopNum).Name,
                                           "Initial Condenser Loop Volume [m3]", state.dataPlnt->PlantLoop(LoopNum).Volume);
                    }
                }
            }

            // should now have plant volume, calculate plant volume's mass for fluid type
            if (state.dataPlnt->PlantLoop(LoopNum).FluidType == NodeType_Water) {
                FluidDensity = GetDensityGlycol(state, state.dataPlnt->PlantLoop(LoopNum).FluidName, DataGlobalConstants::InitConvTemp,
                                                state.dataPlnt->PlantLoop(LoopNum).FluidIndex, RoutineName);
            } else if (state.dataPlnt->PlantLoop(LoopNum).FluidType == NodeType_Steam) {
                FluidDensity = GetSatDensityRefrig(state, fluidNameSteam, 100.0, 1.0, state.dataPlnt->PlantLoop(LoopNum).FluidIndex,
                                                   RoutineName);
            } else {
                assert(false);
            }

            state.dataPlnt->PlantLoop(LoopNum).Mass = state.dataPlnt->PlantLoop(LoopNum).Volume * FluidDensity;

            state.dataPlnt->PlantLoop(LoopNum).MaxMassFlowRate = state.dataPlnt->PlantLoop(LoopNum).MaxVolFlowRate * FluidDensity;
            state.dataPlnt->PlantLoop(LoopNum).MinMassFlowRate = state.dataPlnt->PlantLoop(LoopNum).MinVolFlowRate * FluidDensity;

            if (ErrorsFound) {
                ShowFatalError(state, "Preceding sizing errors cause program termination");
            }
        }

        void ResizePlantLoopLevelSizes(EnergyPlusData &state, int const LoopNum // Supply side loop being simulated
        ) {

            // SUBROUTINE INFORMATION:
            //       AUTHOR         Brent Griffith
            //       DATE WRITTEN   Jan 2015
            //       MODIFIED       na
            //       RE-ENGINEERED  na

            // PURPOSE OF THIS SUBROUTINE:
            // This subroutine is for redon the sizing of plant loops to support HVAC Sizing Simulation

            // METHODOLOGY EMPLOYED:
            // Obtains volumetric flow rate data from the PlantSizData array..

            // Using/Aliasing
            using namespace DataSizing;
            using FluidProperties::GetDensityGlycol;

            // SUBROUTINE PARAMETER DEFINITIONS:
            static std::string const RoutineName("ResizePlantLoop");

            // SUBROUTINE LOCAL VARIABLE DECLARATIONS:
            int PlantSizNum(0);      // index of Plant Sizing data for this loop
            int BranchNum;           // DO loop counter for cycling through branches on a demand side loop
            int CompNum;             // DO loop counter for cycling through components on a demand side loop
            int SupNodeNum;          // component inlet water node number
            int WaterCompNum;        // DO loop counter for cycling through all the components that demand water
            bool ErrorsFound(false); // If errors detected in input

            Real64 FluidDensity(0.0); // local value from glycol routine

            Real64 PlantSizeFac = 0.0;

            PlantSizNum = state.dataPlnt->PlantLoop(LoopNum).PlantSizNum;

            // fill PlantSizFac from data structure
            for (BranchNum = 1; BranchNum <= state.dataPlnt->PlantLoop(LoopNum).LoopSide(SupplySide).TotalBranches; ++BranchNum) {
                if (state.dataPlnt->PlantLoop(LoopNum).LoopSide(SupplySide).NodeNumIn ==
                    state.dataPlnt->PlantLoop(LoopNum).LoopSide(SupplySide).Branch(BranchNum).NodeNumIn) {
                    PlantSizeFac = state.dataPlnt->PlantLoop(LoopNum).LoopSide(SupplySide).Branch(BranchNum).PumpSizFac;
                    break;
                }
            }
            if (PlantSizData(PlantSizNum).ConcurrenceOption == NonCoincident) {
                // we can have plant loops that are non-coincident along with some that are coincident
                // so refresh sum of registered flows (they may have changed)

                PlantSizData(PlantSizNum).DesVolFlowRate = 0.0; // init for summation
                for (BranchNum = 1; BranchNum <= state.dataPlnt->PlantLoop(LoopNum).LoopSide(DemandSide).TotalBranches; ++BranchNum) {
                    for (CompNum = 1; CompNum <= state.dataPlnt->PlantLoop(LoopNum).LoopSide(DemandSide).Branch(
                            BranchNum).TotalComponents; ++CompNum) {
                        SupNodeNum = state.dataPlnt->PlantLoop(LoopNum).LoopSide(DemandSide).Branch(BranchNum).Comp(CompNum).NodeNumIn;
                        for (WaterCompNum = 1; WaterCompNum <= SaveNumPlantComps; ++WaterCompNum) {
                            if (SupNodeNum == CompDesWaterFlow(WaterCompNum).SupNode) {
                                PlantSizData(PlantSizNum).DesVolFlowRate += CompDesWaterFlow(
                                        WaterCompNum).DesVolFlowRate;
                            }
                        }
                    }
                }
            }

            if (state.dataPlnt->PlantLoop(LoopNum).MaxVolFlowRateWasAutoSized) {

                if ((PlantSizNum > 0)) {

                    if (PlantSizData(PlantSizNum).DesVolFlowRate >= SmallWaterVolFlow) {
                        state.dataPlnt->PlantLoop(LoopNum).MaxVolFlowRate = PlantSizData(PlantSizNum).DesVolFlowRate * PlantSizeFac;
                    } else {
                        state.dataPlnt->PlantLoop(LoopNum).MaxVolFlowRate = 0.0;
                        if (state.dataPlnt->PlantFinalSizesOkayToReport) {
                            ShowWarningError(
                                state,
                                format("SizePlantLoop: Calculated Plant Sizing Design Volume Flow Rate=[{:.2R}] is too small. Set to 0.0",
                                       PlantSizData(PlantSizNum).DesVolFlowRate));
                            ShowContinueError(state, "..occurs for PlantLoop=" + state.dataPlnt->PlantLoop(LoopNum).Name);
                        }
                    }
                    if (state.dataPlnt->PlantFinalSizesOkayToReport) {
                        if (state.dataPlnt->PlantLoop(LoopNum).TypeOfLoop == LoopType::Plant) {
                            BaseSizer::reportSizerOutput(state, "PlantLoop", state.dataPlnt->PlantLoop(LoopNum).Name, "Maximum Loop Flow Rate [m3/s]",
                                               state.dataPlnt->PlantLoop(LoopNum).MaxVolFlowRate);
                        } else if (state.dataPlnt->PlantLoop(LoopNum).TypeOfLoop == LoopType::Condenser) {
                            BaseSizer::reportSizerOutput(state,
                                    "CondenserLoop", state.dataPlnt->PlantLoop(LoopNum).Name, "Maximum Loop Flow Rate [m3/s]",
                                    state.dataPlnt->PlantLoop(LoopNum).MaxVolFlowRate);
                        }
                    }
                }
            }

            // Small loop mass no longer introduces instability. Checks and warnings removed by SJR 20 July 2007.
            if (state.dataPlnt->PlantLoop(LoopNum).VolumeWasAutoSized) {
                // There is no stability requirement (mass can be zero), autosizing is based on loop circulation time.
                // Note this calculation also appears in PlantManager::SizePlantLoop and SizingAnalysisObjects::ResolveDesignFlowRate
                state.dataPlnt->PlantLoop(LoopNum).Volume =
                        state.dataPlnt->PlantLoop(LoopNum).MaxVolFlowRate * state.dataPlnt->PlantLoop(LoopNum).CirculationTime * 60.0;
                if (state.dataPlnt->PlantLoop(LoopNum).TypeOfLoop == LoopType::Plant) {
                    // condenser loop vs plant loop breakout needed.
                    BaseSizer::reportSizerOutput(state, "PlantLoop", state.dataPlnt->PlantLoop(LoopNum).Name, "Plant Loop Volume [m3]",
                                       state.dataPlnt->PlantLoop(LoopNum).Volume);
                } else if (state.dataPlnt->PlantLoop(LoopNum).TypeOfLoop == LoopType::Condenser) {
                    BaseSizer::reportSizerOutput(state, "CondenserLoop", state.dataPlnt->PlantLoop(LoopNum).Name, "Condenser Loop Volume [m3]",
                                       state.dataPlnt->PlantLoop(LoopNum).Volume);
                }
            }

            // should now have plant volume, calculate plant volume's mass for fluid type
            if (state.dataPlnt->PlantLoop(LoopNum).FluidType == NodeType_Water) {
                FluidDensity = GetDensityGlycol(state, state.dataPlnt->PlantLoop(LoopNum).FluidName, DataGlobalConstants::InitConvTemp,
                                                state.dataPlnt->PlantLoop(LoopNum).FluidIndex, RoutineName);
            } else if (state.dataPlnt->PlantLoop(LoopNum).FluidType == NodeType_Steam) {
                FluidDensity = GetSatDensityRefrig(state, fluidNameSteam, 100.0, 1.0, state.dataPlnt->PlantLoop(LoopNum).FluidIndex,
                                                   RoutineName);
            } else {
                assert(false);
            }

            state.dataPlnt->PlantLoop(LoopNum).Mass = state.dataPlnt->PlantLoop(LoopNum).Volume * FluidDensity;

            state.dataPlnt->PlantLoop(LoopNum).MaxMassFlowRate = state.dataPlnt->PlantLoop(LoopNum).MaxVolFlowRate * FluidDensity;
            state.dataPlnt->PlantLoop(LoopNum).MinMassFlowRate = state.dataPlnt->PlantLoop(LoopNum).MinVolFlowRate * FluidDensity;

            if (ErrorsFound) {
                ShowFatalError(state, "Preceding sizing errors cause program termination");
            }
        }

        void SetupInitialPlantCallingOrder(EnergyPlusData &state) {

            // SUBROUTINE INFORMATION:
            //       AUTHOR         Brent Griffith
            //       DATE WRITTEN   Feb 2010
            //       MODIFIED       na
            //       RE-ENGINEERED  na

            // PURPOSE OF THIS SUBROUTINE:
            // setup the order that plant loops are to be called

            // METHODOLOGY EMPLOYED:
            // simple rule-based allocation of which order to call the half loops
            //  initially just mimicing historical practice until a better set of rules is
            // developed
            // 1.  first call all plant demand sides
            // 2.  second call all plant supply sides
            // 3.  third call all condenser demand sides
            // 4.  fourth call all condenser supply sides

            // REFERENCES:
            // na

            // USE STATEMENTS:

            // Locals
            // SUBROUTINE ARGUMENT DEFINITIONS:
            // na

            // SUBROUTINE PARAMETER DEFINITIONS:
            // na

            // INTERFACE BLOCK SPECIFICATIONS:
            // na

            // DERIVED TYPE DEFINITIONS:
            // na

            // SUBROUTINE LOCAL VARIABLE DECLARATIONS:
            int OrderIndex; // local
            int I;          // local loop

            state.dataPlnt->TotNumHalfLoops = 2 * state.dataPlnt->TotNumLoops;

            if (state.dataPlnt->TotNumHalfLoops <= 0) return;

            // first allocate to total number of plant half loops

            if (!allocated(state.dataPlnt->PlantCallingOrderInfo)) state.dataPlnt->PlantCallingOrderInfo.allocate(state.dataPlnt->TotNumHalfLoops);

            // set plant loop demand sides
            for (I = 1; I <= NumPlantLoops; ++I) {
                state.dataPlnt->PlantCallingOrderInfo(I).LoopIndex = I;
                state.dataPlnt->PlantCallingOrderInfo(I).LoopSide = DemandSide;
            }

            // set plant loop supply sides
            for (I = 1; I <= NumPlantLoops; ++I) {
                OrderIndex = I + NumPlantLoops;
                state.dataPlnt->PlantCallingOrderInfo(OrderIndex).LoopIndex = I;
                state.dataPlnt->PlantCallingOrderInfo(OrderIndex).LoopSide = SupplySide;
            }

            // set condenser Loop demand sides
            for (I = 1; I <= NumCondLoops; ++I) {
                OrderIndex = 2 * NumPlantLoops + I;
                state.dataPlnt->PlantCallingOrderInfo(OrderIndex).LoopIndex = NumPlantLoops + I;
                state.dataPlnt->PlantCallingOrderInfo(OrderIndex).LoopSide = DemandSide;
            }

            // set condenser Loop supply sides
            for (I = 1; I <= NumCondLoops; ++I) {
                OrderIndex = 2 * NumPlantLoops + NumCondLoops + I;
                state.dataPlnt->PlantCallingOrderInfo(OrderIndex).LoopIndex = NumPlantLoops + I;
                state.dataPlnt->PlantCallingOrderInfo(OrderIndex).LoopSide = SupplySide;
            }

        }

        void RevisePlantCallingOrder(EnergyPlusData &state) {

            // SUBROUTINE INFORMATION:
            //       AUTHOR         Brent Griffith
            //       DATE WRITTEN   april 2011
            //       MODIFIED       na
            //       RE-ENGINEERED  na

            // PURPOSE OF THIS SUBROUTINE:
            // setup the order that plant loops are to be called

            // METHODOLOGY EMPLOYED:
            // simple rule-based allocation of which order to call the half loops
            // Examine for interconnected components and rearrange to impose the following rules

            // REFERENCES:
            // na

            // Using/Aliasing
            using PlantUtilities::ShiftPlantLoopSideCallingOrder;

            // Locals
            // SUBROUTINE ARGUMENT DEFINITIONS:
            // na

            // SUBROUTINE PARAMETER DEFINITIONS:
            // na

            // INTERFACE BLOCK SPECIFICATIONS:
            // na

            // DERIVED TYPE DEFINITIONS:
            // na

            // SUBROUTINE LOCAL VARIABLE DECLARATIONS:
            int HalfLoopNum;
            int LoopNum;
            int LoopSideNum;
            int OtherLoopNum;
            int OtherLoopSideNum;
            static int OtherLoopCallingIndex(0);
            static int OtherLoopDemandSideCallingIndex(0);
            static int NewOtherDemandSideCallingIndex(0);
            static int newCallingIndex(0);
            bool thisLoopPutsDemandOnAnother;
            int ConnctNum;

            for (HalfLoopNum = 1; HalfLoopNum <= state.dataPlnt->TotNumHalfLoops; ++HalfLoopNum) {

                LoopNum = state.dataPlnt->PlantCallingOrderInfo(HalfLoopNum).LoopIndex;
                LoopSideNum = state.dataPlnt->PlantCallingOrderInfo(HalfLoopNum).LoopSide;

                if (allocated(state.dataPlnt->PlantLoop(LoopNum).LoopSide(LoopSideNum).Connected)) {
                    for (ConnctNum = 1;
                         ConnctNum <= isize(state.dataPlnt->PlantLoop(LoopNum).LoopSide(LoopSideNum).Connected); ++ConnctNum) {
                        OtherLoopNum = state.dataPlnt->PlantLoop(LoopNum).LoopSide(LoopSideNum).Connected(ConnctNum).LoopNum;
                        OtherLoopSideNum = state.dataPlnt->PlantLoop(LoopNum).LoopSide(LoopSideNum).Connected(ConnctNum).LoopSideNum;
                        OtherLoopCallingIndex = FindLoopSideInCallingOrder(state, OtherLoopNum, OtherLoopSideNum);

                        thisLoopPutsDemandOnAnother = state.dataPlnt->PlantLoop(LoopNum).LoopSide(LoopSideNum).Connected(
                                ConnctNum).LoopDemandsOnRemote;
                        if (thisLoopPutsDemandOnAnother) {             // make sure this loop side is called before the other loop side
                            if (OtherLoopCallingIndex < HalfLoopNum) { // rearrange
                                newCallingIndex = min(HalfLoopNum + 1, state.dataPlnt->TotNumHalfLoops);
                                ShiftPlantLoopSideCallingOrder(state,  OtherLoopCallingIndex, newCallingIndex);
                            }

                        } else {                                       // make sure the other is called before this one
                            if (OtherLoopCallingIndex > HalfLoopNum) { // rearrange
                                newCallingIndex = max(HalfLoopNum, 1);

                                if (OtherLoopSideNum ==
                                    SupplySide) { // if this is a supplyside, don't push it before its own demand side
                                    OtherLoopDemandSideCallingIndex = FindLoopSideInCallingOrder(state, OtherLoopNum,
                                                                                                 DemandSide);
                                    if (OtherLoopDemandSideCallingIndex <
                                        HalfLoopNum) {                             // good to go
                                        newCallingIndex = min(OtherLoopDemandSideCallingIndex + 1,
                                                              state.dataPlnt->TotNumHalfLoops); // put it right after its demand side
                                        ShiftPlantLoopSideCallingOrder(state,  OtherLoopCallingIndex, newCallingIndex);
                                    } else { // move both sides of other loop before this, keeping demand side in front
                                        NewOtherDemandSideCallingIndex = max(HalfLoopNum, 1);
                                        ShiftPlantLoopSideCallingOrder(state,  OtherLoopDemandSideCallingIndex,
                                                                       NewOtherDemandSideCallingIndex);
                                        // get fresh pointer after it has changed in previous call
                                        OtherLoopCallingIndex = FindLoopSideInCallingOrder(state, OtherLoopNum,
                                                                                           OtherLoopSideNum);
                                        newCallingIndex = NewOtherDemandSideCallingIndex + 1;
                                        ShiftPlantLoopSideCallingOrder(state,  OtherLoopCallingIndex, newCallingIndex);
                                    }
                                } else {
                                    ShiftPlantLoopSideCallingOrder(state,  OtherLoopCallingIndex, newCallingIndex);
                                }
                            }
                        }
                    }
                }
            }
        }

        int FindLoopSideInCallingOrder(EnergyPlusData &state, int const LoopNum, int const LoopSide) {

            // FUNCTION INFORMATION:
            //       AUTHOR         B. Griffith
            //       DATE WRITTEN   April 2011
            //       MODIFIED       na
            //       RE-ENGINEERED  na

            // PURPOSE OF THIS FUNCTION:
            // locate loop and loop side in calling order structure

            // METHODOLOGY EMPLOYED:
            // returns integer "pointer" index to calling order structure

            // REFERENCES:
            // na

            // USE STATEMENTS:
            // na

            // Return value
            int CallingIndex;

            // Locals
            // FUNCTION ARGUMENT DEFINITIONS:

            // FUNCTION PARAMETER DEFINITIONS:
            // na

            // INTERFACE BLOCK SPECIFICATIONS:
            // na

            // DERIVED TYPE DEFINITIONS:
            // na

            // FUNCTION LOCAL VARIABLE DECLARATIONS:
            int HalfLoopNum;

            CallingIndex = 0;

            for (HalfLoopNum = 1; HalfLoopNum <= state.dataPlnt->TotNumHalfLoops; ++HalfLoopNum) {
                if ((LoopNum == state.dataPlnt->PlantCallingOrderInfo(HalfLoopNum).LoopIndex) &&
                    (LoopSide == state.dataPlnt->PlantCallingOrderInfo(HalfLoopNum).LoopSide)) {

                    CallingIndex = HalfLoopNum;
                }
            }
            return CallingIndex;
        }

        void SetupBranchControlTypes(EnergyPlusData &state) {

            // SUBROUTINE INFORMATION:
            //       AUTHOR         Brent Griffith
            //       DATE WRITTEN   March 2010
            //       MODIFIED       na
            //       RE-ENGINEERED  na

            // PURPOSE OF THIS SUBROUTINE:
            // set the control types on plant branches using heuristics.
            //  Trying to obsolete branch control type  input

            // METHODOLOGY EMPLOYED:
            // set component control types based on component type
            //  process branches and set branch level control types based on the type of components on them
            //  Rules applied
            //   - Most component models are active
            //   - Pipes are passive unless located between splitter/mixers when assumed to be bypass
            //   - A branch with multiple active components becomes SeriesActive and so do its components

            // SUBROUTINE LOCAL VARIABLE DECLARATIONS:
            int LoopCtr;
            int LoopSideCtr;
            int BranchCtr;
            int CompCtr;
            bool BranchIsInSplitterMixer;
            DataBranchAirLoopPlant::ControlTypeEnum ComponentFlowCtrl;
            int ActiveCount;
            int BypassCount;
            int NumComponentsOnBranch;
            int NumCount;

            // first set component level control type (obsoletes one input in field set for Branch )
            if (allocated(state.dataPlnt->PlantLoop)) {
                NumCount = size(state.dataPlnt->PlantLoop);
            } else {
                NumCount = 0;
            }
            for (LoopCtr = 1; LoopCtr <= NumCount; ++LoopCtr) {
                for (LoopSideCtr = DemandSide; LoopSideCtr <= SupplySide; ++LoopSideCtr) {
                    for (BranchCtr = 1; BranchCtr <= state.dataPlnt->PlantLoop(LoopCtr).LoopSide(LoopSideCtr).TotalBranches; ++BranchCtr) {
                        BranchIsInSplitterMixer = false;
                        // test if this branch is inside a splitter/mixer
                        if (state.dataPlnt->PlantLoop(LoopCtr).LoopSide(LoopSideCtr).Splitter.Exists) {
                            if ((BranchCtr > 1) && (BranchCtr < state.dataPlnt->PlantLoop(LoopCtr).LoopSide(LoopSideCtr).TotalBranches)) {
                                BranchIsInSplitterMixer = true;
                            }
                        }

                        NumComponentsOnBranch = state.dataPlnt->PlantLoop(LoopCtr).LoopSide(LoopSideCtr).Branch(BranchCtr).TotalComponents;

                        for (CompCtr = 1; CompCtr <= isize(state.dataPlnt->PlantLoop(LoopCtr).LoopSide(LoopSideCtr).Branch(BranchCtr).Comp); ++CompCtr) {

                            auto &this_component(state.dataPlnt->PlantLoop(LoopCtr).LoopSide(LoopSideCtr).Branch(BranchCtr).Comp(CompCtr));

                            {
                                auto const SELECT_CASE_var(this_component.TypeOf_Num);

                                if (SELECT_CASE_var == TypeOf_Other) { //                             = -1
                                    this_component.FlowCtrl = DataBranchAirLoopPlant::ControlTypeEnum::Unknown;
                                    this_component.FlowPriority = LoopFlowStatus_Unknown;
                                    this_component.HowLoadServed = HowMet_Unknown;
                                } else if (SELECT_CASE_var == TypeOf_Boiler_Simple) { //         =  1
                                    this_component.FlowCtrl = DataBranchAirLoopPlant::ControlTypeEnum::Active;
                                    this_component.FlowPriority = LoopFlowStatus_TakesWhatGets;
                                    this_component.HowLoadServed = HowMet_ByNominalCapHiOutLimit;
                                } else if (SELECT_CASE_var == TypeOf_Boiler_Steam) { //                      =  2
                                    this_component.FlowCtrl = DataBranchAirLoopPlant::ControlTypeEnum::Active;
                                    this_component.FlowPriority = LoopFlowStatus_TakesWhatGets;
                                    this_component.HowLoadServed = HowMet_ByNominalCap;
                                } else if (SELECT_CASE_var == TypeOf_Chiller_Absorption) {  // = 3 ! older BLAST absorption chiller
                                    this_component.FlowCtrl = DataBranchAirLoopPlant::ControlTypeEnum::Active;
                                    if (LoopSideCtr == DemandSide) {
                                        this_component.FlowPriority = LoopFlowStatus_NeedyAndTurnsLoopOn;
                                        this_component.HowLoadServed = HowMet_NoneDemand;
                                    } else {
                                        this_component.FlowPriority = LoopFlowStatus_TakesWhatGets;
                                        this_component.HowLoadServed = HowMet_ByNominalCapLowOutLimit;
                                    }
                                } else if (SELECT_CASE_var == TypeOf_Chiller_Indirect_Absorption) { // = 4 ! revised absorption chiller
                                    this_component.FlowCtrl = DataBranchAirLoopPlant::ControlTypeEnum::Active;
                                    if (LoopSideCtr == DemandSide) {
                                        this_component.FlowPriority = LoopFlowStatus_NeedyAndTurnsLoopOn;
                                        this_component.HowLoadServed = HowMet_NoneDemand;
                                    } else {
                                        this_component.FlowPriority = LoopFlowStatus_TakesWhatGets;
                                        this_component.HowLoadServed = HowMet_ByNominalCapLowOutLimit;
                                    }
                                } else if (SELECT_CASE_var == TypeOf_Chiller_CombTurbine) { //           =  5
                                    this_component.FlowCtrl = DataBranchAirLoopPlant::ControlTypeEnum::Active;
                                    if (LoopSideCtr == DemandSide) {
                                        this_component.FlowPriority = LoopFlowStatus_NeedyAndTurnsLoopOn;
                                        this_component.HowLoadServed = HowMet_NoneDemand;
                                    } else {
                                        this_component.FlowPriority = LoopFlowStatus_TakesWhatGets;
                                        this_component.HowLoadServed = HowMet_ByNominalCapLowOutLimit;
                                    }
                                } else if (SELECT_CASE_var == TypeOf_Chiller_ConstCOP) { //                 =  6
                                    this_component.FlowCtrl = DataBranchAirLoopPlant::ControlTypeEnum::Active;

                                    if (LoopSideCtr == DemandSide) {
                                        this_component.FlowPriority = LoopFlowStatus_NeedyAndTurnsLoopOn;
                                        this_component.HowLoadServed = HowMet_NoneDemand;
                                    } else {
                                        this_component.FlowPriority = LoopFlowStatus_TakesWhatGets;
                                        this_component.HowLoadServed = HowMet_ByNominalCap;
                                    }
                                } else if (SELECT_CASE_var == TypeOf_Chiller_DFAbsorption) { //             =  7
                                    this_component.FlowCtrl = DataBranchAirLoopPlant::ControlTypeEnum::Active;
                                    if (LoopSideCtr == DemandSide) {
                                        this_component.FlowPriority = LoopFlowStatus_NeedyAndTurnsLoopOn;
                                        this_component.HowLoadServed = HowMet_NoneDemand;
                                    } else {
                                        this_component.FlowPriority = LoopFlowStatus_NeedyIfLoopOn;
                                        this_component.HowLoadServed = HowMet_ByNominalCapLowOutLimit;
                                    }
                                } else if (SELECT_CASE_var == TypeOf_Chiller_ExhFiredAbsorption) { //             =  76
                                    this_component.FlowCtrl = DataBranchAirLoopPlant::ControlTypeEnum::Active;
                                    if (LoopSideCtr == DemandSide) {
                                        this_component.FlowPriority = LoopFlowStatus_NeedyAndTurnsLoopOn;
                                        this_component.HowLoadServed = HowMet_NoneDemand;
                                    } else {
                                        this_component.FlowPriority = LoopFlowStatus_NeedyIfLoopOn;
                                        this_component.HowLoadServed = HowMet_ByNominalCapLowOutLimit;
                                    }
                                } else if (SELECT_CASE_var == TypeOf_Chiller_Electric) { //                 =  8
                                    this_component.FlowCtrl = DataBranchAirLoopPlant::ControlTypeEnum::Active;
                                    if (LoopSideCtr == DemandSide) {
                                        this_component.FlowPriority = LoopFlowStatus_NeedyAndTurnsLoopOn;
                                        this_component.HowLoadServed = HowMet_NoneDemand;
                                    } else {
                                        this_component.FlowPriority = LoopFlowStatus_TakesWhatGets;
                                        this_component.HowLoadServed = HowMet_ByNominalCapLowOutLimit;
                                    }
                                } else if (SELECT_CASE_var == TypeOf_Chiller_ElectricEIR) { //              =  9
                                    this_component.FlowCtrl = DataBranchAirLoopPlant::ControlTypeEnum::Active;
                                    if (LoopSideCtr == DemandSide) {
                                        this_component.FlowPriority = LoopFlowStatus_NeedyAndTurnsLoopOn;
                                        this_component.HowLoadServed = HowMet_NoneDemand;
                                    } else {
                                        this_component.FlowPriority = LoopFlowStatus_TakesWhatGets;
                                        this_component.HowLoadServed = HowMet_ByNominalCapLowOutLimit;
                                    }
                                } else if (SELECT_CASE_var == TypeOf_Chiller_ElectricReformEIR) { //        = 10
                                    this_component.FlowCtrl = DataBranchAirLoopPlant::ControlTypeEnum::Active;
                                    if (LoopSideCtr == DemandSide) {
                                        this_component.FlowPriority = LoopFlowStatus_NeedyAndTurnsLoopOn;
                                        this_component.HowLoadServed = HowMet_NoneDemand;
                                    } else {
                                        this_component.FlowPriority = LoopFlowStatus_TakesWhatGets;
                                        this_component.HowLoadServed = HowMet_ByNominalCapLowOutLimit;
                                    }
                                } else if (SELECT_CASE_var == TypeOf_Chiller_EngineDriven) { //             = 11
                                    this_component.FlowCtrl = DataBranchAirLoopPlant::ControlTypeEnum::Active;
                                    this_component.HowLoadServed = HowMet_ByNominalCapLowOutLimit;
                                    if (LoopSideCtr == DemandSide) {
                                        this_component.FlowPriority = LoopFlowStatus_NeedyAndTurnsLoopOn;
                                        this_component.HowLoadServed = HowMet_NoneDemand;
                                    } else {
                                        this_component.FlowPriority = LoopFlowStatus_TakesWhatGets;
                                        this_component.HowLoadServed = HowMet_ByNominalCapLowOutLimit;
                                    }
                                } else if (SELECT_CASE_var == TypeOf_CoolingTower_SingleSpd) { //           = 12
                                    this_component.FlowCtrl = DataBranchAirLoopPlant::ControlTypeEnum::Active;
                                    this_component.FlowPriority = LoopFlowStatus_TakesWhatGets;
                                    this_component.HowLoadServed = HowMet_ByNominalCap;
                                } else if (SELECT_CASE_var == TypeOf_CoolingTower_TwoSpd) { //              = 13
                                    this_component.FlowCtrl = DataBranchAirLoopPlant::ControlTypeEnum::Active;
                                    this_component.FlowPriority = LoopFlowStatus_TakesWhatGets;
                                    this_component.HowLoadServed = HowMet_ByNominalCap;
                                } else if (SELECT_CASE_var == TypeOf_CoolingTower_VarSpd) { //              = 14
                                    this_component.FlowCtrl = DataBranchAirLoopPlant::ControlTypeEnum::Active;
                                    this_component.FlowPriority = LoopFlowStatus_TakesWhatGets;
                                    this_component.HowLoadServed = HowMet_ByNominalCap;
                                } else if (SELECT_CASE_var == TypeOf_CoolingTower_VarSpdMerkel) { //              = 89
                                    this_component.FlowCtrl = DataBranchAirLoopPlant::ControlTypeEnum::Active;
                                    this_component.FlowPriority = LoopFlowStatus_TakesWhatGets;
                                    this_component.HowLoadServed = HowMet_ByNominalCap;
                                } else if (SELECT_CASE_var == TypeOf_Generator_FCExhaust) { //              = 15
                                    this_component.FlowCtrl = DataBranchAirLoopPlant::ControlTypeEnum::Active;
                                    this_component.FlowPriority = LoopFlowStatus_NeedyAndTurnsLoopOn;
                                    this_component.HowLoadServed = HowMet_PassiveCap;

                                } else if (SELECT_CASE_var == TypeOf_HeatPumpWtrHeaterPumped ||
                                           SELECT_CASE_var ==
                                           TypeOf_HeatPumpWtrHeaterWrapped) { //                = 16, 92
                                    this_component.FlowCtrl = DataBranchAirLoopPlant::ControlTypeEnum::Active;
                                    this_component.FlowPriority = LoopFlowStatus_TakesWhatGets;
                                    this_component.HowLoadServed = HowMet_PassiveCap;
                                } else if (SELECT_CASE_var == TypeOf_HPWaterEFCooling) { //                 = 17
                                    this_component.FlowCtrl = DataBranchAirLoopPlant::ControlTypeEnum::Active;
                                    if (LoopSideCtr == DemandSide) {
                                        this_component.FlowPriority = LoopFlowStatus_NeedyAndTurnsLoopOn;
                                        this_component.HowLoadServed = HowMet_NoneDemand;
                                    } else {
                                        this_component.FlowPriority = LoopFlowStatus_TakesWhatGets;
                                        this_component.HowLoadServed = HowMet_ByNominalCap;
                                    }

                                } else if (SELECT_CASE_var == TypeOf_HPWaterEFHeating) { //                 = 18
                                    this_component.FlowCtrl = DataBranchAirLoopPlant::ControlTypeEnum::Active;
                                    if (LoopSideCtr == DemandSide) {
                                        this_component.FlowPriority = LoopFlowStatus_NeedyAndTurnsLoopOn;
                                        this_component.HowLoadServed = HowMet_NoneDemand;
                                    } else {
                                        this_component.FlowPriority = LoopFlowStatus_TakesWhatGets;
                                        this_component.HowLoadServed = HowMet_ByNominalCap;
                                    }
                                } else if (SELECT_CASE_var == TypeOf_HPWaterPECooling) { //                 = 19
                                    this_component.FlowCtrl = DataBranchAirLoopPlant::ControlTypeEnum::Active;
                                    if (LoopSideCtr == DemandSide) {
                                        this_component.FlowPriority = LoopFlowStatus_NeedyAndTurnsLoopOn;
                                        this_component.HowLoadServed = HowMet_NoneDemand;
                                    } else {
                                        this_component.FlowPriority = LoopFlowStatus_NeedyIfLoopOn;
                                        this_component.HowLoadServed = HowMet_ByNominalCap;
                                    }
                                } else if (SELECT_CASE_var == TypeOf_HPWaterPEHeating) { //                 = 20
                                    this_component.FlowCtrl = DataBranchAirLoopPlant::ControlTypeEnum::Active;
                                    if (LoopSideCtr == DemandSide) {
                                        this_component.FlowPriority = LoopFlowStatus_NeedyAndTurnsLoopOn;
                                        this_component.HowLoadServed = HowMet_NoneDemand;
                                    } else {
                                        this_component.FlowPriority = LoopFlowStatus_NeedyIfLoopOn;
                                        this_component.HowLoadServed = HowMet_ByNominalCap;
                                    }
                                } else if (SELECT_CASE_var == TypeOf_Pipe) { //                             = 21
                                    this_component.FlowPriority = LoopFlowStatus_TakesWhatGets;
                                    this_component.HowLoadServed = HowMet_NoneDemand;
                                    if (BranchIsInSplitterMixer) {
                                        if (NumComponentsOnBranch == 1) {
                                            this_component.FlowCtrl = DataBranchAirLoopPlant::ControlTypeEnum::Bypass;
                                        } else if (NumComponentsOnBranch > 1) {
                                            this_component.FlowCtrl = DataBranchAirLoopPlant::ControlTypeEnum::Passive;
                                        } else {
                                            this_component.FlowCtrl = DataBranchAirLoopPlant::ControlTypeEnum::Bypass;
                                        }
                                    } else {
                                        this_component.FlowCtrl = DataBranchAirLoopPlant::ControlTypeEnum::Passive;
                                    }
                                } else if (SELECT_CASE_var == TypeOf_PipeSteam) { //                        = 22
                                    this_component.FlowPriority = LoopFlowStatus_TakesWhatGets;
                                    this_component.HowLoadServed = HowMet_NoneDemand;
                                    if (BranchIsInSplitterMixer) {
                                        if (NumComponentsOnBranch == 1) {
                                            this_component.FlowCtrl = DataBranchAirLoopPlant::ControlTypeEnum::Bypass;
                                        } else if (NumComponentsOnBranch > 1) {
                                            this_component.FlowCtrl = DataBranchAirLoopPlant::ControlTypeEnum::Passive;
                                        } else {
                                            this_component.FlowCtrl = DataBranchAirLoopPlant::ControlTypeEnum::Bypass;
                                        }
                                    } else {
                                        this_component.FlowCtrl = DataBranchAirLoopPlant::ControlTypeEnum::Passive;
                                    }
                                } else if (SELECT_CASE_var == TypeOf_PipeExterior) { //                     = 23
                                    this_component.FlowPriority = LoopFlowStatus_TakesWhatGets;
                                    this_component.HowLoadServed = HowMet_NoneDemand;
                                    if (BranchIsInSplitterMixer) {
                                        if (NumComponentsOnBranch == 1) {
                                            this_component.FlowCtrl = DataBranchAirLoopPlant::ControlTypeEnum::Bypass;
                                        } else if (NumComponentsOnBranch > 1) {
                                            this_component.FlowCtrl = DataBranchAirLoopPlant::ControlTypeEnum::Passive;
                                        } else {
                                            this_component.FlowCtrl = DataBranchAirLoopPlant::ControlTypeEnum::Bypass;
                                        }
                                    } else {
                                        this_component.FlowCtrl = DataBranchAirLoopPlant::ControlTypeEnum::Passive;
                                    }
                                } else if (SELECT_CASE_var == TypeOf_PipeInterior) { //                     = 24
                                    this_component.FlowPriority = LoopFlowStatus_TakesWhatGets;
                                    this_component.HowLoadServed = HowMet_NoneDemand;
                                    if (BranchIsInSplitterMixer) {
                                        if (NumComponentsOnBranch == 1) {
                                            this_component.FlowCtrl = DataBranchAirLoopPlant::ControlTypeEnum::Bypass;
                                        } else if (NumComponentsOnBranch > 1) {
                                            this_component.FlowCtrl = DataBranchAirLoopPlant::ControlTypeEnum::Passive;
                                        } else {
                                            this_component.FlowCtrl = DataBranchAirLoopPlant::ControlTypeEnum::Bypass;
                                        }
                                    } else {
                                        this_component.FlowCtrl = DataBranchAirLoopPlant::ControlTypeEnum::Passive;
                                    }
                                } else if (SELECT_CASE_var == TypeOf_PipeUnderground) { //                  = 25
                                    this_component.FlowPriority = LoopFlowStatus_TakesWhatGets;
                                    this_component.HowLoadServed = HowMet_NoneDemand;
                                    if (BranchIsInSplitterMixer) {
                                        if (NumComponentsOnBranch == 1) {
                                            this_component.FlowCtrl = DataBranchAirLoopPlant::ControlTypeEnum::Bypass;
                                        } else if (NumComponentsOnBranch > 1) {
                                            this_component.FlowCtrl = DataBranchAirLoopPlant::ControlTypeEnum::Passive;
                                        } else {
                                            this_component.FlowCtrl = DataBranchAirLoopPlant::ControlTypeEnum::Bypass;
                                        }
                                    } else {
                                        this_component.FlowCtrl = DataBranchAirLoopPlant::ControlTypeEnum::Passive;
                                    }
                                } else if (SELECT_CASE_var == TypeOf_PurchChilledWater) { //                = 26
                                    this_component.FlowCtrl = DataBranchAirLoopPlant::ControlTypeEnum::Active;
                                    this_component.FlowPriority = LoopFlowStatus_TakesWhatGets;
                                    this_component.HowLoadServed = HowMet_ByNominalCapLowOutLimit;
                                } else if (SELECT_CASE_var == TypeOf_PurchHotWater) { //                    = 27
                                    this_component.FlowCtrl = DataBranchAirLoopPlant::ControlTypeEnum::Active;
                                    this_component.FlowPriority = LoopFlowStatus_TakesWhatGets;
                                    this_component.HowLoadServed = HowMet_ByNominalCapHiOutLimit;
                                } else if (SELECT_CASE_var == TypeOf_TS_IceDetailed) { //                   = 28
                                    this_component.FlowCtrl = DataBranchAirLoopPlant::ControlTypeEnum::Active;
                                    this_component.FlowPriority = LoopFlowStatus_NeedyIfLoopOn;
                                    this_component.HowLoadServed = HowMet_PassiveCap;
                                } else if (SELECT_CASE_var == TypeOf_TS_IceSimple) { //                    = 29
                                    this_component.FlowCtrl = DataBranchAirLoopPlant::ControlTypeEnum::Active;
                                    this_component.FlowPriority = LoopFlowStatus_NeedyIfLoopOn;
                                    this_component.HowLoadServed = HowMet_PassiveCap;
                                } else if (SELECT_CASE_var == TypeOf_ValveTempering) { //                  = 30
                                    this_component.FlowCtrl = DataBranchAirLoopPlant::ControlTypeEnum::Active;
                                    this_component.FlowPriority = LoopFlowStatus_NeedyIfLoopOn;
                                    this_component.HowLoadServed = HowMet_NoneDemand;
                                } else if (SELECT_CASE_var == TypeOf_WtrHeaterMixed) { //                   = 31
                                    if (LoopSideCtr == DemandSide) {
                                        this_component.FlowCtrl = DataBranchAirLoopPlant::ControlTypeEnum::Active;
                                        this_component.FlowPriority = LoopFlowStatus_NeedyAndTurnsLoopOn;
                                        this_component.HowLoadServed = HowMet_NoneDemand;
                                    } else {
                                        this_component.FlowCtrl = DataBranchAirLoopPlant::ControlTypeEnum::Active;
                                        this_component.FlowPriority = LoopFlowStatus_TakesWhatGets;
                                        this_component.HowLoadServed = HowMet_PassiveCap;
                                    }
                                } else if (SELECT_CASE_var == TypeOf_WtrHeaterStratified) { //              = 32
                                    if (LoopSideCtr == DemandSide) {
                                        this_component.FlowCtrl = DataBranchAirLoopPlant::ControlTypeEnum::Active;
                                        this_component.FlowPriority = LoopFlowStatus_NeedyAndTurnsLoopOn;
                                        this_component.HowLoadServed = HowMet_NoneDemand;
                                    } else {
                                        this_component.FlowCtrl = DataBranchAirLoopPlant::ControlTypeEnum::Active;
                                        this_component.FlowPriority = LoopFlowStatus_TakesWhatGets;
                                        this_component.HowLoadServed = HowMet_PassiveCap;
                                    }
                                } else if (SELECT_CASE_var == TypeOf_PumpVariableSpeed) { //                 = 33
                                    this_component.FlowCtrl = DataBranchAirLoopPlant::ControlTypeEnum::Active;
                                    this_component.FlowPriority = LoopFlowStatus_TakesWhatGets;
                                    this_component.HowLoadServed = HowMet_NoneDemand;
                                } else if (SELECT_CASE_var == TypeOf_PumpConstantSpeed) { //                 = 34
                                    this_component.FlowCtrl = DataBranchAirLoopPlant::ControlTypeEnum::Active;
                                    this_component.FlowPriority = LoopFlowStatus_NeedyIfLoopOn;
                                    this_component.HowLoadServed = HowMet_NoneDemand;
                                } else if (SELECT_CASE_var == TypeOf_PumpCondensate) { //                    = 35
                                    this_component.FlowCtrl = DataBranchAirLoopPlant::ControlTypeEnum::Active;
                                    this_component.FlowPriority = LoopFlowStatus_TakesWhatGets;
                                    this_component.HowLoadServed = HowMet_NoneDemand;
                                } else if (SELECT_CASE_var == TypeOf_PumpBankVariableSpeed) { //             = 36
                                    this_component.FlowCtrl = DataBranchAirLoopPlant::ControlTypeEnum::Active;
                                    this_component.FlowPriority = LoopFlowStatus_NeedyIfLoopOn;
                                    this_component.HowLoadServed = HowMet_NoneDemand;
                                } else if (SELECT_CASE_var == TypeOf_PumpBankConstantSpeed) { //             = 37
                                    this_component.FlowCtrl = DataBranchAirLoopPlant::ControlTypeEnum::Active;
                                    this_component.FlowPriority = LoopFlowStatus_NeedyIfLoopOn;
                                    this_component.HowLoadServed = HowMet_NoneDemand;
                                } else if (SELECT_CASE_var == TypeOf_WaterUseConnection) { //              = 38
                                    this_component.FlowCtrl = DataBranchAirLoopPlant::ControlTypeEnum::Active;
                                    this_component.FlowPriority = LoopFlowStatus_NeedyAndTurnsLoopOn;
                                    this_component.HowLoadServed = HowMet_NoneDemand;
                                } else if (SELECT_CASE_var ==
                                           TypeOf_CoilWaterCooling) { //               = 39  ! demand side component
                                    this_component.FlowCtrl = DataBranchAirLoopPlant::ControlTypeEnum::Active;
                                    this_component.FlowPriority = LoopFlowStatus_NeedyAndTurnsLoopOn;
                                    this_component.HowLoadServed = HowMet_NoneDemand;
                                } else if (SELECT_CASE_var ==
                                           TypeOf_CoilWaterDetailedFlatCooling) { //      = 40  ! demand side component
                                    this_component.FlowCtrl = DataBranchAirLoopPlant::ControlTypeEnum::Active;
                                    this_component.FlowPriority = LoopFlowStatus_NeedyAndTurnsLoopOn;
                                    this_component.HowLoadServed = HowMet_NoneDemand;
                                } else if (SELECT_CASE_var ==
                                           TypeOf_CoilWaterSimpleHeating) { //           = 41  ! demand side component
                                    this_component.FlowCtrl = DataBranchAirLoopPlant::ControlTypeEnum::Active;
                                    this_component.FlowPriority = LoopFlowStatus_NeedyAndTurnsLoopOn;
                                    this_component.HowLoadServed = HowMet_NoneDemand;
                                } else if (SELECT_CASE_var ==
                                           TypeOf_CoilSteamAirHeating) { //         = 42  ! demand side component
                                    this_component.FlowCtrl = DataBranchAirLoopPlant::ControlTypeEnum::Active;
                                    this_component.FlowPriority = LoopFlowStatus_NeedyAndTurnsLoopOn;
                                    this_component.HowLoadServed = HowMet_NoneDemand;
                                } else if (SELECT_CASE_var ==
                                           TypeOf_SolarCollectorFlatPlate) { //         = 43  ! demand side component
                                    this_component.FlowCtrl = DataBranchAirLoopPlant::ControlTypeEnum::Active;
                                    this_component.FlowPriority = LoopFlowStatus_NeedyAndTurnsLoopOn;
                                    this_component.HowLoadServed = HowMet_PassiveCap;
                                } else if (SELECT_CASE_var ==
                                           TypeOf_PlantLoadProfile) { //            = 44  ! demand side component
                                    this_component.FlowCtrl = DataBranchAirLoopPlant::ControlTypeEnum::Active;
                                    this_component.FlowPriority = LoopFlowStatus_NeedyAndTurnsLoopOn;
                                    this_component.HowLoadServed = HowMet_NoneDemand;
                                } else if (SELECT_CASE_var == TypeOf_GrndHtExchgSystem) { //            = 45
                                    this_component.FlowCtrl = DataBranchAirLoopPlant::ControlTypeEnum::Active;
                                    this_component.FlowPriority = LoopFlowStatus_TakesWhatGets;
                                    this_component.HowLoadServed = HowMet_PassiveCap;
                                } else if (SELECT_CASE_var == TypeOf_GrndHtExchgSurface) { //            = 46
                                    this_component.FlowCtrl = DataBranchAirLoopPlant::ControlTypeEnum::Active;
                                    this_component.FlowPriority = LoopFlowStatus_TakesWhatGets;
                                    this_component.HowLoadServed = HowMet_PassiveCap;
                                } else if (SELECT_CASE_var == TypeOf_GrndHtExchgPond) { //            = 47
                                    this_component.FlowCtrl = DataBranchAirLoopPlant::ControlTypeEnum::Active;
                                    this_component.FlowPriority = LoopFlowStatus_TakesWhatGets;
                                    this_component.HowLoadServed = HowMet_PassiveCap;
                                } else if (SELECT_CASE_var ==
                                           TypeOf_Generator_MicroTurbine) { //          = 48  !newer FSEC turbine
                                    this_component.FlowCtrl = DataBranchAirLoopPlant::ControlTypeEnum::Active;
                                    this_component.FlowPriority = LoopFlowStatus_NeedyAndTurnsLoopOn;
                                    this_component.HowLoadServed = HowMet_ByNominalCap;
                                } else if (SELECT_CASE_var == TypeOf_Generator_ICEngine) { //             = 49
                                    this_component.FlowCtrl = DataBranchAirLoopPlant::ControlTypeEnum::Active;
                                    this_component.FlowPriority = LoopFlowStatus_NeedyAndTurnsLoopOn;
                                    this_component.HowLoadServed = HowMet_ByNominalCap;
                                } else if (SELECT_CASE_var ==
                                           TypeOf_Generator_CTurbine) { //             = 50  !older BLAST turbine
                                    this_component.FlowCtrl = DataBranchAirLoopPlant::ControlTypeEnum::Active;
                                    this_component.FlowPriority = LoopFlowStatus_NeedyAndTurnsLoopOn;
                                    this_component.HowLoadServed = HowMet_ByNominalCap;
                                } else if (SELECT_CASE_var == TypeOf_Generator_MicroCHP) { //              = 51
                                    this_component.FlowCtrl = DataBranchAirLoopPlant::ControlTypeEnum::Active;
                                    this_component.FlowPriority = LoopFlowStatus_NeedyAndTurnsLoopOn;
                                    this_component.HowLoadServed = HowMet_ByNominalCap;
                                } else if (SELECT_CASE_var == TypeOf_Generator_FCStackCooler) { //         = 52
                                    this_component.FlowCtrl = DataBranchAirLoopPlant::ControlTypeEnum::Active;
                                    this_component.FlowPriority = LoopFlowStatus_NeedyAndTurnsLoopOn;
                                    this_component.HowLoadServed = HowMet_ByNominalCap;
                                } else if (SELECT_CASE_var == TypeOf_FluidCooler_SingleSpd) { //           = 53
                                    this_component.FlowCtrl = DataBranchAirLoopPlant::ControlTypeEnum::Active;
                                    this_component.FlowPriority = LoopFlowStatus_TakesWhatGets;
                                    this_component.HowLoadServed = HowMet_PassiveCap;
                                } else if (SELECT_CASE_var == TypeOf_FluidCooler_TwoSpd) { //            = 54
                                    this_component.FlowCtrl = DataBranchAirLoopPlant::ControlTypeEnum::Active;
                                    this_component.FlowPriority = LoopFlowStatus_TakesWhatGets;
                                    this_component.HowLoadServed = HowMet_PassiveCap;
                                } else if (SELECT_CASE_var == TypeOf_EvapFluidCooler_SingleSpd) { //       = 55
                                    this_component.FlowCtrl = DataBranchAirLoopPlant::ControlTypeEnum::Active;
                                    this_component.FlowPriority = LoopFlowStatus_TakesWhatGets;
                                    this_component.HowLoadServed = HowMet_PassiveCap;
                                } else if (SELECT_CASE_var == TypeOf_EvapFluidCooler_TwoSpd) { //         = 56
                                    this_component.FlowCtrl = DataBranchAirLoopPlant::ControlTypeEnum::Active;
                                    this_component.FlowPriority = LoopFlowStatus_TakesWhatGets;
                                    this_component.HowLoadServed = HowMet_PassiveCap;
                                } else if (SELECT_CASE_var == TypeOf_ChilledWaterTankMixed) { //         = 57
                                    if (LoopSideCtr == DemandSide) {
                                        this_component.FlowCtrl = DataBranchAirLoopPlant::ControlTypeEnum::Active;
                                        this_component.FlowPriority = LoopFlowStatus_NeedyAndTurnsLoopOn;
                                        this_component.HowLoadServed = HowMet_NoneDemand;
                                    } else {
                                        this_component.FlowCtrl = DataBranchAirLoopPlant::ControlTypeEnum::Active;
                                        this_component.FlowPriority = LoopFlowStatus_TakesWhatGets;
                                        this_component.HowLoadServed = HowMet_PassiveCap;
                                    }
                                } else if (SELECT_CASE_var == TypeOf_ChilledWaterTankStratified) { //      = 58
                                    if (LoopSideCtr == DemandSide) {
                                        this_component.FlowCtrl = DataBranchAirLoopPlant::ControlTypeEnum::Active;
                                        this_component.FlowPriority = LoopFlowStatus_NeedyAndTurnsLoopOn;
                                        this_component.HowLoadServed = HowMet_NoneDemand;
                                    } else {
                                        this_component.FlowCtrl = DataBranchAirLoopPlant::ControlTypeEnum::Active;
                                        this_component.FlowPriority = LoopFlowStatus_TakesWhatGets;
                                        this_component.HowLoadServed = HowMet_PassiveCap;
                                    }
                                } else if (SELECT_CASE_var == TypeOf_PVTSolarCollectorFlatPlate) { //      = 59
                                    this_component.FlowCtrl = DataBranchAirLoopPlant::ControlTypeEnum::Active;
                                    this_component.FlowPriority = LoopFlowStatus_NeedyAndTurnsLoopOn;
                                    this_component.HowLoadServed = HowMet_PassiveCap;
                                    // next batch for ZoneHVAC
                                } else if (SELECT_CASE_var == TypeOf_Baseboard_Conv_Water) { //        = 60
                                    this_component.FlowCtrl = DataBranchAirLoopPlant::ControlTypeEnum::Active;
                                    this_component.FlowPriority = LoopFlowStatus_NeedyAndTurnsLoopOn;
                                    this_component.HowLoadServed = HowMet_NoneDemand;
                                } else if (SELECT_CASE_var == TypeOf_Baseboard_Rad_Conv_Steam) { //      = 61
                                    this_component.FlowCtrl = DataBranchAirLoopPlant::ControlTypeEnum::Active;
                                    this_component.FlowPriority = LoopFlowStatus_NeedyAndTurnsLoopOn;
                                    this_component.HowLoadServed = HowMet_NoneDemand;
                                } else if (SELECT_CASE_var == TypeOf_Baseboard_Rad_Conv_Water) { //      = 62
                                    this_component.FlowCtrl = DataBranchAirLoopPlant::ControlTypeEnum::Active;
                                    this_component.FlowPriority = LoopFlowStatus_NeedyAndTurnsLoopOn;
                                    this_component.HowLoadServed = HowMet_NoneDemand;
                                } else if (SELECT_CASE_var == TypeOf_CoolingPanel_Simple) {
                                    this_component.FlowCtrl = DataBranchAirLoopPlant::ControlTypeEnum::Active;
                                    this_component.FlowPriority = LoopFlowStatus_NeedyAndTurnsLoopOn;
                                    this_component.HowLoadServed = HowMet_NoneDemand;
                                } else if (SELECT_CASE_var == TypeOf_LowTempRadiant_VarFlow) {
                                    this_component.FlowCtrl = DataBranchAirLoopPlant::ControlTypeEnum::Active;
                                    this_component.FlowPriority = LoopFlowStatus_NeedyAndTurnsLoopOn;
                                    this_component.HowLoadServed = HowMet_NoneDemand;
                                } else if (SELECT_CASE_var == TypeOf_LowTempRadiant_ConstFlow) {
                                    this_component.FlowCtrl = DataBranchAirLoopPlant::ControlTypeEnum::Active;
                                    this_component.FlowPriority = LoopFlowStatus_NeedyAndTurnsLoopOn;
                                    this_component.HowLoadServed = HowMet_NoneDemand;
                                } else if (SELECT_CASE_var == TypeOf_CooledBeamAirTerminal) {
                                    this_component.FlowCtrl = DataBranchAirLoopPlant::ControlTypeEnum::Active;
                                    this_component.FlowPriority = LoopFlowStatus_NeedyAndTurnsLoopOn;
                                    this_component.HowLoadServed = HowMet_NoneDemand;
                                } else if (SELECT_CASE_var == TypeOf_FourPipeBeamAirTerminal) {
                                    this_component.FlowCtrl = DataBranchAirLoopPlant::ControlTypeEnum::Active;
                                    this_component.FlowPriority = LoopFlowStatus_NeedyAndTurnsLoopOn;
                                    this_component.HowLoadServed = HowMet_NoneDemand;
                                } else if (SELECT_CASE_var == TypeOf_CoilWAHPHeatingEquationFit) {
                                    this_component.FlowCtrl = DataBranchAirLoopPlant::ControlTypeEnum::Active;
                                    this_component.FlowPriority = LoopFlowStatus_NeedyAndTurnsLoopOn;
                                    this_component.HowLoadServed = HowMet_NoneDemand;
                                } else if (SELECT_CASE_var == TypeOf_CoilWAHPCoolingEquationFit) {
                                    this_component.FlowCtrl = DataBranchAirLoopPlant::ControlTypeEnum::Active;
                                    this_component.FlowPriority = LoopFlowStatus_NeedyAndTurnsLoopOn;
                                    this_component.HowLoadServed = HowMet_NoneDemand;
                                } else if (SELECT_CASE_var == TypeOf_CoilVSWAHPHeatingEquationFit) {
                                    this_component.FlowCtrl = DataBranchAirLoopPlant::ControlTypeEnum::Active;
                                    this_component.FlowPriority = LoopFlowStatus_NeedyAndTurnsLoopOn;
                                    this_component.HowLoadServed = HowMet_NoneDemand;
                                } else if (SELECT_CASE_var == TypeOf_CoilVSWAHPCoolingEquationFit) {
                                    this_component.FlowCtrl = DataBranchAirLoopPlant::ControlTypeEnum::Active;
                                    this_component.FlowPriority = LoopFlowStatus_NeedyAndTurnsLoopOn;
                                    this_component.HowLoadServed = HowMet_NoneDemand;
                                } else if (SELECT_CASE_var == TypeOf_CoilWAHPHeatingParamEst) {
                                    this_component.FlowCtrl = DataBranchAirLoopPlant::ControlTypeEnum::Active;
                                    this_component.FlowPriority = LoopFlowStatus_NeedyAndTurnsLoopOn;
                                    this_component.HowLoadServed = HowMet_NoneDemand;
                                } else if (SELECT_CASE_var == TypeOf_CoilWAHPCoolingParamEst) {
                                    this_component.FlowCtrl = DataBranchAirLoopPlant::ControlTypeEnum::Active;
                                    this_component.FlowPriority = LoopFlowStatus_NeedyAndTurnsLoopOn;
                                    this_component.HowLoadServed = HowMet_NoneDemand;
                                } else if (SELECT_CASE_var == TypeOf_RefrigSystemWaterCondenser) {
                                    this_component.FlowCtrl = DataBranchAirLoopPlant::ControlTypeEnum::Active;
                                    this_component.FlowPriority = LoopFlowStatus_NeedyAndTurnsLoopOn;
                                    this_component.HowLoadServed = HowMet_PassiveCap;
                                } else if (SELECT_CASE_var == TypeOf_RefrigerationWaterCoolRack) {
                                    this_component.FlowCtrl = DataBranchAirLoopPlant::ControlTypeEnum::Active;
                                    this_component.FlowPriority = LoopFlowStatus_NeedyAndTurnsLoopOn;
                                    this_component.HowLoadServed = HowMet_PassiveCap;
                                } else if (SELECT_CASE_var == TypeOf_MultiSpeedHeatPumpRecovery) {
                                    this_component.FlowCtrl = DataBranchAirLoopPlant::ControlTypeEnum::Active;
                                    this_component.FlowPriority = LoopFlowStatus_NeedyAndTurnsLoopOn;
                                    this_component.HowLoadServed = HowMet_PassiveCap;
                                } else if (SELECT_CASE_var == TypeOf_UnitarySysRecovery) {
                                    this_component.FlowCtrl = DataBranchAirLoopPlant::ControlTypeEnum::Active;
                                    this_component.FlowPriority = LoopFlowStatus_NeedyAndTurnsLoopOn;
                                    this_component.HowLoadServed = HowMet_PassiveCap;
                                } else if (SELECT_CASE_var == TypeOf_PipingSystemPipeCircuit) {
                                    this_component.FlowCtrl = DataBranchAirLoopPlant::ControlTypeEnum::Active;
                                    this_component.FlowPriority = LoopFlowStatus_TakesWhatGets;
                                    this_component.HowLoadServed = HowMet_PassiveCap;
                                } else if (SELECT_CASE_var == TypeOf_SolarCollectorICS) { //         = 75
                                    this_component.FlowCtrl = DataBranchAirLoopPlant::ControlTypeEnum::Active;
                                    this_component.FlowPriority = LoopFlowStatus_NeedyAndTurnsLoopOn;
                                    this_component.HowLoadServed = HowMet_PassiveCap;
                                } else if (SELECT_CASE_var == TypeOf_PlantComponentUserDefined) {
                                    this_component.FlowCtrl = DataBranchAirLoopPlant::ControlTypeEnum::Active;
                                    this_component.FlowPriority = LoopFlowStatus_Unknown;
                                    this_component.HowLoadServed = HowMet_Unknown;
                                } else if (SELECT_CASE_var == TypeOf_CoilUserDefined) {
                                    this_component.FlowCtrl = DataBranchAirLoopPlant::ControlTypeEnum::Active;
                                    this_component.FlowPriority = LoopFlowStatus_Unknown;
                                    this_component.HowLoadServed = HowMet_Unknown;
                                } else if (SELECT_CASE_var == TypeOf_ZoneHVACAirUserDefined) {
                                    this_component.FlowCtrl = DataBranchAirLoopPlant::ControlTypeEnum::Active;
                                    this_component.FlowPriority = LoopFlowStatus_Unknown;
                                    this_component.HowLoadServed = HowMet_Unknown;
                                } else if (SELECT_CASE_var == TypeOf_AirTerminalUserDefined) {
                                    this_component.FlowCtrl = DataBranchAirLoopPlant::ControlTypeEnum::Active;
                                    this_component.FlowPriority = LoopFlowStatus_Unknown;
                                    this_component.HowLoadServed = HowMet_Unknown;
                                } else if (SELECT_CASE_var ==
                                           TypeOf_HeatPumpVRF) { //       =  82  ! AirConditioner:VariableRefrigerantFlow
                                    this_component.FlowCtrl = DataBranchAirLoopPlant::ControlTypeEnum::Active;

                                    if (LoopSideCtr == DemandSide) {
                                        this_component.FlowPriority = LoopFlowStatus_NeedyAndTurnsLoopOn;
                                        this_component.HowLoadServed = HowMet_NoneDemand;
                                    } else { // should never happen
                                        this_component.FlowPriority = LoopFlowStatus_TakesWhatGets;
                                        this_component.HowLoadServed = HowMet_PassiveCap;
                                    }
                                } else if (SELECT_CASE_var == TypeOf_WaterSource) {
                                    this_component.FlowCtrl = DataBranchAirLoopPlant::ControlTypeEnum::Active;
                                    this_component.FlowPriority = LoopFlowStatus_TakesWhatGets;
                                    this_component.HowLoadServed = HowMet_ByNominalCapLowOutLimit;
                                } else if (SELECT_CASE_var ==
                                           TypeOf_GrndHtExchgHorizTrench) { // = 83  GroundHeatExchanger:HorizontalTrench
                                    this_component.FlowCtrl = DataBranchAirLoopPlant::ControlTypeEnum::Active;
                                    this_component.FlowPriority = LoopFlowStatus_TakesWhatGets;
                                    this_component.HowLoadServed = HowMet_PassiveCap;
                                } else if (SELECT_CASE_var == TypeOf_FluidToFluidPlantHtExchg) { //          = 84
                                    this_component.FlowCtrl = DataBranchAirLoopPlant::ControlTypeEnum::Active;
                                    if (LoopSideCtr == DemandSide) {
                                        this_component.FlowPriority = LoopFlowStatus_NeedyAndTurnsLoopOn;
                                        this_component.HowLoadServed = HowMet_NoneDemand;
                                    } else {
                                        this_component.FlowPriority = LoopFlowStatus_TakesWhatGets;
                                        this_component.HowLoadServed = HowMet_PassiveCap;
                                    }
                                } else if (SELECT_CASE_var == TypeOf_CentralGroundSourceHeatPump) { // 86
                                    this_component.FlowCtrl = DataBranchAirLoopPlant::ControlTypeEnum::Active;
                                    if (LoopSideCtr == DemandSide) {
                                        this_component.FlowPriority = LoopFlowStatus_NeedyAndTurnsLoopOn;
                                        this_component.HowLoadServed = HowMet_NoneDemand;
                                    } else {
                                        this_component.FlowPriority = LoopFlowStatus_NeedyIfLoopOn;
                                        this_component.HowLoadServed = HowMet_ByNominalCap;
                                    }
                                } else if (SELECT_CASE_var == TypeOf_PackagedTESCoolingCoil) { // 88
                                    this_component.FlowCtrl = DataBranchAirLoopPlant::ControlTypeEnum::Active;
                                    this_component.FlowPriority = LoopFlowStatus_TakesWhatGets;
                                    this_component.HowLoadServed = HowMet_NoneDemand;
                                } else if (SELECT_CASE_var == TypeOf_SwimmingPool_Indoor) { // 90
                                    this_component.FlowCtrl = DataBranchAirLoopPlant::ControlTypeEnum::Active;
                                    this_component.FlowPriority = LoopFlowStatus_NeedyAndTurnsLoopOn;
                                    this_component.HowLoadServed = HowMet_NoneDemand;
                                } else if (SELECT_CASE_var == TypeOf_GrndHtExchgSlinky) { //            = 91
                                    this_component.FlowCtrl = DataBranchAirLoopPlant::ControlTypeEnum::Active;
                                    this_component.FlowPriority = LoopFlowStatus_TakesWhatGets;
                                    this_component.HowLoadServed = HowMet_PassiveCap;
                                } else if (SELECT_CASE_var == TypeOf_HeatPumpEIRCooling ||
                                           SELECT_CASE_var == TypeOf_HeatPumpEIRHeating) { // 95, 96
                                    this_component.FlowCtrl = DataBranchAirLoopPlant::ControlTypeEnum::Active;
                                    if (LoopSideCtr == DemandSide) {
                                        this_component.FlowPriority = LoopFlowStatus_NeedyAndTurnsLoopOn;
                                        this_component.HowLoadServed = HowMet_NoneDemand;
                                    } else {
                                        this_component.FlowPriority = LoopFlowStatus_NeedyIfLoopOn;
                                        this_component.HowLoadServed = HowMet_ByNominalCap;
                                    }
                                } else {
                                    ShowSevereError(state,
                                            "SetBranchControlTypes: Caught unexpected equipment type of number");
                                }
                            }
                        }
                    }
                }
            }

            // now set up branch control types based on components.

            if (allocated(state.dataPlnt->PlantLoop)) {
                NumCount = size(state.dataPlnt->PlantLoop);
            } else {
                NumCount = 0;
            }
            for (LoopCtr = 1; LoopCtr <= NumCount; ++LoopCtr) { // SIZE(PlantLoop)
                for (LoopSideCtr = DemandSide; LoopSideCtr <= SupplySide; ++LoopSideCtr) {
                    for (BranchCtr = 1;
                         BranchCtr <= state.dataPlnt->PlantLoop(LoopCtr).LoopSide(LoopSideCtr).TotalBranches; ++BranchCtr) {
                        ActiveCount = 0;
                        BypassCount = 0;
                        for (CompCtr = 1; CompCtr <= isize(state.dataPlnt->PlantLoop(LoopCtr).LoopSide(LoopSideCtr).Branch(
                                BranchCtr).Comp); ++CompCtr) {
                            ComponentFlowCtrl = state.dataPlnt->PlantLoop(LoopCtr).LoopSide(LoopSideCtr).Branch(BranchCtr).Comp(
                                    CompCtr).FlowCtrl;

                            {
                                auto const SELECT_CASE_var(ComponentFlowCtrl);

                                if (SELECT_CASE_var == DataBranchAirLoopPlant::ControlTypeEnum::Unknown) {
                                    state.dataPlnt->PlantLoop(LoopCtr).LoopSide(LoopSideCtr).Branch(
                                            BranchCtr).ControlType = DataBranchAirLoopPlant::ControlTypeEnum::Passive;
                                } else if (SELECT_CASE_var == DataBranchAirLoopPlant::ControlTypeEnum::Active) {
                                    ++ActiveCount;
                                    if (ActiveCount > 1) {
                                        //  assume multiple active components in series means branch is SeriesActive
                                        state.dataPlnt->PlantLoop(LoopCtr).LoopSide(LoopSideCtr).Branch(
                                                BranchCtr).ControlType = DataBranchAirLoopPlant::ControlTypeEnum::SeriesActive;
                                        // assume all components on branch are to be SeriesActive as well
                                        for (auto &e : state.dataPlnt->PlantLoop(LoopCtr).LoopSide(LoopSideCtr).Branch(BranchCtr).Comp)
                                            e.FlowCtrl = DataBranchAirLoopPlant::ControlTypeEnum::SeriesActive;
                                    } else {
                                        state.dataPlnt->PlantLoop(LoopCtr).LoopSide(LoopSideCtr).Branch(
                                                BranchCtr).ControlType = DataBranchAirLoopPlant::ControlTypeEnum::Active;
                                    }

                                    if (BypassCount > 0) {
                                        ShowSevereError(state,
                                                "An active component is on the same branch as a pipe situated between splitter/mixer");
                                        ShowContinueError(state, "Occurs in Branch=" +
                                                          state.dataPlnt->PlantLoop(LoopCtr).LoopSide(LoopSideCtr).Branch(
                                                                  BranchCtr).Name);
                                        ShowContinueError(state, "Occurs in Plant Loop=" + state.dataPlnt->PlantLoop(LoopCtr).Name);
                                        ShowContinueError(state, "SetupBranchControlTypes: and the simulation continues");
                                        // DSU3 note not sure why this is so bad.  heat transfer pipe might be a good reason to allow this?
                                        //   this used to fatal in older PlantFlowResolver.
                                    }

                                    // test for active component in series with bypass
                                } else if (SELECT_CASE_var == DataBranchAirLoopPlant::ControlTypeEnum::Bypass) {

                                    ++BypassCount;
                                    state.dataPlnt->PlantLoop(LoopCtr).LoopSide(LoopSideCtr).Branch(
                                            BranchCtr).ControlType = DataBranchAirLoopPlant::ControlTypeEnum::Bypass;
                                    state.dataPlnt->PlantLoop(LoopCtr).LoopSide(LoopSideCtr).Branch(BranchCtr).IsBypass = true;
                                    state.dataPlnt->PlantLoop(LoopCtr).LoopSide(LoopSideCtr).BypassExists = true;

                                    if (CompCtr > 1) {
                                        ShowSevereError(state,
                                                "A pipe used as a bypass should not be in series with another component");
                                        ShowContinueError(state, "Occurs in Branch = " +
                                                          state.dataPlnt->PlantLoop(LoopCtr).LoopSide(LoopSideCtr).Branch(
                                                                  BranchCtr).Name);
                                        ShowContinueError(state, "Occurs in PlantLoop = " + state.dataPlnt->PlantLoop(LoopCtr).Name);
                                        ShowFatalError(state,
                                                "SetupBranchControlTypes: preceding condition causes termination.");
                                    }

                                } else if (SELECT_CASE_var == DataBranchAirLoopPlant::ControlTypeEnum::Passive) {
                                    if (ActiveCount > 0) {
                                        // do nothing, branch set before)
                                    } else {
                                        if (BypassCount > 0) {

                                        } else {
                                            state.dataPlnt->PlantLoop(LoopCtr).LoopSide(LoopSideCtr).Branch(
                                                    BranchCtr).ControlType = DataBranchAirLoopPlant::ControlTypeEnum::Passive;
                                        }
                                    }
                                } else if (SELECT_CASE_var == DataBranchAirLoopPlant::ControlTypeEnum::SeriesActive) {
                                    // do nothing, already set when more than one active component found on a branch
                                }
                            }
                        }
                    }
                }
            }
        }

        void CheckIfAnyPlant(EnergyPlusData &state) {

            // SUBROUTINE INFORMATION:
            //       AUTHOR         Brent Griffith
            //       DATE WRITTEN   Sept 2010
            //       MODIFIED       na
            //       RE-ENGINEERED  na

            // PURPOSE OF THIS SUBROUTINE:
            // determine if any plant loops will be ever be set up

            // METHODOLOGY EMPLOYED:
            // use input processor ot find number of plant loops

            // Using/Aliasing
            using namespace DataIPShortCuts;
            // SUBROUTINE LOCAL VARIABLE DECLARATIONS:
            int numPlantLoopsCheck;
            int numCondenserLoopsCheck;

            cCurrentModuleObject = "PlantLoop";
            numPlantLoopsCheck = inputProcessor->getNumObjectsFound(state, cCurrentModuleObject);

            cCurrentModuleObject = "CondenserLoop";
            numCondenserLoopsCheck = inputProcessor->getNumObjectsFound(state, cCurrentModuleObject);

            if ((numPlantLoopsCheck + numCondenserLoopsCheck) > 0) {
                state.dataGlobal->AnyPlantInModel = true;
            } else {
                state.dataGlobal->AnyPlantInModel = false;
                state.dataPlnt->PlantLoop.allocate(0);
            }
        }

        void CheckOngoingPlantWarnings(EnergyPlusData &state) {
            int LoopNum;
            for (LoopNum = 1; LoopNum <= state.dataPlnt->TotNumLoops; ++LoopNum) {
                // Warning if the excess storage time is more than half of the total time
                if (state.dataPlnt->PlantLoop(LoopNum).LoopSide(DemandSide).LoopSideInlet_CapExcessStorageTime >
                    state.dataPlnt->PlantLoop(LoopNum).LoopSide(DemandSide).LoopSideInlet_TotalTime / 2) {
                    ShowWarningError(state, "Plant Loop: " + state.dataPlnt->PlantLoop(LoopNum).Name +
                                     " Demand Side is storing excess heat the majority of the time.");
                    ShowContinueError(state,
                                      format("Excesss Storage Time=[{:.2R}], Total Time=[{:.2R}]",
                                             PlantLoop(LoopNum).LoopSide(SupplySide).LoopSideInlet_CapExcessStorageTime,
                                             PlantLoop(LoopNum).LoopSide(DemandSide).LoopSideInlet_TotalTime));
                }
<<<<<<< HEAD
                if (PlantLoop(LoopNum).LoopSide(SupplySide).LoopSideInlet_CapExcessStorageTime >
                    PlantLoop(LoopNum).LoopSide(SupplySide).LoopSideInlet_TotalTime / 2) {
                    ShowWarningError(state, "Plant Loop: " + PlantLoop(LoopNum).Name +
=======
                if (state.dataPlnt->PlantLoop(LoopNum).LoopSide(DemandSide).LoopSideInlet_CapExcessStorageTime >
                    state.dataPlnt->PlantLoop(LoopNum).LoopSide(DemandSide).LoopSideInlet_TotalTime / 2) {
                    ShowWarningError(state, "Plant Loop: " + state.dataPlnt->PlantLoop(LoopNum).Name +
>>>>>>> d6cf92a2
                                     " Supply Side is storing excess heat the majority of the time.");
                    ShowContinueError(state,
                                      format("Excesss Storage Time=[{:.2R}], Total Loop Active Time=[{:.2R}]",
                                             PlantLoop(LoopNum).LoopSide(SupplySide).LoopSideInlet_CapExcessStorageTime,
                                             PlantLoop(LoopNum).LoopSide(DemandSide).LoopSideInlet_TotalTime));
                }
            }
        }

    } // namespace EnergyPlus<|MERGE_RESOLUTION|>--- conflicted
+++ resolved
@@ -4330,15 +4330,9 @@
                                              PlantLoop(LoopNum).LoopSide(SupplySide).LoopSideInlet_CapExcessStorageTime,
                                              PlantLoop(LoopNum).LoopSide(DemandSide).LoopSideInlet_TotalTime));
                 }
-<<<<<<< HEAD
-                if (PlantLoop(LoopNum).LoopSide(SupplySide).LoopSideInlet_CapExcessStorageTime >
-                    PlantLoop(LoopNum).LoopSide(SupplySide).LoopSideInlet_TotalTime / 2) {
-                    ShowWarningError(state, "Plant Loop: " + PlantLoop(LoopNum).Name +
-=======
-                if (state.dataPlnt->PlantLoop(LoopNum).LoopSide(DemandSide).LoopSideInlet_CapExcessStorageTime >
-                    state.dataPlnt->PlantLoop(LoopNum).LoopSide(DemandSide).LoopSideInlet_TotalTime / 2) {
+                if (state.dataPlnt->PlantLoop(LoopNum).LoopSide(SupplySide).LoopSideInlet_CapExcessStorageTime >
+                    state.dataPlnt->PlantLoop(LoopNum).LoopSide(SupplySide).LoopSideInlet_TotalTime / 2) {
                     ShowWarningError(state, "Plant Loop: " + state.dataPlnt->PlantLoop(LoopNum).Name +
->>>>>>> d6cf92a2
                                      " Supply Side is storing excess heat the majority of the time.");
                     ShowContinueError(state,
                                       format("Excesss Storage Time=[{:.2R}], Total Loop Active Time=[{:.2R}]",
