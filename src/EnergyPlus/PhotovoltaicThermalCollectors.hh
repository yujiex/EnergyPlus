// EnergyPlus, Copyright (c) 1996-2021, The Board of Trustees of the University of Illinois,
// The Regents of the University of California, through Lawrence Berkeley National Laboratory
// (subject to receipt of any required approvals from the U.S. Dept. of Energy), Oak Ridge
// National Laboratory, managed by UT-Battelle, Alliance for Sustainable Energy, LLC, and other
// contributors. All rights reserved.
//
// NOTICE: This Software was developed under funding from the U.S. Department of Energy and the
// U.S. Government consequently retains certain rights. As such, the U.S. Government has been
// granted for itself and others acting on its behalf a paid-up, nonexclusive, irrevocable,
// worldwide license in the Software to reproduce, distribute copies to the public, prepare
// derivative works, and perform publicly and display publicly, and to permit others to do so.
//
// Redistribution and use in source and binary forms, with or without modification, are permitted
// provided that the following conditions are met:
//
// (1) Redistributions of source code must retain the above copyright notice, this list of
//     conditions and the following disclaimer.
//
// (2) Redistributions in binary form must reproduce the above copyright notice, this list of
//     conditions and the following disclaimer in the documentation and/or other materials
//     provided with the distribution.
//
// (3) Neither the name of the University of California, Lawrence Berkeley National Laboratory,
//     the University of Illinois, U.S. Dept. of Energy nor the names of its contributors may be
//     used to endorse or promote products derived from this software without specific prior
//     written permission.
//
// (4) Use of EnergyPlus(TM) Name. If Licensee (i) distributes the software in stand-alone form
//     without changes from the version obtained under this License, or (ii) Licensee makes a
//     reference solely to the software portion of its product, Licensee must refer to the
//     software as "EnergyPlus version X" software, where "X" is the version number Licensee
//     obtained under this License and may not use a different name for the software. Except as
//     specifically required in this Section (4), Licensee shall not use in a company name, a
//     product name, in advertising, publicity, or other promotional activities any name, trade
//     name, trademark, logo, or other designation of "EnergyPlus", "E+", "e+" or confusingly
//     similar designation, without the U.S. Department of Energy's prior written consent.
//
// THIS SOFTWARE IS PROVIDED BY THE COPYRIGHT HOLDERS AND CONTRIBUTORS "AS IS" AND ANY EXPRESS OR
// IMPLIED WARRANTIES, INCLUDING, BUT NOT LIMITED TO, THE IMPLIED WARRANTIES OF MERCHANTABILITY
// AND FITNESS FOR A PARTICULAR PURPOSE ARE DISCLAIMED. IN NO EVENT SHALL THE COPYRIGHT OWNER OR
// CONTRIBUTORS BE LIABLE FOR ANY DIRECT, INDIRECT, INCIDENTAL, SPECIAL, EXEMPLARY, OR
// CONSEQUENTIAL DAMAGES (INCLUDING, BUT NOT LIMITED TO, PROCUREMENT OF SUBSTITUTE GOODS OR
// SERVICES; LOSS OF USE, DATA, OR PROFITS; OR BUSINESS INTERRUPTION) HOWEVER CAUSED AND ON ANY
// THEORY OF LIABILITY, WHETHER IN CONTRACT, STRICT LIABILITY, OR TORT (INCLUDING NEGLIGENCE OR
// OTHERWISE) ARISING IN ANY WAY OUT OF THE USE OF THIS SOFTWARE, EVEN IF ADVISED OF THE
// POSSIBILITY OF SUCH DAMAGE.

#ifndef PhotovoltaicThermalCollectors_hh_INCLUDED
#define PhotovoltaicThermalCollectors_hh_INCLUDED

// ObjexxFCL Headers
#include <ObjexxFCL/Array1D.hh>

// EnergyPlus Headers
#include <EnergyPlus/ConvectionCoefficients.hh>
#include <EnergyPlus/Data/BaseData.hh>
#include <EnergyPlus/PlantComponent.hh>

namespace EnergyPlus {

// Forward declarations
struct EnergyPlusData;

namespace PhotovoltaicThermalCollectors {

    enum struct WorkingFluidEnum
    {
        LIQUID,
        AIR
    };

    enum struct ThermEfficEnum
    {
        SCHEDULED,
        FIXED
    };

    extern int NumPVT; // number of transpired collectors in model

    struct SimplePVTModelStruct
    {
        // Members
        std::string Name;
        Real64 ThermalActiveFract;     // fraction of surface area with active thermal collection
        ThermEfficEnum ThermEfficMode; // setting for how therm effic is determined
        Real64 ThermEffic;             // fixed or current Therm efficiency
        int ThermEffSchedNum;          // pointer to schedule for therm effic (if any)
        Real64 SurfEmissivity;         // surface emittance in long wave IR
        Real64 LastCollectorTemp;      // store previous temperature
        Real64 CollectorTemp;          // average solar collector temp.

        // Default Constructor
        SimplePVTModelStruct()
            : ThermalActiveFract(0.0), ThermEfficMode(ThermEfficEnum::FIXED), ThermEffic(0.0), ThermEffSchedNum(0), SurfEmissivity(0.0),
              LastCollectorTemp(0.0), CollectorTemp(0.0)
        {
        }
    };

    struct BIPVTModelStruct
    {

        // Members
        std::string Name;
        std::string OSCMName;         // OtherSideConditionsModel
        int OSCMPtr;                  // OtherSideConditionsModel index
        int SchedPtr;                 // Availablity schedule
        Real64 PVEffGapWidth;         // Effective Gap Plenum Behind PV modules (m)
        Real64 EffCollHeight;         // Effective Overall Width of Collector (m)
        Real64 EffCollWidth;          // Effective Overall Height of Collector (m)
        Real64 PVTranAbsProduct;      // PV Transmittance-Absorptance Product
        Real64 PVCellTransAbsProduct; // PV cell Transmittance-Absorptance prodiuct
        Real64 PVBackTransAbsProduct; // PV back Transmittance-Absorptance product
        Real64 BackMatTranAbsProduct; // Backing Material Normal Transmittance-Absorptance Product
        Real64 CladTranAbsProduct;    // Cladding Normal Transmittance-Absorptance Product
        Real64 PVAreaFract;           // Fraction of collector gross area covered by PV module
        Real64 PVCellAreaFract;       // Fraction of PV cell area to module area
        Real64 PVRTop;                // PV module top thermal resistance (m2-DegC/W)
        Real64 PVRBot;                // PV module bottom thermal resistance (m2-DegC/W)
        Real64 PVGEmiss;              // Emissivity PV modules
        Real64 BackMatEmiss;          // Emissivity of backing material
        Real64 ThGlass;               // Glass thickness (m)
        Real64 RIndGlass;             // Glass refraction index
        Real64 ECoffGlass;            // Glass extinction coefficient
        Real64 LastCollectorTemp;     // store previous temperature (DegC)
        Real64 CollectorTemp;         // average solar collector temp (DegC)
        Real64 Tplen;                 // modeled drybulb temperature for air through BIPVT channel (DegC)
        Real64 Tcoll;                 // modeled temperature of BIPVT channel surface on PV side (DegC)
        Real64 HrPlen;                // Modeled radiation coef for OSCM (W/m2-C)
        Real64 HcPlen;                // Modeled Convection coef for OSCM (W/m2-C)

        // Default Constructor
        BIPVTModelStruct()
<<<<<<< HEAD
            : OSCMPtr(0), SchedPtr(0), PVEffGapWidth(0.0), EffCollHeight(0.0), EffCollWidth(0.0), PVTranAbsProduct(0.0), PVCellTransAbsProduct(0.0),
              PVBackTransAbsProduct(0.0), BackMatTranAbsProduct(0.0), CladTranAbsProduct(0.0), PVAreaFract(0.0), PVCellAreaFract(0.0), PVRTop(0.0),
              PVRBot(0.0), PVGEmiss(0.0), BackMatEmiss(0.0), ThGlass(0.0), RIndGlass(0.0), ECoffGlass(0.0), LastCollectorTemp(0.0),
              CollectorTemp(0.0), Tplen(20.0), Tcoll(20.0), HrPlen(1.0), HcPlen(10.0)
=======
            : OSCMPtr(0), SchedPtr(0), PVEffGapWidth(0.0), EffCollHeight(0.0), EffCollWidth(0.0), PVTranAbsProduct(0.0), BackMatTranAbsProduct(0.0),
              PVAreaFract(0.0), PVRTop(0.0), PVRBot(0.0), PVGEmiss(0.0), BackMatEmiss(0.0), LastCollectorTemp(0.0), CollectorTemp(0.0)
>>>>>>> 99ad87e6
        {
        }
    };

    struct PVTReportStruct
    {
        // Members
        Real64 ThermEfficiency;  // Thermal efficiency of solar energy conversion
        Real64 ThermPower;       // Heat gain or loss to collector fluid (W)
        Real64 ThermHeatGain;    // Heat gain to collector fluid (W)
        Real64 ThermHeatLoss;    // Heat loss from collector fluid (W)
        Real64 ThermEnergy;      // Energy gained (or lost) to collector fluid (J)
        Real64 MdotWorkFluid;    // working fluid mass flow rate (kg/s)
        Real64 TinletWorkFluid;  // working fluid inlet temp (C)
        Real64 ToutletWorkFluid; // working fluid outlet temp (C)
        Real64 BypassStatus;     // 0 = no bypass, 1=full bypass

        // Default Constructor
        PVTReportStruct()
            : ThermEfficiency(0.0), ThermPower(0.0), ThermHeatGain(0.0), ThermHeatLoss(0.0), ThermEnergy(0.0), MdotWorkFluid(0.0),
              TinletWorkFluid(0.0), ToutletWorkFluid(0.0), BypassStatus(0.0)
        {
        }
    };

    struct PVTCollectorStruct : PlantComponent
    {
        // Members
        std::string Name;            // Name of PVT collector
        int TypeNum;                 // Plant Side Connection: 'TypeOf_Num' assigned in DataPlant
        int WLoopNum;                // Water plant loop index number
        int WLoopSideNum;            // Water plant loop side index
        int WLoopBranchNum;          // Water plant loop branch index
        int WLoopCompNum;            // Water plant loop component index
        bool EnvrnInit;              // manage begin environment inits
        bool SizingInit;             // manage when sizing is complete
        std::string PVTModelName;    // Name of PVT performance object
        int PVTModelType;            // model type indicator, only simple avail now
        int SurfNum;                 // surface index
        std::string PVname;          // named Generator:Photovoltaic object
        int PVnum;                   // PV index
        bool PVfound;                // init, need to delay get input until PV gotten
        SimplePVTModelStruct Simple; // Simple performance data structure.
        BIPVTModelStruct BIPVT;      // BIPVT performance data structure.
        Real64 QdotSource;           // Source/sink term
        WorkingFluidEnum WorkingFluidType;
        int PlantInletNodeNum;
        int PlantOutletNodeNum;
        int HVACInletNodeNum;
        int HVACOutletNodeNum;
        Real64 DesignVolFlowRate;
        bool DesignVolFlowRateWasAutoSized; // true if design volume flow rate was autosize on input
        Real64 MaxMassFlowRate;
        Real64 MassFlowRate;
        Real64 AreaCol;
        bool BypassDamperOff;
        bool CoolingUseful;
        bool HeatingUseful;
        PVTReportStruct Report;
        bool MySetPointCheckFlag;
        bool MyOneTimeFlag;
        bool SetLoopIndexFlag;

        // Default Constructor
        PVTCollectorStruct()
            : TypeNum(0), WLoopNum(0), WLoopSideNum(0), WLoopBranchNum(0), WLoopCompNum(0), EnvrnInit(true), SizingInit(true), PVTModelType(0),
              SurfNum(0), PVnum(0), PVfound(false), WorkingFluidType(WorkingFluidEnum::LIQUID), PlantInletNodeNum(0), PlantOutletNodeNum(0),
              HVACInletNodeNum(0), HVACOutletNodeNum(0), DesignVolFlowRate(0.0), DesignVolFlowRateWasAutoSized(false), MaxMassFlowRate(0.0),
              MassFlowRate(0.0), AreaCol(0.0), BypassDamperOff(true), CoolingUseful(false), HeatingUseful(false), MySetPointCheckFlag(true),
              MyOneTimeFlag(true), SetLoopIndexFlag(true), QdotSource(0.0)
        {
        }

        static PlantComponent *factory(EnergyPlusData &state, std::string_view objectName);

        void onInitLoopEquip([[maybe_unused]] EnergyPlusData &state, const PlantLocation &calledFromLocation) override;

        void simulate([[maybe_unused]] EnergyPlusData &state,
                      const PlantLocation &calledFromLocation,
                      bool FirstHVACIteration,
                      Real64 &CurLoad,
                      bool RunFlag) override;

        void setupReportVars(EnergyPlusData &state);

        void initialize(EnergyPlusData &state, bool FirstHVACIteration);

        void size(EnergyPlusData &state);

        void control(EnergyPlusData &state);

        void calculate(EnergyPlusData &state);

        void SimplePVTcalculate(EnergyPlusData &state);
<<<<<<< HEAD

        void BIPVTcalculate(EnergyPlusData &state);

        void BIPVT_MaxHeatGain_calculate(
            EnergyPlusData &state, Real64 tsp, std::string Mode, Real64 &bfr, Real64 &q, Real64 &tmixed, Real64 &ThEff, Real64 &tpv);

        void solve_lin_sys_back_sub(Real64 jj[9], Real64 f[3], Real64 (&y)[3]);

        Real64 calc_k_taoalpha(Real64 theta, Real64 glass_thickness, Real64 refrac_index_glass, Real64 k_glass);

        Real64 calc_taoalpha(Real64 theta, Real64 glass_thickness, Real64 refrac_index_glass, Real64 k_glass);

        void update(EnergyPlusData &state);
=======

        void BIPVTcalculate(EnergyPlusData &state);

        void BIPVT_MaxHeatGain_calculate(EnergyPlusData &state);

        void solve_lin_sys_back_sub(Real64 jj[9], Real64 f[3], Real64 (&y)[3]);

        void update(EnergyPlusData &state);

        void oneTimeInit(EnergyPlusData &state) override;
>>>>>>> 99ad87e6
    };

    void GetPVTcollectorsInput(EnergyPlusData &state);

    void GetPVTSimpleCollectorsInput(EnergyPlusData &state, int NumSimplePVTPerform, Array1D<SimplePVTModelStruct> &tmpSimplePVTperf);

    void GetBIPVTCollectorsInput(EnergyPlusData &state, int NumBIPVTPerform, Array1D<BIPVTModelStruct> &tmpBIPVTperf);

    void GetMainPVTInput(EnergyPlusData &state,
                         int NumPVT,
                         Array1D<PVTCollectorStruct> &PVT,
                         Array1D<SimplePVTModelStruct> tmpSimplePVTperf,
                         Array1D<BIPVTModelStruct> tmpBIPVTperf);

<<<<<<< HEAD
=======
    // void simPVTfromOASys(int index, bool FirstHVACIteration);

>>>>>>> 99ad87e6
    void simPVTfromOASys(EnergyPlusData &state, int index, bool FirstHVACIteration);

    int getPVTindexFromName(EnergyPlusData &state, std::string_view name);

    void GetPVTThermalPowerProduction(EnergyPlusData &state, int PVindex, Real64 &ThermalPower, Real64 &ThermalEnergy);

    int GetAirInletNodeNum(EnergyPlusData &state, std::string_view PVTName, bool &ErrorsFound);

    int GetAirOutletNodeNum(EnergyPlusData &state, std::string_view PVTName, bool &ErrorsFound);

    void GetPVTmodelIndex(EnergyPlusData &state, int const SurfacePtr, int &PVTIndex);

    void SetPVTQdotSource(EnergyPlusData &state, int const PVTNum, Real64 const QSource);

    void GetPVTTsColl(EnergyPlusData &state, int const PVTNum, Real64 &TsColl);

} // namespace PhotovoltaicThermalCollectors

struct PhotovoltaicThermalCollectorsData : BaseGlobalStruct
{

    bool GetInputFlag = true; // First time, input is "gotten"

    int NumPVT = 0; // count of all types of PVT in input file

    Array1D<PhotovoltaicThermalCollectors::PVTCollectorStruct> PVT;

    void clear_state() override
    {
        GetInputFlag = true;
        NumPVT = 0;
        PVT.deallocate();
    }
};

} // namespace EnergyPlus

#endif<|MERGE_RESOLUTION|>--- conflicted
+++ resolved
@@ -131,15 +131,10 @@
 
         // Default Constructor
         BIPVTModelStruct()
-<<<<<<< HEAD
             : OSCMPtr(0), SchedPtr(0), PVEffGapWidth(0.0), EffCollHeight(0.0), EffCollWidth(0.0), PVTranAbsProduct(0.0), PVCellTransAbsProduct(0.0),
               PVBackTransAbsProduct(0.0), BackMatTranAbsProduct(0.0), CladTranAbsProduct(0.0), PVAreaFract(0.0), PVCellAreaFract(0.0), PVRTop(0.0),
               PVRBot(0.0), PVGEmiss(0.0), BackMatEmiss(0.0), ThGlass(0.0), RIndGlass(0.0), ECoffGlass(0.0), LastCollectorTemp(0.0),
               CollectorTemp(0.0), Tplen(20.0), Tcoll(20.0), HrPlen(1.0), HcPlen(10.0)
-=======
-            : OSCMPtr(0), SchedPtr(0), PVEffGapWidth(0.0), EffCollHeight(0.0), EffCollWidth(0.0), PVTranAbsProduct(0.0), BackMatTranAbsProduct(0.0),
-              PVAreaFract(0.0), PVRTop(0.0), PVRBot(0.0), PVGEmiss(0.0), BackMatEmiss(0.0), LastCollectorTemp(0.0), CollectorTemp(0.0)
->>>>>>> 99ad87e6
         {
         }
     };
@@ -234,7 +229,6 @@
         void calculate(EnergyPlusData &state);
 
         void SimplePVTcalculate(EnergyPlusData &state);
-<<<<<<< HEAD
 
         void BIPVTcalculate(EnergyPlusData &state);
 
@@ -248,18 +242,8 @@
         Real64 calc_taoalpha(Real64 theta, Real64 glass_thickness, Real64 refrac_index_glass, Real64 k_glass);
 
         void update(EnergyPlusData &state);
-=======
-
-        void BIPVTcalculate(EnergyPlusData &state);
-
-        void BIPVT_MaxHeatGain_calculate(EnergyPlusData &state);
-
-        void solve_lin_sys_back_sub(Real64 jj[9], Real64 f[3], Real64 (&y)[3]);
-
-        void update(EnergyPlusData &state);
 
         void oneTimeInit(EnergyPlusData &state) override;
->>>>>>> 99ad87e6
     };
 
     void GetPVTcollectorsInput(EnergyPlusData &state);
@@ -274,11 +258,6 @@
                          Array1D<SimplePVTModelStruct> tmpSimplePVTperf,
                          Array1D<BIPVTModelStruct> tmpBIPVTperf);
 
-<<<<<<< HEAD
-=======
-    // void simPVTfromOASys(int index, bool FirstHVACIteration);
-
->>>>>>> 99ad87e6
     void simPVTfromOASys(EnergyPlusData &state, int index, bool FirstHVACIteration);
 
     int getPVTindexFromName(EnergyPlusData &state, std::string_view name);
