// EnergyPlus, Copyright (c) 1996-2022, The Board of Trustees of the University of Illinois,
// The Regents of the University of California, through Lawrence Berkeley National Laboratory
// (subject to receipt of any required approvals from the U.S. Dept. of Energy), Oak Ridge
// National Laboratory, managed by UT-Battelle, Alliance for Sustainable Energy, LLC, and other
// contributors. All rights reserved.
//
// NOTICE: This Software was developed under funding from the U.S. Department of Energy and the
// U.S. Government consequently retains certain rights. As such, the U.S. Government has been
// granted for itself and others acting on its behalf a paid-up, nonexclusive, irrevocable,
// worldwide license in the Software to reproduce, distribute copies to the public, prepare
// derivative works, and perform publicly and display publicly, and to permit others to do so.
//
// Redistribution and use in source and binary forms, with or without modification, are permitted
// provided that the following conditions are met:
//
// (1) Redistributions of source code must retain the above copyright notice, this list of
//     conditions and the following disclaimer.
//
// (2) Redistributions in binary form must reproduce the above copyright notice, this list of
//     conditions and the following disclaimer in the documentation and/or other materials
//     provided with the distribution.
//
// (3) Neither the name of the University of California, Lawrence Berkeley National Laboratory,
//     the University of Illinois, U.S. Dept. of Energy nor the names of its contributors may be
//     used to endorse or promote products derived from this software without specific prior
//     written permission.
//
// (4) Use of EnergyPlus(TM) Name. If Licensee (i) distributes the software in stand-alone form
//     without changes from the version obtained under this License, or (ii) Licensee makes a
//     reference solely to the software portion of its product, Licensee must refer to the
//     software as "EnergyPlus version X" software, where "X" is the version number Licensee
//     obtained under this License and may not use a different name for the software. Except as
//     specifically required in this Section (4), Licensee shall not use in a company name, a
//     product name, in advertising, publicity, or other promotional activities any name, trade
//     name, trademark, logo, or other designation of "EnergyPlus", "E+", "e+" or confusingly
//     similar designation, without the U.S. Department of Energy's prior written consent.
//
// THIS SOFTWARE IS PROVIDED BY THE COPYRIGHT HOLDERS AND CONTRIBUTORS "AS IS" AND ANY EXPRESS OR
// IMPLIED WARRANTIES, INCLUDING, BUT NOT LIMITED TO, THE IMPLIED WARRANTIES OF MERCHANTABILITY
// AND FITNESS FOR A PARTICULAR PURPOSE ARE DISCLAIMED. IN NO EVENT SHALL THE COPYRIGHT OWNER OR
// CONTRIBUTORS BE LIABLE FOR ANY DIRECT, INDIRECT, INCIDENTAL, SPECIAL, EXEMPLARY, OR
// CONSEQUENTIAL DAMAGES (INCLUDING, BUT NOT LIMITED TO, PROCUREMENT OF SUBSTITUTE GOODS OR
// SERVICES; LOSS OF USE, DATA, OR PROFITS; OR BUSINESS INTERRUPTION) HOWEVER CAUSED AND ON ANY
// THEORY OF LIABILITY, WHETHER IN CONTRACT, STRICT LIABILITY, OR TORT (INCLUDING NEGLIGENCE OR
// OTHERWISE) ARISING IN ANY WAY OUT OF THE USE OF THIS SOFTWARE, EVEN IF ADVISED OF THE
// POSSIBILITY OF SUCH DAMAGE.

#ifndef HeatingCoils_hh_INCLUDED
#define HeatingCoils_hh_INCLUDED

// ObjexxFCL Headers
#include <ObjexxFCL/Array1D.hh>
#include <ObjexxFCL/Optional.hh>

// EnergyPlus Headers
#include <EnergyPlus/Data/BaseData.hh>
#include <EnergyPlus/DataGlobals.hh>
#include <EnergyPlus/EnergyPlus.hh>

namespace EnergyPlus {

// Forward declarations
struct EnergyPlusData;

namespace HeatingCoils {

    // MODULE PARAMETER DEFINITIONS
    Real64 constexpr MinAirMassFlow(0.001);

    enum class HeatObjTypes // reclaim heat object types
    {
        Invalid = -1,
        COMPRESSORRACK_REFRIGERATEDCASE,
        COIL_DX_COOLING, // single speed DX
        COIL_DX_MULTISPEED,
        COIL_DX_MULTIMODE,
        CONDENSER_REFRIGERATION,
        COIL_DX_VARIABLE_COOLING,
<<<<<<< HEAD
        COIL_COOLING_DX_NEW // Coil:Cooling:DX main one-for-all coil
=======
        Num
>>>>>>> 0474bcff
    };

    struct HeatingCoilEquipConditions
    {
        // Members
        std::string Name;             // Name of the HeatingCoil
        std::string HeatingCoilType;  // Type of HeatingCoil ie. Heating or Cooling
        std::string HeatingCoilModel; // Type of HeatingCoil ie. Simple, Detailed, etc.
        int HCoilType_Num = 0;
        DataGlobalConstants::ResourceType FuelType_Num =
            DataGlobalConstants::ResourceType::None; // Type of fuel used, reference resource type integers
        std::string Schedule;                        // HeatingCoil Operation Schedule
        int SchedPtr = 0;                            // Pointer to the correct schedule
        int InsuffTemperatureWarn = 0;               // Used for recurring error message
        Real64 InletAirMassFlowRate = 0.0;           // MassFlow through the HeatingCoil being Simulated [kg/Sec]
        Real64 OutletAirMassFlowRate = 0.0;
        Real64 InletAirTemp = 0.0;
        Real64 OutletAirTemp = 0.0;
        Real64 InletAirHumRat = 0.0;
        Real64 OutletAirHumRat = 0.0;
        Real64 InletAirEnthalpy = 0.0;
        Real64 OutletAirEnthalpy = 0.0;
        Real64 HeatingCoilLoad = 0.0; // Total Load on the Coil [J]
        Real64 HeatingCoilRate = 0.0; // Total Coil Rate on the Coil [W]
        Real64 FuelUseLoad = 0.0;     // Fuel Usage of Coil [J]
        Real64 ElecUseLoad = 0.0;     // Electric Usage of Coil [J]
        Real64 FuelUseRate = 0.0;     // Fuel Usage of Coil [W]
        Real64 ElecUseRate = 0.0;     // Electric Usage of Coil [W]
        Real64 Efficiency = 0.0;      // HeatingCoil Efficiency Value
        Real64 NominalCapacity = 0.0; // Nominal Capacity of Coil [W]
        Real64 DesiredOutletTemp = 0.0;
        Real64 DesiredOutletHumRat = 0.0;
        Real64 AvailTemperature = 0.0; // Used in heat recovery test [C]
        int AirInletNodeNum = 0;
        int AirOutletNodeNum = 0;
        int TempSetPointNodeNum = 0; // If applicable this is the node number that the temp setpoint exists.
        int Control = 0;
        int PLFCurveIndex = 0;          // Index for part-load factor curve index for gas heating coil
        Real64 ParasiticElecLoad = 0.0; // parasitic electric load associated with the gas heating coil
        Real64 ParasiticFuelLoad = 0.0; // parasitic fuel load associated with the gas heating coil
        // (standing pilot light) [J]
        Real64 ParasiticFuelRate = 0.0; // avg. parasitic fuel consumption rate with the gas heating coil
        // (standing pilot light) [J]
<<<<<<< HEAD
        Real64 ParasiticFuelCapacity = 0.0;                           // capacity of parasitic fuel consumption rate, input by user [W]
        Real64 RTF = 0.0;                                             // Heater runtime fraction, including PLF curve impacts
        int RTFErrorIndex = 0;                                        // used in recurring error warnings
        int RTFErrorCount = 0;                                        // used in recurring error warnings
        int PLFErrorIndex = 0;                                        // used in recurring error warnings
        int PLFErrorCount = 0;                                        // used in recurring error warnings
        std::string ReclaimHeatingCoilName;                           // Name of reclaim heating coil
        int ReclaimHeatingSourceIndexNum = 0;                         // Index to reclaim heating source (condenser) of a specific type
        HeatObjTypes ReclaimHeatingSource = HeatObjTypes::Unassigned; // The source for the Reclaim Heating Coil
        int NumOfStages = 0;                                          // Number of speeds
        Array1D<Real64> MSNominalCapacity;                            // Nominal Capacity MS AC Furnace [W]
        Array1D<Real64> MSEfficiency;                                 // Efficiency for MS AC Furnace [dimensionless]
        Array1D<Real64> MSParasiticElecLoad;                          // Parasitic elec load MS AC Furnace (gas only) [W]
        bool DesiccantRegenerationCoil = false; // true if it is a regeneration air heating coil defined in Desiccant Dehumidifier system
        int DesiccantDehumNum = 0;              // index to desiccant dehumidifier object
        bool FaultyCoilSATFlag = false;         // True if the coil has SAT sensor fault
        int FaultyCoilSATIndex = 0;             // Index of the fault object corresponding to the coil
        Real64 FaultyCoilSATOffset = 0.0;       // Coil SAT sensor offset
        bool reportCoilFinalSizes = true;       // one time report of sizes to coil report
        int AirLoopNum = 0;                     // Airloop number
=======
        Real64 ParasiticFuelCapacity;       // capacity of parasitic fuel consumption rate, input by user [W]
        Real64 RTF;                         // Heater runtime fraction, including PLF curve impacts
        int RTFErrorIndex;                  // used in recurring error warnings
        int RTFErrorCount;                  // used in recurring error warnings
        int PLFErrorIndex;                  // used in recurring error warnings
        int PLFErrorCount;                  // used in recurring error warnings
        std::string ReclaimHeatingCoilName; // Name of reclaim heating coil
        int ReclaimHeatingSourceIndexNum;   // Index to reclaim heating source (condenser) of a specific type
        HeatObjTypes ReclaimHeatingSource;  // The source for the Reclaim Heating Coil
        //                                                            COMPRESSOR RACK:REFRIGERATED CASE    = 1
        //                                                            COIL:DX:COOLINGBYPASSFACTOREMPIRICAL = 2
        //                                                            COIL:DX:MULTISPEED:COOLINGEMPIRICAL  = 3
        //                                                            COIL:DX:MultiMode:CoolingEmpirical   = 4
        //                                                            Refrigeration:Condenser              = 5
        int NumOfStages;                     // Number of speeds
        Array1D<Real64> MSNominalCapacity;   // Nominal Capacity MS AC Furnace [W]
        Array1D<Real64> MSEfficiency;        // Efficiency for MS AC Furnace [dimensionless]
        Array1D<Real64> MSParasiticElecLoad; // Parasitic elec load MS AC Furnace (gas only) [W]
        bool DesiccantRegenerationCoil;      // true if it is a regeneration air heating coil defined in Desiccant Dehumidifier system
        int DesiccantDehumNum;               // index to desiccant dehumidifier object
        bool FaultyCoilSATFlag;              // True if the coil has SAT sensor fault
        int FaultyCoilSATIndex;              // Index of the fault object corresponding to the coil
        Real64 FaultyCoilSATOffset;          // Coil SAT sensor offset
        bool reportCoilFinalSizes;           // one time report of sizes to coil report
        int AirLoopNum;                      // Airloop number
        // Default Constructor
        HeatingCoilEquipConditions()
            : HCoilType_Num(0), FuelType_Num(DataGlobalConstants::ResourceType::None), SchedPtr(0), InsuffTemperatureWarn(0),
              InletAirMassFlowRate(0.0), OutletAirMassFlowRate(0.0), InletAirTemp(0.0), OutletAirTemp(0.0), InletAirHumRat(0.0), OutletAirHumRat(0.0),
              InletAirEnthalpy(0.0), OutletAirEnthalpy(0.0), HeatingCoilLoad(0.0), HeatingCoilRate(0.0), FuelUseLoad(0.0), ElecUseLoad(0.0),
              FuelUseRate(0.0), ElecUseRate(0.0), Efficiency(0.0), NominalCapacity(0.0), DesiredOutletTemp(0.0), DesiredOutletHumRat(0.0),
              AvailTemperature(0.0), AirInletNodeNum(0), AirOutletNodeNum(0), TempSetPointNodeNum(0), Control(0), PLFCurveIndex(0),
              ParasiticElecLoad(0.0), ParasiticFuelLoad(0.0), ParasiticFuelRate(0.0), ParasiticFuelCapacity(0.0), RTF(0.0), RTFErrorIndex(0),
              RTFErrorCount(0), PLFErrorIndex(0), PLFErrorCount(0), ReclaimHeatingSourceIndexNum(0), ReclaimHeatingSource(HeatObjTypes::Invalid),
              NumOfStages(0), DesiccantRegenerationCoil(false), DesiccantDehumNum(0), FaultyCoilSATFlag(false), FaultyCoilSATIndex(0),
              FaultyCoilSATOffset(0.0), reportCoilFinalSizes(true), AirLoopNum(0)
        {
        }
>>>>>>> 0474bcff
    };

    struct HeatingCoilNumericFieldData
    {
        Array1D_string FieldNames;
    };

    void SimulateHeatingCoilComponents(EnergyPlusData &state,
                                       std::string_view CompName,
                                       bool FirstHVACIteration,
                                       Optional<Real64 const> QCoilReq = _, // coil load to be met
                                       Optional_int CompIndex = _,
                                       Optional<Real64> QCoilActual = _,         // coil load actually delivered returned to calling component
                                       Optional_bool_const SuppHeat = _,         // True if current heating coil is a supplemental heating coil
                                       Optional_int_const FanOpMode = _,         // fan operating mode, CycFanCycCoil or ContFanCycCoil
                                       Optional<Real64 const> PartLoadRatio = _, // part-load ratio of heating coil
                                       Optional_int StageNum = _,
                                       Optional<Real64 const> SpeedRatio = _ // Speed ratio of MultiStage heating coil
    );

    void GetHeatingCoilInput(EnergyPlusData &state);

    void InitHeatingCoil(EnergyPlusData &state, int CoilNum, bool FirstHVACIteration, Real64 QCoilRequired);

    void SizeHeatingCoil(EnergyPlusData &state, int CoilNum);

    void CalcElectricHeatingCoil(EnergyPlusData &state,
                                 int CoilNum, // index to heating coil
                                 Real64 &QCoilReq,
                                 Real64 &QCoilActual, // coil load actually delivered (W)
                                 int FanOpMode,       // fan operating mode
                                 Real64 PartLoadRatio // part-load ratio of heating coil
    );

    void CalcMultiStageElectricHeatingCoil(EnergyPlusData &state,
                                           int &CoilNum,      // the number of the electric heating coil to be simulated
                                           Real64 SpeedRatio, // SpeedRatio varies between 1.0 (maximum speed) and 0.0 (minimum speed)
                                           Real64 CycRatio,   // cycling part load ratio
                                           int StageNum,      // Stage number
                                           int FanOpMode      // Fan operation mode
    );

    void CalcFuelHeatingCoil(EnergyPlusData &state,
                             int CoilNum, // index to heating coil
                             Real64 QCoilReq,
                             Real64 &QCoilActual, // coil load actually delivered (W)
                             int FanOpMode,       // fan operating mode
                             Real64 PartLoadRatio // part-load ratio of heating coil
    );

    void CalcMultiStageGasHeatingCoil(EnergyPlusData &state,
                                      int &CoilNum,      // the number of the Gas heating coil to be simulated
                                      Real64 SpeedRatio, // SpeedRatio varies between 1.0 (maximum speed) and 0.0 (minimum speed)
                                      Real64 CycRatio,   // cycling part load ratio
                                      int StageNum,      // Speed number
                                      int FanOpMode      // Fan operation mode
    );

    void CalcDesuperheaterHeatingCoil(EnergyPlusData &state,
                                      int CoilNum,        // index to desuperheater heating coil
                                      Real64 QCoilReq,    // load requested by the simulation for load based control [W]
                                      Real64 &QCoilActual // coil load actually delivered
    );

    void UpdateHeatingCoil(EnergyPlusData &state, int CoilNum);

    void ReportHeatingCoil(EnergyPlusData &state, int CoilNum, bool coilIsSuppHeater);

    void GetCoilIndex(EnergyPlusData &state, std::string const &HeatingCoilName, int &HeatingCoilIndex, bool &ErrorsFound);

    void CheckHeatingCoilSchedule(EnergyPlusData &state,
                                  std::string const &CompType, // unused1208
                                  std::string_view CompName,
                                  Real64 &Value,
                                  int &CompIndex);

    Real64 GetCoilCapacity(EnergyPlusData &state,
                           std::string const &CoilType, // must match coil types in this module
                           std::string const &CoilName, // must match coil names for the coil type
                           bool &ErrorsFound            // set to true if problem
    );

    int GetCoilAvailScheduleIndex(EnergyPlusData &state,
                                  std::string const &CoilType, // must match coil types in this module
                                  std::string const &CoilName, // must match coil names for the coil type
                                  bool &ErrorsFound            // set to true if problem
    );

    int GetCoilInletNode(EnergyPlusData &state,
                         std::string_view CoilType,   // must match coil types in this module
                         std::string const &CoilName, // must match coil names for the coil type
                         bool &ErrorsFound            // set to true if problem
    );

    int GetCoilOutletNode(EnergyPlusData &state,
                          std::string_view CoilType,   // must match coil types in this module
                          std::string const &CoilName, // must match coil names for the coil type
                          bool &ErrorsFound            // set to true if problem
    );

    int GetHeatReclaimSourceIndex(EnergyPlusData &state,
                                  std::string const &CoilType, // must match coil types in this module
                                  std::string const &CoilName, // must match coil names for the coil type
                                  bool &ErrorsFound            // set to true if problem
    );

    int GetCoilControlNodeNum(EnergyPlusData &state,
                              std::string const &CoilType, // must match coil types in this module
                              std::string const &CoilName, // must match coil names for the coil type
                              bool &ErrorsFound            // set to true if problem
    );

    int GetHeatingCoilTypeNum(EnergyPlusData &state,
                              std::string const &CoilType, // must match coil types in this module
                              std::string const &CoilName, // must match coil names for the coil type
                              bool &ErrorsFound            // set to true if problem
    );

    int GetHeatingCoilIndex(EnergyPlusData &state,
                            std::string const &CoilType, // must match coil types in this module
                            std::string const &CoilName, // must match coil names for the coil type
                            bool &ErrorsFound            // set to true if problem
    );

    int GetHeatingCoilPLFCurveIndex(EnergyPlusData &state,
                                    std::string const &CoilType, // must match coil types in this module
                                    std::string const &CoilName, // must match coil names for the coil type
                                    bool &ErrorsFound            // set to true if problem
    );

    int GetHeatingCoilNumberOfStages(EnergyPlusData &state,
                                     std::string const &CoilType, // must match coil types in this module
                                     std::string const &CoilName, // must match coil names for the coil type
                                     bool &ErrorsFound            // set to true if problem
    );

    // sets data to a coil that is used as a regeneration air heating coil in
    // desiccant dehumidification system
    void SetHeatingCoilData(EnergyPlusData &state,
                            int CoilNum,                                 // Number of electric or gas heating Coil
                            bool &ErrorsFound,                           // Set to true if certain errors found
                            Optional_bool DesiccantRegenerationCoil = _, // Flag that this coil is used as regeneration air heating coil
                            Optional_int DesiccantDehumIndex = _         // Index for the desiccant dehum system where this caoil is used
    );

    void SetHeatingCoilAirLoopNumber(EnergyPlusData &state, std::string const &HeatingCoilName, int AirLoopNum, bool &ErrorsFound);

} // namespace HeatingCoils

struct HeatingCoilsData : BaseGlobalStruct
{

    int NumDesuperheaterCoil = 0; // Total number of desuperheater heating coil objects in input
    int NumElecCoil = 0;
    int NumElecCoilMultiStage = 0;
    int NumFuelCoil = 0;
    int NumGasCoilMultiStage = 0;
    int NumHeatingCoils = 0; // The Number of HeatingCoils found in the Input
    Array1D_bool MySizeFlag;
    Array1D_bool ValidSourceType;  // Used to determine if a source for a desuperheater heating coil is valid
    bool GetCoilsInputFlag = true; // Flag set to make sure you get input once
    bool CoilIsSuppHeater = false; // Flag set to indicate the heating coil is a supplemental heater
    Array1D_bool CheckEquipName;
    Array1D<HeatingCoils::HeatingCoilEquipConditions> HeatingCoil;
    Array1D<HeatingCoils::HeatingCoilNumericFieldData> HeatingCoilNumericFields;
    bool MyOneTimeFlag = true; // one time initialization flag
    bool InputErrorsFound = false;

    int MaxNums = 0;                    // Maximum number of numeric input fields
    int MaxAlphas = 0;                  // Maximum number of alpha input fields
    int TotalArgs = 0;                  // Total number of alpha and numeric arguments (max) for a certain object in the input file
    int ValidSourceTypeCounter = 0;     // Counter used to determine if desuperheater source name is valid
    bool HeatingCoilFatalError = false; // used for error checking
    Array1D_bool MySPTestFlag;          // used for error checking
    Array1D_bool ShowSingleWarning;     // Used for single warning message for desuperheater coil
    Array1D_bool MyEnvrnFlag;           // one time environment flag

    void clear_state() override
    {
        this->NumDesuperheaterCoil = 0;
        this->NumElecCoil = 0;
        this->NumElecCoilMultiStage = 0;
        this->NumFuelCoil = 0;
        this->NumGasCoilMultiStage = 0;
        this->NumHeatingCoils = 0;
        this->MySizeFlag.deallocate();
        this->ValidSourceType.deallocate();
        this->GetCoilsInputFlag = true;
        this->CoilIsSuppHeater = false;
        this->CheckEquipName.deallocate();
        this->HeatingCoil.deallocate();
        this->HeatingCoilNumericFields.deallocate();
        this->MyOneTimeFlag = true;
        this->InputErrorsFound = false;
        this->MaxNums = 0;
        this->MaxAlphas = 0;
        this->TotalArgs = 0;
        this->ValidSourceTypeCounter = 0;
        this->HeatingCoilFatalError = false;
        this->MySPTestFlag.clear();
        this->ShowSingleWarning.clear();
        this->MyEnvrnFlag.clear();
    }
};

} // namespace EnergyPlus

#endif<|MERGE_RESOLUTION|>--- conflicted
+++ resolved
@@ -76,11 +76,8 @@
         COIL_DX_MULTIMODE,
         CONDENSER_REFRIGERATION,
         COIL_DX_VARIABLE_COOLING,
-<<<<<<< HEAD
         COIL_COOLING_DX_NEW // Coil:Cooling:DX main one-for-all coil
-=======
         Num
->>>>>>> 0474bcff
     };
 
     struct HeatingCoilEquipConditions
@@ -124,7 +121,6 @@
         // (standing pilot light) [J]
         Real64 ParasiticFuelRate = 0.0; // avg. parasitic fuel consumption rate with the gas heating coil
         // (standing pilot light) [J]
-<<<<<<< HEAD
         Real64 ParasiticFuelCapacity = 0.0;                           // capacity of parasitic fuel consumption rate, input by user [W]
         Real64 RTF = 0.0;                                             // Heater runtime fraction, including PLF curve impacts
         int RTFErrorIndex = 0;                                        // used in recurring error warnings
@@ -145,46 +141,6 @@
         Real64 FaultyCoilSATOffset = 0.0;       // Coil SAT sensor offset
         bool reportCoilFinalSizes = true;       // one time report of sizes to coil report
         int AirLoopNum = 0;                     // Airloop number
-=======
-        Real64 ParasiticFuelCapacity;       // capacity of parasitic fuel consumption rate, input by user [W]
-        Real64 RTF;                         // Heater runtime fraction, including PLF curve impacts
-        int RTFErrorIndex;                  // used in recurring error warnings
-        int RTFErrorCount;                  // used in recurring error warnings
-        int PLFErrorIndex;                  // used in recurring error warnings
-        int PLFErrorCount;                  // used in recurring error warnings
-        std::string ReclaimHeatingCoilName; // Name of reclaim heating coil
-        int ReclaimHeatingSourceIndexNum;   // Index to reclaim heating source (condenser) of a specific type
-        HeatObjTypes ReclaimHeatingSource;  // The source for the Reclaim Heating Coil
-        //                                                            COMPRESSOR RACK:REFRIGERATED CASE    = 1
-        //                                                            COIL:DX:COOLINGBYPASSFACTOREMPIRICAL = 2
-        //                                                            COIL:DX:MULTISPEED:COOLINGEMPIRICAL  = 3
-        //                                                            COIL:DX:MultiMode:CoolingEmpirical   = 4
-        //                                                            Refrigeration:Condenser              = 5
-        int NumOfStages;                     // Number of speeds
-        Array1D<Real64> MSNominalCapacity;   // Nominal Capacity MS AC Furnace [W]
-        Array1D<Real64> MSEfficiency;        // Efficiency for MS AC Furnace [dimensionless]
-        Array1D<Real64> MSParasiticElecLoad; // Parasitic elec load MS AC Furnace (gas only) [W]
-        bool DesiccantRegenerationCoil;      // true if it is a regeneration air heating coil defined in Desiccant Dehumidifier system
-        int DesiccantDehumNum;               // index to desiccant dehumidifier object
-        bool FaultyCoilSATFlag;              // True if the coil has SAT sensor fault
-        int FaultyCoilSATIndex;              // Index of the fault object corresponding to the coil
-        Real64 FaultyCoilSATOffset;          // Coil SAT sensor offset
-        bool reportCoilFinalSizes;           // one time report of sizes to coil report
-        int AirLoopNum;                      // Airloop number
-        // Default Constructor
-        HeatingCoilEquipConditions()
-            : HCoilType_Num(0), FuelType_Num(DataGlobalConstants::ResourceType::None), SchedPtr(0), InsuffTemperatureWarn(0),
-              InletAirMassFlowRate(0.0), OutletAirMassFlowRate(0.0), InletAirTemp(0.0), OutletAirTemp(0.0), InletAirHumRat(0.0), OutletAirHumRat(0.0),
-              InletAirEnthalpy(0.0), OutletAirEnthalpy(0.0), HeatingCoilLoad(0.0), HeatingCoilRate(0.0), FuelUseLoad(0.0), ElecUseLoad(0.0),
-              FuelUseRate(0.0), ElecUseRate(0.0), Efficiency(0.0), NominalCapacity(0.0), DesiredOutletTemp(0.0), DesiredOutletHumRat(0.0),
-              AvailTemperature(0.0), AirInletNodeNum(0), AirOutletNodeNum(0), TempSetPointNodeNum(0), Control(0), PLFCurveIndex(0),
-              ParasiticElecLoad(0.0), ParasiticFuelLoad(0.0), ParasiticFuelRate(0.0), ParasiticFuelCapacity(0.0), RTF(0.0), RTFErrorIndex(0),
-              RTFErrorCount(0), PLFErrorIndex(0), PLFErrorCount(0), ReclaimHeatingSourceIndexNum(0), ReclaimHeatingSource(HeatObjTypes::Invalid),
-              NumOfStages(0), DesiccantRegenerationCoil(false), DesiccantDehumNum(0), FaultyCoilSATFlag(false), FaultyCoilSATIndex(0),
-              FaultyCoilSATOffset(0.0), reportCoilFinalSizes(true), AirLoopNum(0)
-        {
-        }
->>>>>>> 0474bcff
     };
 
     struct HeatingCoilNumericFieldData
