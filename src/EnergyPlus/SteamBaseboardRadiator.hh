--- conflicted
+++ resolved
@@ -189,11 +189,7 @@
 
     void SizeSteamBaseboard(EnergyPlusData &state, int const BaseboardNum);
 
-<<<<<<< HEAD
-    void CalcSteamBaseboard(ConvectionCoefficientsData &dataConvectionCoefficients, ZoneTempPredictorCorrectorData &dataZoneTempPredictorCorrector, int &BaseboardNum, Real64 &LoadMet);
-=======
     void CalcSteamBaseboard(EnergyPlusData &state, int &BaseboardNum, Real64 &LoadMet);
->>>>>>> dc9b99a6
 
     void UpdateSteamBaseboard(int const BaseboardNum);
 
