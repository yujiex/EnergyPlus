// EnergyPlus, Copyright (c) 1996-2024, The Board of Trustees of the University of Illinois,
// The Regents of the University of California, through Lawrence Berkeley National Laboratory
// (subject to receipt of any required approvals from the U.S. Dept. of Energy), Oak Ridge
// National Laboratory, managed by UT-Battelle, Alliance for Sustainable Energy, LLC, and other
// contributors. All rights reserved.
//
// NOTICE: This Software was developed under funding from the U.S. Department of Energy and the
// U.S. Government consequently retains certain rights. As such, the U.S. Government has been
// granted for itself and others acting on its behalf a paid-up, nonexclusive, irrevocable,
// worldwide license in the Software to reproduce, distribute copies to the public, prepare
// derivative works, and perform publicly and display publicly, and to permit others to do so.
//
// Redistribution and use in source and binary forms, with or without modification, are permitted
// provided that the following conditions are met:
//
// (1) Redistributions of source code must retain the above copyright notice, this list of
//     conditions and the following disclaimer.
//
// (2) Redistributions in binary form must reproduce the above copyright notice, this list of
//     conditions and the following disclaimer in the documentation and/or other materials
//     provided with the distribution.
//
// (3) Neither the name of the University of California, Lawrence Berkeley National Laboratory,
//     the University of Illinois, U.S. Dept. of Energy nor the names of its contributors may be
//     used to endorse or promote products derived from this software without specific prior
//     written permission.
//
// (4) Use of EnergyPlus(TM) Name. If Licensee (i) distributes the software in stand-alone form
//     without changes from the version obtained under this License, or (ii) Licensee makes a
//     reference solely to the software portion of its product, Licensee must refer to the
//     software as "EnergyPlus version X" software, where "X" is the version number Licensee
//     obtained under this License and may not use a different name for the software. Except as
//     specifically required in this Section (4), Licensee shall not use in a company name, a
//     product name, in advertising, publicity, or other promotional activities any name, trade
//     name, trademark, logo, or other designation of "EnergyPlus", "E+", "e+" or confusingly
//     similar designation, without the U.S. Department of Energy's prior written consent.
//
// THIS SOFTWARE IS PROVIDED BY THE COPYRIGHT HOLDERS AND CONTRIBUTORS "AS IS" AND ANY EXPRESS OR
// IMPLIED WARRANTIES, INCLUDING, BUT NOT LIMITED TO, THE IMPLIED WARRANTIES OF MERCHANTABILITY
// AND FITNESS FOR A PARTICULAR PURPOSE ARE DISCLAIMED. IN NO EVENT SHALL THE COPYRIGHT OWNER OR
// CONTRIBUTORS BE LIABLE FOR ANY DIRECT, INDIRECT, INCIDENTAL, SPECIAL, EXEMPLARY, OR
// CONSEQUENTIAL DAMAGES (INCLUDING, BUT NOT LIMITED TO, PROCUREMENT OF SUBSTITUTE GOODS OR
// SERVICES; LOSS OF USE, DATA, OR PROFITS; OR BUSINESS INTERRUPTION) HOWEVER CAUSED AND ON ANY
// THEORY OF LIABILITY, WHETHER IN CONTRACT, STRICT LIABILITY, OR TORT (INCLUDING NEGLIGENCE OR
// OTHERWISE) ARISING IN ANY WAY OUT OF THE USE OF THIS SOFTWARE, EVEN IF ADVISED OF THE
// POSSIBILITY OF SUCH DAMAGE.

#include <EnergyPlus/Data/EnergyPlusData.hh>
#include <EnergyPlus/DataGlobalConstants.hh>
#include <EnergyPlus/DataStringGlobals.hh>
#include <EnergyPlus/FileSystem.hh>
#include <EnergyPlus/InputProcessing/InputProcessor.hh>
#include <EnergyPlus/OutputProcessor.hh>
#include <EnergyPlus/PluginManager.hh>
#include <EnergyPlus/UtilityRoutines.hh>

#include <algorithm>
#include <nlohmann/json.hpp>

#if LINK_WITH_PYTHON
#include <fmt/format.h>
namespace fmt {
template <> struct formatter<PyStatus>
{
    // parse is inherited from formatter<string_view>.
    constexpr auto parse(format_parse_context &ctx) -> format_parse_context::iterator
    {
        return ctx.begin();
    }

    auto format(const PyStatus &status, format_context &ctx) const -> format_context::iterator
    {
        if (!PyStatus_Exception(status)) {
            return ctx.out();
        }
        if (PyStatus_IsExit(status)) {
            return fmt::format_to(ctx.out(), "Exited with code {}", status.exitcode);
        }
        if (PyStatus_IsError(status)) {
            auto it = ctx.out();
            it = fmt::format_to(it, "Fatal Python error: ");
            if (status.func) {
                it = fmt::format_to(it, "{}: ", status.func);
            }
            it = fmt::format_to(it, "{}", status.err_msg);
            return it;
        }
        return ctx.out();
    }
};
} // namespace fmt
#endif

namespace EnergyPlus::PluginManagement {

PluginTrendVariable::PluginTrendVariable(EnergyPlusData &state, std::string _name, int _numValues, int _indexOfPluginVariable)
    : name(std::move(_name)), numValues(_numValues), indexOfPluginVariable(_indexOfPluginVariable)
{
    // initialize the deque, so it can be queried immediately, even with just zeroes
    for (int i = 1; i <= this->numValues; i++) {
        this->values.push_back(0);
        this->times.push_back(-i * state.dataGlobal->TimeStepZone);
    }
}

void registerNewCallback(EnergyPlusData &state, EMSManager::EMSCallFrom iCalledFrom, const std::function<void(void *)> &f)
{
    state.dataPluginManager->callbacks[iCalledFrom].push_back(f);
}

void registerUserDefinedCallback(EnergyPlusData &state, const std::function<void(void *)> &f, const std::string &programNameInInputFile)
{
    // internally, E+ will UPPER the program name; we should upper the passed in registration name so it matches
    state.dataPluginManager->userDefinedCallbackNames.push_back(Util::makeUPPER(programNameInInputFile));
    state.dataPluginManager->userDefinedCallbacks.push_back(f);
}

void onBeginEnvironment(EnergyPlusData &state)
{
    // reset vars and trends -- sensors and actuators are reset by EMS
    for (auto &v : state.dataPluginManager->globalVariableValues) {
        v = 0;
    }
    // reinitialize trend variables so old data are purged
    for (auto &tr : state.dataPluginManager->trends) {
        tr.reset();
    }
}

int PluginManager::numActiveCallbacks(EnergyPlusData &state)
{
    return (int)state.dataPluginManager->callbacks.size() + (int)state.dataPluginManager->userDefinedCallbacks.size();
}

void runAnyRegisteredCallbacks(EnergyPlusData &state, EMSManager::EMSCallFrom iCalledFrom, bool &anyRan)
{
    if (state.dataGlobal->KickOffSimulation) return;
    for (auto const &cb : state.dataPluginManager->callbacks[iCalledFrom]) {
        if (iCalledFrom == EMSManager::EMSCallFrom::UserDefinedComponentModel) {
            continue; // these are called -intentionally- using the runSingleUserDefinedCallback method
        }
        cb((void *)&state);
        anyRan = true;
    }
#if LINK_WITH_PYTHON
    for (auto &plugin : state.dataPluginManager->plugins) {
        if (plugin.runDuringWarmup || !state.dataGlobal->WarmupFlag) {
            bool const didOneRun = plugin.run(state, iCalledFrom);
            if (didOneRun) anyRan = true;
        }
    }
#endif
}

#if LINK_WITH_PYTHON
std::string pythonStringForUsage(EnergyPlusData &state)
{
    if (state.dataGlobal->errorCallback) {
        return "Python Version not accessible during API calls";
    }
    std::string sVersion = Py_GetVersion();
    // 3.8.3 (default, Jun  2 2020, 15:25:16) \n[GCC 7.5.0]
    // Remove the '\n'
    sVersion.erase(std::remove(sVersion.begin(), sVersion.end(), '\n'), sVersion.end());
    return "Linked to Python Version: \"" + sVersion + "\"";
}
#else
std::string pythonStringForUsage([[maybe_unused]] EnergyPlusData &state)
{
    return "This version of EnergyPlus not linked to Python library.";
}
#endif

void PluginManager::setupOutputVariables([[maybe_unused]] EnergyPlusData &state)
{
#if LINK_WITH_PYTHON
    // with the PythonPlugin:Variables all set in memory, we can now set them up as outputs as needed
    std::string const sOutputVariable = "PythonPlugin:OutputVariable";
    int outputVarInstances = state.dataInputProcessing->inputProcessor->getNumObjectsFound(state, sOutputVariable);
    if (outputVarInstances > 0) {
        auto const instances = state.dataInputProcessing->inputProcessor->epJSON.find(sOutputVariable);
        if (instances == state.dataInputProcessing->inputProcessor->epJSON.end()) {
            ShowSevereError(state, format("{}: Somehow getNumObjectsFound was > 0 but epJSON.find found 0", sOutputVariable)); // LCOV_EXCL_LINE
        }
        auto &instancesValue = instances.value();
        for (auto instance = instancesValue.begin(); instance != instancesValue.end(); ++instance) {
            auto const &fields = instance.value();
            std::string const &thisObjectName = instance.key();
            std::string const objNameUC = Util::makeUPPER(thisObjectName);
            // no need to validate name, the JSON will validate that.
            state.dataInputProcessing->inputProcessor->markObjectAsUsed(sOutputVariable, thisObjectName);
            std::string varName = fields.at("python_plugin_variable_name").get<std::string>();
            std::string avgOrSum = Util::makeUPPER(fields.at("type_of_data_in_variable").get<std::string>());
            std::string updateFreq = Util::makeUPPER(fields.at("update_frequency").get<std::string>());
            std::string units;
            if (fields.find("units") != fields.end()) {
                units = fields.at("units").get<std::string>();
            }
            // get the index of the global variable, fatal if it doesn't mach one
            // validate type of data, update frequency, and look up units enum value
            // call setup output variable - variable TYPE is "PythonPlugin:OutputVariable"
            int variableHandle = EnergyPlus::PluginManagement::PluginManager::getGlobalVariableHandle(state, varName);
            if (variableHandle == -1) {
                EnergyPlus::ShowSevereError(state, "Failed to match Python Plugin Output Variable");
                EnergyPlus::ShowContinueError(state, format("Trying to create output instance for variable name \"{}\"", varName));
                EnergyPlus::ShowContinueError(state, "No match found, make sure variable is listed in PythonPlugin:Variables object");
                EnergyPlus::ShowFatalError(state, "Python Plugin Output Variable problem causes program termination");
            }
            bool isMetered = false;
            OutputProcessor::StoreType sAvgOrSum = OutputProcessor::StoreType::Average;
            if (avgOrSum == "SUMMED") {
                sAvgOrSum = OutputProcessor::StoreType::Sum;
            } else if (avgOrSum == "METERED") {
                sAvgOrSum = OutputProcessor::StoreType::Sum;
                isMetered = true;
            }
            OutputProcessor::TimeStepType sUpdateFreq = OutputProcessor::TimeStepType::Zone;
            if (updateFreq == "SYSTEMTIMESTEP") {
                sUpdateFreq = OutputProcessor::TimeStepType::System;
            }
            Constant::Units thisUnit = Constant::Units::None;
            if (!units.empty()) {
                thisUnit = static_cast<Constant::Units>(getEnumValue(Constant::unitNamesUC, Util::makeUPPER(units)));
                if (thisUnit == Constant::Units::Invalid) {
                    thisUnit = Constant::Units::customEMS;
                }
            }
            if (!isMetered) {
                // regular output variable, ignore the meter/resource stuff and register the variable
                if (thisUnit != Constant::Units::customEMS) {
                    SetupOutputVariable(state,
                                        sOutputVariable,
                                        thisUnit,
                                        state.dataPluginManager->globalVariableValues[variableHandle],
                                        sUpdateFreq,
                                        sAvgOrSum,
                                        thisObjectName);
                } else {
                    SetupOutputVariable(state,
                                        sOutputVariable,
                                        thisUnit,
                                        state.dataPluginManager->globalVariableValues[variableHandle],
                                        sUpdateFreq,
                                        sAvgOrSum,
                                        thisObjectName,
                                        Constant::eResource::Invalid,
                                        OutputProcessor::Group::Invalid,
                                        OutputProcessor::EndUseCat::Invalid,
                                        "", // EndUseSub
                                        "", // Zone
                                        1,
                                        1,
                                        "", // SpaceType
                                        -999,
                                        units);
                }
            } else {
                // We are doing a metered type, we need to get the extra stuff
                // Resource Type
                if (fields.find("resource_type") == fields.end()) {
                    EnergyPlus::ShowSevereError(state, format("Input error on PythonPlugin:OutputVariable = {}", thisObjectName));
                    EnergyPlus::ShowContinueError(state, "The variable was marked as metered, but did not define a resource type");
                    EnergyPlus::ShowContinueError(state,
                                                  "For metered variables, the resource type, group type, and end use category must be defined");
                    EnergyPlus::ShowFatalError(state, "Input error on PythonPlugin:OutputVariable causes program termination");
                }
                std::string const resourceType = EnergyPlus::Util::makeUPPER(fields.at("resource_type").get<std::string>());
                Constant::eResource resource = static_cast<Constant::eResource>(getEnumValue(Constant::eResourceNamesUC, resourceType));
                if (resourceType == "WATERUSE") {
                    resource = Constant::eResource::Water;
                } else if (resourceType == "ONSITEWATERPRODUCED") {
                    resource = Constant::eResource::OnSiteWater;
                } else if (resourceType == "MAINSWATERSUPPLY") {
                    resource = Constant::eResource::MainsWater;
                } else if (resourceType == "RAINWATERCOLLECTED") {
                    resource = Constant::eResource::RainWater;
                } else if (resourceType == "WELLWATERDRAWN") {
                    resource = Constant::eResource::WellWater;
                } else if (resourceType == "CONDENSATEWATERCOLLECTED") {
                    resource = Constant::eResource::Condensate;
                } else if (resourceType == "ELECTRICITYPRODUCEDONSITE") {
                    resource = Constant::eResource::ElectricityProduced;
                } else if (resourceType == "SOLARWATERHEATING") {
                    resource = Constant::eResource::SolarWater;
                } else if (resourceType == "SOLARAIRHEATING") {
                    resource = Constant::eResource::SolarAir;
                } else if ((resource = static_cast<Constant::eResource>(getEnumValue(Constant::eResourceNamesUC, resourceType))) ==
                           Constant::eResource::Invalid) {
                    ShowSevereError(state, format("Invalid input for PythonPlugin:OutputVariable, unexpected Resource Type = {}", resourceType));
                    ShowFatalError(state, "Python plugin output variable input problem causes program termination");
                }

                // Group Type
                if (fields.find("group_type") == fields.end()) {
                    EnergyPlus::ShowSevereError(state, format("Input error on PythonPlugin:OutputVariable = {}", thisObjectName));
                    EnergyPlus::ShowContinueError(state, "The variable was marked as metered, but did not define a group type");
                    EnergyPlus::ShowContinueError(state,
                                                  "For metered variables, the resource type, group type, and end use category must be defined");
                    EnergyPlus::ShowFatalError(state, "Input error on PythonPlugin:OutputVariable causes program termination");
                }
                std::string const groupType = EnergyPlus::Util::makeUPPER(fields.at("group_type").get<std::string>());
<<<<<<< HEAD
                OutputProcessor::Group group =
                    static_cast<OutputProcessor::Group>(getEnumValue(OutputProcessor::groupNamesUC, groupType));
=======
                OutputProcessor::Group group = static_cast<OutputProcessor::Group>(getEnumValue(OutputProcessor::groupNamesUC, groupType));
>>>>>>> 0643f1d0
                if (group == OutputProcessor::Group::Invalid) {
                    ShowSevereError(state, format("Invalid input for PythonPlugin:OutputVariable, unexpected Group Type = {}", groupType));
                    ShowFatalError(state, "Python plugin output variable input problem causes program termination");
                }

                // End Use Type
                if (fields.find("end_use_category") == fields.end()) {
                    EnergyPlus::ShowSevereError(state, format("Input error on PythonPlugin:OutputVariable = {}", thisObjectName));
                    EnergyPlus::ShowContinueError(state, "The variable was marked as metered, but did not define an end-use category");
                    EnergyPlus::ShowContinueError(state,
                                                  "For metered variables, the resource type, group type, and end use category must be defined");
                    EnergyPlus::ShowFatalError(state, "Input error on PythonPlugin:OutputVariable causes program termination");
                }
                std::string const endUse = EnergyPlus::Util::makeUPPER(fields.at("end_use_category").get<std::string>());
                OutputProcessor::EndUseCat endUseCat =
                    static_cast<OutputProcessor::EndUseCat>(getEnumValue(OutputProcessor::endUseCatNamesUC, endUse));

                if (endUseCat == OutputProcessor::EndUseCat::Invalid) {
                    ShowSevereError(state, format("Invalid input for PythonPlugin:OutputVariable, unexpected End-use Subcategory = {}", endUse));
                    ShowFatalError(state, "Python plugin output variable input problem causes program termination");
                }

                // Additional End Use Types Only Used for EnergyTransfer
                if ((resource != Constant::eResource::EnergyTransfer) &&
                    (endUseCat == OutputProcessor::EndUseCat::HeatingCoils || endUseCat == OutputProcessor::EndUseCat::CoolingCoils ||
                     endUseCat == OutputProcessor::EndUseCat::Chillers || endUseCat == OutputProcessor::EndUseCat::Boilers ||
<<<<<<< HEAD
                     endUseCat == OutputProcessor::EndUseCat::Baseboard ||
                     endUseCat == OutputProcessor::EndUseCat::HeatRecoveryForCooling ||
=======
                     endUseCat == OutputProcessor::EndUseCat::Baseboard || endUseCat == OutputProcessor::EndUseCat::HeatRecoveryForCooling ||
>>>>>>> 0643f1d0
                     endUseCat == OutputProcessor::EndUseCat::HeatRecoveryForHeating)) {
                    ShowWarningError(state, format("Inconsistent resource type input for PythonPlugin:OutputVariable = {}", thisObjectName));
                    ShowContinueError(state, format("For end use subcategory = {}, resource type must be EnergyTransfer", endUse));
                    ShowContinueError(state, "Resource type is being reset to EnergyTransfer and the simulation continues...");
                    resource = Constant::eResource::EnergyTransfer;
                }

                std::string sEndUseSubcategory;
                if (fields.find("end_use_subcategory") != fields.end()) {
                    sEndUseSubcategory = fields.at("end_use_subcategory").get<std::string>();
                }

                if (sEndUseSubcategory.empty()) { // no subcategory
                    SetupOutputVariable(state,
                                        sOutputVariable,
                                        thisUnit,
                                        state.dataPluginManager->globalVariableValues[variableHandle],
                                        sUpdateFreq,
                                        sAvgOrSum,
                                        thisObjectName,
                                        resource,
                                        group,
                                        endUseCat);
                } else { // has subcategory
                    SetupOutputVariable(state,
                                        sOutputVariable,
                                        thisUnit,
                                        state.dataPluginManager->globalVariableValues[variableHandle],
                                        sUpdateFreq,
                                        sAvgOrSum,
                                        thisObjectName,
                                        resource,
                                        group,
                                        endUseCat,
                                        sEndUseSubcategory);
                }
            }
        } // for (instance)
    }     // if (OutputVarInstances > 0)
#endif
} // setupOutputVariables()

#if LINK_WITH_PYTHON
void initPython(EnergyPlusData &state, fs::path const &pathToPythonPackages)
{
    PyStatus status;

    // first pre-config Python so that it can speak UTF-8
    PyPreConfig preConfig;
    // This is the other related line that caused Decent CI to start having trouble.  I'm putting it back to
    // PyPreConfig_InitPythonConfig, even though I think it should be isolated.  Will deal with this after IO freeze.
    PyPreConfig_InitPythonConfig(&preConfig);
    // PyPreConfig_InitIsolatedConfig(&preConfig);
    preConfig.utf8_mode = 1;
    status = Py_PreInitialize(&preConfig);
    if (PyStatus_Exception(status)) {
        ShowFatalError(state, fmt::format("Could not pre-initialize Python to speak UTF-8... {}", status));
    }

    PyConfig config;
    PyConfig_InitIsolatedConfig(&config);
    config.isolated = 1;

    status = PyConfig_SetBytesString(&config, &config.program_name, PluginManagement::programName);
    if (PyStatus_Exception(status)) {
        ShowFatalError(state, fmt::format("Could not initialize program_name on PyConfig... {}", status));
    }

    status = PyConfig_Read(&config);
    if (PyStatus_Exception(status)) {
        ShowFatalError(state, fmt::format("Could not read back the PyConfig... {}", status));
    }

    if constexpr (std::is_same_v<typename fs::path::value_type, wchar_t>) {
        // PyConfig_SetString copies the wide character string str into *config_str.
        std::wstring const ws = pathToPythonPackages.generic_wstring();
        const wchar_t *wcharPath = ws.c_str();

        status = PyConfig_SetString(&config, &config.home, wcharPath);
        if (PyStatus_Exception(status)) {
            ShowFatalError(state, fmt::format("Could not set home to {} on PyConfig... {}", pathToPythonPackages.generic_string(), status));
        }
        status = PyConfig_SetString(&config, &config.base_prefix, wcharPath);
        if (PyStatus_Exception(status)) {
            ShowFatalError(state, fmt::format("Could not set base_prefix to {} on PyConfig... {}", pathToPythonPackages.generic_string(), status));
        }
        config.module_search_paths_set = 1;
        status = PyWideStringList_Append(&config.module_search_paths, wcharPath);
        if (PyStatus_Exception(status)) {
            ShowFatalError(state,
                           fmt::format("Could not add {} to module_search_paths on PyConfig... {}", pathToPythonPackages.generic_string(), status));
        }

    } else {
        // PyConfig_SetBytesString takes a `const char * str` and decodes str using Py_DecodeLocale() and set the result into *config_str
        // But we want to avoid doing it three times, so we PyDecodeLocale manually
        // Py_DecodeLocale can be called because Python has been PreInitialized.
        wchar_t *wcharPath = Py_DecodeLocale(pathToPythonPackages.generic_string().c_str(), nullptr); // This allocates!

        status = PyConfig_SetString(&config, &config.home, wcharPath);
        if (PyStatus_Exception(status)) {
            ShowFatalError(state, fmt::format("Could not set home to {} on PyConfig... {}", pathToPythonPackages.generic_string(), status));
        }
        status = PyConfig_SetString(&config, &config.base_prefix, wcharPath);
        if (PyStatus_Exception(status)) {
            ShowFatalError(state, fmt::format("Could not set base_prefix to {} on PyConfig... {}", pathToPythonPackages.generic_string(), status));
        }
        config.module_search_paths_set = 1;
        status = PyWideStringList_Append(&config.module_search_paths, wcharPath);
        if (PyStatus_Exception(status)) {
            ShowFatalError(state,
                           fmt::format("Could not add {} to module_search_paths on PyConfig... {}", pathToPythonPackages.generic_string(), status));
        }

        PyMem_RawFree(wcharPath);
    }

    // This was Py_InitializeFromConfig(&config), but was giving a seg fault when running inside
    // another Python instance, for example as part of an API run.  Per the example here:
    // https://docs.python.org/3/c-api/init_config.html#preinitialize-python-with-pypreconfig
    // It looks like we don't need to initialize from config again, it should be all set up with
    // the init calls above, so just initialize and move on.
    // UPDATE: This worked happily for me on Linux, and also when I build locally on Windows, but not on Decent CI
    // I suspect a difference in behavior for Python versions.  I'm going to temporarily revert this back to initialize
    // with config and get IO freeze going, then get back to solving it.
    // Py_Initialize();
    Py_InitializeFromConfig(&config);
}
#endif // LINK_WITH_PYTHON

PluginManager::PluginManager(EnergyPlusData &state) : eplusRunningViaPythonAPI(state.dataPluginManager->eplusRunningViaPythonAPI)
{
    // Now read all the actual plugins and interpret them
    // IMPORTANT -- DO NOT CALL setup() UNTIL ALL INSTANCES ARE DONE
    std::string const sPlugins = "PythonPlugin:Instance";
    int pluginInstances = state.dataInputProcessing->inputProcessor->getNumObjectsFound(state, sPlugins);
    if (pluginInstances == 0) {
        return;
    }

#if LINK_WITH_PYTHON
    // we'll need the program directory for a few things so get it once here at the top and sanitize it
    fs::path programDir;
    if (state.dataGlobal->installRootOverride) {
        programDir = state.dataStrGlobals->exeDirectoryPath;
    } else {
        programDir = FileSystem::getParentDirectoryPath(FileSystem::getAbsolutePath(FileSystem::getProgramPath()));
    }
    fs::path const pathToPythonPackages = programDir / "python_standard_lib";

    initPython(state, pathToPythonPackages);

    // Take control of the global interpreter lock while we are here, make sure to release it...
    PyGILState_STATE gil = PyGILState_Ensure();

    // call this once to allow us to add to, and report, sys.path later as needed
    PyRun_SimpleString("import sys"); // allows us to report sys.path later

    // we also need to set an extra import path to find some dynamic library loading stuff, again make it relative to the binary
    PluginManager::addToPythonPath(state, programDir / "python_standard_lib/lib-dynload", false);

    // now for additional paths:
    // we'll always want to add the program executable directory to PATH so that Python can find the installed pyenergyplus package
    // we will then optionally add the current working directory to allow Python to find scripts in the current directory
    // we will then optionally add the directory of the running IDF to allow Python to find scripts kept next to the IDF
    // we will then optionally add any additional paths the user specifies on the search paths object

    // so add the executable directory here
    PluginManager::addToPythonPath(state, programDir, false);

    // Read all the additional search paths next
    std::string const sPaths = "PythonPlugin:SearchPaths";
    int searchPaths = state.dataInputProcessing->inputProcessor->getNumObjectsFound(state, sPaths);
    if (searchPaths > 0) {
        auto const instances = state.dataInputProcessing->inputProcessor->epJSON.find(sPaths);
        if (instances == state.dataInputProcessing->inputProcessor->epJSON.end()) {
            ShowSevereError(state,                                                                                   // LCOV_EXCL_LINE
                            "PythonPlugin:SearchPaths: Somehow getNumObjectsFound was > 0 but epJSON.find found 0"); // LCOV_EXCL_LINE
        }
        auto &instancesValue = instances.value();
        for (auto instance = instancesValue.begin(); instance != instancesValue.end(); ++instance) {
            // This is a unique object, so we should have one, but this is fine
            auto const &fields = instance.value();
            std::string const &thisObjectName = instance.key();
            state.dataInputProcessing->inputProcessor->markObjectAsUsed(sPaths, thisObjectName);
            std::string workingDirFlagUC = "YES";
            try {
                workingDirFlagUC = EnergyPlus::Util::makeUPPER(fields.at("add_current_working_directory_to_search_path").get<std::string>());
            } catch (nlohmann::json::out_of_range &e) {
                // defaulted to YES
            }
            if (workingDirFlagUC == "YES") {
                PluginManager::addToPythonPath(state, ".", false);
            }
            std::string inputFileDirFlagUC = "YES";
            try {
                inputFileDirFlagUC = EnergyPlus::Util::makeUPPER(fields.at("add_input_file_directory_to_search_path").get<std::string>());
            } catch (nlohmann::json::out_of_range &e) {
                // defaulted to YES
            }
            if (inputFileDirFlagUC == "YES") {
                PluginManager::addToPythonPath(state, state.dataStrGlobals->inputDirPath, false);
            }

            std::string epInDirFlagUC = "YES";
            try {
                epInDirFlagUC = EnergyPlus::Util::makeUPPER(fields.at("add_epin_environment_variable_to_search_path").get<std::string>());
            } catch (nlohmann::json::out_of_range &e) {
                // defaulted to YES
            }
            if (epInDirFlagUC == "YES") {
                std::string epin_path; // NOLINT(misc-const-correctness)
                get_environment_variable("epin", epin_path);
                fs::path const epinPathObject = fs::path(epin_path);
                if (epinPathObject.empty()) {
                    EnergyPlus::ShowWarningMessage(
                        state,
                        "PluginManager: Search path inputs requested adding epin variable to Python path, but epin variable was empty, skipping.");
                } else {
                    fs::path const epinRootDir = FileSystem::getParentDirectoryPath(fs::path(epinPathObject));
                    if (FileSystem::pathExists(epinRootDir)) {
                        PluginManager::addToPythonPath(state, epinRootDir, true);
                    } else {
                        EnergyPlus::ShowWarningMessage(state,
                                                       "PluginManager: Search path inputs requested adding epin variable to Python path, but epin "
                                                       "variable value is not a valid existent path, skipping.");
                    }
                }
            }

            try {
                auto const &vars = fields.at("py_search_paths");
                for (const auto &var : vars) {
                    try {
                        PluginManager::addToPythonPath(state, fs::path(var.at("search_path").get<std::string>()), true);
                    } catch (nlohmann::json::out_of_range &e) {
                        // empty entry
                    }
                }
            } catch (nlohmann::json::out_of_range &e) {
                // catch when no paths are passed
                // nothing to do here
            }
        }
    } else {
        // no search path objects in the IDF, just do the default behavior: add the current working dir and the input file dir, + epin env var
        PluginManager::addToPythonPath(state, ".", false);
        PluginManager::addToPythonPath(state, state.dataStrGlobals->inputDirPath, false);

        std::string epin_path; // NOLINT(misc-const-correctness)
        get_environment_variable("epin", epin_path);
        fs::path const epinPathObject = fs::path(epin_path);
        if (!epinPathObject.empty()) {
            fs::path const epinRootDir = FileSystem::getParentDirectoryPath(fs::path(epinPathObject));
            if (FileSystem::pathExists(epinRootDir)) {
                PluginManager::addToPythonPath(state, epinRootDir, true);
            }
        }
    }

    // Now read all the actual plugins and interpret them
    // IMPORTANT -- DO NOT CALL setup() UNTIL ALL INSTANCES ARE DONE
    {
        auto const instances = state.dataInputProcessing->inputProcessor->epJSON.find(sPlugins);
        if (instances == state.dataInputProcessing->inputProcessor->epJSON.end()) {
            ShowSevereError(state,                                                                                // LCOV_EXCL_LINE
                            "PythonPlugin:Instance: Somehow getNumObjectsFound was > 0 but epJSON.find found 0"); // LCOV_EXCL_LINE
        }
        auto &instancesValue = instances.value();
        for (auto instance = instancesValue.begin(); instance != instancesValue.end(); ++instance) {
            auto const &fields = instance.value();
            std::string const &thisObjectName = instance.key();
            state.dataInputProcessing->inputProcessor->markObjectAsUsed(sPlugins, thisObjectName);
            fs::path modulePath(fields.at("python_module_name").get<std::string>());
            std::string className = fields.at("plugin_class_name").get<std::string>();
            std::string const sWarmup = EnergyPlus::Util::makeUPPER(fields.at("run_during_warmup_days").get<std::string>());
            bool const warmup = (sWarmup == "YES");
            state.dataPluginManager->plugins.emplace_back(modulePath, className, thisObjectName, warmup);
        }
    }

    // IMPORTANT - CALL setup() HERE ONCE ALL INSTANCES ARE CONSTRUCTED TO AVOID DESTRUCTOR/MEMORY ISSUES DURING VECTOR RESIZING
    for (auto &plugin : state.dataPluginManager->plugins) {
        plugin.setup(state);
    }

    std::string const sGlobals = "PythonPlugin:Variables";
    int const globalVarInstances = state.dataInputProcessing->inputProcessor->getNumObjectsFound(state, sGlobals);
    if (globalVarInstances > 0) {
        auto const instances = state.dataInputProcessing->inputProcessor->epJSON.find(sGlobals);
        if (instances == state.dataInputProcessing->inputProcessor->epJSON.end()) {
            ShowSevereError(state, format("{}: Somehow getNumObjectsFound was > 0 but epJSON.find found 0", sGlobals)); // LCOV_EXCL_LINE
        }
        std::set<std::string> uniqueNames;
        auto &instancesValue = instances.value();
        for (auto instance = instancesValue.begin(); instance != instancesValue.end(); ++instance) {
            auto const &fields = instance.value();
            std::string const &thisObjectName = instance.key();
            state.dataInputProcessing->inputProcessor->markObjectAsUsed(sGlobals, thisObjectName);
            auto const &vars = fields.at("global_py_vars");
            for (const auto &var : vars) {
                std::string const varNameToAdd = var.at("variable_name").get<std::string>();
                if (uniqueNames.find(varNameToAdd) == uniqueNames.end()) {
                    this->addGlobalVariable(state, varNameToAdd);
                    uniqueNames.insert(varNameToAdd);
                } else {
                    ShowWarningMessage(state,
                                       format("Found duplicate variable name in PythonPLugin:Variables objects, ignoring: \"{}\"", varNameToAdd));
                }
            }
        }
    }

    // PythonPlugin:TrendVariable,
    //       \memo This object sets up a Python plugin trend variable from an Python plugin variable
    //       \memo A trend variable logs values across timesteps
    //       \min-fields 3
    //  A1 , \field Name
    //       \required-field
    //       \type alpha
    //  A2 , \field Name of a Python Plugin Variable
    //       \required-field
    //       \type alpha
    //  N1 ; \field Number of Timesteps to be Logged
    //       \required-field
    //       \type integer
    //       \minimum 1
    std::string const sTrends = "PythonPlugin:TrendVariable";
    int const trendInstances = state.dataInputProcessing->inputProcessor->getNumObjectsFound(state, sTrends);
    if (trendInstances > 0) {
        auto const instances = state.dataInputProcessing->inputProcessor->epJSON.find(sTrends);
        if (instances == state.dataInputProcessing->inputProcessor->epJSON.end()) {
            ShowSevereError(state, format("{}: Somehow getNumObjectsFound was > 0 but epJSON.find found 0", sTrends)); // LCOV_EXCL_LINE
        }
        auto &instancesValue = instances.value();
        for (auto instance = instancesValue.begin(); instance != instancesValue.end(); ++instance) {
            auto const &fields = instance.value();
            std::string const &thisObjectName = EnergyPlus::Util::makeUPPER(instance.key());
            state.dataInputProcessing->inputProcessor->markObjectAsUsed(sGlobals, thisObjectName);
            std::string variableName = fields.at("name_of_a_python_plugin_variable").get<std::string>();
            int variableIndex = EnergyPlus::PluginManagement::PluginManager::getGlobalVariableHandle(state, variableName);
            int numValues = fields.at("number_of_timesteps_to_be_logged").get<int>();
            state.dataPluginManager->trends.emplace_back(state, thisObjectName, numValues, variableIndex);
            this->maxTrendVariableIndex++;
        }
    }

    // Release the global interpreter lock
    PyGILState_Release(gil);
    // setting up output variables deferred until later in the simulation setup process
#else
    // need to alert only if a plugin instance is found
    EnergyPlus::ShowFatalError(state, "Python Plugin instance found, but this build of EnergyPlus is not compiled with Python.");
#endif
}

PluginManager::~PluginManager()
{
#if LINK_WITH_PYTHON
    if (!this->eplusRunningViaPythonAPI) {
        bool alreadyInitialized = (Py_IsInitialized() != 0);
        if (alreadyInitialized) {
            if (Py_FinalizeEx() < 0) {
                exit(120);
            }
        }
    }
#endif // LINK_WITH_PYTHON
}

void PluginInstance::reportPythonError([[maybe_unused]] EnergyPlusData &state)
{
#if LINK_WITH_PYTHON
    PyObject *exc_type = nullptr;
    PyObject *exc_value = nullptr;
    PyObject *exc_tb = nullptr;
    PyErr_Fetch(&exc_type, &exc_value, &exc_tb);
    // Normalizing the exception is needed. Without it, our custom EnergyPlusException go through just fine
    // but any ctypes built-in exception for eg will have wrong types
    PyErr_NormalizeException(&exc_type, &exc_value, &exc_tb);
    PyObject *str_exc_value = PyObject_Repr(exc_value); // Now a unicode object
    PyObject *pyStr2 = PyUnicode_AsEncodedString(str_exc_value, "utf-8", "Error ~");
    Py_DECREF(str_exc_value);
    char *strExcValue = PyBytes_AsString(pyStr2); // NOLINT(hicpp-signed-bitwise)
    Py_DECREF(pyStr2);
    EnergyPlus::ShowContinueError(state, "Python error description follows: ");
    EnergyPlus::ShowContinueError(state, strExcValue);

    // See if we can get a full traceback.
    // Calls into python, and does the same as capturing the exception in `e`
    // then `print(traceback.format_exception(e.type, e.value, e.tb))`
    PyObject *pModuleName = PyUnicode_DecodeFSDefault("traceback");
    PyObject *pyth_module = PyImport_Import(pModuleName);
    Py_DECREF(pModuleName);

    if (pyth_module == nullptr) {
        EnergyPlus::ShowContinueError(state, "Cannot find 'traceback' module in reportPythonError(), this is weird");
        return;
    }

    PyObject *pyth_func = PyObject_GetAttrString(pyth_module, "format_exception");
    Py_DECREF(pyth_module); // PyImport_Import returns a new reference, decrement it

    if (pyth_func || PyCallable_Check(pyth_func)) {

        PyObject *pyth_val = PyObject_CallFunction(pyth_func, "OOO", exc_type, exc_value, exc_tb);

        // traceback.format_exception returns a list, so iterate on that
        if (!pyth_val || !PyList_Check(pyth_val)) { // NOLINT(hicpp-signed-bitwise)
            EnergyPlus::ShowContinueError(state, "In reportPythonError(), traceback.format_exception did not return a list.");
            return;
        }

        Py_ssize_t numVals = PyList_Size(pyth_val);
        if (numVals == 0) {
            EnergyPlus::ShowContinueError(state, "No traceback available");
            return;
        }

        EnergyPlus::ShowContinueError(state, "Python traceback follows: ");

        EnergyPlus::ShowContinueError(state, "```");

        for (Py_ssize_t itemNum = 0; itemNum < numVals; itemNum++) {
            PyObject *item = PyList_GetItem(pyth_val, itemNum);
            if (PyUnicode_Check(item)) { // NOLINT(hicpp-signed-bitwise) -- something inside Python code causes warning
                std::string traceback_line = PyUnicode_AsUTF8(item);
                if (!traceback_line.empty() && traceback_line[traceback_line.length() - 1] == '\n') {
                    traceback_line.erase(traceback_line.length() - 1);
                }
                EnergyPlus::ShowContinueError(state, format(" >>> {}", traceback_line));
            }
            // PyList_GetItem returns a borrowed reference, do not decrement
        }

        EnergyPlus::ShowContinueError(state, "```");

        // PyList_Size returns a borrowed reference, do not decrement
        Py_DECREF(pyth_val); // PyObject_CallFunction returns new reference, decrement
    }
    Py_DECREF(pyth_func); // PyObject_GetAttrString returns a new reference, decrement it
#endif
}

void PluginInstance::setup([[maybe_unused]] EnergyPlusData &state)
{
#if LINK_WITH_PYTHON
    // this first section is really all about just ultimately getting a full Python class instance
    // this answer helped with a few things: https://ru.stackoverflow.com/a/785927

    PyObject *pModuleName = nullptr;
    if constexpr (std::is_same_v<typename fs::path::value_type, wchar_t>) {
        const std::wstring ws = this->modulePath.generic_wstring();
        pModuleName = PyUnicode_FromWideChar(ws.c_str(), static_cast<Py_ssize_t>(ws.size())); // New reference
    } else {
        const std::string s = this->modulePath.generic_string();
        pModuleName = PyUnicode_FromString(s.c_str()); // New reference
    }
    if (pModuleName == nullptr) {
        EnergyPlus::ShowFatalError(state, format("Failed to convert the Module Path \"{}\" for import", this->modulePath.generic_string()));
    }
    this->pModule = PyImport_Import(pModuleName);
    Py_DECREF(pModuleName);

    if (!this->pModule) {
        EnergyPlus::ShowSevereError(state, format("Failed to import module \"{}\"", this->modulePath.generic_string()));
        EnergyPlus::ShowContinueError(state, format("Current sys.path={}", PluginManager::currentPythonPath()));
        // ONLY call PyErr_Print if PyErr has occurred, otherwise it will cause other problems
        if (PyErr_Occurred()) {
            PluginInstance::reportPythonError(state);
        } else {
            EnergyPlus::ShowContinueError(state, "It could be that the module could not be found, or that there was an error in importing");
        }
        EnergyPlus::ShowFatalError(state, "Python import error causes program termination");
    }
    PyObject *pModuleDict = PyModule_GetDict(this->pModule);
    if (!pModuleDict) {
        EnergyPlus::ShowSevereError(state, format("Failed to read module dictionary from module \"{}\"", this->modulePath.generic_string()));
        if (PyErr_Occurred()) {
            PluginInstance::reportPythonError(state);
        } else {
            EnergyPlus::ShowContinueError(state, "It could be that the module was empty");
        }
        EnergyPlus::ShowFatalError(state, "Python module error causes program termination");
    }
    std::string fileVarName = "__file__";
    PyObject *pFullPath = PyDict_GetItemString(pModuleDict, fileVarName.c_str());
    if (!pFullPath) {
        // something went really wrong, this should only happen if you do some *weird* python stuff like
        // import from database or something
        ShowFatalError(state, "Could not get full path");
    } else {
        const char *zStr = PyUnicode_AsUTF8(pFullPath);
        std::string sHere(zStr);
        ShowMessage(state, format("PythonPlugin: Class {} imported from: {}", className, sHere));
    }
    PyObject *pClass = PyDict_GetItemString(pModuleDict, className.c_str());
    // Py_DECREF(pModuleDict);  // PyModule_GetDict returns a borrowed reference, DO NOT decrement
    if (!pClass) {
        EnergyPlus::ShowSevereError(state, format(R"(Failed to get class type "{}" from module "{}")", className, modulePath.generic_string()));
        if (PyErr_Occurred()) {
            PluginInstance::reportPythonError(state);
        } else {
            EnergyPlus::ShowContinueError(state, "It could be the class name is misspelled or missing.");
        }
        EnergyPlus::ShowFatalError(state, "Python class import error causes program termination");
    }
    if (!PyCallable_Check(pClass)) {
        EnergyPlus::ShowSevereError(state, format("Got class type \"{}\", but it cannot be called/instantiated", className));
        if (PyErr_Occurred()) {
            PluginInstance::reportPythonError(state);
        } else {
            EnergyPlus::ShowContinueError(state, "Is it possible the class name is actually just a variable?");
        }
        EnergyPlus::ShowFatalError(state, "Python class check error causes program termination");
    }
    this->pClassInstance = PyObject_CallObject(pClass, nullptr);
    // Py_DECREF(pClass);  // PyDict_GetItemString returns a borrowed reference, DO NOT decrement
    if (!this->pClassInstance) {
        EnergyPlus::ShowSevereError(state, format("Something went awry calling class constructor for class \"{}\"", className));
        if (PyErr_Occurred()) {
            PluginInstance::reportPythonError(state);
        } else {
            EnergyPlus::ShowContinueError(state, "It is possible the plugin class constructor takes extra arguments - it shouldn't.");
        }
        EnergyPlus::ShowFatalError(state, "Python class constructor error causes program termination");
    }
    // PyObject_CallObject returns a new reference, that we need to manage
    // I think we need to keep it around in memory though so the class methods can be called later on,
    // so I don't intend on decrementing it, at least not until the manager destructor
    // In any case, it will be an **extremely** tiny memory use if we hold onto it a bit too long

    // check which methods are overridden in the derived class
    std::string const detectOverriddenFunctionName = "_detect_overridden";
    PyObject *detectFunction = PyObject_GetAttrString(this->pClassInstance, detectOverriddenFunctionName.c_str());
    if (!detectFunction || !PyCallable_Check(detectFunction)) {
        EnergyPlus::ShowSevereError(state,
                                    format(R"(Could not find or call function "{}" on class "{}.{}")",
                                           detectOverriddenFunctionName,
                                           this->modulePath.generic_string(),
                                           this->className));
        if (PyErr_Occurred()) {
            PluginInstance::reportPythonError(state);
        } else {
            EnergyPlus::ShowContinueError(state, "This function should be available on the base class, so this is strange.");
        }
        EnergyPlus::ShowFatalError(state, "Python _detect_overridden() function error causes program termination");
    }
    PyObject *pFunctionResponse = PyObject_CallFunction(detectFunction, nullptr);
    Py_DECREF(detectFunction); // PyObject_GetAttrString returns a new reference, decrement it
    if (!pFunctionResponse) {
        EnergyPlus::ShowSevereError(state, format("Call to _detect_overridden() on {} failed!", this->stringIdentifier));
        if (PyErr_Occurred()) {
            PluginInstance::reportPythonError(state);
        } else {
            EnergyPlus::ShowContinueError(state, "This is available on the base class and should not be overridden...strange.");
        }
        EnergyPlus::ShowFatalError(state, format("Program terminates after call to _detect_overridden() on {} failed!", this->stringIdentifier));
    }
    if (!PyList_Check(pFunctionResponse)) { // NOLINT(hicpp-signed-bitwise)
        EnergyPlus::ShowFatalError(state, format("Invalid return from _detect_overridden() on class \"{}\", this is weird", this->stringIdentifier));
    }
    Py_ssize_t numVals = PyList_Size(pFunctionResponse);
    // at this point we know which base class methods are being overridden by the derived class
    // we can loop over them and based on the name check the appropriate flag and assign the function pointer
    if (numVals == 0) {
        EnergyPlus::ShowFatalError(
            state, format("Python plugin \"{}\" did not override any base class methods; must override at least one", this->stringIdentifier));
    }
    for (Py_ssize_t itemNum = 0; itemNum < numVals; itemNum++) {
        PyObject *item = PyList_GetItem(pFunctionResponse, itemNum);
        if (PyUnicode_Check(item)) { // NOLINT(hicpp-signed-bitwise) -- something inside Python code causes warning
            std::string functionName = PyUnicode_AsUTF8(item);
            if (functionName == this->sHookBeginNewEnvironment) {
                this->bHasBeginNewEnvironment = true;
                this->pBeginNewEnvironment = PyUnicode_FromString(functionName.c_str());
            } else if (functionName == this->sHookBeginZoneTimestepBeforeSetCurrentWeather) {
                this->bHasBeginZoneTimestepBeforeSetCurrentWeather = true;
                this->pBeginZoneTimestepBeforeSetCurrentWeather = PyUnicode_FromString(functionName.c_str());
            } else if (functionName == this->sHookAfterNewEnvironmentWarmUpIsComplete) {
                this->bHasAfterNewEnvironmentWarmUpIsComplete = true;
                this->pAfterNewEnvironmentWarmUpIsComplete = PyUnicode_FromString(functionName.c_str());
            } else if (functionName == this->sHookBeginZoneTimestepBeforeInitHeatBalance) {
                this->bHasBeginZoneTimestepBeforeInitHeatBalance = true;
                this->pBeginZoneTimestepBeforeInitHeatBalance = PyUnicode_FromString(functionName.c_str());
            } else if (functionName == this->sHookBeginZoneTimestepAfterInitHeatBalance) {
                this->bHasBeginZoneTimestepAfterInitHeatBalance = true;
                this->pBeginZoneTimestepAfterInitHeatBalance = PyUnicode_FromString(functionName.c_str());
            } else if (functionName == this->sHookBeginTimestepBeforePredictor) {
                this->bHasBeginTimestepBeforePredictor = true;
                this->pBeginTimestepBeforePredictor = PyUnicode_FromString(functionName.c_str());
            } else if (functionName == this->sHookAfterPredictorBeforeHVACManagers) {
                this->bHasAfterPredictorBeforeHVACManagers = true;
                this->pAfterPredictorBeforeHVACManagers = PyUnicode_FromString(functionName.c_str());
            } else if (functionName == this->sHookAfterPredictorAfterHVACManagers) {
                this->bHasAfterPredictorAfterHVACManagers = true;
                this->pAfterPredictorAfterHVACManagers = PyUnicode_FromString(functionName.c_str());
            } else if (functionName == this->sHookInsideHVACSystemIterationLoop) {
                this->bHasInsideHVACSystemIterationLoop = true;
                this->pInsideHVACSystemIterationLoop = PyUnicode_FromString(functionName.c_str());
            } else if (functionName == this->sHookEndOfZoneTimestepBeforeZoneReporting) {
                this->bHasEndOfZoneTimestepBeforeZoneReporting = true;
                this->pEndOfZoneTimestepBeforeZoneReporting = PyUnicode_FromString(functionName.c_str());
            } else if (functionName == this->sHookEndOfZoneTimestepAfterZoneReporting) {
                this->bHasEndOfZoneTimestepAfterZoneReporting = true;
                this->pEndOfZoneTimestepAfterZoneReporting = PyUnicode_FromString(functionName.c_str());
            } else if (functionName == this->sHookEndOfSystemTimestepBeforeHVACReporting) {
                this->bHasEndOfSystemTimestepBeforeHVACReporting = true;
                this->pEndOfSystemTimestepBeforeHVACReporting = PyUnicode_FromString(functionName.c_str());
            } else if (functionName == this->sHookEndOfSystemTimestepAfterHVACReporting) {
                this->bHasEndOfSystemTimestepAfterHVACReporting = true;
                this->pEndOfSystemTimestepAfterHVACReporting = PyUnicode_FromString(functionName.c_str());
            } else if (functionName == this->sHookEndOfZoneSizing) {
                this->bHasEndOfZoneSizing = true;
                this->pEndOfZoneSizing = PyUnicode_FromString(functionName.c_str());
            } else if (functionName == this->sHookEndOfSystemSizing) {
                this->bHasEndOfSystemSizing = true;
                this->pEndOfSystemSizing = PyUnicode_FromString(functionName.c_str());
            } else if (functionName == this->sHookAfterComponentInputReadIn) {
                this->bHasAfterComponentInputReadIn = true;
                this->pAfterComponentInputReadIn = PyUnicode_FromString(functionName.c_str());
            } else if (functionName == this->sHookUserDefinedComponentModel) {
                this->bHasUserDefinedComponentModel = true;
                this->pUserDefinedComponentModel = PyUnicode_FromString(functionName.c_str());
            } else if (functionName == this->sHookUnitarySystemSizing) {
                this->bHasUnitarySystemSizing = true;
                this->pUnitarySystemSizing = PyUnicode_FromString(functionName.c_str());
            } else {
                // the Python _detect_function worker is supposed to ignore any other functions so they don't show up at this point
                // I don't think it's appropriate to warn here, so just ignore and move on
            }
        }
        // PyList_GetItem returns a borrowed reference, do not decrement
    }
    // PyList_Size returns a borrowed reference, do not decrement
    Py_DECREF(pFunctionResponse); // PyObject_CallFunction returns new reference, decrement
#endif
}

void PluginInstance::shutdown() const
{
#if LINK_WITH_PYTHON
    Py_DECREF(this->pClassInstance);
    Py_DECREF(this->pModule); // PyImport_Import returns a new reference, decrement it
    if (this->bHasBeginNewEnvironment) Py_DECREF(this->pBeginNewEnvironment);
    if (this->bHasAfterNewEnvironmentWarmUpIsComplete) Py_DECREF(this->pAfterNewEnvironmentWarmUpIsComplete);
    if (this->bHasBeginZoneTimestepBeforeInitHeatBalance) Py_DECREF(this->pBeginZoneTimestepBeforeInitHeatBalance);
    if (this->bHasBeginZoneTimestepAfterInitHeatBalance) Py_DECREF(this->pBeginZoneTimestepAfterInitHeatBalance);
    if (this->bHasBeginTimestepBeforePredictor) Py_DECREF(this->pBeginTimestepBeforePredictor);
    if (this->bHasAfterPredictorBeforeHVACManagers) Py_DECREF(this->pAfterPredictorBeforeHVACManagers);
    if (this->bHasAfterPredictorAfterHVACManagers) Py_DECREF(this->pAfterPredictorAfterHVACManagers);
    if (this->bHasInsideHVACSystemIterationLoop) Py_DECREF(this->pInsideHVACSystemIterationLoop);
    if (this->bHasEndOfZoneTimestepBeforeZoneReporting) Py_DECREF(this->pEndOfZoneTimestepBeforeZoneReporting);
    if (this->bHasEndOfZoneTimestepAfterZoneReporting) Py_DECREF(this->pEndOfZoneTimestepAfterZoneReporting);
    if (this->bHasEndOfSystemTimestepBeforeHVACReporting) Py_DECREF(this->pEndOfSystemTimestepBeforeHVACReporting);
    if (this->bHasEndOfSystemTimestepAfterHVACReporting) Py_DECREF(this->pEndOfSystemTimestepAfterHVACReporting);
    if (this->bHasEndOfZoneSizing) Py_DECREF(this->pEndOfZoneSizing);
    if (this->bHasEndOfSystemSizing) Py_DECREF(this->pEndOfSystemSizing);
    if (this->bHasAfterComponentInputReadIn) Py_DECREF(this->pAfterComponentInputReadIn);
    if (this->bHasUserDefinedComponentModel) Py_DECREF(this->pUserDefinedComponentModel);
    if (this->bHasUnitarySystemSizing) Py_DECREF(this->pUnitarySystemSizing);
#endif
}

#if LINK_WITH_PYTHON
bool PluginInstance::run(EnergyPlusData &state, EMSManager::EMSCallFrom iCalledFrom) const
{
    // returns true if a plugin actually ran
    PyObject *pFunctionName = nullptr;
    const char *functionName = nullptr;
    if (iCalledFrom == EMSManager::EMSCallFrom::BeginNewEnvironment) {
        if (this->bHasBeginNewEnvironment) {
            pFunctionName = this->pBeginNewEnvironment;
            functionName = this->sHookBeginNewEnvironment;
        }
    } else if (iCalledFrom == EMSManager::EMSCallFrom::BeginZoneTimestepBeforeSetCurrentWeather) {
        if (this->bHasBeginZoneTimestepBeforeSetCurrentWeather) {
            pFunctionName = this->pBeginZoneTimestepBeforeSetCurrentWeather;
            functionName = this->sHookBeginZoneTimestepBeforeSetCurrentWeather;
        }
    } else if (iCalledFrom == EMSManager::EMSCallFrom::ZoneSizing) {
        if (this->bHasEndOfZoneSizing) {
            pFunctionName = this->pEndOfZoneSizing;
            functionName = this->sHookEndOfZoneSizing;
        }
    } else if (iCalledFrom == EMSManager::EMSCallFrom::SystemSizing) {
        if (this->bHasEndOfSystemSizing) {
            pFunctionName = this->pEndOfSystemSizing;
            functionName = this->sHookEndOfSystemSizing;
        }
    } else if (iCalledFrom == EMSManager::EMSCallFrom::BeginNewEnvironmentAfterWarmUp) {
        if (this->bHasAfterNewEnvironmentWarmUpIsComplete) {
            pFunctionName = this->pAfterNewEnvironmentWarmUpIsComplete;
            functionName = this->sHookAfterNewEnvironmentWarmUpIsComplete;
        }
    } else if (iCalledFrom == EMSManager::EMSCallFrom::BeginTimestepBeforePredictor) {
        if (this->bHasBeginTimestepBeforePredictor) {
            pFunctionName = this->pBeginTimestepBeforePredictor;
            functionName = this->sHookBeginTimestepBeforePredictor;
        }
    } else if (iCalledFrom == EMSManager::EMSCallFrom::BeforeHVACManagers) {
        if (this->bHasAfterPredictorBeforeHVACManagers) {
            pFunctionName = this->pAfterPredictorBeforeHVACManagers;
            functionName = this->sHookAfterPredictorBeforeHVACManagers;
        }
    } else if (iCalledFrom == EMSManager::EMSCallFrom::AfterHVACManagers) {
        if (this->bHasAfterPredictorAfterHVACManagers) {
            pFunctionName = this->pAfterPredictorAfterHVACManagers;
            functionName = this->sHookAfterPredictorAfterHVACManagers;
        }
    } else if (iCalledFrom == EMSManager::EMSCallFrom::HVACIterationLoop) {
        if (this->bHasInsideHVACSystemIterationLoop) {
            pFunctionName = this->pInsideHVACSystemIterationLoop;
            functionName = this->sHookInsideHVACSystemIterationLoop;
        }
    } else if (iCalledFrom == EMSManager::EMSCallFrom::EndSystemTimestepBeforeHVACReporting) {
        if (this->bHasEndOfSystemTimestepBeforeHVACReporting) {
            pFunctionName = this->pEndOfSystemTimestepBeforeHVACReporting;
            functionName = this->sHookEndOfSystemTimestepBeforeHVACReporting;
        }
    } else if (iCalledFrom == EMSManager::EMSCallFrom::EndSystemTimestepAfterHVACReporting) {
        if (this->bHasEndOfSystemTimestepAfterHVACReporting) {
            pFunctionName = this->pEndOfSystemTimestepAfterHVACReporting;
            functionName = this->sHookEndOfSystemTimestepAfterHVACReporting;
        }
    } else if (iCalledFrom == EMSManager::EMSCallFrom::EndZoneTimestepBeforeZoneReporting) {
        if (this->bHasEndOfZoneTimestepBeforeZoneReporting) {
            pFunctionName = this->pEndOfZoneTimestepBeforeZoneReporting;
            functionName = this->sHookEndOfZoneTimestepBeforeZoneReporting;
        }
    } else if (iCalledFrom == EMSManager::EMSCallFrom::EndZoneTimestepAfterZoneReporting) {
        if (this->bHasEndOfZoneTimestepAfterZoneReporting) {
            pFunctionName = this->pEndOfZoneTimestepAfterZoneReporting;
            functionName = this->sHookEndOfZoneTimestepAfterZoneReporting;
        }
    } else if (iCalledFrom == EMSManager::EMSCallFrom::ComponentGetInput) {
        if (this->bHasAfterComponentInputReadIn) {
            pFunctionName = this->pAfterComponentInputReadIn;
            functionName = this->sHookAfterComponentInputReadIn;
        }
    } else if (iCalledFrom == EMSManager::EMSCallFrom::UserDefinedComponentModel) {
        if (this->bHasUserDefinedComponentModel) {
            pFunctionName = this->pUserDefinedComponentModel;
            functionName = this->sHookUserDefinedComponentModel;
        }
    } else if (iCalledFrom == EMSManager::EMSCallFrom::UnitarySystemSizing) {
        if (this->bHasUnitarySystemSizing) {
            pFunctionName = this->pUnitarySystemSizing;
            functionName = this->sHookUnitarySystemSizing;
        }
    } else if (iCalledFrom == EMSManager::EMSCallFrom::BeginZoneTimestepBeforeInitHeatBalance) {
        if (this->bHasBeginZoneTimestepBeforeInitHeatBalance) {
            pFunctionName = this->pBeginZoneTimestepBeforeInitHeatBalance;
            functionName = this->sHookBeginZoneTimestepBeforeInitHeatBalance;
        }
    } else if (iCalledFrom == EMSManager::EMSCallFrom::BeginZoneTimestepAfterInitHeatBalance) {
        if (this->bHasBeginZoneTimestepAfterInitHeatBalance) {
            pFunctionName = this->pBeginZoneTimestepAfterInitHeatBalance;
            functionName = this->sHookBeginZoneTimestepAfterInitHeatBalance;
        }
    }

    // leave if we didn't find a match
    if (!pFunctionName) {
        return false;
    }

    // Get control of the global interpreter lock
    PyGILState_STATE gil = PyGILState_Ensure();

    // then call the main function
    // static const PyObject oneArgObjFormat = Py_BuildValue)("O");
    PyObject *pStateInstance = PyLong_FromVoidPtr((void *)&state);
    PyObject *pFunctionResponse = PyObject_CallMethodObjArgs(this->pClassInstance, pFunctionName, pStateInstance, nullptr);
    Py_DECREF(pStateInstance);
    if (!pFunctionResponse) {
        std::string const functionNameAsString(functionName); // only convert to string if an error occurs
        EnergyPlus::ShowSevereError(state, format("Call to {}() on {} failed!", functionNameAsString, this->stringIdentifier));
        if (PyErr_Occurred()) {
            PluginInstance::reportPythonError(state);
        } else {
            EnergyPlus::ShowContinueError(state, "This could happen for any number of reasons, check the plugin code.");
        }
        PyGILState_Release(gil);
        EnergyPlus::ShowFatalError(state,
                                   format("Program terminates after call to {}() on {} failed!", functionNameAsString, this->stringIdentifier));
    }
    if (PyLong_Check(pFunctionResponse)) { // NOLINT(hicpp-signed-bitwise)
        long exitCode = PyLong_AsLong(pFunctionResponse);
        if (exitCode == 0) {
            // success
        } else if (exitCode == 1) {
            PyGILState_Release(gil);
            EnergyPlus::ShowFatalError(state, format("Python Plugin \"{}\" returned 1 to indicate EnergyPlus should abort", this->stringIdentifier));
        }
    } else {
        std::string const functionNameAsString(functionName); // only convert to string if an error occurs
        PyGILState_Release(gil);
        EnergyPlus::ShowFatalError(
            state,
            format("Invalid return from {}() on class \"{}, make sure it returns an integer exit code, either zero (success) or one (failure)",
                   functionNameAsString,
                   this->stringIdentifier));
    }
    Py_DECREF(pFunctionResponse); // PyObject_CallFunction returns new reference, decrement
    if (state.dataPluginManager->apiErrorFlag) {
        PyGILState_Release(gil);
        EnergyPlus::ShowFatalError(state, "API problems encountered while running plugin cause program termination.");
    }
    PyGILState_Release(gil);
    return true;
}
#else
bool PluginInstance::run([[maybe_unused]] EnergyPlusData &state, [[maybe_unused]] EMSManager::EMSCallFrom iCalledFrom) const
{
    return false;
}
#endif

#if LINK_WITH_PYTHON
std::vector<std::string> PluginManager::currentPythonPath()
{
    PyObject *sysPath = PySys_GetObject("path"); // Borrowed reference
    Py_ssize_t const n = PyList_Size(sysPath);   // Py_ssize_t
    std::vector<std::string> pathLibs(n);
    for (Py_ssize_t i = 0; i < n; ++i) {
        PyObject *element = PyList_GetItem(sysPath, i); // Borrowed reference
        pathLibs[i] = std::string{PyUnicode_AsUTF8(element)};
    }
    return pathLibs;
}

void PluginManager::addToPythonPath(EnergyPlusData &state, const fs::path &includePath, bool userDefinedPath)
{
    if (includePath.empty()) {
        return;
    }

    // We use generic_string / generic_wstring here, which will always use a forward slash as directory separator even on windows
    // This doesn't handle the (very strange, IMHO) case were on unix you have backlashes (which are VALID filenames on Unix!)
    // Could use FileSystem::makeNativePath first to convert the backslashes to forward slashes on Unix
    PyObject *unicodeIncludePath = nullptr;
    if constexpr (std::is_same_v<typename fs::path::value_type, wchar_t>) {
        const std::wstring ws = includePath.generic_wstring();
        unicodeIncludePath = PyUnicode_FromWideChar(ws.c_str(), static_cast<Py_ssize_t>(ws.size())); // New reference
    } else {
        const std::string s = includePath.generic_string();
        unicodeIncludePath = PyUnicode_FromString(s.c_str()); // New reference
    }
    if (unicodeIncludePath == nullptr) {
        EnergyPlus::ShowFatalError(state,
                                   format("ERROR converting the path \"{}\" for addition to the sys.path in Python", includePath.generic_string()));
    }

    PyObject *sysPath = PySys_GetObject("path"); // Borrowed reference
    int const ret = PyList_Insert(sysPath, 0, unicodeIncludePath);
    Py_DECREF(unicodeIncludePath);

    if (ret != 0) {
        if (PyErr_Occurred()) {
            PluginInstance::reportPythonError(state);
        }
        EnergyPlus::ShowFatalError(state, format("ERROR adding \"{}\" to the sys.path in Python", includePath.generic_string()));
    }

    if (userDefinedPath) {
        EnergyPlus::ShowMessage(state, format("Successfully added path \"{}\" to the sys.path in Python", includePath.generic_string()));
    }

    // PyRun_SimpleString)("print(' EPS : ' + str(sys.path))");
}
#else
std::vector<std::string> PluginManager::currentPythonPath()
{
    return {};
}
void PluginManager::addToPythonPath([[maybe_unused]] EnergyPlusData &state,
                                    [[maybe_unused]] const fs::path &path,
                                    [[maybe_unused]] bool userDefinedPath)
{
}
#endif

#if LINK_WITH_PYTHON
void PluginManager::addGlobalVariable(EnergyPlusData &state, const std::string &name)
{
    std::string const varNameUC = EnergyPlus::Util::makeUPPER(name);
    state.dataPluginManager->globalVariableNames.push_back(varNameUC);
    state.dataPluginManager->globalVariableValues.push_back(Real64());
    this->maxGlobalVariableIndex++;
}
#else
void PluginManager::addGlobalVariable([[maybe_unused]] EnergyPlusData &state, [[maybe_unused]] const std::string &name)
{
}
#endif

#if LINK_WITH_PYTHON
int PluginManager::getGlobalVariableHandle(EnergyPlusData &state, const std::string &name, bool const suppress_warning)
{ // note zero is a valid handle
    std::string const varNameUC = EnergyPlus::Util::makeUPPER(name);
    auto const &gVarNames = state.dataPluginManager->globalVariableNames;
    auto const it = std::find(gVarNames.begin(), gVarNames.end(), varNameUC);
    if (it != gVarNames.end()) {
        return static_cast<int>(std::distance(gVarNames.begin(), it));
    } else {
        if (suppress_warning) {
            return -1;
        } else {
            EnergyPlus::ShowSevereError(state, "Tried to retrieve handle for a nonexistent plugin global variable");
            EnergyPlus::ShowContinueError(state, format("Name looked up: \"{}\", available names: ", varNameUC));
            for (auto const &gvName : gVarNames) {
                EnergyPlus::ShowContinueError(state, format("    \"{}\"", gvName));
            }
            EnergyPlus::ShowFatalError(state, "Plugin global variable problem causes program termination");
            return -1; // hush the compiler warning
        }
    }
}
#else
int PluginManager::getGlobalVariableHandle([[maybe_unused]] EnergyPlusData &state,
                                           [[maybe_unused]] const std::string &name,
                                           [[maybe_unused]] bool const suppress_warning)
{
    return -1;
}
#endif

#if LINK_WITH_PYTHON
int PluginManager::getTrendVariableHandle(EnergyPlusData &state, const std::string &name)
{
    std::string const varNameUC = EnergyPlus::Util::makeUPPER(name);
    for (size_t i = 0; i < state.dataPluginManager->trends.size(); i++) {
        auto &thisTrend = state.dataPluginManager->trends[i];
        if (thisTrend.name == varNameUC) {
            return static_cast<int>(i);
        }
    }
    return -1;
}
#else
int PluginManager::getTrendVariableHandle([[maybe_unused]] EnergyPlusData &state, [[maybe_unused]] const std::string &name)
{
    return -1;
}
#endif

#if LINK_WITH_PYTHON
Real64 PluginManager::getTrendVariableValue(EnergyPlusData &state, int handle, int timeIndex)
{
    return state.dataPluginManager->trends[handle].values[timeIndex];
}
#else
Real64 PluginManager::getTrendVariableValue([[maybe_unused]] EnergyPlusData &state, [[maybe_unused]] int handle, [[maybe_unused]] int timeIndex)
{
    return 0.0;
}
#endif

#if LINK_WITH_PYTHON
Real64 PluginManager::getTrendVariableAverage(EnergyPlusData &state, int handle, int count)
{
    Real64 sum = 0;
    for (int i = 0; i < count; i++) {
        sum += state.dataPluginManager->trends[handle].values[i];
    }
    return sum / count;
}
#else
Real64 PluginManager::getTrendVariableAverage([[maybe_unused]] EnergyPlusData &state, [[maybe_unused]] int handle, [[maybe_unused]] int count)
{
    return 0.0;
}
#endif

#if LINK_WITH_PYTHON
Real64 PluginManager::getTrendVariableMin(EnergyPlusData &state, int handle, int count)
{
    Real64 minimumValue = 9999999999999;
    for (int i = 0; i < count; i++) {
        if (state.dataPluginManager->trends[handle].values[i] < minimumValue) {
            minimumValue = state.dataPluginManager->trends[handle].values[i];
        }
    }
    return minimumValue;
}
#else
Real64 PluginManager::getTrendVariableMin([[maybe_unused]] EnergyPlusData &state, [[maybe_unused]] int handle, [[maybe_unused]] int count)
{
    return 0.0;
}
#endif

#if LINK_WITH_PYTHON
Real64 PluginManager::getTrendVariableMax(EnergyPlusData &state, int handle, int count)
{
    Real64 maximumValue = -9999999999999;
    for (int i = 0; i < count; i++) {
        if (state.dataPluginManager->trends[handle].values[i] > maximumValue) {
            maximumValue = state.dataPluginManager->trends[handle].values[i];
        }
    }
    return maximumValue;
}
#else
Real64 PluginManager::getTrendVariableMax([[maybe_unused]] EnergyPlusData &state, [[maybe_unused]] int handle, [[maybe_unused]] int count)
{
    return 0.0;
}
#endif

#if LINK_WITH_PYTHON
Real64 PluginManager::getTrendVariableSum(EnergyPlusData &state, int handle, int count)
{
    Real64 sum = 0.0;
    for (int i = 0; i < count; i++) {
        sum += state.dataPluginManager->trends[handle].values[i];
    }
    return sum;
}
#else
Real64 PluginManager::getTrendVariableSum([[maybe_unused]] EnergyPlusData &state, [[maybe_unused]] int handle, [[maybe_unused]] int count)
{
    return 0.0;
}
#endif

#if LINK_WITH_PYTHON
Real64 PluginManager::getTrendVariableDirection(EnergyPlusData &state, int handle, int count)
{
    auto &trend = state.dataPluginManager->trends[handle];
    Real64 timeSum = 0.0;
    Real64 valueSum = 0.0;
    Real64 crossSum = 0.0;
    Real64 powSum = 0.0;
    for (int i = 0; i < count; i++) {
        timeSum += trend.times[i];
        valueSum += trend.values[i];
        crossSum += trend.times[i] * trend.values[i];
        powSum += pow2(trend.times[i]);
    }
    Real64 numerator = timeSum * valueSum - count * crossSum;
    Real64 denominator = pow_2(timeSum) - count * powSum;
    return numerator / denominator;
}
#else
Real64 PluginManager::getTrendVariableDirection([[maybe_unused]] EnergyPlusData &state, [[maybe_unused]] int handle, [[maybe_unused]] int count)
{
    return 0.0;
}
#endif

#if LINK_WITH_PYTHON
size_t PluginManager::getTrendVariableHistorySize(EnergyPlusData &state, int handle)
{
    return state.dataPluginManager->trends[handle].values.size();
}
#else
size_t PluginManager::getTrendVariableHistorySize([[maybe_unused]] EnergyPlusData &state, [[maybe_unused]] int handle)
{
    return 0;
}
#endif

void PluginManager::updatePluginValues([[maybe_unused]] EnergyPlusData &state)
{
#if LINK_WITH_PYTHON
    for (auto &trend : state.dataPluginManager->trends) {
        Real64 newVarValue = PluginManager::getGlobalVariableValue(state, trend.indexOfPluginVariable);
        trend.values.push_front(newVarValue);
        trend.values.pop_back();
    }
#endif
}

#if LINK_WITH_PYTHON
Real64 PluginManager::getGlobalVariableValue(EnergyPlusData &state, int handle)
{
    if (state.dataPluginManager->globalVariableValues.empty()) {
        EnergyPlus::ShowFatalError(
            state,
            "Tried to access plugin global variable but it looks like there aren't any; use the PythonPlugin:Variables object to declare them.");
    }
    try {
        return state.dataPluginManager->globalVariableValues[handle]; // TODO: This won't be caught as an exception I think
    } catch (...) {
        EnergyPlus::ShowSevereError(state, format("Tried to access plugin global variable value at index {}", handle));
        EnergyPlus::ShowContinueError(state,
                                      format("Available handles range from 0 to {}", state.dataPluginManager->globalVariableValues.size() - 1));
        EnergyPlus::ShowFatalError(state, "Plugin global variable problem causes program termination");
    }
    return 0.0;
}
#else
Real64 PluginManager::getGlobalVariableValue([[maybe_unused]] EnergyPlusData &state, [[maybe_unused]] int handle)
{
    return 0.0;
}
#endif

#if LINK_WITH_PYTHON
void PluginManager::setGlobalVariableValue(EnergyPlusData &state, int handle, Real64 value)
{
    if (state.dataPluginManager->globalVariableValues.empty()) {
        EnergyPlus::ShowFatalError(state,
                                   "Tried to set plugin global variable but it looks like there aren't any; use the PythonPlugin:GlobalVariables "
                                   "object to declare them.");
    }
    try {
        state.dataPluginManager->globalVariableValues[handle] = value; // TODO: This won't be caught as an exception I think
    } catch (...) {
        EnergyPlus::ShowSevereError(state, format("Tried to set plugin global variable value at index {}", handle));
        EnergyPlus::ShowContinueError(state,
                                      format("Available handles range from 0 to {}", state.dataPluginManager->globalVariableValues.size() - 1));
        EnergyPlus::ShowFatalError(state, "Plugin global variable problem causes program termination");
    }
}
#else
void PluginManager::setGlobalVariableValue([[maybe_unused]] EnergyPlusData &state, [[maybe_unused]] int handle, [[maybe_unused]] Real64 value)
{
}
#endif

#if LINK_WITH_PYTHON
int PluginManager::getLocationOfUserDefinedPlugin(EnergyPlusData &state, std::string const &_programName)
{
    for (size_t handle = 0; handle < state.dataPluginManager->plugins.size(); handle++) {
        auto const &thisPlugin = state.dataPluginManager->plugins[handle];
        if (Util::makeUPPER(thisPlugin.emsAlias) == Util::makeUPPER(_programName)) {
            return static_cast<int>(handle);
        }
    }
    return -1;
}
#else
int PluginManager::getLocationOfUserDefinedPlugin([[maybe_unused]] EnergyPlusData &state, [[maybe_unused]] std::string const &_programName)
{
    return -1;
}
#endif

#if LINK_WITH_PYTHON
void PluginManager::runSingleUserDefinedPlugin(EnergyPlusData &state, int index)
{
    state.dataPluginManager->plugins[index].run(state, EMSManager::EMSCallFrom::UserDefinedComponentModel);
}
#else
void PluginManager::runSingleUserDefinedPlugin([[maybe_unused]] EnergyPlusData &state, [[maybe_unused]] int index)
{
}
#endif

int PluginManager::getUserDefinedCallbackIndex(EnergyPlusData &state, const std::string &callbackProgramName)
{
    for (int i = 0; i < state.dataPluginManager->userDefinedCallbackNames.size(); i++) {
        if (state.dataPluginManager->userDefinedCallbackNames[i] == callbackProgramName) {
            return i;
        }
    }
    return -1;
}

void PluginManager::runSingleUserDefinedCallback(EnergyPlusData &state, int index)
{
    if (state.dataGlobal->KickOffSimulation) return;                      // Maybe?
    state.dataPluginManager->userDefinedCallbacks[index]((void *)&state); // Check Index first
}

#if LINK_WITH_PYTHON
bool PluginManager::anyUnexpectedPluginObjects(EnergyPlusData &state)
{
    int numTotalThings = 0;
    for (std::string const &objToFind : state.dataPluginManager->objectsToFind) {
        int instances = state.dataInputProcessing->inputProcessor->getNumObjectsFound(state, objToFind);
        numTotalThings += instances;
        if (numTotalThings == 1) {
            ShowSevereMessage(state, "Found PythonPlugin objects in an IDF that is running in an API/Library workflow...this is invalid");
        }
        if (instances > 0) {
            ShowContinueError(state, format("Invalid PythonPlugin object type: {}", objToFind));
        }
    }
    return numTotalThings > 0;
}
#else
bool PluginManager::anyUnexpectedPluginObjects([[maybe_unused]] EnergyPlusData &state)
{
    return false;
}
#endif

} // namespace EnergyPlus::PluginManagement<|MERGE_RESOLUTION|>--- conflicted
+++ resolved
@@ -299,12 +299,7 @@
                     EnergyPlus::ShowFatalError(state, "Input error on PythonPlugin:OutputVariable causes program termination");
                 }
                 std::string const groupType = EnergyPlus::Util::makeUPPER(fields.at("group_type").get<std::string>());
-<<<<<<< HEAD
-                OutputProcessor::Group group =
-                    static_cast<OutputProcessor::Group>(getEnumValue(OutputProcessor::groupNamesUC, groupType));
-=======
                 OutputProcessor::Group group = static_cast<OutputProcessor::Group>(getEnumValue(OutputProcessor::groupNamesUC, groupType));
->>>>>>> 0643f1d0
                 if (group == OutputProcessor::Group::Invalid) {
                     ShowSevereError(state, format("Invalid input for PythonPlugin:OutputVariable, unexpected Group Type = {}", groupType));
                     ShowFatalError(state, "Python plugin output variable input problem causes program termination");
@@ -331,12 +326,7 @@
                 if ((resource != Constant::eResource::EnergyTransfer) &&
                     (endUseCat == OutputProcessor::EndUseCat::HeatingCoils || endUseCat == OutputProcessor::EndUseCat::CoolingCoils ||
                      endUseCat == OutputProcessor::EndUseCat::Chillers || endUseCat == OutputProcessor::EndUseCat::Boilers ||
-<<<<<<< HEAD
-                     endUseCat == OutputProcessor::EndUseCat::Baseboard ||
-                     endUseCat == OutputProcessor::EndUseCat::HeatRecoveryForCooling ||
-=======
                      endUseCat == OutputProcessor::EndUseCat::Baseboard || endUseCat == OutputProcessor::EndUseCat::HeatRecoveryForCooling ||
->>>>>>> 0643f1d0
                      endUseCat == OutputProcessor::EndUseCat::HeatRecoveryForHeating)) {
                     ShowWarningError(state, format("Inconsistent resource type input for PythonPlugin:OutputVariable = {}", thisObjectName));
                     ShowContinueError(state, format("For end use subcategory = {}, resource type must be EnergyTransfer", endUse));
