// EnergyPlus, Copyright (c) 1996-2023, The Board of Trustees of the University of Illinois,
// The Regents of the University of California, through Lawrence Berkeley National Laboratory
// (subject to receipt of any required approvals from the U.S. Dept. of Energy), Oak Ridge
// National Laboratory, managed by UT-Battelle, Alliance for Sustainable Energy, LLC, and other
// contributors. All rights reserved.
//
// NOTICE: This Software was developed under funding from the U.S. Department of Energy and the
// U.S. Government consequently retains certain rights. As such, the U.S. Government has been
// granted for itself and others acting on its behalf a paid-up, nonexclusive, irrevocable,
// worldwide license in the Software to reproduce, distribute copies to the public, prepare
// derivative works, and perform publicly and display publicly, and to permit others to do so.
//
// Redistribution and use in source and binary forms, with or without modification, are permitted
// provided that the following conditions are met:
//
// (1) Redistributions of source code must retain the above copyright notice, this list of
//     conditions and the following disclaimer.
//
// (2) Redistributions in binary form must reproduce the above copyright notice, this list of
//     conditions and the following disclaimer in the documentation and/or other materials
//     provided with the distribution.
//
// (3) Neither the name of the University of California, Lawrence Berkeley National Laboratory,
//     the University of Illinois, U.S. Dept. of Energy nor the names of its contributors may be
//     used to endorse or promote products derived from this software without specific prior
//     written permission.
//
// (4) Use of EnergyPlus(TM) Name. If Licensee (i) distributes the software in stand-alone form
//     without changes from the version obtained under this License, or (ii) Licensee makes a
//     reference solely to the software portion of its product, Licensee must refer to the
//     software as "EnergyPlus version X" software, where "X" is the version number Licensee
//     obtained under this License and may not use a different name for the software. Except as
//     specifically required in this Section (4), Licensee shall not use in a company name, a
//     product name, in advertising, publicity, or other promotional activities any name, trade
//     name, trademark, logo, or other designation of "EnergyPlus", "E+", "e+" or confusingly
//     similar designation, without the U.S. Department of Energy's prior written consent.
//
// THIS SOFTWARE IS PROVIDED BY THE COPYRIGHT HOLDERS AND CONTRIBUTORS "AS IS" AND ANY EXPRESS OR
// IMPLIED WARRANTIES, INCLUDING, BUT NOT LIMITED TO, THE IMPLIED WARRANTIES OF MERCHANTABILITY
// AND FITNESS FOR A PARTICULAR PURPOSE ARE DISCLAIMED. IN NO EVENT SHALL THE COPYRIGHT OWNER OR
// CONTRIBUTORS BE LIABLE FOR ANY DIRECT, INDIRECT, INCIDENTAL, SPECIAL, EXEMPLARY, OR
// CONSEQUENTIAL DAMAGES (INCLUDING, BUT NOT LIMITED TO, PROCUREMENT OF SUBSTITUTE GOODS OR
// SERVICES; LOSS OF USE, DATA, OR PROFITS; OR BUSINESS INTERRUPTION) HOWEVER CAUSED AND ON ANY
// THEORY OF LIABILITY, WHETHER IN CONTRACT, STRICT LIABILITY, OR TORT (INCLUDING NEGLIGENCE OR
// OTHERWISE) ARISING IN ANY WAY OUT OF THE USE OF THIS SOFTWARE, EVEN IF ADVISED OF THE
// POSSIBILITY OF SUCH DAMAGE.

#ifndef DataEnvironment_hh_INCLUDED
#define DataEnvironment_hh_INCLUDED

// ObjexxFCL Headers
#include <ObjexxFCL/Array1D.hh>

// EnergyPlus Headers
#include <EnergyPlus/Data/BaseData.hh>
#include <EnergyPlus/EnergyPlus.hh>

namespace EnergyPlus {

// Forward declarations
struct EnergyPlusData;

namespace DataEnvironment {

    Real64 constexpr EarthRadius(6356000.0);          // Radius of the Earth (m)
    Real64 constexpr AtmosphericTempGradient(0.0065); // Standard atmospheric air temperature gradient (K/m)
    Real64 constexpr SunIsUpValue(0.00001);           // if Cos Zenith Angle of the sun is >= this value, the sun is "up"
    Real64 constexpr StdPressureSeaLevel(101325.0);   // Standard barometric pressure at sea level (Pa)

    Real64 OutDryBulbTempAt(EnergyPlusData &state, Real64 Z); // Height above ground (m)

    Real64 OutWetBulbTempAt(EnergyPlusData &state, Real64 Z); // Height above ground (m)

    Real64 WindSpeedAt(const EnergyPlusData &state, Real64 Z); // Height above ground (m)

    Real64 OutBaroPressAt(EnergyPlusData &state, Real64 Z); // Height above ground (m)

    void SetOutBulbTempAt_error(EnergyPlusData &state, std::string const &Settings, Real64 max_height, std::string const &SettingsName);

} // namespace DataEnvironment

struct EnvironmentData : BaseGlobalStruct
{
    Real64 BeamSolarRad = 0.0;                 // Current beam normal solar irradiance
    bool EMSBeamSolarRadOverrideOn = false;    // EMS flag for beam normal solar irradiance
    Real64 EMSBeamSolarRadOverrideValue = 0.0; // EMS override value for beam normal solar irradiance
    int DayOfMonth = 0;                        // Current day of the month
    int DayOfMonthTomorrow = 0;                // Tomorrow's day of the month
    int DayOfWeek = 0;                         // Current day of the week (Sunday=1, Monday=2, ...)
    int DayOfWeekTomorrow = 0;                 // Tomorrow's day of the week (Sunday=1, Monday=2, ...)
    int DayOfYear = 0;                         // Current day of the year (01JAN=1, 02JAN=2, ...)
    int DayOfYear_Schedule = 0;                // Schedule manager always assumes leap years...
    Real64 DifSolarRad = 0.0;                  // Current sky diffuse solar horizontal irradiance
    bool EMSDifSolarRadOverrideOn = false;     // EMS flag for sky diffuse solar horizontal irradiance
    Real64 EMSDifSolarRadOverrideValue = 0.0;  // EMS override value for sky diffuse solar horizontal irradiance
    int DSTIndicator = 0;                      // Daylight Saving Time Indicator (1=yes, 0=no) for Today
    Real64 Elevation = 0.0;                    // Elevation of this building site
    bool EndMonthFlag = false;                 // Set to true on last day of month
    bool EndYearFlag = false;                  // Set to true on the last day of year
    Real64 GndReflectanceForDayltg = 0.0;      // Ground visible reflectance for use in daylighting calc
    Real64 GndReflectance = 0.0;               // Ground visible reflectance from input
    Real64 GndSolarRad = 0.0;                  // Current ground reflected radiation
    Real64 GroundTemp = 0.0;                   // Current ground temperature {C}
    Real64 GroundTempKelvin = 0.0;             // Current ground temperature {K}
    Real64 GroundTempFC = 0.0;                 // Current ground temperature defined for F or C factor method {C}
    Real64 GroundTemp_Surface = 0.0;           // Current surface ground temperature {C}
    Real64 GroundTemp_Deep = 0.0;              // Current deep ground temperature
    int HolidayIndex = 0; // Indicates whether current day is a holiday and if so what type - HolidayIndex=(0-no holiday, 1-holiday type 1, ...)
    int HolidayIndexTomorrow = 0;                 // Tomorrow's Holiday Index
    bool IsRain = false;                          // Surfaces are wet for this time interval
    bool IsSnow = false;                          // Snow on the ground for this time interval
    Real64 Latitude = 0.0;                        // Latitude of building location
    Real64 Longitude = 0.0;                       // Longitude of building location
    int Month = 0;                                // Current calendar month
    int MonthTomorrow = 0;                        // Tomorrow's calendar month
    Real64 OutBaroPress = 0.0;                    // Current outdoor air barometric pressure
    Real64 OutDryBulbTemp = 0.0;                  // Current outdoor air dry bulb temperature
    bool EMSOutDryBulbOverrideOn = false;         // EMS flag for outdoor air dry bulb temperature
    Real64 EMSOutDryBulbOverrideValue = 0.0;      // EMS override value for outdoor air dry bulb temperature
    Real64 OutHumRat = 0.0;                       // Current outdoor air humidity ratio
    Real64 OutRelHum = 0.0;                       // Current outdoor relative humidity [%]
    Real64 OutRelHumValue = 0.0;                  // Current outdoor relative humidity value [0.0-1.0]
    bool EMSOutRelHumOverrideOn = false;          // EMS flag for outdoor relative humidity value
    Real64 EMSOutRelHumOverrideValue = 0.0;       // EMS override value for outdoor relative humidity value
    Real64 OutEnthalpy = 0.0;                     // Current outdoor enthalpy
    Real64 OutAirDensity = 0.0;                   // Current outdoor air density
    Real64 OutWetBulbTemp = 0.0;                  // Current outdoor air wet bulb temperature
    Real64 OutDewPointTemp = 0.0;                 // Current outdoor dewpoint temperature
    bool EMSOutDewPointTempOverrideOn = false;    // EMS flag for outdoor dewpoint temperature
    Real64 EMSOutDewPointTempOverrideValue = 0.0; // EMS override value for outdoor dewpoint temperature
    Real64 SkyTemp = 0.0;                         // Current sky temperature {C}
    Real64 SkyTempKelvin = 0.0;                   // Current sky temperature {K}
    Real64 LiquidPrecipitation = 0.0;             // Current liquid precipitation amount (rain) {m}
    bool SunIsUp = false;                         // True when Sun is over horizon, False when not
    bool SunIsUpPrevTS = false;                   // True when Sun is over horizon in the previous timestep, False when not in the previous timestep
    bool PreviousSolRadPositive = false; // True when Sun is over horizon at the previous timestep, and BeamSolarRad + GndSolarRad + DifSolarRad > 0.0
    Real64 WindDir = 0.0;                // Current outdoor air wind direction
    bool EMSWindDirOverrideOn = false;   // EMS flag for outdoor air wind direction
    Real64 EMSWindDirOverrideValue = 0.0;                       // EMS override value for outdoor air wind direction
    Real64 WindSpeed = 0.0;                                     // Current outdoor air wind speed
    bool EMSWindSpeedOverrideOn = false;                        // EMS flag for outdoor air wind speed
    Real64 EMSWindSpeedOverrideValue = false;                   // EMS override value for outdoor air wind speed
    Real64 WaterMainsTemp = 0.0;                                // Current water mains temperature
    int Year = 0;                                               // Current calendar year of the simulation from the weather file
    int YearTomorrow = 0;                                       // Tomorrow's calendar year of the simulation
<<<<<<< HEAD
    Vector3<Real64> SOLCOS = {0.0, 0.0, 0.0};                // Solar direction cosines at current time step
=======
    Vector3<Real64> SOLCOS = {0.0, 0.0, 0.0};                   // Solar direction cosines at current time step
>>>>>>> 3ce85f9c
    Real64 CloudFraction = 0.0;                                 // Fraction of sky covered by clouds
    Real64 HISKF = 0.0;                                         // Exterior horizontal illuminance from sky (lux).
    Real64 HISUNF = 0.0;                                        // Exterior horizontal beam illuminance (lux)
    Real64 HISUNFnorm = 0.0;                                    // Exterior beam normal illuminance (lux)
    Real64 PDIRLW = 0.0;                                        // Luminous efficacy (lum/W) of beam solar radiation
    Real64 PDIFLW = 0.0;                                        // Luminous efficacy (lum/W) of sky diffuse solar radiation
    Real64 SkyClearness = 0.0;                                  // Sky clearness (see subr. DayltgLuminousEfficacy)
    Real64 SkyBrightness = 0.0;                                 // Sky brightness (see subr. DayltgLuminousEfficacy)
    Real64 TotalCloudCover = 5.0;                               // Total Sky Cover (tenth of sky)
    Real64 OpaqueCloudCover = 5.0;                              // Opaque Sky Cover (tenth of sky)
    Real64 StdBaroPress = DataEnvironment::StdPressureSeaLevel; // Standard "atmospheric pressure" based on elevation (ASHRAE HOF p6.1)
    Real64 StdRhoAir = 0.0;                                     // Standard "rho air" set in WeatherManager - based on StdBaroPress
    Real64 rhoAirSTP = 0.0;                                     // Standard density of dry air at 101325 Pa, 20.0C temperature
    Real64 TimeZoneNumber = 0.0;                                // Time Zone Number of building location
    Real64 TimeZoneMeridian = 0.0;                              // Standard Meridian of TimeZone
    std::string EnvironmentName;                                // Current environment name (longer for weather file names)
    std::string WeatherFileLocationTitle;                       // Location Title from Weather File
    std::string CurMnDyHr;                                      // Current Month/Day/Hour timestamp info
    std::string CurMnDy;                                        // Current Month/Day timestamp info
    std::string CurMnDyYr;                                      // Current Month/Day/Year timestamp info
    int CurEnvirNum = 0;                                        // current environment number
    int TotDesDays = 0;                                         // Total number of Design days to Setup
    int TotRunDesPersDays = 0;                                  // Total number of Run Design Periods [Days] (Weather data) to Setup
    int CurrentOverallSimDay = 0;                               // Count of current simulation day in total of all sim days
    int TotalOverallSimDays = 0;                                // Count of all possible simulation days in all environments
    int MaxNumberSimYears = 0;                                  // Maximum number of simulation years requested in all RunPeriod statements
    int RunPeriodStartDayOfWeek = 0;                            // Day of week of the first day of the run period. (or design day - day of week)
    Real64 CosSolarDeclinAngle = 0.0;                           // Cosine of the solar declination angle
    Real64 EquationOfTime = 0.0;                                // Value of the equation of time formula
    Real64 SinLatitude = 0.0;                                   // Sine of Latitude
    Real64 CosLatitude = 0.0;                                   // Cosine of Latitude
    Real64 SinSolarDeclinAngle = 0.0;                           // Sine of the solar declination angle
    Real64 TS1TimeOffset = -0.5;                                // offset when TS=1 for solar calculations
    Real64 WeatherFileWindModCoeff = 1.5863;                    // =(WindBLHeight/WindSensorHeight)**WindExp for conditions at the weather station
    Real64 WeatherFileTempModCoeff = 0.0;                       // =AtmosphericTempGradient*EarthRadius*SensorHeight/(EarthRadius+SensorHeight)
    Real64 SiteWindExp = 0.22;                                  // Exponent for the wind velocity profile at the site
    Real64 SiteWindBLHeight = 370.0;                            // Boundary layer height for the wind velocity profile at the site (m)
    Real64 SiteTempGradient = 0.0065;                           // Air temperature gradient coefficient (K/m)
    bool GroundTempObjInput = false;                            // Ground temperature object input
    bool GroundTemp_SurfaceObjInput = false;                    // Surface ground temperature object input
    bool GroundTemp_DeepObjInput = false;                       // Deep ground temperature object input
    bool FCGroundTemps = false;
    bool DisplayWeatherMissingDataWarnings = false; // Display missing/out of range weather warnings
    bool IgnoreSolarRadiation = false;              // TRUE if all solar radiation is to be ignored
    bool IgnoreBeamRadiation = false;               // TRUE if beam (aka direct normal) radiation is to be ignored
    bool IgnoreDiffuseRadiation = false;            // TRUE if diffuse horizontal radiation is to be ignored
    bool PrintEnvrnStampWarmup = false;
    bool PrintEnvrnStampWarmupPrinted = false;
    bool RunPeriodEnvironment = false; // True if Run Period, False if DesignDay
    int StartYear = 0;                 // Start year for Environment
    int EndYear = 0;                   // End year for Environment
    std::string EnvironmentStartEnd;   // Start/End dates for Environment
    bool CurrentYearIsLeapYear =
        false; // true when current year is leap year (convoluted logic dealing with whether weather file allows leap years, runperiod inputs.
    int varyingLocationSchedIndexLat = 0;
    int varyingLocationSchedIndexLong = 0;
    int varyingOrientationSchedIndex = 0;
    bool forceBeginEnvResetSuppress = false; // for PerformancePrecisionTradeoffs
    bool oneTimeCompRptHeaderFlag = true;

    void clear_state() override
    {
        new (this) EnvironmentData();
    }
};

} // namespace EnergyPlus

#endif<|MERGE_RESOLUTION|>--- conflicted
+++ resolved
@@ -143,11 +143,7 @@
     Real64 WaterMainsTemp = 0.0;                                // Current water mains temperature
     int Year = 0;                                               // Current calendar year of the simulation from the weather file
     int YearTomorrow = 0;                                       // Tomorrow's calendar year of the simulation
-<<<<<<< HEAD
-    Vector3<Real64> SOLCOS = {0.0, 0.0, 0.0};                // Solar direction cosines at current time step
-=======
     Vector3<Real64> SOLCOS = {0.0, 0.0, 0.0};                   // Solar direction cosines at current time step
->>>>>>> 3ce85f9c
     Real64 CloudFraction = 0.0;                                 // Fraction of sky covered by clouds
     Real64 HISKF = 0.0;                                         // Exterior horizontal illuminance from sky (lux).
     Real64 HISUNF = 0.0;                                        // Exterior horizontal beam illuminance (lux)
