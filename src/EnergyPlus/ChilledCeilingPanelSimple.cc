--- conflicted
+++ resolved
@@ -244,11 +244,7 @@
                 auto const SELECT_CASE_var(ThisCP.EquipType);
 
                 if (SELECT_CASE_var == TypeOf_CoolingPanel_Simple) { // 'ZoneHVAC:CoolingPanel:RadiantConvective:Water'
-<<<<<<< HEAD
-                    ThisCP.CalcCoolingPanel(state.dataWindowManager, CoolingPanelNum);
-=======
-                    ThisCP.CalcCoolingPanel(state.dataZoneTempPredictorCorrector, CoolingPanelNum);
->>>>>>> 97d9ccca
+                    ThisCP.CalcCoolingPanel(state, CoolingPanelNum);
                 } else {
                     ShowSevereError("SimCoolingPanelSimple: Errors in CoolingPanel=" + CoolingPanel(CoolingPanelNum).EquipID);
                     ShowContinueError("Invalid or unimplemented equipment type=" + TrimSigDigits(CoolingPanel(CoolingPanelNum).EquipType));
@@ -1216,11 +1212,7 @@
         return SizeCoolingPanelUA;
     }
 
-<<<<<<< HEAD
-    void CoolingPanelParams::CalcCoolingPanel(WindowManagerData &dataWindowManager, int const CoolingPanelNum)
-=======
-    void CoolingPanelParams::CalcCoolingPanel(ZoneTempPredictorCorrectorData &dataZoneTempPredictorCorrector, int const CoolingPanelNum)
->>>>>>> 97d9ccca
+    void CoolingPanelParams::CalcCoolingPanel(EnergyPlusData &state, int const CoolingPanelNum)
     {
         // SUBROUTINE INFORMATION:
         //       AUTHOR         Rick Strand
@@ -1474,11 +1466,7 @@
                 // Now "simulate" the system by recalculating the heat balances
                 HeatBalanceSurfaceManager::CalcHeatBalanceOutsideSurf(ZoneNum);
 
-<<<<<<< HEAD
-                HeatBalanceSurfaceManager::CalcHeatBalanceInsideSurf(dataWindowManager, ZoneNum);
-=======
-                HeatBalanceSurfaceManager::CalcHeatBalanceInsideSurf(dataZoneTempPredictorCorrector, ZoneNum);
->>>>>>> 97d9ccca
+                HeatBalanceSurfaceManager::CalcHeatBalanceInsideSurf(state, ZoneNum);
 
                 // Here an assumption is made regarding radiant heat transfer to people.
                 // While the radiant heat transfer to people array will be used by the thermal comfort
