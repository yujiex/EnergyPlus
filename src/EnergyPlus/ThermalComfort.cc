--- conflicted
+++ resolved
@@ -2549,33 +2549,8 @@
             state.dataThermalComforts->ThermalComfortSetPoint(iZone).notMetCoolingOccupied = 0.0;
             state.dataThermalComforts->ThermalComfortSetPoint(iZone).notMetHeatingOccupied = 0.0;
 
-<<<<<<< HEAD
-            switch (state.dataHeatBalFanSys->TempControlType(iZone)) {
-            case DataHVACGlobals::ThermostatType::SingleHeating:
-                testHeating = true;
-                testCooling = false;
-                break;
-            case DataHVACGlobals::ThermostatType::SingleCooling:
-                testHeating = false;
-                testCooling = true;
-                break;
-            case DataHVACGlobals::ThermostatType::SingleHeatCool:
-                testHeating = true;
-                testCooling = true;
-                break;
-            case DataHVACGlobals::ThermostatType::DualSetPointWithDeadBand:
-                testHeating = true;
-                testCooling = true;
-                break;
-            default:
-                testHeating = true;
-                testCooling = true;
-                break;
-            }
-=======
-            testHeating = (state.dataHeatBalFanSys->TempControlType(iZone) != DataHVACGlobals::SingleCoolingSetPoint);
-            testCooling = (state.dataHeatBalFanSys->TempControlType(iZone) != DataHVACGlobals::SingleHeatingSetPoint);
->>>>>>> 22c66295
+            testHeating = (state.dataHeatBalFanSys->TempControlType(iZone) != DataHVACGlobals::ThermostatType::SingleCooling);
+            testCooling = (state.dataHeatBalFanSys->TempControlType(iZone) != DataHVACGlobals::ThermostatType::SingleHeating);
 
             if (testHeating && (SensibleLoadPredictedNoAdj > 0)) { // heating
                 if (state.dataRoomAirMod->AirModel(iZone).AirModelType != DataRoomAirModel::RoomAirModel::Mixing) {
