--- conflicted
+++ resolved
@@ -987,24 +987,6 @@
                     FanOpMode,
                     singleMode); //
 
-<<<<<<< HEAD
-            } else if (state.dataHVACAssistedCC->HXAssistedCoil(HXAssistedCoilNum).CoolingCoilType_Num == CoilDX_CoolingSingleSpeed) {
-                SimDXCoil(state,
-                          state.dataHVACAssistedCC->HXAssistedCoil(HXAssistedCoilNum).CoolingCoilName,
-                          CompressorOp,
-                          FirstHVACIteration,
-                          state.dataHVACAssistedCC->HXAssistedCoil(HXAssistedCoilNum).CoolingCoilIndex,
-                          FanOpMode,
-                          PartLoadRatio,
-                          OnOffAirFlow);
-            } else if (state.dataHVACAssistedCC->HXAssistedCoil(HXAssistedCoilNum).CoolingCoilType_Num ==
-                       DataHVACGlobals::Coil_CoolingAirToAirVariableSpeed) {
-                Real64 QZnReq(-1.0);           // Zone load (W), input to variable-speed DX coil
-                Real64 QLatReq(0.0);           // Zone latent load, input to variable-speed DX coil
-                Real64 OnOffAirFlowRatio(1.0); // ratio of compressor on flow to average flow over time step
-                CompressorOperation CompressorOn = CompressorOp;
-                if (PartLoadRatio == 0.0) CompressorOn = CompressorOperation::Off;
-=======
             } else if (thisHXCoil.CoolingCoilType_Num == DataHVACGlobals::CoilDX_CoolingSingleSpeed) {
                 DXCoils::SimDXCoil(state,
                                    thisHXCoil.CoolingCoilName,
@@ -1015,15 +997,11 @@
                                    PartLoadRatio,
                                    OnOffAirFlow);
             } else if (thisHXCoil.CoolingCoilType_Num == DataHVACGlobals::Coil_CoolingAirToAirVariableSpeed) {
-                Real64 QZnReq(-1.0);               // Zone load (W), input to variable-speed DX coil
-                Real64 QLatReq(0.0);               // Zone latent load, input to variable-speed DX coil
-                Real64 MaxONOFFCyclesperHour(4.0); // Maximum cycling rate of heat pump [cycles/hr]
-                Real64 HPTimeConstant(0.0);        // Heat pump time constant [s]
-                Real64 FanDelayTime(0.0);          // Fan delay time, time delay for the HP's fan to
-                Real64 OnOffAirFlowRatio(1.0);     // ratio of compressor on flow to average flow over time step
+                Real64 QZnReq(-1.0);           // Zone load (W), input to variable-speed DX coil
+                Real64 QLatReq(0.0);           // Zone latent load, input to variable-speed DX coil
+                Real64 OnOffAirFlowRatio(1.0); // ratio of compressor on flow to average flow over time step
                 DataHVACGlobals::CompressorOperation CompressorOn = CompressorOp;
                 if (PartLoadRatio == 0.0) CompressorOn = DataHVACGlobals::CompressorOperation::Off;
->>>>>>> 8b029a46
                 VariableSpeedCoils::SimVariableSpeedCoils(state,
                                                           thisHXCoil.CoolingCoilName,
                                                           thisHXCoil.CoolingCoilIndex,
