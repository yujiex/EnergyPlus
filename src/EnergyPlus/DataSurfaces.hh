--- conflicted
+++ resolved
@@ -514,128 +514,7 @@
     extern Array1D<Real64> SurfWinConvHeatGainToZoneAir;   // Convective heat gain to zone air from window gap airflow (W)
     extern Array1D<Real64> SurfWinRetHeatGainToZoneAir;    // Convective heat gain to return air sent to zone [W]
     extern Array1D<Real64> SurfWinDividerHeatGain;
-<<<<<<< HEAD
-    extern Array1D<Real64> SurfWinBlTsolBmBm;                     // Time-step value of blind beam-beam solar transmittance (-)
-    extern Array1D<Real64> SurfWinBlTsolBmDif;                    // Time-step value of blind beam-diffuse solar transmittance (-)
-    extern Array1D<Real64> SurfWinBlTsolDifDif;                   // Time-step value of blind diffuse-diffuse solar transmittance (-)
-    extern Array1D<Real64> SurfWinBlGlSysTsolBmBm;                // Time-step value of blind/glass system beam-beam solar transmittance (-)
-    extern Array1D<Real64> SurfWinBlGlSysTsolDifDif;              // Time-step value of blind/glass system diffuse-diffuse solar transmittance (-)
-    extern Array1D<Real64> SurfWinScTsolBmBm;                     // Time-step value of screen beam-beam solar transmittance (-)
-    extern Array1D<Real64> SurfWinScTsolBmDif;                    // Time-step value of screen beam-diffuse solar transmittance (-)
-    extern Array1D<Real64> SurfWinScTsolDifDif;                   // Time-step value of screen diffuse-diffuse solar transmittance (-)
-    extern Array1D<Real64> SurfWinScGlSysTsolBmBm;                // Time-step value of screen/glass system beam-beam solar transmittance (-)
-    extern Array1D<Real64> SurfWinScGlSysTsolDifDif;              // Time-step value of screen/glass system diffuse-diffuse solar transmittance (-)
-    extern Array1D<Real64> SurfWinGlTsolBmBm;                     // Time-step value of glass beam-beam solar transmittance (-)
-    extern Array1D<Real64> SurfWinGlTsolBmDif;                    // Time-step value of glass beam-diffuse solar transmittance (-)
-    extern Array1D<Real64> SurfWinGlTsolDifDif;                   // Time-step value of glass diffuse-diffuse solar transmittance (-)
-    extern Array1D<Real64> SurfWinBmSolTransThruIntWinRep;        // Beam solar transmitted through interior window [W]
-    extern Array1D<Real64> SurfWinBmSolAbsdOutsReveal;            // Multiplied by BeamSolarRad, gives beam solar absorbed by outside reveal surfaces (m2)
-    extern Array1D<Real64> SurfWinBmSolRefldOutsRevealReport;     // Beam solar reflected by outside reveal surfaces, for reporting (m2)
-    extern Array1D<Real64> SurfWinBmSolAbsdInsReveal;             // Multiplied by BeamSolarRad, gives beam solar absorbed by inside reveal surfaces (m2)
-    extern Array1D<Real64> SurfWinBmSolRefldInsReveal;            // Multiplied by BeamSolarRad, gives beam solar reflected by inside reveal surfaces (m2)
-    extern Array1D<Real64> SurfWinBmSolRefldInsRevealReport;      // Beam solar reflected by inside reveal surfaces, for reporting (W)
-    extern Array1D<Real64> SurfWinOutsRevealDiffOntoGlazing;      // Multiplied by BeamSolarRad, gives diffuse from beam reflection from outside reveal that is incident on the glazing per m2 of glazing (-)
-    extern Array1D<Real64> SurfWinInsRevealDiffOntoGlazing;       // Multiplied by BeamSolarRad, gives diffuse from beam reflection from inside reveal that is incident on the glazing per m2 of glazing (-)
-    extern Array1D<Real64> SurfWinInsRevealDiffIntoZone;          // Multiplied by BeamSolarRad, gives diffuse from beam reflection from inside reveal that goes into zone directly or reflected from glazing (m2)
-    extern Array1D<Real64> SurfWinOutsRevealDiffOntoFrame;        // Multiplied by BeamSolarRad, gives diffuse from beam reflection from outside reveal that is incident on the outside of the frame per m2 of frame (-)
-    extern Array1D<Real64> SurfWinInsRevealDiffOntoFrame;         // Multiplied by BeamSolarRad, gives diffuse from beam reflection from inside reveal that is incident on the outside of the frame per m2 of frame (-) for debugging CR 7596. TH 5/26/2009
-    extern Array1D<Real64> SurfWinInsRevealDiffOntoGlazingReport; // Diffuse solar from beam reflection from inside reveal that is incident on the glazing (W)
-    extern Array1D<Real64> SurfWinInsRevealDiffIntoZoneReport;    // Diffuse from beam reflection from inside reveal that goes into zone directly or reflected from glazing (W)
-    extern Array1D<Real64> SurfWinInsRevealDiffOntoFrameReport;   // Diffuse from beam reflection from inside reveal that is incident on the frame (W)
-    extern Array1D<Real64> SurfWinBmSolAbsdInsRevealReport;       // Beam solar absorbed by inside reveal (W)  energy
-    extern Array1D<Real64> SurfWinBmSolTransThruIntWinRepEnergy;  // energy of BmSolTransThruIntWinRep [J]
-    extern Array1D<Real64> SurfWinBmSolRefldOutsRevealRepEnergy;  // energy of BmSolRefldOutsRevealReport [J]
-    extern Array1D<Real64> SurfWinBmSolRefldInsRevealRepEnergy;   // energy of BmSolRefldInsRevealReport [J]
-    extern Array1D<Real64> SurfWinProfileAngHor;                  // Horizontal beam solar profile angle (degrees)
-    extern Array1D<Real64> SurfWinProfileAngVert;                 // Vertical beam solar profile angle (degrees)
-
-    extern Array1D<WinShadingType> SurfWinShadingFlag;             // -1: window has no shading device
-    extern Array1D<bool> SurfWinShadingFlagEMSOn;                  // EMS control flag, true if EMS is controlling ShadingFlag with ShadingFlagEMSValue
-    extern Array1D<Real64> SurfWinShadingFlagEMSValue;             // EMS control value for Shading Flag
-    extern Array1D<int> SurfWinStormWinFlag;                       // -1: Storm window not applicable; 0: Window has storm window but it is off 1: Window has storm window and it is on
-    extern Array1D<int> SurfWinStormWinFlagPrevDay;                // Previous time step value of StormWinFlag
-    extern Array1D<Real64> SurfWinFracTimeShadingDeviceOn;         // For a single time step, = 0.0 if no shading device or shading device is off = 1.0 if shading device is on; For time intervals longer than a time step, = fraction of time that shading device is on.
-    extern Array1D<WinShadingType> SurfWinExtIntShadePrevTS;       // 1 if exterior or interior blind or shade in place previous time step;0 otherwise
-    extern Array1D<bool> SurfWinHasShadeOrBlindLayer;              // mark as true if the window construction has a shade or a blind layer
-    extern Array1D<bool> SurfWinSurfDayLightInit;                  // surface has been initialized for following 5 arrays
-    extern Array1D<int> SurfWinDaylFacPoint;                       // Pointer to daylight factors for the window
-    extern Array1D<Real64> SurfWinVisTransSelected;                // Window vis trans at normal incidence selected for use in dayltg calculation
-    extern Array1D<Real64> SurfWinSwitchingFactor;                 // Window switching factor (0.0 = unswitched; 1.0 = fully switched)
-    extern Array1D<Real64> SurfWinTheta;                           // Azimuth of window normal (rad)
-    extern Array1D<Real64> SurfWinPhi;                             // Altitude of window normal (rad)
-    extern Array1D<Real64> SurfWinRhoCeilingWall;                  // Average interior reflectance seen by light moving up across horizontal plane thru center of window
-    extern Array1D<Real64> SurfWinRhoFloorWall;                    // Same as above, but for light moving down
-    extern Array1D<Real64> SurfWinFractionUpgoing;                 // Fraction light entering window that goes upward
-    extern Array1D<Real64> SurfWinVisTransRatio;                   // For windows with switchable glazing, ratio of normal transmittance in switched state to that in unswitched state
-    extern Array1D<Real64> SurfWinFrameArea;                       // Frame projected area (m2)
-    extern Array1D<Real64> SurfWinFrameConductance;                // Frame conductance [no air films] (W/m2-K)
-    extern Array1D<Real64> SurfWinFrameSolAbsorp;                  // Frame solar absorptance (assumed same inside and outside)
-    extern Array1D<Real64> SurfWinFrameVisAbsorp;                  // Frame visible absorptance (assumed same inside and outside)
-    extern Array1D<Real64> SurfWinFrameEmis;                       // Frame thermal emissivity (thermal absorptance) (assumed same inside and outside)
-    extern Array1D<Real64> SurfWinFrEdgeToCenterGlCondRatio;       // Ratio of frame edge of glass conductance (without air films) to center of glass conductance (without air films)
-    extern Array1D<Real64> SurfWinFrameEdgeArea;                   // Area of glass near frame (m2)
-    extern Array1D<Real64> SurfWinFrameTempSurfIn;                 // Frame inside surface temperature (C)
-    extern Array1D<Real64> SurfWinFrameTempSurfInOld;              // Previous value of frame inside surface temperature (C)
-    extern Array1D<Real64> SurfWinFrameTempSurfOut;                // Frame outside surface temperature (C)
-    extern Array1D<Real64> SurfWinProjCorrFrOut;                   // Correction factor to absorbed radiation due to frame outside projection
-    extern Array1D<Real64> SurfWinProjCorrFrIn;                    // Correction factor to absorbed radiation due to frame inside projection
-    extern Array1D<int> SurfWinDividerType;                        // Divider type (1=DividedLite, 2=Suspended (between-pane))
-    extern Array1D<Real64> SurfWinDividerArea;                     // Divider projected area (m2)
-    extern Array1D<Real64> SurfWinDividerConductance;              // Divider conductance [no air films] (W/m2-K)
-    extern Array1D<Real64> SurfWinDividerSolAbsorp;                // Divider solar absorptance (assumed same inside and outside)
-    extern Array1D<Real64> SurfWinDividerVisAbsorp;                // Divider visible absorptance (assumed same inside and outside)
-    extern Array1D<Real64> SurfWinDividerEmis;                     // Divider thermal emissivity (thermal absorptance) (assumed same inside and outside)
-    extern Array1D<Real64> SurfWinDivEdgeToCenterGlCondRatio;      // Ratio of divider edge of glass conductance (without air films) to center of glass conductance (without air films)
-    extern Array1D<Real64> SurfWinDividerEdgeArea;                 // Area of glass near dividers (m2)
-    extern Array1D<Real64> SurfWinDividerTempSurfIn;               // Divider inside surface temperature (C)
-    extern Array1D<Real64> SurfWinDividerTempSurfInOld;            // Previous value of divider inside surface temperature (C)
-    extern Array1D<Real64> SurfWinDividerTempSurfOut;              // Divider outside surface temperature (C)
-    extern Array1D<Real64> SurfWinProjCorrDivOut;                  // Correction factor to absorbed radiation due to divider outside projection
-    extern Array1D<Real64> SurfWinProjCorrDivIn;                   // Correction factor to absorbed radiation due to divider inside projection
-    extern Array1D<Real64> SurfWinGlazedFrac;                      // (Glazed area)/(Glazed area + divider area)
-    extern Array1D<Real64> SurfWinCenterGlArea;                    // Center of glass area (m2); area of glass where 1-D conduction dominates
-    extern Array1D<Real64> SurfWinEdgeGlCorrFac;                   // Correction factor to center-of-glass conductance to account for 2-D glass conduction thermal bridging effects near frame and divider
-    extern Array1D<SurfaceClass> SurfWinOriginalClass;                      // 0 or if entered originally as:
-    extern Array1D<Real64> SurfWinShadeAbsFacFace1;                // Fraction of short-wave radiation incident that is absorbed by face 1 when total absorbed radiation is apportioned to the two faces
-    extern Array1D<Real64> SurfWinShadeAbsFacFace2;                // Fraction of short-wave radiation incident that is absorbed by face 2 when total absorbed radiation is apportioned to the two faces
-    extern Array1D<Real64> SurfWinConvCoeffWithShade;              // Convection coefficient from glass or shade to gap air when interior or exterior shade is present (W/m2-K)
-    extern Array1D<Real64> SurfWinOtherConvHeatGain;               // other convective = total conv - standard model prediction for EQL window model (W)
-    extern Array1D<int> SurfWinBlindNumber;                        // Blind number for a window with a blind
-    extern Array1D<Real64> SurfWinEffInsSurfTemp;                  // Effective inside surface temperature for window with interior blind or shade; combination of shade/blind and glass temperatures (C)
-    extern Array1D<bool> SurfWinMovableSlats;                      // True if window has a blind with movable slats
-    extern Array1D<Real64> SurfWinSlatAngThisTS;                   // Slat angle this time step for window with blind on (radians)
-    extern Array1D<Real64> SurfWinSlatAngThisTSDeg;                // Slat angle this time step for window with blind on (deg)
-    extern Array1D<bool> SurfWinSlatAngThisTSDegEMSon;             // flag that indicate EMS system is actuating SlatAngThisTSDeg
-    extern Array1D<Real64> SurfWinSlatAngThisTSDegEMSValue;        // value that EMS sets for slat angle in degrees
-    extern Array1D<bool> SurfWinSlatsBlockBeam;                    // True if blind slats block incident beam solar
-    extern Array1D<Real64> SurfWinBlindAirFlowPermeability;        // Blind air-flow permeability for calculation of convective flow in gap between blind and glass
-    extern Array1D<Real64> SurfWinTotGlazingThickness;             // Total glazing thickness from outside of outer glass to inside of inner glass (m)
-    extern Array1D<Real64> SurfWinTanProfileAngHor;                // Tangent of horizontal profile angle
-    extern Array1D<Real64> SurfWinTanProfileAngVert;               // Tangent of vertical profile angle
-    extern Array1D<Real64> SurfWinInsideSillDepth;                 // Depth of inside sill (m)
-    extern Array1D<Real64> SurfWinInsideReveal;                    // Depth of inside reveal (m)
-    extern Array1D<Real64> SurfWinInsideSillSolAbs;                // Solar absorptance of inside sill
-    extern Array1D<Real64> SurfWinInsideRevealSolAbs;              // Solar absorptance of inside reveal
-    extern Array1D<Real64> SurfWinOutsideRevealSolAbs;             // Solar absorptance of outside reveal
-    extern Array1D<int> SurfWinScreenNumber;                       // Screen number for a window with a screen (do not confuse with material number)
-    extern Array1D<int> SurfWinAirflowSource;                      // Source of gap airflow (INSIDEAIR, OUTSIDEAIR, etc.)
-    extern Array1D<int> SurfWinAirflowDestination;                 // Destination of gap airflow (INSIDEAIR, OUTSIDEAIR, etc.)
-    extern Array1D<int> SurfWinAirflowReturnNodePtr;               // Return node pointer for destination = ReturnAir
-    extern Array1D<Real64> SurfWinMaxAirflow;                      // Maximum gap airflow (m3/s per m of glazing width)
-    extern Array1D<int> SurfWinAirflowControlType;                 // Gap airflow control type (ALWAYSONATMAXFLOW, etc.)
-    extern Array1D<bool> SurfWinAirflowHasSchedule;                // True if gap airflow is scheduled
-    extern Array1D<int> SurfWinAirflowSchedulePtr;                 // Gap airflow schedule pointer
-    extern Array1D<Real64> SurfWinAirflowThisTS;                   // Gap airflow this timestep (m3/s per m of glazing width)
-    extern Array1D<Real64> SurfWinTAirflowGapOutlet;               // Temperature of air leaving airflow gap between glass panes (C)
-    extern Array1D<int> SurfWinWindowCalcIterationsRep;            // Number of iterations in window heat balance calculation
-    extern Array1D<Real64> SurfWinVentingOpenFactorMultRep;        // Window/door opening modulation multiplier on venting open factor, for reporting
-    extern Array1D<Real64> SurfWinInsideTempForVentingRep;         // Inside air temp used to control window/door venting, for reporting (C)
-    extern Array1D<Real64> SurfWinVentingAvailabilityRep;          // Venting availability schedule value (0.0/1.0 = no venting allowed/not allowed)
-    extern Array1D<Real64> SurfWinSkyGndSolarInc;                  // Incident diffuse solar from ground-reflected sky radiation; used for Complex Fen; if CalcSolRefl is true, accounts for shadowing of ground by building and obstructions [W/m2]
-    extern Array1D<Real64> SurfWinBmGndSolarInc;                   // Incident diffuse solar from ground-reflected beam radiation; used for Complex Fen; if CalcSolRefl is true, accounts for shadowing of ground by building and obstructions [W/m2]
-    extern Array1D<Real64> SurfWinLightWellEff;                    // Light well efficiency (multiplier on exterior window vis trans due to light well losses)
-    extern Array1D<bool> SurfWinSolarDiffusing;                    // True if exterior window with a construction that contains a diffusing glass layer
-=======
+
     extern Array1D<Real64> SurfWinBlTsolBmBm;                 // Time-step value of blind beam-beam solar transmittance (-)
     extern Array1D<Real64> SurfWinBlTsolBmDif;                // Time-step value of blind beam-diffuse solar transmittance (-)
     extern Array1D<Real64> SurfWinBlTsolDifDif;               // Time-step value of blind diffuse-diffuse solar transmittance (-)
@@ -678,16 +557,16 @@
     extern Array1D<Real64> SurfWinProfileAngHor;                 // Horizontal beam solar profile angle (degrees)
     extern Array1D<Real64> SurfWinProfileAngVert;                // Vertical beam solar profile angle (degrees)
 
-    extern Array1D<int> SurfWinShadingFlag;         // -1: window has no shading device
+    extern Array1D<WinShadingType> SurfWinShadingFlag;         // -1: window has no shading device
     extern Array1D<bool> SurfWinShadingFlagEMSOn;   // EMS control flag, true if EMS is controlling ShadingFlag with ShadingFlagEMSValue
-    extern Array1D<int> SurfWinShadingFlagEMSValue; // EMS control value for Shading Flag
+    extern Array1D<Real64> SurfWinShadingFlagEMSValue; // EMS control value for Shading Flag
     extern Array1D<int>
         SurfWinStormWinFlag; // -1: Storm window not applicable; 0: Window has storm window but it is off 1: Window has storm window and it is on
     extern Array1D<int> SurfWinStormWinFlagPrevDay; // Previous time step value of StormWinFlag
     extern Array1D<Real64>
         SurfWinFracTimeShadingDeviceOn; // For a single time step, = 0.0 if no shading device or shading device is off = 1.0 if shading device is on;
                                         // For time intervals longer than a time step, = fraction of time that shading device is on.
-    extern Array1D<int> SurfWinExtIntShadePrevTS;     // 1 if exterior or interior blind or shade in place previous time step;0 otherwise
+    extern Array1D<WinShadingType> SurfWinExtIntShadePrevTS;     // 1 if exterior or interior blind or shade in place previous time step;0 otherwise
     extern Array1D<bool> SurfWinHasShadeOrBlindLayer; // mark as true if the window construction has a shade or a blind layer
     extern Array1D<bool> SurfWinSurfDayLightInit;     // surface has been initialized for following 5 arrays
     extern Array1D<int> SurfWinDaylFacPoint;          // Pointer to daylight factors for the window
@@ -779,7 +658,6 @@
                                                   // is true, accounts for shadowing of ground by building and obstructions [W/m2]
     extern Array1D<Real64> SurfWinLightWellEff;   // Light well efficiency (multiplier on exterior window vis trans due to light well losses)
     extern Array1D<bool> SurfWinSolarDiffusing;   // True if exterior window with a construction that contains a diffusing glass layer
->>>>>>> e8cf3c4e
     extern Array1D<Real64> SurfWinFrameHeatGain;
     extern Array1D<Real64> SurfWinFrameHeatLoss;
     extern Array1D<Real64> SurfWinDividerHeatLoss;
