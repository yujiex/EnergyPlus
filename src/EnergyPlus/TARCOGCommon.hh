--- conflicted
+++ resolved
@@ -123,11 +123,7 @@
     void init_state([[maybe_unused]] EnergyPlusData &state) override
     {
     }
-<<<<<<< HEAD
-        
-=======
 
->>>>>>> 391ba016
     void clear_state() override
     {
         this->vv = Array1D<Real64>(TARCOGCommon::NMAX);
