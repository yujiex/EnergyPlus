--- conflicted
+++ resolved
@@ -1350,12 +1350,10 @@
                                 state.dataPumps->PumpEquip(PumpNum).Name);
 
             // setup internal gains
-<<<<<<< HEAD
             switch (state.dataPumps->PumpEquip(PumpNum).pumpType) {
             case PumpType::VarSpeed: {
                 SetupZoneInternalGain(state,
                                       state.dataPumps->PumpEquip(PumpNum).ZoneNum,
-                                      "Pump:VariableSpeed",
                                       state.dataPumps->PumpEquip(PumpNum).Name,
                                       DataHeatBalance::IntGainType::Pump_VarSpeed,
                                       &state.dataPumps->PumpEquipReport(PumpNum).ZoneConvGainRate,
@@ -1365,7 +1363,6 @@
             case PumpType::ConSpeed: {
                 SetupZoneInternalGain(state,
                                       state.dataPumps->PumpEquip(PumpNum).ZoneNum,
-                                      "Pump:ConstantSpeed",
                                       state.dataPumps->PumpEquip(PumpNum).Name,
                                       DataHeatBalance::IntGainType::Pump_ConSpeed,
                                       &state.dataPumps->PumpEquipReport(PumpNum).ZoneConvGainRate,
@@ -1375,7 +1372,6 @@
             case PumpType::Cond: {
                 SetupZoneInternalGain(state,
                                       state.dataPumps->PumpEquip(PumpNum).ZoneNum,
-                                      "Pump:VariableSpeed:Condensate",
                                       state.dataPumps->PumpEquip(PumpNum).Name,
                                       DataHeatBalance::IntGainType::Pump_Cond,
                                       &state.dataPumps->PumpEquipReport(PumpNum).ZoneConvGainRate,
@@ -1385,7 +1381,6 @@
             case PumpType::Bank_VarSpeed: {
                 SetupZoneInternalGain(state,
                                       state.dataPumps->PumpEquip(PumpNum).ZoneNum,
-                                      "HeaderedPumps:VariableSpeed",
                                       state.dataPumps->PumpEquip(PumpNum).Name,
                                       DataHeatBalance::IntGainType::PumpBank_VarSpeed,
                                       &state.dataPumps->PumpEquipReport(PumpNum).ZoneConvGainRate,
@@ -1395,7 +1390,6 @@
             case PumpType::Bank_ConSpeed: {
                 SetupZoneInternalGain(state,
                                       state.dataPumps->PumpEquip(PumpNum).ZoneNum,
-                                      "HeaderedPumps:ConstantSpeed",
                                       state.dataPumps->PumpEquip(PumpNum).Name,
                                       DataHeatBalance::IntGainType::PumpBank_ConSpeed,
                                       &state.dataPumps->PumpEquipReport(PumpNum).ZoneConvGainRate,
@@ -1404,51 +1398,6 @@
             } break;
             default:
                 break;
-=======
-            {
-                auto const SELECT_CASE_var(state.dataPumps->PumpEquip(PumpNum).pumpType);
-                if (SELECT_CASE_var == PumpType::VarSpeed) {
-                    SetupZoneInternalGain(state,
-                                          state.dataPumps->PumpEquip(PumpNum).ZoneNum,
-                                          state.dataPumps->PumpEquip(PumpNum).Name,
-                                          DataHeatBalance::IntGainType::Pump_VarSpeed,
-                                          &state.dataPumps->PumpEquipReport(PumpNum).ZoneConvGainRate,
-                                          nullptr,
-                                          &state.dataPumps->PumpEquipReport(PumpNum).ZoneRadGainRate);
-                } else if (SELECT_CASE_var == PumpType::ConSpeed) {
-                    SetupZoneInternalGain(state,
-                                          state.dataPumps->PumpEquip(PumpNum).ZoneNum,
-                                          state.dataPumps->PumpEquip(PumpNum).Name,
-                                          DataHeatBalance::IntGainType::Pump_ConSpeed,
-                                          &state.dataPumps->PumpEquipReport(PumpNum).ZoneConvGainRate,
-                                          nullptr,
-                                          &state.dataPumps->PumpEquipReport(PumpNum).ZoneRadGainRate);
-                } else if (SELECT_CASE_var == PumpType::Cond) {
-                    SetupZoneInternalGain(state,
-                                          state.dataPumps->PumpEquip(PumpNum).ZoneNum,
-                                          state.dataPumps->PumpEquip(PumpNum).Name,
-                                          DataHeatBalance::IntGainType::Pump_Cond,
-                                          &state.dataPumps->PumpEquipReport(PumpNum).ZoneConvGainRate,
-                                          nullptr,
-                                          &state.dataPumps->PumpEquipReport(PumpNum).ZoneRadGainRate);
-                } else if (SELECT_CASE_var == PumpType::Bank_VarSpeed) {
-                    SetupZoneInternalGain(state,
-                                          state.dataPumps->PumpEquip(PumpNum).ZoneNum,
-                                          state.dataPumps->PumpEquip(PumpNum).Name,
-                                          DataHeatBalance::IntGainType::PumpBank_VarSpeed,
-                                          &state.dataPumps->PumpEquipReport(PumpNum).ZoneConvGainRate,
-                                          nullptr,
-                                          &state.dataPumps->PumpEquipReport(PumpNum).ZoneRadGainRate);
-                } else if (SELECT_CASE_var == PumpType::Bank_ConSpeed) {
-                    SetupZoneInternalGain(state,
-                                          state.dataPumps->PumpEquip(PumpNum).ZoneNum,
-                                          state.dataPumps->PumpEquip(PumpNum).Name,
-                                          DataHeatBalance::IntGainType::PumpBank_ConSpeed,
-                                          &state.dataPumps->PumpEquipReport(PumpNum).ZoneConvGainRate,
-                                          nullptr,
-                                          &state.dataPumps->PumpEquipReport(PumpNum).ZoneRadGainRate);
-                }
->>>>>>> b3dd66c3
             }
         }
     }
