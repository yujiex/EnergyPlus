--- conflicted
+++ resolved
@@ -517,19 +517,11 @@
         thisChiller.SizFac = state.dataIPShortCut->rNumericArgs(17);
 
         // Validate fuel type input
-<<<<<<< HEAD
-        bool FuelTypeError(false);
-        UtilityRoutines::ValidateFuelType(state, state.dataIPShortCut->cAlphaArgs(17), thisChiller.FuelType, FuelTypeError);
-        if (FuelTypeError) {
-            ShowSevereError(state, format("{}=\"{}\", invalid value", cCurrentModuleObject, state.dataIPShortCut->cAlphaArgs(1)));
-            ShowContinueError(state, format("Invalid {}={}", state.dataIPShortCut->cAlphaFieldNames(17), state.dataIPShortCut->cAlphaArgs(17)));
-=======
         thisChiller.FuelType = static_cast<DataGlobalConstants::eResource>(
             getEnumerationValue(DataGlobalConstants::ResourceTypeNamesUC, UtilityRoutines::MakeUPPERCase(state.dataIPShortCut->cAlphaArgs(17))));
         if (thisChiller.FuelType == DataGlobalConstants::eResource::Invalid) {
-            ShowSevereError(state, cCurrentModuleObject + "=\"" + state.dataIPShortCut->cAlphaArgs(1) + "\", invalid value");
-            ShowContinueError(state, "Invalid " + state.dataIPShortCut->cAlphaFieldNames(17) + '=' + state.dataIPShortCut->cAlphaArgs(17));
->>>>>>> 4fcead25
+            ShowSevereError(state, format("{}=\"{}\", invalid value", cCurrentModuleObject, state.dataIPShortCut->cAlphaArgs(1)));
+            ShowContinueError(state, format("Invalid {}={}", state.dataIPShortCut->cAlphaFieldNames(17), state.dataIPShortCut->cAlphaArgs(17)));
             ShowContinueError(
                 state, "Valid choices are Electricity, NaturalGas, Propane, Diesel, Gasoline, FuelOilNo1, FuelOilNo2,OtherFuel1 or OtherFuel2");
             Get_ErrorsFound = true;
@@ -543,12 +535,8 @@
 
 void GasAbsorberSpecs::setupOutputVariables(EnergyPlusData &state)
 {
-<<<<<<< HEAD
-=======
-    std::string &ChillerName = this->Name;
     std::string_view const sFuelType = DataGlobalConstants::ResourceTypeNames[static_cast<int>(this->FuelType)];
 
->>>>>>> 4fcead25
     SetupOutputVariable(state,
                         "Chiller Heater Evaporator Cooling Rate",
                         OutputProcessor::Unit::W,
@@ -631,12 +619,7 @@
                         this->CoolFuelUseRate,
                         OutputProcessor::SOVTimeStepType::System,
                         OutputProcessor::SOVStoreType::Average,
-<<<<<<< HEAD
-                        this->Name);
-=======
-                        ChillerName);
-
->>>>>>> 4fcead25
+                        this->Name);
     SetupOutputVariable(state,
                         format("Chiller Heater Cooling {} Energy", sFuelType),
                         OutputProcessor::Unit::J,
