#include <ObjexxFCL/Array1D.hh> // needs to be in BranchNodeConnections.hh

#include <BranchNodeConnections.hh>
#include <Coils/CoilCoolingDX.hh>
#include <DataAirLoop.hh>
#include <DataEnvironment.hh>
#include <DataGlobals.hh>
#include <DataHVACGlobals.hh>
#include <DataIPShortCuts.hh>
#include <DataLoopNode.hh>
#include <DataWater.hh>
#include <InputProcessing/InputProcessor.hh>
#include <NodeInputManager.hh>
#include <OutAirNodeManager.hh>
#include <OutputProcessor.hh>
#include <Psychrometrics.hh>
#include <ScheduleManager.hh>
#include <WaterManager.hh>
#include <EnergyPlus/DataEnvironment.hh>

using namespace EnergyPlus;
using namespace DataIPShortCuts;

namespace EnergyPlus {
std::vector<CoilCoolingDX> coilCoolingDXs;
}

void CoilCoolingDX::instantiateFromInputSpec(const CoilCoolingDXInputSpecification& input_data)
{
    static const std::string routineName("CoilCoolingDX::instantiateFromInputSpec: ");
    this->original_input_specs = input_data;
    bool errorsFound = false;
    this->name = input_data.name;
    this->performance = CoilCoolingDXCurveFitPerformance(input_data.performance_object_name);

    // other construction below
    this->evapInletNodeIndex = NodeInputManager::GetOnlySingleNode(input_data.evaporator_inlet_node_name,
                                                                   errorsFound,
                                                                   this->object_name,
                                                                   input_data.name,
                                                                   DataLoopNode::NodeType_Air,
                                                                   DataLoopNode::NodeConnectionType_Inlet,
                                                                   1,
                                                                   DataLoopNode::ObjectIsNotParent);
    this->evapOutletNodeIndex = NodeInputManager::GetOnlySingleNode(input_data.evaporator_outlet_node_name,
                                                                    errorsFound,
                                                                    this->object_name,
                                                                    input_data.name,
                                                                    DataLoopNode::NodeType_Air,
                                                                    DataLoopNode::NodeConnectionType_Outlet,
                                                                    1,
                                                                    DataLoopNode::ObjectIsNotParent);
    if (!input_data.condenser_inlet_node_name.empty()) {
        this->condInletNodeIndex = NodeInputManager::GetOnlySingleNode(input_data.condenser_inlet_node_name,
                                                                       errorsFound,
                                                                       this->object_name,
                                                                       input_data.name,
                                                                       DataLoopNode::NodeType_Air,
                                                                       DataLoopNode::NodeConnectionType_Inlet,
                                                                       2,
                                                                       DataLoopNode::ObjectIsNotParent);
        // Ultimately, this restriction should go away - condenser inlet node could be from anywhere
        if (!OutAirNodeManager::CheckOutAirNodeNumber(this->condInletNodeIndex)) {
            ShowWarningError(routineName + this->object_name + "=\"" + this->name + "\", may be invalid");
            ShowContinueError("Condenser Inlet Node Name=\"" + input_data.condenser_inlet_node_name +
                              "\", node does not appear in an OutdoorAir:NodeList or as an OutdoorAir:Node.");
            ShowContinueError("This node needs to be included in an air system or the coil model will not be valid, and the simulation continues");
        }

    } else {
        this->condInletNodeIndex = 0;
    }
    if (!input_data.condenser_outlet_node_name.empty()) {
        this->condOutletNodeIndex = NodeInputManager::GetOnlySingleNode(input_data.condenser_outlet_node_name,
                                                                        errorsFound,
                                                                        this->object_name,
                                                                        input_data.name,
                                                                        DataLoopNode::NodeType_Air,
                                                                        DataLoopNode::NodeConnectionType_Outlet,
                                                                        2,
                                                                        DataLoopNode::ObjectIsNotParent);
    } else {
        this->condOutletNodeIndex = 0;
    }

    if (!input_data.condensate_collection_water_storage_tank_name.empty()) {
        WaterManager::SetupTankSupplyComponent(this->name,
                                 this->object_name,
                                 input_data.condensate_collection_water_storage_tank_name,
                                 errorsFound,
                                 this->condensateTankIndex,
                                 this->condensateTankSupplyARRID);
    }

    if (!input_data.evaporative_condenser_supply_water_storage_tank_name.empty()) {
        WaterManager::SetupTankDemandComponent(this->name,
                                 this->object_name,
                                 input_data.evaporative_condenser_supply_water_storage_tank_name,
                                 errorsFound,
                                 this->evaporativeCondSupplyTankIndex,
                                 this->evaporativeCondSupplyTankARRID);
    }

    if (input_data.availability_schedule_name.empty()) {
      this->availScheduleIndex = DataGlobals::ScheduleAlwaysOn;
    } else {
        this->availScheduleIndex = ScheduleManager::GetScheduleIndex(input_data.availability_schedule_name);
    }
    if (this->availScheduleIndex == 0) {
        ShowSevereError(routineName + this->object_name + "=\"" + this->name + "\", invalid");
        ShowContinueError("...Availability Schedule Name=\"" + input_data.availability_schedule_name + "\".");
        errorsFound = true;
    }

    BranchNodeConnections::TestCompSet(
        CoilCoolingDX::object_name, this->name, input_data.evaporator_inlet_node_name, input_data.evaporator_outlet_node_name, "Air Nodes");

    if (errorsFound) {
        ShowFatalError(routineName + "Errors found in getting " + this->object_name + " input. Preceding condition(s) causes termination.");
    }
}

void CoilCoolingDX::oneTimeInit(){

    // setup output variables, needs to be done after object is instantiated and emplaced
    SetupOutputVariable("Cooling Coil Total Cooling Rate", OutputProcessor::Unit::W, this->totalCoolingEnergyRate, "System", "Average", this->name);
    SetupOutputVariable("Cooling Coil Total Cooling Energy",
                        OutputProcessor::Unit::J,
                        this->totalCoolingEnergy,
                        "System",
                        "Sum",
                        this->name,
                        _,
                        "ENERGYTRANSFER",
                        "COOLINGCOILS",
                        _,
                        "System");
    SetupOutputVariable("Cooling Coil Sensible Cooling Rate", OutputProcessor::Unit::W, this->sensCoolingEnergyRate, "System", "Average", this->name);
    SetupOutputVariable("Cooling Coil Sensible Cooling Energy", OutputProcessor::Unit::J, this->sensCoolingEnergy, "System", "Sum", this->name);
    SetupOutputVariable("Cooling Coil Latent Cooling Rate", OutputProcessor::Unit::W, this->latCoolingEnergyRate, "System", "Average", this->name);
    SetupOutputVariable("Cooling Coil Latent Cooling Energy", OutputProcessor::Unit::J, this->latCoolingEnergy, "System", "Sum", this->name);
    SetupOutputVariable("Cooling Coil Electric Power", OutputProcessor::Unit::W, this->performance.powerUse, "System", "Average", this->name);
    SetupOutputVariable("Cooling Coil Electric Energy",
                        OutputProcessor::Unit::J,
                        this->performance.electricityConsumption,
                        "System",
                        "Sum",
                        this->name,
                        _,
                        "Electric",
                        "COOLING",
                        _,
                        "System");
    SetupOutputVariable(
        "Cooling Coil Runtime Fraction", OutputProcessor::Unit::None, this->performance.RTF, "System", "Average", this->name);
    SetupOutputVariable("Cooling Coil Crankcase Heater Electric Power",
                        OutputProcessor::Unit::W,
                        this->performance.crankcaseHeaterPower,
                        "System",
                        "Average",
                        this->name);
    SetupOutputVariable("Cooling Coil Crankcase Heater Electric Energy",
                        OutputProcessor::Unit::J,
                        this->performance.crankcaseHeaterElectricityConsumption,
                        "System",
                        "Sum",
                        this->name,
                        _,
                        "Electric",
                        "DHW",
                        _,
                        "Plant");
    if (this->performance.evapCondBasinHeatCap > 0) {
        SetupOutputVariable("Cooling Coil Basin Heater Electric Power",
                            OutputProcessor::Unit::W,
                            this->performance.basinHeaterPower,
                            "System",
                            "Average",
                            this->name);
        SetupOutputVariable("Cooling Coil Basin Heater Electric Energy",
                            OutputProcessor::Unit::J,
                            this->performance.basinHeaterElectricityConsumption,
                            "System",
                            "Sum",
                            this->name,
                            _,
                            "Electric",
                            "COOLING",
                            _,
                            "System");
    }
    if (this->condensateTankIndex > 0) {
        SetupOutputVariable(
                "Cooling Coil Condensate Volume Flow Rate", OutputProcessor::Unit::m3_s, this->condensateVolumeFlow, "System", "Average", this->name);
        SetupOutputVariable("Cooling Coil Condensate Volume",
                            OutputProcessor::Unit::m3,
                            this->condensateVolumeConsumption,
                            "System",
                            "Sum",
                            this->name,
                            _,
                            "OnSiteWater",
                            "Condensate",
                            _,
                            "System");
    }
    if (this->evaporativeCondSupplyTankIndex > 0) {
        SetupOutputVariable("Cooling Coil Evaporative Condenser Pump Electric Power",
                            OutputProcessor::Unit::W,
                            this->evapCondPumpElecPower,
                            "System",
                            "Average",
                            this->name);
        SetupOutputVariable("Cooling Coil Evaporative Condenser Pump Electric Energy",
                            OutputProcessor::Unit::J,
                            this->evapCondPumpElecConsumption,
                            "System",
                            "Sum",
                            this->name,
                            _,
                            "Electric",
                            "COOLING",
                            _,
                            "System");
    }
}

CoilCoolingDX::CoilCoolingDX(const std::string& name_to_find)
{
    int numCoolingCoilDXs = inputProcessor->getNumObjectsFound(CoilCoolingDX::object_name);
    if (numCoolingCoilDXs <= 0) {
        // error
    }
    bool found_it = false;
    for (int coilNum = 1; coilNum <= numCoolingCoilDXs; ++coilNum) {
        int NumAlphas;  // Number of Alphas for each GetObjectItem call
        int NumNumbers; // Number of Numbers for each GetObjectItem call
        int IOStatus;
        inputProcessor->getObjectItem(CoilCoolingDX::object_name, coilNum, cAlphaArgs, NumAlphas, rNumericArgs, NumNumbers, IOStatus);
        if (!UtilityRoutines::SameString(name_to_find, cAlphaArgs(1))) {
            continue;
        }
        found_it = true;

        CoilCoolingDXInputSpecification input_specs;
        input_specs.name = cAlphaArgs(1);
        input_specs.evaporator_inlet_node_name = cAlphaArgs(2);
        input_specs.evaporator_outlet_node_name = cAlphaArgs(3);
        input_specs.availability_schedule_name = cAlphaArgs(4);
        input_specs.condenser_zone_name = cAlphaArgs(5);
        input_specs.condenser_inlet_node_name = cAlphaArgs(6);
        input_specs.condenser_outlet_node_name = cAlphaArgs(7);
        input_specs.performance_object_name = cAlphaArgs(8);
        input_specs.condensate_collection_water_storage_tank_name = cAlphaArgs(9);
        input_specs.evaporative_condenser_supply_water_storage_tank_name = cAlphaArgs(10);

        this->instantiateFromInputSpec(input_specs);
        break;
    }

    if (!found_it) {
        // error
    }
}

void CoilCoolingDX::simulate(bool useAlternateMode, Real64 PLR, int speedNum, Real64 speedRatio, int fanOpMode)
{
    if (this->myOneTimeInitFlag) {
        this->oneTimeInit();
        this->myOneTimeInitFlag = false;
    }

    // get inlet conditions from inlet node
    auto &evapInletNode = DataLoopNode::Node(this->evapInletNodeIndex);
    auto &evapOutletNode = DataLoopNode::Node(this->evapOutletNodeIndex);

    // get condenser inlet conditions from condenser inlet node or from ambient
    DataLoopNode::NodeData condInletNode;
    DataLoopNode::NodeData condOutletNode; // dummy for now
    if (this->condInletNodeIndex > 0) {
        condInletNode = DataLoopNode::Node(this->condInletNodeIndex);
    } else {
        condInletNode.Temp = DataEnvironment::OutDryBulbTemp;
        condInletNode.HumRat = DataEnvironment::OutHumRat;
    }

    // call the simulation, which returns useful data
    this->performance.simulate(evapInletNode, evapOutletNode, useAlternateMode, PLR, speedNum, speedRatio, fanOpMode, condInletNode, condOutletNode);
    EnergyPlus::CoilCoolingDX::passThroughNodeData(evapInletNode, evapOutletNode);

    // calculate energy conversion factor
    Real64 reportingConstant = DataHVACGlobals::TimeStepSys * DataGlobals::SecInHour;

    // update condensate collection tank
    // TODO: This looks properly implemented, my only concern is that we are grabbing state from the nodes, whereas in DXCoils.cc, they are
    //       grabbing stuff from the DXCoil structure.  Could mass flow somehow be different between them at this point to account for RTF, etc.?
    if (this->condensateTankIndex > 0) {
        if (speedNum > 0) {
            // calculate and report condensation rates  (how much water extracted from the air stream)
            // water flow of water in m3/s for water system interactions
            Real64 averageTemp = (evapInletNode.Temp - evapOutletNode.Temp) / 2.0;
            Real64 waterDensity = Psychrometrics::RhoH2O(averageTemp);
            Real64 inHumidityRatio = evapInletNode.HumRat;
            Real64 outHumidityRatio = evapOutletNode.HumRat;
            this->condensateVolumeFlow = max(0.0, (evapInletNode.MassFlowRate * (inHumidityRatio - outHumidityRatio) / waterDensity));
            this->condensateVolumeConsumption = this->condensateVolumeFlow * reportingConstant;
            DataWater::WaterStorage(this->condensateTankIndex).VdotAvailSupply(this->condensateTankSupplyARRID) = this->condensateVolumeFlow;
            DataWater::WaterStorage(this->condensateTankIndex).TwaterSupply(this->condensateTankSupplyARRID) = evapOutletNode.Temp;
        } else {
            DataWater::WaterStorage(this->condensateTankIndex).VdotAvailSupply(this->condensateTankSupplyARRID) = 0.0;
            DataWater::WaterStorage(this->condensateTankIndex).TwaterSupply(this->condensateTankSupplyARRID) = evapOutletNode.Temp;
        }
    }

    // update requests for evaporative condenser tank
    // TODO: This also looks pretty well implemented except that I am grabbing data off the nodes directly...which may be fine
    if (this->evaporativeCondSupplyTankIndex > 0) {
        if (speedNum > 0) {
            Real64 condInletTemp =
                DataEnvironment::OutWetBulbTemp + (DataEnvironment::OutDryBulbTemp - DataEnvironment::OutWetBulbTemp) *
                                                      (1.0 - this->performance.normalMode.speeds[speedNum - 1].evap_condenser_effectiveness);
            Real64 condInletHumRat = Psychrometrics::PsyWFnTdbTwbPb(condInletTemp, DataEnvironment::OutWetBulbTemp, DataEnvironment::OutBaroPress);
            Real64 outdoorHumRat = DataEnvironment::OutHumRat;
            Real64 condAirMassFlow = DataLoopNode::Node(this->condInletNodeIndex).MassFlowRate;
            Real64 waterDensity = Psychrometrics::RhoH2O(DataEnvironment::OutDryBulbTemp);
            this->evaporativeCondSupplyTankVolumeFlow = (condInletHumRat - outdoorHumRat) * condAirMassFlow / waterDensity;
            if (!useAlternateMode) {
                this->evapCondPumpElecPower = this->performance.normalMode.getCurrentEvapCondPumpPower(speedNum);
            }
            DataWater::WaterStorage(this->evaporativeCondSupplyTankIndex).VdotRequestDemand(this->evaporativeCondSupplyTankARRID) =
                this->evaporativeCondSupplyTankVolumeFlow;
        } else {
            DataWater::WaterStorage(this->evaporativeCondSupplyTankIndex).VdotRequestDemand(this->evaporativeCondSupplyTankARRID) = 0.0;
        }
    }

    // update report variables
    this->totalCoolingEnergyRate = evapOutletNode.MassFlowRate * (evapInletNode.Enthalpy - evapOutletNode.Enthalpy);
    this->totalCoolingEnergy = this->totalCoolingEnergyRate * reportingConstant;
    Real64 minAirHumRat = min(evapInletNode.HumRat, evapOutletNode.HumRat);
    this->sensCoolingEnergyRate = evapOutletNode.MassFlowRate * (Psychrometrics::PsyHFnTdbW(evapInletNode.Temp, minAirHumRat) -
                                                                 Psychrometrics::PsyHFnTdbW(evapOutletNode.Temp, minAirHumRat));
    this->sensCoolingEnergy = this->sensCoolingEnergyRate * reportingConstant;
    this->latCoolingEnergyRate = this->totalCoolingEnergyRate - this->sensCoolingEnergyRate;
    this->latCoolingEnergy = this->latCoolingEnergyRate * reportingConstant;

    this->evapCondPumpElecConsumption = this->evapCondPumpElecPower * reportingConstant;

    this->coolingCoilRuntimeFraction = this->performance.RTF;
    this->elecCoolingPower = this->performance.powerUse;
    this->elecCoolingConsumption = this->performance.powerUse * reportingConstant;

    // Fishy global things that need to be set here, try to set the AFN stuff now
    // This appears to be the only location where airLoopNum gets used
    //DataAirLoop::LoopDXCoilRTF = max(this->coolingCoilRuntimeFraction, DXCoil(DXCoilNum).HeatingCoilRuntimeFraction);
    DataAirLoop::LoopDXCoilRTF = this->coolingCoilRuntimeFraction;
<<<<<<< HEAD
    if (this->airLoopNum > 0) {
        DataAirLoop::AirLoopAFNInfo(this->airLoopNum).AFNLoopDXCoilRTF = this->coolingCoilRuntimeFraction;
        // The original calculation is below, but no heating yet
        //        max(DXCoil(DXCoilNum).CoolingCoilRuntimeFraction, DXCoil(DXCoilNum).HeatingCoilRuntimeFraction);
    }

=======
    DataHVACGlobals::DXElecCoolingPower = this->elecCoolingPower;
    // if (DXCoil(DXCoilNum).AirLoopNum > 0) {
    //    AirLoopAFNInfo(DXCoil(DXCoilNum).AirLoopNum).AFNLoopDXCoilRTF =
    //        max(DXCoil(DXCoilNum).CoolingCoilRuntimeFraction, DXCoil(DXCoilNum).HeatingCoilRuntimeFraction);
    //}
>>>>>>> 235d19b3
}

void CoilCoolingDX::passThroughNodeData(EnergyPlus::DataLoopNode::NodeData &in, EnergyPlus::DataLoopNode::NodeData &out)
{
    // pass through all the other node variables that we don't update as a part of this model calculation
    out.MassFlowRate = in.MassFlowRate;
    out.Press = in.Press;
    out.Quality = in.Quality;
    out.MassFlowRateMax = in.MassFlowRateMax;
    out.MassFlowRateMin = in.MassFlowRateMin;
    out.MassFlowRateMaxAvail = in.MassFlowRateMaxAvail;
    out.MassFlowRateMinAvail = in.MassFlowRateMinAvail;
}

//int CoilCoolingDX::getDXCoilCapFTCurveIndex()
//{
//    auto &performance = this->performance;
//    if (performance.hasAlternateMode) {
//        // Per IDD note - Operating Mode 1 is always used as the base design operating mode
//        auto &mode = performance.normalMode; // TODO: Yeah, what?
//        if (mode.speeds.size()) {
//            auto &firstSpeed = mode.speeds[0];
//            return firstSpeed.indexCapFT;
//        }
//        return -1;
//    } else {
//        auto &mode = performance.normalMode; // TODO: Like, what?
//        if (mode.speeds.size()) {
//            auto &firstSpeed = mode.speeds[0];
//            return firstSpeed.indexCapFT;
//        }
//        return -1;
//    }
//}
//
//Real64 CoilCoolingDX::getRatedGrossTotalCapacity()
//{
//    // **should** we be checking if performance.hasAlternateMode before looking up the value?
//    return this->performance.normalMode.ratedGrossTotalCap;
//}
<|MERGE_RESOLUTION|>--- conflicted
+++ resolved
@@ -354,20 +354,13 @@
     // This appears to be the only location where airLoopNum gets used
     //DataAirLoop::LoopDXCoilRTF = max(this->coolingCoilRuntimeFraction, DXCoil(DXCoilNum).HeatingCoilRuntimeFraction);
     DataAirLoop::LoopDXCoilRTF = this->coolingCoilRuntimeFraction;
-<<<<<<< HEAD
+    DataHVACGlobals::DXElecCoolingPower = this->elecCoolingPower;
     if (this->airLoopNum > 0) {
         DataAirLoop::AirLoopAFNInfo(this->airLoopNum).AFNLoopDXCoilRTF = this->coolingCoilRuntimeFraction;
         // The original calculation is below, but no heating yet
         //        max(DXCoil(DXCoilNum).CoolingCoilRuntimeFraction, DXCoil(DXCoilNum).HeatingCoilRuntimeFraction);
     }
 
-=======
-    DataHVACGlobals::DXElecCoolingPower = this->elecCoolingPower;
-    // if (DXCoil(DXCoilNum).AirLoopNum > 0) {
-    //    AirLoopAFNInfo(DXCoil(DXCoilNum).AirLoopNum).AFNLoopDXCoilRTF =
-    //        max(DXCoil(DXCoilNum).CoolingCoilRuntimeFraction, DXCoil(DXCoilNum).HeatingCoilRuntimeFraction);
-    //}
->>>>>>> 235d19b3
 }
 
 void CoilCoolingDX::passThroughNodeData(EnergyPlus::DataLoopNode::NodeData &in, EnergyPlus::DataLoopNode::NodeData &out)
