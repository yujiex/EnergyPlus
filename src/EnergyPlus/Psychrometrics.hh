// EnergyPlus, Copyright (c) 1996-2021, The Board of Trustees of the University of Illinois,
// The Regents of the University of California, through Lawrence Berkeley National Laboratory
// (subject to receipt of any required approvals from the U.S. Dept. of Energy), Oak Ridge
// National Laboratory, managed by UT-Battelle, Alliance for Sustainable Energy, LLC, and other
// contributors. All rights reserved.
//
// NOTICE: This Software was developed under funding from the U.S. Department of Energy and the
// U.S. Government consequently retains certain rights. As such, the U.S. Government has been
// granted for itself and others acting on its behalf a paid-up, nonexclusive, irrevocable,
// worldwide license in the Software to reproduce, distribute copies to the public, prepare
// derivative works, and perform publicly and display publicly, and to permit others to do so.
//
// Redistribution and use in source and binary forms, with or without modification, are permitted
// provided that the following conditions are met:
//
// (1) Redistributions of source code must retain the above copyright notice, this list of
//     conditions and the following disclaimer.
//
// (2) Redistributions in binary form must reproduce the above copyright notice, this list of
//     conditions and the following disclaimer in the documentation and/or other materials
//     provided with the distribution.
//
// (3) Neither the name of the University of California, Lawrence Berkeley National Laboratory,
//     the University of Illinois, U.S. Dept. of Energy nor the names of its contributors may be
//     used to endorse or promote products derived from this software without specific prior
//     written permission.
//
// (4) Use of EnergyPlus(TM) Name. If Licensee (i) distributes the software in stand-alone form
//     without changes from the version obtained under this License, or (ii) Licensee makes a
//     reference solely to the software portion of its product, Licensee must refer to the
//     software as "EnergyPlus version X" software, where "X" is the version number Licensee
//     obtained under this License and may not use a different name for the software. Except as
//     specifically required in this Section (4), Licensee shall not use in a company name, a
//     product name, in advertising, publicity, or other promotional activities any name, trade
//     name, trademark, logo, or other designation of "EnergyPlus", "E+", "e+" or confusingly
//     similar designation, without the U.S. Department of Energy's prior written consent.
//
// THIS SOFTWARE IS PROVIDED BY THE COPYRIGHT HOLDERS AND CONTRIBUTORS "AS IS" AND ANY EXPRESS OR
// IMPLIED WARRANTIES, INCLUDING, BUT NOT LIMITED TO, THE IMPLIED WARRANTIES OF MERCHANTABILITY
// AND FITNESS FOR A PARTICULAR PURPOSE ARE DISCLAIMED. IN NO EVENT SHALL THE COPYRIGHT OWNER OR
// CONTRIBUTORS BE LIABLE FOR ANY DIRECT, INDIRECT, INCIDENTAL, SPECIAL, EXEMPLARY, OR
// CONSEQUENTIAL DAMAGES (INCLUDING, BUT NOT LIMITED TO, PROCUREMENT OF SUBSTITUTE GOODS OR
// SERVICES; LOSS OF USE, DATA, OR PROFITS; OR BUSINESS INTERRUPTION) HOWEVER CAUSED AND ON ANY
// THEORY OF LIABILITY, WHETHER IN CONTRACT, STRICT LIABILITY, OR TORT (INCLUDING NEGLIGENCE OR
// OTHERWISE) ARISING IN ANY WAY OUT OF THE USE OF THIS SOFTWARE, EVEN IF ADVISED OF THE
// POSSIBILITY OF SUCH DAMAGE.

#ifndef Psychrometrics_hh_INCLUDED
#define Psychrometrics_hh_INCLUDED

// C++ Headers
#include <cassert>
#include <cmath>

// ObjexxFCL Headers
#include <ObjexxFCL/Array1D.hh>
#include <ObjexxFCL/Fmath.hh>
#include <ObjexxFCL/bit.hh>

// EnergyPlus Headers
#include <EnergyPlus/Data/BaseData.hh>
#include <EnergyPlus/DataGlobals.hh>
#include <EnergyPlus/EnergyPlus.hh>
#include <EnergyPlus/UtilityRoutines.hh>

namespace EnergyPlus {

// Forward declarations
struct EnergyPlusData;

#ifdef EP_nocache_Psychrometrics
#undef EP_cache_PsyTwbFnTdbWPb
#undef EP_cache_PsyPsatFnTemp
#undef EP_cache_PsyTsatFnPb
#undef EP_cache_PsyTsatFnHPb
#else
#define EP_cache_PsyTwbFnTdbWPb
#define EP_cache_PsyPsatFnTemp
#define EP_cache_PsyTsatFnPb
#define EP_cache_PsyTsatFnHPb
#endif

namespace Psychrometrics {

    // Data
    // MODULE PARAMETER DEFINITIONS:
    // call for recurring errors
    constexpr int iPsyTdpFnTdbTwbPb = 1;
    constexpr int iPsyRhFnTdbWPb = 2;
    constexpr int iPsyTwbFnTdbWPb = 3;
    constexpr int iPsyTwbFnTdbWPb2 = 14;
    constexpr int iPsyTwbFnTdbWPb3 = 15; // convergence
    constexpr int iPsyVFnTdbWPb = 4;
    constexpr int iPsyWFnTdpPb = 5;
    constexpr int iPsyWFnTdbH = 6;
    constexpr int iPsyWFnTdbTwbPb = 7;
    constexpr int iPsyWFnTdbTwbPb2 = 16;
    constexpr int iPsyWFnTdbRhPb = 8;
    constexpr int iPsyPsatFnTemp = 9;
    constexpr int iPsyTsatFnHPb = 10;
    constexpr int iPsyTsatFnPb = 11;
    constexpr int iPsyTsatFnPb2 = 17; // iterations
    constexpr int iPsyRhFnTdbRhov = 12;
    constexpr int iPsyRhFnTdbRhovLBnd0C = 13;
    constexpr int iPsyTwbFnTdbWPb_cache = 18;
    constexpr int iPsyPsatFnTemp_cache = 19;
    constexpr int NumPsychMonitors = 19; // Parameterization of Number of psychrometric routines that

    std::string const blank_string;

#ifdef EP_psych_stats
extern Array1D_string const PsyRoutineNames; // 1 | 2 | 3 | 4 | 5 | 6 | 7 | 8 | 9 | 10 | 11 | 12 | 13 | 14 - HR | 15 - max iter | 16 - HR | 17 -
                                                 // max iter | 18 - PsyTwbFnTdbWPb_raw (raw calc) | 19 - PsyPsatFnTemp_raw (raw calc)

    extern Array1D_bool const PsyReportIt; // PsyTdpFnTdbTwbPb     1 | PsyRhFnTdbWPb        2 | PsyTwbFnTdbWPb       3 | PsyVFnTdbWPb         4 |
                                           // PsyWFnTdpPb          5 | PsyWFnTdbH           6 | PsyWFnTdbTwbPb       7 | PsyWFnTdbRhPb        8 |
                                           // PsyPsatFnTemp        9 | PsyTsatFnHPb         10 | PsyTsatFnPb          11 | PsyRhFnTdbRhov       12 |
                                           // PsyRhFnTdbRhovLBnd0C 13 | PsyTwbFnTdbWPb       14 - HR | PsyTwbFnTdbWPb       15 - max iter |
                                           // PsyWFnTdbTwbPb       16 - HR | PsyTsatFnPb          17 - max iter | PsyTwbFnTdbWPb_cache 18 -
                                           // PsyTwbFnTdbWPb_raw (raw calc) | PsyPsatFnTemp_cache  19 - PsyPsatFnTemp_raw (raw calc)
#endif

#ifndef EP_psych_errors
#endif

#ifdef EP_cache_PsyTwbFnTdbWPb
    constexpr int twbcache_size = 1024 * 1024;
    constexpr int twbprecision_bits = 20;
#endif
#ifdef EP_cache_PsyPsatFnTemp
    constexpr int psatcache_size = 1024 * 1024;
    constexpr int psatprecision_bits = 24; // 28  //24  //32
    constexpr Int64 psatcache_mask = psatcache_size - 1;
#endif
#ifdef EP_cache_PsyTsatFnPb
    constexpr int tsatcache_size = 1024 * 1024;
    constexpr int tsatprecision_bits = 24;
    constexpr Int64 tsatcache_mask = tsatcache_size - 1;
#endif
#ifdef EP_cache_PsyTsatFnHPb
    constexpr int tsat_hbp_cache_size = 1024 * 1024;
    constexpr int tsat_hbp_precision_bits = 28;
#endif

    // MODULE VARIABLE DECLARATIONS:
    // na

    // MODULE VARIABLE DEFINITIONS:

    // DERIVED TYPE DEFINITIONS

    // Types

#ifdef EP_cache_PsyTwbFnTdbWPb
    struct cached_twb_t
    {
        // Members
        Int64 iTdb;
        Int64 iW;
        Int64 iPb;
        Real64 Twb;

        // Default Constructor
        cached_twb_t() : iTdb(0), iW(0), iPb(0), Twb(0.0)
        {
        }
    };
#endif
#ifdef EP_cache_PsyTsatFnHPb
    struct cached_tsat_h_pb
    {
        // Members
        Int64 iH;
        Int64 iPb;
        Real64 Tsat;

        // Default Constructor
        cached_tsat_h_pb() : iH(0), iPb(0), Tsat(0.0)
        {
        }
    };
#endif
#ifdef EP_cache_PsyPsatFnTemp
    struct cached_psat_t
    {
        // Members
        Int64 iTdb;
        Real64 Psat;

        // Default Constructor
        cached_psat_t() : iTdb(-1000), Psat(0.0)
        {
        }
    };
#endif
#ifdef EP_cache_PsyTsatFnPb
    struct cached_tsat_pb
    {
        // Members
        Int64 iPb;
        Real64 Tsat;

        // Default Constructor
        cached_tsat_pb() : iPb(-1000), Tsat(0.0)
        {
        }
    };
#endif
    // Object Data
#ifdef EP_cache_PsyTwbFnTdbWPb
    inline Array1D<cached_twb_t> cached_Twb; // DIMENSION(0:twbcache_size)
#endif
#ifdef EP_cache_PsyPsatFnTemp
    inline Array1D<cached_psat_t> cached_Psat; // DIMENSION(0:psatcache_size)
#endif
#ifdef EP_cache_PsyTsatFnPb
    inline Array1D<cached_tsat_pb> cached_Tsat; // DIMENSION(0:tsatcache_size)
#endif
#ifdef EP_cache_PsyTsatFnHPb
    inline Array1D<cached_tsat_h_pb> cached_Tsat_HPb; // DIMENSION(0:tsat_hbp_cache_size)
#endif
    // Subroutine Specifications for the Module

    // Functions

    void clear_state();

    void InitializePsychRoutines();

    void ShowPsychrometricSummary(InputOutputFile &auditFile);

#ifdef EP_psych_errors
    void PsyRhoAirFnPbTdbW_error(EnergyPlusData &state,
                                 Real64 const pb,                             // barometric pressure (Pascals)
                                 Real64 const tdb,                            // dry bulb temperature (Celsius)
                                 Real64 const dw,                             // humidity ratio (kgWater/kgDryAir)
                                 Real64 const rhoair,                         // density of air
                                 std::string const &CalledFrom = blank_string // routine this function was called from (error messages) !unused1208
    );
#endif

    inline Real64 PsyRhoAirFnPbTdbW([[maybe_unused]] EnergyPlusData &state,
                                    Real64 const pb,                             // barometric pressure (Pascals)
                                    Real64 const tdb,                            // dry bulb temperature (Celsius)
                                    Real64 const dw,                             // humidity ratio (kgWater/kgDryAir)
                                    [[maybe_unused]] std::string const &CalledFrom = blank_string // routine this function was called from (error messages) !unused1208
    )
    {
        // FUNCTION INFORMATION:
        //       AUTHOR         G. S. Wright
        //       DATE WRITTEN   June 2, 1994
        //       MODIFIED       na
        //       RE-ENGINEERED  na

        // PURPOSE OF THIS FUNCTION:
        // This function provides density of air as a function of barometric
        // pressure, dry bulb temperature, and humidity ratio.

        // METHODOLOGY EMPLOYED:
        // ideal gas law
        //    universal gas const for air 287 J/(kg K)
        //    air/water molecular mass ratio 28.9645/18.01534

        // REFERENCES:
        // Wylan & Sontag, Fundamentals of Classical Thermodynamics.
        // ASHRAE handbook 1985 Fundamentals, Ch. 6, eqn. (6),(26)

        Real64 const rhoair(pb / (287.0 * (tdb + DataGlobalConstants::KelvinConv) * (1.0 + 1.6077687 * max(dw, 1.0e-5))));
#ifdef EP_psych_errors
        if (rhoair < 0.0) PsyRhoAirFnPbTdbW_error(state, pb, tdb, dw, rhoair, CalledFrom);
#endif
        return rhoair;
    }

    inline Real64 PsyRhoAirFnPbTdbW_fast([[maybe_unused]] EnergyPlusData &state,
                                         Real64 const pb,  // barometric pressure (Pascals)
                                         Real64 const tdb, // dry bulb temperature (Celsius)
                                         Real64 const dw   // humidity ratio (kgWater/kgDryAir)
    )
    {
        // Faster version with humidity ratio already adjusted
        assert(dw >= 1.0e-5);
        Real64 const rhoair(pb / (287.0 * (tdb + DataGlobalConstants::KelvinConv) * (1.0 + 1.6077687 * dw)));
#ifdef EP_psych_errors
        if (rhoair < 0.0) PsyRhoAirFnPbTdbW_error(state, pb, tdb, dw, rhoair);
#endif
        return rhoair;
    }

    inline Real64 PsyHfgAirFnWTdb([[maybe_unused]] Real64 const w, // humidity ratio {kgWater/kgDryAir} !unused1208
                                  Real64 const T             // input temperature {Celsius}
    )
    {
        // FUNCTION INFORMATION:
        //       AUTHOR         Richard Liesen
        //       DATE WRITTEN   May, 2001
        //       MODIFIED       June, 2002
        //       RE-ENGINEERED  na

        // PURPOSE OF THIS FUNCTION:
        // This function provides latent energy of air as function of humidity ratio and temperature.

        // METHODOLOGY EMPLOYED:
        // calculates hg and then hf and the difference is Hfg.

        // REFERENCES:
        // see ASHRAE Fundamentals Psychrometric Chapter
        // USAGE:  hfg = PsyHfgAirFnWTdb(w,T)

        // Return value
        // result => heat of vaporization for moist air {J/kg}

        // This formulation currently does not use W since it returns results that are in J/kg and the
        //  amount of energy is on a per unit of moisture basis.

        Real64 const Temperature(max(T, 0.0));                               // input temperature {Celsius} - corrected for >= 0C
        return (2500940.0 + 1858.95 * Temperature) - (4180.0 * Temperature); // enthalpy of the gas - enthalpy of the fluid
    }

    inline Real64 PsyHgAirFnWTdb([[maybe_unused]] Real64 const w, // humidity ratio {kgWater/kgDryAir} !unused1208
                                 Real64 const T             // input temperature {Celsius}
    )
    {

        // FUNCTION INFORMATION:
        //       AUTHOR         Richard Liesen
        //       DATE WRITTEN   May, 2001
        //       MODIFIED       June, 2002
        //       RE-ENGINEERED  na

        // PURPOSE OF THIS FUNCTION:
        // This function provides latent energy of the moisture as a gas in the air as
        // function of humidity ratio and temperature.

        // REFERENCES:
        // see ASHRAE Fundamentals Psychrometric Chapter
        // USAGE:  hg = PsyHgAirFnWTdb(w,T)

        // This formulation currently does not use W since it returns results that are in J/kg and the
        //  amount of energy is on a per unit of moisture basis.

        return 2500940.0 + 1858.95 * T; // enthalpy of the gas {units?}
    }

    inline Real64 PsyHFnTdbW(Real64 const TDB, // dry-bulb temperature {C}
                             Real64 const dW   // humidity ratio
    )
    {
        // FUNCTION INFORMATION:
        //       AUTHOR         George Shih
        //       DATE WRITTEN   May 1976
        //       MODIFIED       na
        //       RE-ENGINEERED  na

        // PURPOSE OF THIS FUNCTION:
        // This function calculates the enthalpy {J/kg} from dry-bulb temperature and humidity ratio.

        // REFERENCES:
        // ASHRAE HANDBOOK OF FUNDAMENTALS, 1972, P100, EQN 32

        // calculate enthalpy
        return 1.00484e3 * TDB + max(dW, 1.0e-5) * (2.50094e6 + 1.85895e3 * TDB); // enthalpy {J/kg}
    }

    inline Real64 PsyHFnTdbW_fast(Real64 const TDB, // dry-bulb temperature {C}
                                  Real64 const dW   // humidity ratio
    )
    {
        // Faster version with humidity ratio already adjusted
        assert(dW >= 1.0e-5);

        // calculate enthalpy
        return 1.00484e3 * TDB + dW * (2.50094e6 + 1.85895e3 * TDB); // enthalpy {J/kg}
    }

    inline Real64 PsyCpAirFnW(Real64 const dw // humidity ratio {kgWater/kgDryAir}
    )
    {
        // FUNCTION INFORMATION:
        //       AUTHOR         J. C. VanderZee
        //       DATE WRITTEN   Feb. 1994
        //       MODIFIED       na
        //       RE-ENGINEERED  na

        // PURPOSE OF THIS FUNCTION:
        // This function provides the heat capacity of air {J/kg-C} as function of humidity ratio.

        // METHODOLOGY EMPLOYED:
        // take numerical derivative of PsyHFnTdbW function

        // REFERENCES:
        // see PsyHFnTdbW ref. to ASHRAE Fundamentals
        // USAGE:  cpa = PsyCpAirFnW(w)

        // Static locals
        static Real64 dwSave(-100.0);
        static Real64 cpaSave(-100.0);

        // check if last call had the same input and if it did just use the saved output
        if (dwSave == dw) return cpaSave;

        // compute heat capacity of air
        Real64 const w(max(dw, 1.0e-5));
        Real64 const cpa((1.00484e3 + w * 1.85895e3)); // result => heat capacity of moist air {J/kg-C}

        // save values for next call
        dwSave = dw;
        cpaSave = cpa;

        return cpa;
    }

    inline Real64 PsyCpAirFnW_fast(Real64 const dw // humidity ratio {kgWater/kgDryAir}
    )
    {
        // Faster version with humidity ratio already adjusted
        assert(dw >= 1.0e-5);

        // Static locals
        static Real64 dwSave(-100.0);
        static Real64 cpaSave(-100.0);

        // check if last call had the same input and if it did just use the saved output
        if (dwSave == dw) return cpaSave;

        // compute heat capacity of air
        Real64 const cpa((1.00484e3 + dw * 1.85895e3)); // result => heat capacity of moist air {J/kg-C}

        // save values for next call
        dwSave = dw;
        cpaSave = cpa;

        return cpa;
    }

    inline Real64 PsyTdbFnHW(Real64 const H, // enthalpy {J/kg}
                             Real64 const dW // humidity ratio
    )
    {
        // FUNCTION INFORMATION:
        //       AUTHOR         J. C. VanderZee
        //       DATE WRITTEN   Feb. 1994
        //       MODIFIED       na
        //       RE-ENGINEERED  na

        // PURPOSE OF THIS FUNCTION:
        // This function provides air temperature from enthalpy and humidity ratio.

        // REFERENCES:
        // ASHRAE HANDBOOK OF FUNDAMENTALS, 1972, P100, EQN 32
        //   by inverting function PsyHFnTdbW

        Real64 const W(max(dW, 1.0e-5));                          // humidity ratio
        return (H - 2.50094e6 * W) / (1.00484e3 + 1.85895e3 * W); // result=> dry-bulb temperature {C}
    }

    inline Real64 PsyRhovFnTdbRhLBnd0C(Real64 const Tdb, // dry-bulb temperature {C}
                                       Real64 const RH   // relative humidity value (0.0-1.0)
    )
    {
        // FUNCTION INFORMATION:
        //       AUTHOR         R. J. Liesen
        //       DATE WRITTEN   July 2000
        //       MODIFIED       Name change to signify derivation and temperatures were used
        //                      with 0C as minimum; LKL January 2008
        //       RE-ENGINEERED  na

        // PURPOSE OF THIS FUNCTION:
        // This function provides the Vapor Density in air as a
        // function of dry bulb temperature, and Relative Humidity.

        // METHODOLOGY EMPLOYED:
        // ideal gas law
        // Universal gas const for water vapor 461.52 J/(kg K)

        // REFERENCES:
        // ASHRAE handbook 1993 Fundamentals,

        return RH / (461.52 * (Tdb + DataGlobalConstants::KelvinConv)) * std::exp(23.7093 - 4111.0 / ((Tdb + DataGlobalConstants::KelvinConv) - 35.45)); // Vapor density in air
    }

    inline Real64 PsyRhovFnTdbWPb(Real64 const Tdb, // dry-bulb temperature {C}
                                  Real64 const dW,  // humidity ratio
                                  Real64 const PB   // Barometric Pressure {Pascals}
    )
    {
        // FUNCTION INFORMATION:
        //       AUTHOR         R. J. Liesen
        //       DATE WRITTEN   July 2000
        //       MODIFIED       na
        //       RE-ENGINEERED  na

        // PURPOSE OF THIS FUNCTION:
        // This function provides the Vapor Density in air as a
        // function of dry bulb temperature, Humidity Ratio, and Barometric Pressure.

        // METHODOLOGY EMPLOYED:
        // ideal gas law
        // Universal gas const for water vapor 461.52 J/(kg K)

        // REFERENCES:
        // ASHRAE handbook 1993 Fundamentals,

        Real64 const W(max(dW, 1.0e-5)); // humidity ratio
        return W * PB / (461.52 * (Tdb + DataGlobalConstants::KelvinConv) * (W + 0.62198));
    }

    inline Real64 PsyRhovFnTdbWPb_fast(Real64 const Tdb, // dry-bulb temperature {C}
                                       Real64 const dW,  // humidity ratio
                                       Real64 const PB   // Barometric Pressure {Pascals}
    )
    {
        // Faster version with humidity ratio already adjusted
        assert(dW >= 1.0e-5);
        return dW * PB / (461.52 * (Tdb + DataGlobalConstants::KelvinConv) * (dW + 0.62198));
    }

#ifdef EP_psych_errors
    void PsyRhFnTdbRhovLBnd0C_error(EnergyPlusData &state,
                                    Real64 const Tdb,             // dry-bulb temperature {C}
                                    Real64 const Rhovapor,        // vapor density in air {kg/m3}
                                    Real64 const RHValue,         // relative humidity value (0.0-1.0)
                                    std::string const &CalledFrom // routine this function was called from (error messages)
    );
#endif

    inline Real64 PsyRhFnTdbRhovLBnd0C([[maybe_unused]] EnergyPlusData &state,
                                       Real64 const Tdb,                            // dry-bulb temperature {C}
                                       Real64 const Rhovapor,                       // vapor density in air {kg/m3}
                                       [[maybe_unused]] std::string const &CalledFrom = blank_string // routine this function was called from (error messages)
    )
    {
        // FUNCTION INFORMATION:
        //       AUTHOR         R. J. Liesen
        //       DATE WRITTEN   July 2000
        //       MODIFIED       Name change to signify derivation and temperatures were used
        //                      with 0C as minimum; LKL January 2008
        //       RE-ENGINEERED  na

        // PURPOSE OF THIS FUNCTION:
        // This function provides the Relative Humidity in air as a
        // function of dry bulb temperature and Vapor Density.

        // METHODOLOGY EMPLOYED:
        // ideal gas law
        // Universal gas const for water vapor 461.52 J/(kg K)

        // REFERENCES:
        // ASHRAE handbook 1993 Fundamentals,

#ifdef EP_psych_stats
        ++NumTimesCalled(iPsyRhFnTdbRhovLBnd0C);
#endif

        Real64 const RHValue(Rhovapor > 0.0 ? Rhovapor * 461.52 * (Tdb + DataGlobalConstants::KelvinConv) * std::exp(-23.7093 + 4111.0 / ((Tdb + DataGlobalConstants::KelvinConv) - 35.45))
                                            : 0.0);

        if ((RHValue < 0.0) || (RHValue > 1.0)) {
#ifdef EP_psych_errors
            if ((RHValue < -0.05) || (RHValue > 1.01)) {
                PsyRhFnTdbRhovLBnd0C_error(state, Tdb, Rhovapor, RHValue, CalledFrom);
            }
#endif
            return min(max(RHValue, 0.01), 1.0);
        } else {
            return RHValue;
        }
    }

#ifdef EP_cache_PsyTwbFnTdbWPb

    Real64 PsyTwbFnTdbWPb(EnergyPlusData &state,
                          Real64 const Tdb,                            // dry-bulb temperature {C}
                          Real64 const W,                              // humidity ratio
                          Real64 const Pb,                             // barometric pressure {Pascals}
                          std::string const &CalledFrom = blank_string // routine this function was called from (error messages)
    );

    Real64 PsyTwbFnTdbWPb_raw(EnergyPlusData &state,
                              Real64 const TDB,                            // dry-bulb temperature {C}
                              Real64 const dW,                             // humidity ratio
                              Real64 const Patm,                           // barometric pressure {Pascals}
                              std::string const &CalledFrom = blank_string // routine this function was called from (error messages)
    );

#else

    Real64 PsyTwbFnTdbWPb(EnergyPlusData &state,
                          Real64 const TDB,                            // dry-bulb temperature {C}
                          Real64 const dW,                             // humidity ratio
                          Real64 const Patm,                           // barometric pressure {Pascals}
                          std::string const &CalledFrom = blank_string // routine this function was called from (error messages)
    );

#endif

#ifdef EP_psych_errors
    void PsyVFnTdbWPb_error(EnergyPlusData &state,
                            Real64 const TDB,             // dry-bulb temperature {C}
                            Real64 const w,               // humidity ratio
                            Real64 const PB,              // barometric pressure {Pascals}
                            Real64 const V,               // specific volume {m3/kg}
                            std::string const &CalledFrom // routine this function was called from (error messages)
    );
#endif

    inline Real64 PsyVFnTdbWPb([[maybe_unused]] EnergyPlusData &state,
                               Real64 const TDB,                            // dry-bulb temperature {C}
                               Real64 const dW,                             // humidity ratio
                               Real64 const PB,                             // barometric pressure {Pascals}
                               [[maybe_unused]] std::string const &CalledFrom = blank_string // routine this function was called from (error messages)
    )
    {
        // FUNCTION INFORMATION:
        //       AUTHOR         George Shih
        //       DATE WRITTEN   May 1976
        //       MODIFIED       na
        //       RE-ENGINEERED  na

        // PURPOSE OF THIS FUNCTION:
        // This function provides the specific volume from dry-bulb temperature,
        // humidity ratio and barometric pressure.

        // REFERENCES:
        // ASHRAE HANDBOOK OF FUNDAMENTALS, 1972, P99, EQN 28

#ifdef EP_psych_stats
        ++NumTimesCalled(iPsyVFnTdbWPb);
#endif

        Real64 const w(max(dW, 1.0e-5));                                           // humidity ratio
        Real64 const V(1.59473e2 * (1.0 + 1.6078 * w) * (1.8 * TDB + 492.0) / PB); // specific volume {m3/kg}

        // Validity test
        if (V < 0.0) {
#ifdef EP_psych_errors
            if (V <= -0.01) PsyVFnTdbWPb_error(state, TDB, w, PB, V, CalledFrom);
#endif
            return 0.83; // Fix Was inside the ifdef
        } else {
            return V;
        }
    }

#ifdef EP_psych_errors
    void PsyWFnTdbH_error(EnergyPlusData &state,
                          Real64 const TDB,             // dry-bulb temperature {C}
                          Real64 const H,               // enthalpy {J/kg}
                          Real64 const W,               // humidity ratio
                          std::string const &CalledFrom // routine this function was called from (error messages)
    );
#endif

    inline Real64 PsyWFnTdbH([[maybe_unused]] EnergyPlusData &state,
                             Real64 const TDB,                             // dry-bulb temperature {C}
                             Real64 const H,                               // enthalpy {J/kg}
                             [[maybe_unused]] std::string const &CalledFrom = blank_string, // routine this function was called from (error messages)
                             [[maybe_unused]] bool const SuppressWarnings = false           // if calling function is calculating an intermediate state
    )
    {
        // FUNCTION INFORMATION:
        //       AUTHOR         George Shih
        //       DATE WRITTEN   May 1976
        //       MODIFIED       na
        //       RE-ENGINEERED  na

        // PURPOSE OF THIS FUNCTION:
        // This function provides the humidity ratio from dry-bulb temperature
        // and enthalpy.

        // REFERENCES:
        // ASHRAE HANDBOOK OF FUNDAMENTALS, 1972, P100, EQN 32

#ifdef EP_psych_stats
        ++NumTimesCalled(iPsyWFnTdbH);
#endif

        Real64 const W((H - 1.00484e3 * TDB) / (2.50094e6 + 1.85895e3 * TDB)); // humidity ratio

        // Validity test
        if (W < 0.0) {
#ifdef EP_psych_errors
            if ((W <= -0.0001) && (!SuppressWarnings)) PsyWFnTdbH_error(state, TDB, H, W, CalledFrom);
#endif
            return 1.0e-5;
        } else {
            return W;
        }
    }

#ifdef EP_cache_PsyPsatFnTemp

    Real64 PsyPsatFnTemp_raw(EnergyPlusData &state,
                             Real64 const T,                              // dry-bulb temperature {C}
                             std::string const &CalledFrom = blank_string // routine this function was called from (error messages)
    );


    // we are disabling these warnings on Windows because the cache value lookups are using 64bit integers,
    // but the () and [] operator overloads for Array1D (which stores the cache) only uses 32bit lookups
    // this seems ... very bad. This problem will be fixed when we get rid of Array1D
    // at which time this warning disable should be removed.
#ifdef _MSC_VER
#pragma warning(push)
#pragma warning(disable : 4244)
#endif


    inline Real64 PsyPsatFnTemp(EnergyPlusData &state,
                                Real64 const T,                              // dry-bulb temperature {C}
                                std::string const &CalledFrom = blank_string // routine this function was called from (error messages)
    )
    {
        // FUNCTION INFORMATION:
        //       AUTHOR         Linda Lawrie
        //       DATE WRITTEN   March 2013
        //       MODIFIED       na
        //       RE-ENGINEERED  na

        // PURPOSE OF THIS FUNCTION:
        // Provide a "cache" of results for the given argument (T) and pressure (Pascal) output result.

        // METHODOLOGY EMPLOYED:
        // Use grid shifting and masking to provide hash into the cache. Use Equivalence to
        // make Fortran ignore "types".

        // FUNCTION PARAMETER DEFINITIONS:
        //  integer(i64), parameter :: Grid_Mask=NOT(ISHFT(1_i64, Grid_Shift)-1)
        Int64 const Grid_Shift(28);                         // Tuned This is a hot spot
        assert(Grid_Shift == 64 - 12 - psatprecision_bits); // Force Grid_Shift updates when precision bits changes

#ifdef EP_psych_stats
        ++NumTimesCalled(iPsyPsatFnTemp_cache);
#endif

        // FUNCTION LOCAL VARIABLE DECLARATIONS:



        Int64 const Tdb_tag(bit_shift(bit_transfer(T, Grid_Shift), -Grid_Shift)); // Note that 2nd arg to TRANSFER is not used: Only type matters
        //        Int64 const hash( bit::bit_and( Tdb_tag, psatcache_mask ) ); //Tuned Replaced by below
        Int64 const hash(Tdb_tag & psatcache_mask);
        auto &cPsat(cached_Psat(hash));

        if (cPsat.iTdb != Tdb_tag) {
            cPsat.iTdb = Tdb_tag;
            Real64 Tdb_tag_r;
            Tdb_tag_r = bit_transfer(bit_shift(Tdb_tag, Grid_Shift), Tdb_tag_r);
            cPsat.Psat = PsyPsatFnTemp_raw(state, Tdb_tag_r, CalledFrom);
        }

        return cPsat.Psat; // saturation pressure {Pascals}
    }

#else

    Real64 PsyPsatFnTemp(EnergyPlusData &state,
                         Real64 const T,                              // dry-bulb temperature {C}
                         std::string const &CalledFrom = blank_string // routine this function was called from (error messages)
    );

#endif

#ifdef EP_cache_PsyTsatFnHPb
    Real64 PsyTsatFnHPb_raw(EnergyPlusData &state,
                            Real64 const H,                              // enthalpy {J/kg}
                            Real64 const PB,                             // barometric pressure {Pascals}
                            std::string const &CalledFrom = blank_string // routine this function was called from (error messages)
    );
    inline Real64 PsyTsatFnHPb(EnergyPlusData &state,
                               Real64 const H,
                               Real64 const Pb,                             // barometric pressure {Pascals}
                               std::string const &CalledFrom = blank_string // routine this function was called from (error messages)
    )
    {

        Real64 Tsat_result; // result=> Sat-Temp {C}

        Int64 const Grid_Shift(64 - 12 - tsat_hbp_precision_bits);

        // INTERFACE BLOCK SPECIFICATIONS:
        // na

        // DERIVED TYPE DEFINITIONS:
        // na

        // FUNCTION LOCAL VARIABLE DECLARATIONS:
        Int64 H_tag;
        Int64 Pb_tag;
        Int64 hash;

#ifdef EP_psych_stats
        ++NumTimesCalled(iPsyTwbFnTdbWPb_cache);
#endif

        H_tag = bit_transfer(H, H_tag);
        H_tag = bit_shift(H_tag, -Grid_Shift);
        Pb_tag = bit_transfer(Pb, Pb_tag);
        Pb_tag = bit_shift(Pb_tag, -Grid_Shift);
        hash = bit_and(bit_xor(H_tag, Pb_tag), Int64(tsat_hbp_cache_size - 1));
        if (cached_Tsat_HPb(hash).iH != H_tag || cached_Tsat_HPb(hash).iPb != Pb_tag) {
            cached_Tsat_HPb(hash).iH = H_tag;
            cached_Tsat_HPb(hash).iPb = Pb_tag;
            cached_Tsat_HPb(hash).Tsat = PsyTsatFnHPb_raw(state, H, Pb, CalledFrom);
        }

        Tsat_result = cached_Tsat_HPb(hash).Tsat;

        return Tsat_result;
    }

#else

    Real64 PsyTsatFnHPb(EnergyPlusData &state,
                        Real64 const H,                              // enthalpy {J/kg}
                        Real64 const PB,                             // barometric pressure {Pascals}
                        std::string const &CalledFrom = blank_string // routine this function was called from (error messages)
    );

#endif

    inline Real64 PsyRhovFnTdbRh(EnergyPlusData &state,
                                 Real64 const Tdb,                            // dry-bulb temperature {C}
                                 Real64 const RH,                             // relative humidity value (0.0-1.0)
                                 std::string const &CalledFrom = blank_string // routine this function was called from (error messages)
    )
    {
        // FUNCTION INFORMATION:
        //       AUTHOR         R. J. Liesen
        //       DATE WRITTEN   July 2000
        //       MODIFIED       Change temperature range applied (determine pws); Aug 2007; LKL
        //                      Function is continuous over temperature spectrum
        //       RE-ENGINEERED  na

        // PURPOSE OF THIS FUNCTION:
        // This function provides the Vapor Density in air as a
        // function of dry bulb temperature, and Relative Humidity.

        // METHODOLOGY EMPLOYED:
        // ideal gas law
        // Universal gas const for water vapor 461.52 J/(kg K)

        // REFERENCES:
        // ASHRAE handbook 1993 Fundamentals, ??
        // Used values from Table 2, HOF 2005, Chapter 6, to verify that these values match (at saturation)
        // values from PsyRhFnTdbWPb

        return (PsyPsatFnTemp(state, Tdb, CalledFrom) * RH) / (461.52 * (Tdb + DataGlobalConstants::KelvinConv)); // Vapor density in air
    }

#ifdef EP_psych_errors
    void PsyRhFnTdbRhov_error(EnergyPlusData &state,
                              Real64 const Tdb,                            // dry-bulb temperature {C}
                              Real64 const Rhovapor,                       // vapor density in air {kg/m3}
                              Real64 const RHValue,                        // relative humidity
                              std::string const &CalledFrom = blank_string // routine this function was called from (error messages)
    );
#endif

    inline Real64 PsyRhFnTdbRhov(EnergyPlusData &state,
                                 Real64 const Tdb,                            // dry-bulb temperature {C}
                                 Real64 const Rhovapor,                       // vapor density in air {kg/m3}
                                 [[maybe_unused]] std::string const &CalledFrom = blank_string // routine this function was called from (error messages)
    )
    {
        // FUNCTION INFORMATION:
        //       AUTHOR         R. J. Liesen
        //       DATE WRITTEN   July 2000
        //       MODIFIED       Change temperature range applied (determine pws); Aug 2007; LKL
        //                      Function is continuous over temperature spectrum
        //       RE-ENGINEERED  na

        // PURPOSE OF THIS FUNCTION:
        // This function provides the Relative Humidity in air as a
        // function of dry bulb temperature and Vapor Density.

        // METHODOLOGY EMPLOYED:
        // ideal gas law
        // Universal gas const for water vapor 461.52 J/(kg K)

        // REFERENCES:
        // ASHRAE handbook 1993 Fundamentals,
        // Used values from Table 2, HOF 2005, Chapter 6, to verify that these values match (at saturation)
        // values from PsyRhFnTdbWPb

        // FUNCTION PARAMETER DEFINITIONS:
        static std::string const RoutineName("PsyRhFnTdbRhov");

#ifdef EP_psych_stats
        ++NumTimesCalled(iPsyRhFnTdbRhov);
#endif

        Real64 const RHValue(Rhovapor > 0.0 ? Rhovapor * 461.52 * (Tdb + DataGlobalConstants::KelvinConv) / PsyPsatFnTemp(state, Tdb, RoutineName) : 0.0);

        if ((RHValue < 0.0) || (RHValue > 1.0)) {
#ifdef EP_psych_errors
            if ((RHValue < -0.05) || (RHValue > 1.01)) {
                PsyRhFnTdbRhov_error(state, Tdb, Rhovapor, RHValue, CalledFrom);
            }
#endif
            return min(max(RHValue, 0.01), 1.0);
        } else {
            return RHValue;
        }
    }

#ifdef EP_psych_errors
    void PsyRhFnTdbWPb_error(EnergyPlusData &state,
                             Real64 const TDB,             // dry-bulb temperature {C}
                             Real64 const W,               // humidity ratio
                             Real64 const RHValue,         // relative humidity (0.0-1.0)
                             std::string const &CalledFrom // routine this function was called from (error messages)
    );
#endif

    inline Real64 PsyRhFnTdbWPb(EnergyPlusData &state,
                                Real64 const TDB,                            // dry-bulb temperature {C}
                                Real64 const dW,                             // humidity ratio
                                Real64 const PB,                             // barometric pressure {Pascals}
                                std::string const &CalledFrom = blank_string // routine this function was called from (error messages)
    )
    {
        // FUNCTION INFORMATION:
        //       AUTHOR         Richard J. Liesen
        //       DATE WRITTEN   Nov 1988
        //       MODIFIED       Aug 1989, Michael J. Witte
        //       RE-ENGINEERED  na

        // PURPOSE OF THIS FUNCTION:
        // This function provides the relative humidity value (0.0-1.0) as a result of
        // dry-bulb temperature, humidity ratio and barometric pressure.

        // REFERENCES:
        // ASHRAE HANDBOOK FUNDAMENTALS 1985, P6.12, EQN 10,21,23

        // FUNCTION PARAMETER DEFINITIONS:
        static std::string const RoutineName("PsyRhFnTdbWPb");

#ifdef EP_psych_stats
        ++NumTimesCalled(iPsyRhFnTdbWPb);
#endif

        Real64 const PWS(PsyPsatFnTemp(state, TDB, (CalledFrom.empty() ? RoutineName : CalledFrom))); // Pressure -- saturated for pure water

        // Find Degree Of Saturation
        Real64 const W(max(dW, 1.0e-5));                  // humidity ratio
        Real64 const U(W / (0.62198 * PWS / (PB - PWS))); // Degree of Saturation

        // Calculate The Relative Humidity
        Real64 const RHValue(U / (1.0 - (1.0 - U) * (PWS / PB)));

        // Validity test
        if ((RHValue < 0.0) || (RHValue > 1.0)) {
#ifdef EP_psych_errors
            if ((RHValue < -0.05) || (RHValue > 1.01)) {
                PsyRhFnTdbWPb_error(state, TDB, W, RHValue, CalledFrom);
            }
#endif
            return min(max(RHValue, 0.01), 1.0);
        } else {
            return RHValue;
        }
    }

#ifdef EP_psych_errors
    void PsyWFnTdpPb_error(EnergyPlusData &state,
                           Real64 const TDP,             // dew-point temperature {C}
                           Real64 const PB,              // barometric pressure {Pascals}
                           Real64 const W,               // humidity ratio
                           Real64 const DeltaT,          // Reduced temperature difference of dew point
                           std::string const &CalledFrom // routine this function was called from (error messages)
    );
#endif

    inline Real64 PsyWFnTdpPb(EnergyPlusData &state,
                              Real64 const TDP,                            // dew-point temperature {C}
                              Real64 const PB,                             // barometric pressure {Pascals}
                              std::string const &CalledFrom = blank_string // routine this function was called from (error messages)
    )
    {
        // FUNCTION INFORMATION:
        //       AUTHOR         George Shih
        //       DATE WRITTEN   May 1976
        //       MODIFIED       na
        //       RE-ENGINEERED  na

        // PURPOSE OF THIS FUNCTION:
        // This function provides the humidity ratio from dew-point temperature
        // and barometric pressure.

        // REFERENCES:
        // ASHRAE HANDBOOK OF FUNDAMENTALS, 1972, P99, EQN 22

        // FUNCTION PARAMETER DEFINITIONS:
        static std::string const RoutineName("PsyWFnTdpPb");

#ifdef EP_psych_stats
        ++NumTimesCalled(iPsyWFnTdpPb);
#endif

        Real64 const PDEW(
            PsyPsatFnTemp(state, TDP, (CalledFrom.empty() ? RoutineName : CalledFrom))); // saturation pressure at dew-point temperature {Pascals}
        Real64 const W(PDEW * 0.62198 / (PB - PDEW));                             // humidity ratio

        // Validity test
        if (W < 0.0) {
            Real64 DeltaT = 0.0;
            Real64 PDEW1 = PDEW;
            while (PDEW1 >= PB) {
                DeltaT++;
                PDEW1 = PsyPsatFnTemp(state, TDP - DeltaT,
                                      (CalledFrom.empty() ? RoutineName : CalledFrom)); // saturation pressure at dew-point temperature {Pascals}
            }
            Real64 W1 = PDEW1 * 0.62198 / (PB - PDEW1);
#ifdef EP_psych_errors
            if (W <= -0.0001) {
                PsyWFnTdpPb_error(state, TDP, PB, W1, DeltaT, CalledFrom);
            }
#endif
            return W1;
        } else {
            return W;
        }
    }

#ifdef EP_psych_errors
    void PsyWFnTdbRhPb_error(EnergyPlusData &state,
                             Real64 const TDB,             // dry-bulb temperature {C}
                             Real64 const RH,              // relative humidity value (0.0-1.0)
                             Real64 const PB,              // barometric pressure {Pascals}
                             Real64 const W,               // humidity ratio
                             std::string const &CalledFrom // routine this function was called from (error messages)
    );
#endif

    inline Real64 PsyWFnTdbRhPb(EnergyPlusData &state,
                                Real64 const TDB,                            // dry-bulb temperature {C}
                                Real64 const RH,                             // relative humidity value (0.0-1.0)
                                Real64 const PB,                             // barometric pressure {Pascals}
                                std::string const &CalledFrom = blank_string // routine this function was called from (error messages)
    )
    {
        // FUNCTION INFORMATION:
        //       AUTHOR         George Shih
        //       DATE WRITTEN   May 1976
        //       MODIFIED       na
        //       RE-ENGINEERED  na

        // PURPOSE OF THIS FUNCTION:
        // This function provides the humidity ratio from dry-bulb temperature,
        // relative humidty (value) and barometric pressure.

        // REFERENCES:
        // ASHRAE HANDBOOK OF FUNDAMENTALS, 1972, P99, EQN 22

        // FUNCTION PARAMETER DEFINITIONS:
        static std::string const RoutineName("PsyWFnTdbRhPb");

#ifdef EP_psych_stats
        ++NumTimesCalled(iPsyWFnTdbRhPb);
#endif

        Real64 const PDEW(RH * PsyPsatFnTemp(state, TDB, (CalledFrom.empty() ? RoutineName : CalledFrom))); // Pressure at dew-point temperature {Pascals}

        // Numeric error check when the temperature and RH values cause Pdew to equal or exceed
        // barometric pressure which is physically impossible. An approach limit of 1000 pascals
        // was chosen to keep the numerics stable as the denominator approaches 0.
        Real64 const W(PDEW * 0.62198 / max(PB - PDEW, 1000.0)); // humidity ratio
        // THIS EQUATION IN SI UNIT IS FROM ASHRAE HANDBOOK OF FUNDAMENTALS PAGE 99  EQUATION 22

        // Validity test
        if (W < 1.0e-5) {
#ifdef EP_psych_errors
            if (W <= -0.0001) PsyWFnTdbRhPb_error(state, TDB, RH, PB, W, CalledFrom);
#endif
            return 1.0e-5;
        } else {
            return W;
        }
    }

#ifdef EP_psych_errors

    void PsyWFnTdbTwbPb_temperature_error(EnergyPlusData &state,
                                          Real64 const TDB,             // dry-bulb temperature {C}
                                          Real64 const TWB,             // wet-bulb temperature {C}
                                          Real64 const PB,              // barometric pressure {Pascals}
                                          std::string const &CalledFrom // routine this function was called from (error messages)
    );

    void PsyWFnTdbTwbPb_humidity_error(EnergyPlusData &state,
                                       Real64 const TDB,             // dry-bulb temperature {C}
                                       Real64 const TWB,             // wet-bulb temperature {C}
                                       Real64 const PB,              // barometric pressure {Pascals}
                                       Real64 const W,               // humidity ratio
                                       std::string const &CalledFrom // routine this function was called from (error messages)
    );

#endif

    inline Real64 PsyWFnTdbTwbPb(EnergyPlusData &state,
                                 Real64 const TDB,                            // dry-bulb temperature {C}
                                 Real64 const TWBin,                          // wet-bulb temperature {C}
                                 Real64 const PB,                             // barometric pressure {Pascals}
                                 std::string const &CalledFrom = blank_string // routine this function was called from (error messages)
    )
    {
        // FUNCTION INFORMATION:
        //       AUTHOR         George Shih
        //       DATE WRITTEN   May 1976
        //       MODIFIED       na
        //       RE-ENGINEERED  na

        // PURPOSE OF THIS FUNCTION:
        // This function provides the humidity ratio from dry-bulb temperature,
        // wet-bulb temperature and barometric pressure.

        // REFERENCES:
        // ASHRAE HANDBOOK OF FUNDAMENTALS, 1972, P99, EQ 22,35

        // FUNCTION PARAMETER DEFINITIONS:
        static std::string const RoutineName("PsyWFnTdbTwbPb");

#ifdef EP_psych_stats
        ++NumTimesCalled(iPsyWFnTdbTwbPb);
#endif

        Real64 TWB(TWBin); // test wet-bulb temperature

        // Validity check
        if (TWB > TDB) {
#ifdef EP_psych_errors
            if (TWB > TDB + 0.01) PsyWFnTdbTwbPb_temperature_error(state, TDB, TWB, PB, CalledFrom);
#endif
            TWB = TDB;
        }

        // Calculation
        Real64 const PWET(PsyPsatFnTemp(state, TWB, (CalledFrom.empty() ? RoutineName : CalledFrom))); // Pressure at wet-bulb temperature {Pascals}
        Real64 const WET(0.62198 * PWET / (PB - PWET));                                         // Humidity ratio at wet-bulb temperature
        Real64 const W(((2501.0 - 2.381 * TWB) * WET - (TDB - TWB)) / (2501.0 + 1.805 * TDB - 4.186 * TWB)); // humidity ratio

        // Validity check
        if (W < 0.0) {
#ifdef EP_psych_errors
            PsyWFnTdbTwbPb_humidity_error(state, TDB, TWB, PB, W, CalledFrom);
#endif
            return PsyWFnTdbRhPb(state, TDB, 0.0001, PB, CalledFrom);
        } else {
            return W;
        }
    }

    inline Real64 PsyHFnTdbRhPb(EnergyPlusData &state,
                                Real64 const TDB,                            // dry-bulb temperature {C}
                                Real64 const RH,                             // relative humidity value (0.0 - 1.0)
                                Real64 const PB,                             // barometric pressure (N/M**2) {Pascals}
                                std::string const &CalledFrom = blank_string // routine this function was called from (error messages)
    )
    {
        // FUNCTION INFORMATION:
        //       AUTHOR         J. C. VanderZee
        //       DATE WRITTEN   Feb. 1994
        //       MODIFIED       na
        //       RE-ENGINEERED  na

        // PURPOSE OF THIS FUNCTION:
        // This function provides air enthalpy from temperature and relative humidity.

        // METHODOLOGY EMPLOYED:
        // na

        // REFERENCES:
        // ASHRAE HANDBOOK OF FUNDAMENTALS, 1972, P100, EQN 32
        //   by using functions PsyWFnTdbRhPb and PsyHFnTdbW

        return PsyHFnTdbW(TDB, max(PsyWFnTdbRhPb(state, TDB, RH, PB, CalledFrom), 1.0e-5)); // enthalpy {J/kg}
    }

#ifdef EP_cache_PsyTsatFnPb

    Real64 PsyTsatFnPb_raw(EnergyPlusData &state,
                           Real64 const Press,                          // barometric pressure {Pascals}
                           std::string const &CalledFrom = blank_string // routine this function was called from (error messages)
    );

    inline Real64 PsyTsatFnPb(EnergyPlusData &state,
                              Real64 const Press,                          // barometric pressure {Pascals}
                              std::string const &CalledFrom = blank_string // routine this function was called from (error messages)
    )
    {

        Int64 const Grid_Shift(28);                         // Tuned This is a hot spot
        assert(Grid_Shift == 64 - 12 - tsatprecision_bits); // Force Grid_Shift updates when precision bits changes
        Int64 const Pb_tag(bit_shift(bit_transfer(Press, Grid_Shift), -Grid_Shift));

        Int64 const hash(Pb_tag & tsatcache_mask);
        auto &cTsat(cached_Tsat(hash));
        if (cTsat.iPb != Pb_tag) {
            cTsat.iPb = Pb_tag;
            cTsat.Tsat = PsyTsatFnPb_raw(state, Press, CalledFrom);
        }

        return cTsat.Tsat; // saturation temperature
    }


#ifdef _MSC_VER
#pragma warning(pop)
#endif


#else
    Real64 PsyTsatFnPb(EnergyPlusData &state,
                       Real64 const Press,                          // barometric pressure {Pascals}
                       std::string const &CalledFrom = blank_string // routine this function was called from (error messages)
    );
#endif

    inline Real64 PsyTdpFnWPb(EnergyPlusData &state,
                              Real64 const W,                              // humidity ratio
                              Real64 const PB,                             // barometric pressure (N/M**2) {Pascals}
                              std::string const &CalledFrom = blank_string // routine this function was called from (error messages)
    )
    {
        // FUNCTION INFORMATION:
        //       AUTHOR         George Shih
        //       DATE WRITTEN   May 1976
        //       MODIFIED       na
        //       RE-ENGINEERED  na

        // PURPOSE OF THIS FUNCTION:
        // This function calculates the dew-point temperature {C} from humidity ratio and pressure.

        // METHODOLOGY EMPLOYED:
        // na

        // REFERENCES:
        // ASHRAE HANDBOOK OF FUNDAMENTALS, 1972, P.99, EQN 22

        Real64 const W0(max(W, 1.0e-5));             // limited humidity ratio
        Real64 const PDEW(PB * W0 / (0.62198 + W0)); // pressure at dew point temperature
        return PsyTsatFnPb(state, PDEW, CalledFrom);
    }

#ifdef EP_psych_errors
    void PsyTdpFnTdbTwbPb_error(EnergyPlusData &state,
                                Real64 const TDB,             // dry-bulb temperature {C}
                                Real64 const TWB,             // wet-bulb temperature {C}
                                Real64 const PB,              // barometric pressure (N/M**2) {Pascals}
                                Real64 const W,               // humidity ratio
                                Real64 const TDP,             // dew-point temperature {C}
                                std::string const &CalledFrom // routine this function was called from (error messages)
    );
#endif

    inline Real64 PsyTdpFnTdbTwbPb(EnergyPlusData &state,
                                   Real64 const TDB,                            // dry-bulb temperature {C}
                                   Real64 const TWB,                            // wet-bulb temperature {C}
                                   Real64 const PB,                             // barometric pressure (N/M**2) {Pascals}
                                   std::string const &CalledFrom = blank_string // routine this function was called from (error messages)
    )
    {
        // FUNCTION INFORMATION:
        //       AUTHOR         George Shih
        //       DATE WRITTEN   May 1976
        //       MODIFIED       na
        //       RE-ENGINEERED  na

        // PURPOSE OF THIS FUNCTION:
        // This function calculates the dew-point temperature {C} from dry-bulb, wet-bulb and pressure.

#ifdef EP_psych_stats
        ++NumTimesCalled(iPsyTdpFnTdbTwbPb);
#endif

        Real64 const W(max(PsyWFnTdbTwbPb(state, TDB, TWB, PB, CalledFrom), 1.0e-5));
        Real64 const TDP(PsyTdpFnWPb(state, W, PB, CalledFrom));

        if (TDP > TWB) {
#ifdef EP_psych_errors
            if (TDP > TWB + 0.1) PsyTdpFnTdbTwbPb_error(state, TDB, TWB, PB, W, TDP, CalledFrom);
#endif
            return TWB;
        } else {
            return TDP;
        }
    }

    inline Real64 F6(Real64 const X, Real64 const A0, Real64 const A1, Real64 const A2, Real64 const A3, Real64 const A4, Real64 const A5)
    {
        return A0 + X * (A1 + X * (A2 + X * (A3 + X * (A4 + X * A5))));
    }

    inline Real64
    F7(Real64 const X, Real64 const A0, Real64 const A1, Real64 const A2, Real64 const A3, Real64 const A4, Real64 const A5, Real64 const A6)
    {
        return (A0 + X * (A1 + X * (A2 + X * (A3 + X * (A4 + X * (A5 + X * A6)))))) / 1.0E10;
    }

    inline Real64 CPCW([[maybe_unused]] Real64 const Temperature // unused1208
    )
    {
        // FUNCTION INFORMATION:
        //       AUTHOR         RUSSELL D. TAYLOR
        //       DATE WRITTEN   April 1992

        // PURPOSE OF THIS FUNCTION:
        // This function provides the specific heat of chilled water. CPCW (J/Kg/k)

        return 4180.0;
    }

    inline Real64 CPHW([[maybe_unused]] Real64 const Temperature // unused1208
    )
    {
        // FUNCTION INFORMATION:
        //       AUTHOR         RUSSELL D. TAYLOR
        //       DATE WRITTEN   April 1992

        // PURPOSE OF THIS FUNCTION:
        // This function provides the specific heat of hot water. CPHW (J/Kg/k)

        return 4180.0;
    }

    inline Real64 RhoH2O(Real64 const TB // Dry bulb temperature. {C}
    )
    {
        // FUNCTION INFORMATION:
        //       AUTHOR         SIGSTEINN P. GRETARSSON
        //       DATE WRITTEN   April 1992

        // PURPOSE OF THIS FUNCTION:
        // This function provides the density of water at a specific temperature.

        // METHODOLOGY EMPLOYED:
        //     Density of water [kg/m3]
        //     (RANGE: KelvinConv - 423.15 DEG. K) (convert to C first)

        return 1000.1207 + 8.3215874e-04 * TB - 4.929976e-03 * pow_2(TB) + 8.4791863e-06 * pow_3(TB);
    }

    inline Real64 PsyDeltaHSenFnTdb2Tdb1W(Real64 const TDB2, // dry-bulb temperature at state 1 {C}
                                          Real64 const TDB1, // dry-bulb temperature at state 2 {C}
                                          Real64 const W     // humidity ratio (at zone air node or Wmin)
    )
    {
        // When called for zone equipment flow entering a zone (from CalcZoneSensibleLatentOutput or CalcZoneSensibleOutput):
        // returns sensible enthalpy difference between equipment supply air (TDB2) and zone air (TDB1) evaluated
        // using the zone air node humidity ratio. This enthalpy difference multiplied by supply
        // air mass flow rate yields the sensible heat transfer rate in Watts.
        // positive value is heating, negative value is cooling

        // When called across a component (from PsyDeltaHSenFnTdb2W2Tdb1W1 by CalcComponentSensibleLatentOutput):
        // returns sensible enthalpy difference between state 1 (TDB1) and state 2 (TDB2) using the minimum
        // humidity ratio from states 1 and 2. This enthalpy difference multiplied by supply air mass flow
        // rate yields the sensible heat transfer rate in Watts.
        // positive value is heating, negative value is cooling

        // the following two functions for calculating enthalpy difference are equivalent:
        // PsyDeltaHSenFnTdb2Tdb1W() = PsyHFnTdbW(TDB2, W) - PsyHFnTdbW(TDB1, W)
        // PsyDeltaHSenFnTdb2Tdb1W() function was derived by simplifying the expression above
        // The constant coefficients come from the equation for moist air enthalpy, PsyHFnTdbW()

        return (1.00484e3 + max(1.0e-5, W) * 1.85895e3) * (TDB2 - TDB1);
    }

    inline Real64 PsyDeltaHSenFnTdb2W2Tdb1W1(Real64 const TDB2, // dry-bulb temperature at state 2 {C}
                                             Real64 const W2,   // humidity ratio at state 2
                                             Real64 const TDB1, // dry-bulb temperature at state 1 {C}
                                             Real64 const W1    // humidity ratio at state 1
    )
    {
        // returns sensible enthalpy difference of moist air going from state 1 to state 2 (e.g across coils)
        // using the minimum humidity ratio state points 1 and 2. This enthalpy difference multiplied by
        // supply air mass flow rate yields sensible heat transfer rate across coils in Watts
        // positive value is heating, negative value is cooling

        // the following two functions for calculating enthalpy difference are equivalent:
        // PsyDeltaHSenFnTdb2W2Tdb1W1() = PsyHFnTdbW(TDB2, min(W1, W2)) - PsyHFnTdbW(TDB1, min(W1,W2))
        // PsyDeltaHSenFnTdb2W2Tdb1W1() function was derived by simplifying the above expression
        // The constant coefficients came from the equation for moist air enthalpy, PsyHFnTdbW()

        Real64 const Wmin = min(W1, W2);
        return PsyDeltaHSenFnTdb2Tdb1W(TDB2, TDB1, Wmin);
    }

} // namespace Psychrometrics

struct PsychrometricsData : BaseGlobalStruct
{
    Real64 iconvTol = 0.0001;
    Real64 last_Patm = -99999.0;  // barometric pressure {Pascals}  (last)
    Real64 last_tBoil = -99999.0; // Boiling temperature of water at given pressure (last)
    Real64 Press_Save = -99999.0;
    Real64 tSat_Save = -99999.0;

#ifdef EP_psych_stats
    Array1D<Int64> NumTimesCalled = Array1D<Int64>(NumPsychMonitors, 0);
    Array1D_int NumIterations = Array1D_int(NumPsychMonitors, 0);
#endif

    Array1D_int iPsyErrIndex = Array1D_int(Psychrometrics::NumPsychMonitors, 0); // Number of times error occurred

    std::string String;
    bool ReportErrors = true;

    Real64 last_Patm = -99999.0;  // barometric pressure {Pascals}  (last)
    Real64 last_tBoil = -99999.0; // Boiling temperature of water at given pressure (last)
    Real64 Press_Save = -99999.0;
    Real64 tSat_Save = -99999.0;

    void clear_state() override
    {
<<<<<<< HEAD
        iPsyErrIndex = Array1D_int(Psychrometrics::NumPsychMonitors, 0);
=======
        iconvTol = 0.0001;
>>>>>>> f203f202
        last_Patm = -99999.0;  // barometric pressure {Pascals}  (last)
        last_tBoil = -99999.0; // Boiling temperature of water at given pressure (last)
        Press_Save = -99999.0;
        tSat_Save = -99999.0;
<<<<<<< HEAD

        String = "";
        ReportErrors = true;

#ifdef EP_psych_stats
        NumTimesCalled = Array1D<Int64>(NumPsychMonitors, 0);
        NumIterations = Array1D_int(NumPsychMonitors, 0);
#endif
=======
>>>>>>> f203f202
    }
};

} // namespace EnergyPlus

#endif<|MERGE_RESOLUTION|>--- conflicted
+++ resolved
@@ -1402,28 +1402,17 @@
 #endif
 
     Array1D_int iPsyErrIndex = Array1D_int(Psychrometrics::NumPsychMonitors, 0); // Number of times error occurred
-
     std::string String;
     bool ReportErrors = true;
 
-    Real64 last_Patm = -99999.0;  // barometric pressure {Pascals}  (last)
-    Real64 last_tBoil = -99999.0; // Boiling temperature of water at given pressure (last)
-    Real64 Press_Save = -99999.0;
-    Real64 tSat_Save = -99999.0;
-
     void clear_state() override
     {
-<<<<<<< HEAD
         iPsyErrIndex = Array1D_int(Psychrometrics::NumPsychMonitors, 0);
-=======
         iconvTol = 0.0001;
->>>>>>> f203f202
         last_Patm = -99999.0;  // barometric pressure {Pascals}  (last)
         last_tBoil = -99999.0; // Boiling temperature of water at given pressure (last)
         Press_Save = -99999.0;
         tSat_Save = -99999.0;
-<<<<<<< HEAD
-
         String = "";
         ReportErrors = true;
 
@@ -1431,8 +1420,6 @@
         NumTimesCalled = Array1D<Int64>(NumPsychMonitors, 0);
         NumIterations = Array1D_int(NumPsychMonitors, 0);
 #endif
-=======
->>>>>>> f203f202
     }
 };
 
