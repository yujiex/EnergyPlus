// EnergyPlus, Copyright (c) 1996-2020, The Board of Trustees of the University of Illinois,
// The Regents of the University of California, through Lawrence Berkeley National Laboratory
// (subject to receipt of any required approvals from the U.S. Dept. of Energy), Oak Ridge
// National Laboratory, managed by UT-Battelle, Alliance for Sustainable Energy, LLC, and other
// contributors. All rights reserved.
//
// NOTICE: This Software was developed under funding from the U.S. Department of Energy and the
// U.S. Government consequently retains certain rights. As such, the U.S. Government has been
// granted for itself and others acting on its behalf a paid-up, nonexclusive, irrevocable,
// worldwide license in the Software to reproduce, distribute copies to the public, prepare
// derivative works, and perform publicly and display publicly, and to permit others to do so.
//
// Redistribution and use in source and binary forms, with or without modification, are permitted
// provided that the following conditions are met:
//
// (1) Redistributions of source code must retain the above copyright notice, this list of
//     conditions and the following disclaimer.
//
// (2) Redistributions in binary form must reproduce the above copyright notice, this list of
//     conditions and the following disclaimer in the documentation and/or other materials
//     provided with the distribution.
//
// (3) Neither the name of the University of California, Lawrence Berkeley National Laboratory,
//     the University of Illinois, U.S. Dept. of Energy nor the names of its contributors may be
//     used to endorse or promote products derived from this software without specific prior
//     written permission.
//
// (4) Use of EnergyPlus(TM) Name. If Licensee (i) distributes the software in stand-alone form
//     without changes from the version obtained under this License, or (ii) Licensee makes a
//     reference solely to the software portion of its product, Licensee must refer to the
//     software as "EnergyPlus version X" software, where "X" is the version number Licensee
//     obtained under this License and may not use a different name for the software. Except as
//     specifically required in this Section (4), Licensee shall not use in a company name, a
//     product name, in advertising, publicity, or other promotional activities any name, trade
//     name, trademark, logo, or other designation of "EnergyPlus", "E+", "e+" or confusingly
//     similar designation, without the U.S. Department of Energy's prior written consent.
//
// THIS SOFTWARE IS PROVIDED BY THE COPYRIGHT HOLDERS AND CONTRIBUTORS "AS IS" AND ANY EXPRESS OR
// IMPLIED WARRANTIES, INCLUDING, BUT NOT LIMITED TO, THE IMPLIED WARRANTIES OF MERCHANTABILITY
// AND FITNESS FOR A PARTICULAR PURPOSE ARE DISCLAIMED. IN NO EVENT SHALL THE COPYRIGHT OWNER OR
// CONTRIBUTORS BE LIABLE FOR ANY DIRECT, INDIRECT, INCIDENTAL, SPECIAL, EXEMPLARY, OR
// CONSEQUENTIAL DAMAGES (INCLUDING, BUT NOT LIMITED TO, PROCUREMENT OF SUBSTITUTE GOODS OR
// SERVICES; LOSS OF USE, DATA, OR PROFITS; OR BUSINESS INTERRUPTION) HOWEVER CAUSED AND ON ANY
// THEORY OF LIABILITY, WHETHER IN CONTRACT, STRICT LIABILITY, OR TORT (INCLUDING NEGLIGENCE OR
// OTHERWISE) ARISING IN ANY WAY OUT OF THE USE OF THIS SOFTWARE, EVEN IF ADVISED OF THE
// POSSIBILITY OF SUCH DAMAGE.

// C++ Headers
#include <cassert>
#include <cmath>

// ObjexxFCL Headers
#include <ObjexxFCL/Array.functions.hh>
#include <ObjexxFCL/Fmath.hh>
#include <ObjexxFCL/gio.hh>
#include <ObjexxFCL/string.functions.hh>

// EnergyPlus Headers
#include <EnergyPlus/BranchNodeConnections.hh>
#include <EnergyPlus/Data/EnergyPlusData.hh>
#include <EnergyPlus/DataBranchAirLoopPlant.hh>
#include <EnergyPlus/DataConversions.hh>
#include <EnergyPlus/DataEnvironment.hh>
#include <EnergyPlus/DataHVACGlobals.hh>
#include <EnergyPlus/DataHeatBalFanSys.hh>
#include <EnergyPlus/DataHeatBalSurface.hh>
#include <EnergyPlus/DataHeatBalance.hh>
#include <EnergyPlus/DataLoopNode.hh>
#include <EnergyPlus/DataSizing.hh>
#include <EnergyPlus/DataSurfaceLists.hh>
#include <EnergyPlus/DataSurfaces.hh>
#include <EnergyPlus/DataZoneEnergyDemands.hh>
#include <EnergyPlus/DataZoneEquipment.hh>
#include <EnergyPlus/EMSManager.hh>
#include <EnergyPlus/FluidProperties.hh>
#include <EnergyPlus/General.hh>
#include <EnergyPlus/GeneralRoutines.hh>
#include <EnergyPlus/HeatBalanceSurfaceManager.hh>
#include <EnergyPlus/InputProcessing/InputProcessor.hh>
#include <EnergyPlus/NodeInputManager.hh>
#include <EnergyPlus/OutputProcessor.hh>
#include <EnergyPlus/Plant/DataPlant.hh>
#include <EnergyPlus/Plant/PlantLocation.hh>
#include <EnergyPlus/PlantUtilities.hh>
#include <EnergyPlus/Psychrometrics.hh>
#include <EnergyPlus/ReportSizingManager.hh>
#include <EnergyPlus/ScheduleManager.hh>
#include <EnergyPlus/SwimmingPool.hh>
#include <EnergyPlus/UtilityRoutines.hh>

namespace EnergyPlus {

namespace SwimmingPool {

    // MODULE INFORMATION:
    //       AUTHOR         Rick Strand, Ho-Sung Kim
    //       DATE WRITTEN   June 2012 (F90) and October 2014 (C++)

    // PURPOSE OF THIS MODULE:
    // The purpose of this module is to encapsulate the data and algorithms required
    // to manage the SwimmingPool System Component.

    // METHODOLOGY EMPLOYED:
    // The swimming pool acts as a surface within the heat balance and then connects
    // to the plant via a water loop.

    // REFERENCES:
    // 1. ASHRAE (2011). 2011 ASHRAE Handbook - HVAC Applications. Atlanta: American Society of Heating,
    //    Refrigerating and Air-Conditioning Engineers, Inc., p.5.6-5.9.
    // 2. Janis, R. and W. Tao (2005). Mechanical and Electrical Systems in Buildings. 3rd ed. Upper
    //    Saddle River, NJ: Pearson Education, Inc., p.246.
    // 3. Kittler, R. (1989). Indoor Natatorium Design and Energy Recycling. ASHRAE Transactions 95(1), p.521-526.
    // 4. Smith, C., R. Jones, and G. Lof (1993). Energy Requirements and Potential Savings for Heated
    //    Indoor Swimming Pools. ASHRAE Transactions 99(2), p.864-874.

    static std::string const BlankString;

    // MODULE VARIABLE DECLARATIONS:
    int NumSwimmingPools(0); // Number of swimming pools
    Array1D_bool CheckEquipName;
    bool getSwimmingPoolInput = true;
    Array1D<SwimmingPoolData> Pool;

    void clear_state()
    {
        NumSwimmingPools = 0;
        getSwimmingPoolInput = true;
        CheckEquipName.deallocate();
        Pool.deallocate();
    }

    void SimSwimmingPool(EnergyPlusData &state, bool FirstHVACIteration)
    {
        // Process the input data if it hasn't been done already
        if (getSwimmingPoolInput) {
            GetSwimmingPool();
            getSwimmingPoolInput = false;
        }

        // System wide (for all pools) inits
        DataHeatBalFanSys::SumConvPool = 0.0;
        DataHeatBalFanSys::SumLatentPool = 0.0;

        PlantLocation A(0, 0, 0, 0);
        Real64 CurLoad = 0.0;
        bool RunFlag = true;

        for (auto &thisPool : Pool) {
            thisPool.simulate(state, A, FirstHVACIteration, CurLoad, RunFlag);
        }

<<<<<<< HEAD
        if (NumSwimmingPools > 0) HeatBalanceSurfaceManager::CalcHeatBalanceInsideSurf(state.dataWindowManager);
=======
        if (NumSwimmingPools > 0) HeatBalanceSurfaceManager::CalcHeatBalanceInsideSurf(state.dataZoneTempPredictorCorrector);
>>>>>>> 4b7fa19a

        ReportSwimmingPool();
    }

    void SwimmingPoolData::simulate(EnergyPlusData &state, const PlantLocation &EP_UNUSED(calledFromLocation),
                                    bool FirstHVACIteration,
                                    Real64 &EP_UNUSED(CurLoad),
                                    bool EP_UNUSED(RunFlag))
    {
        this->initialize(state.dataBranchInputManager, FirstHVACIteration);

        this->calculate();

        this->update();
    }

    void GetSwimmingPool()
    {
        // SUBROUTINE INFORMATION:
        //       AUTHOR         Rick Strand, Ho-Sung Kim
        //       DATE WRITTEN   October 2014

        // PURPOSE OF THIS SUBROUTINE:
        // This subroutine reads the input for all swimming pools present in
        // the user input file.  This will contain all of the information needed
        // to simulate a swimming pool.

        // SUBROUTINE PARAMETER DEFINITIONS:
        static std::string const RoutineName("GetSwimmingPool: "); // include trailing blank space
        Real64 const MinCoverFactor(0.0);                          // minimum value for cover factors
        Real64 const MaxCoverFactor(1.0);                          // maximum value for cover factors
        Real64 const MinDepth(0.05);                               // minimum average pool depth (to avoid obvious input errors)
        Real64 const MaxDepth(10.0);                               // maximum average pool depth (to avoid obvious input errors)
        Real64 const MinPowerFactor(0.0);                          // minimum power factor for miscellaneous equipment

        // SUBROUTINE LOCAL VARIABLE DECLARATIONS:
        bool ErrorsFound(false);         // Set to true if something goes wrong
        std::string CurrentModuleObject; // for ease in getting objects
        Array1D_string Alphas;           // Alpha items for object
        Array1D_string cAlphaFields;     // Alpha field names
        Array1D_string cNumericFields;   // Numeric field names
        int IOStatus;                    // Used in GetObjectItem
        int Item;                        // Item to be "gotten"
        Array1D<Real64> Numbers;         // Numeric items for object
        int NumAlphas;                   // Number of Alphas for each GetObjectItem call
        int NumArgs;                     // Unused variable that is part of a subroutine call
        int NumNumbers;                  // Number of Numbers for each GetObjectItem call
        Array1D_bool lAlphaBlanks;       // Logical array, alpha field input BLANK = .TRUE.
        Array1D_bool lNumericBlanks;     // Logical array, numeric field input BLANK = .TRUE.

        // Initializations and allocations
        int MaxAlphas = 0;  // Maximum number of alphas for these input keywords
        int MaxNumbers = 0; // Maximum number of numbers for these input keywords

        inputProcessor->getObjectDefMaxArgs("SwimmingPool:Indoor", NumArgs, NumAlphas, NumNumbers);
        MaxAlphas = max(MaxAlphas, NumAlphas);
        MaxNumbers = max(MaxNumbers, NumNumbers);

        Alphas.allocate(MaxAlphas);
        Alphas = "";
        Numbers.allocate(MaxNumbers);
        Numbers = 0.0;
        cAlphaFields.allocate(MaxAlphas);
        cAlphaFields = "";
        cNumericFields.allocate(MaxNumbers);
        cNumericFields = "";
        lAlphaBlanks.allocate(MaxAlphas);
        lAlphaBlanks = true;
        lNumericBlanks.allocate(MaxNumbers);
        lNumericBlanks = true;

        NumSwimmingPools = inputProcessor->getNumObjectsFound("SwimmingPool:Indoor");
        CheckEquipName.allocate(NumSwimmingPools);
        CheckEquipName = true;

        Pool.allocate(NumSwimmingPools);

        // Obtain all of the user data related to indoor swimming pools...
        CurrentModuleObject = "SwimmingPool:Indoor";
        for (Item = 1; Item <= NumSwimmingPools; ++Item) {

            inputProcessor->getObjectItem(CurrentModuleObject,
                                          Item,
                                          Alphas,
                                          NumAlphas,
                                          Numbers,
                                          NumNumbers,
                                          IOStatus,
                                          lNumericBlanks,
                                          lAlphaBlanks,
                                          cAlphaFields,
                                          cNumericFields);
            UtilityRoutines::IsNameEmpty(Alphas(1), CurrentModuleObject, ErrorsFound);
            Pool(Item).Name = Alphas(1);

            Pool(Item).SurfaceName = Alphas(2);
            Pool(Item).SurfacePtr = 0;
            for (int SurfNum = 1; SurfNum <= DataSurfaces::TotSurfaces; ++SurfNum) {
                if (UtilityRoutines::SameString(DataSurfaces::Surface(SurfNum).Name, Pool(Item).SurfaceName)) {
                    Pool(Item).SurfacePtr = SurfNum;
                    break;
                }
            }

            Pool(Item).ErrorCheckSetupPoolSurface(Alphas(1),Alphas(2),cAlphaFields(2),ErrorsFound);

            Pool(Item).AvgDepth = Numbers(1);
            if (Pool(Item).AvgDepth < MinDepth) {
                ShowWarningError(RoutineName + CurrentModuleObject + "=\"" + Alphas(1) + " has an average depth that is too small.");
                ShowContinueError("The pool average depth has been reset to the minimum allowed depth.");
            } else if (Pool(Item).AvgDepth > MaxDepth) {
                ShowSevereError(RoutineName + CurrentModuleObject + "=\"" + Alphas(1) + " has an average depth that is too large.");
                ShowContinueError("The pool depth must be less than the maximum average depth of 10 meters.");
                ErrorsFound = true;
            }

            Pool(Item).ActivityFactorSchedName = Alphas(3);
            Pool(Item).ActivityFactorSchedPtr = ScheduleManager::GetScheduleIndex(Alphas(3));
            if ((Pool(Item).ActivityFactorSchedPtr == 0) && (!lAlphaBlanks(3))) {
                ShowSevereError(cAlphaFields(3) + " not found: " + Alphas(3));
                ShowContinueError("Occurs in " + CurrentModuleObject + " = " + Alphas(1));
                ErrorsFound = true;
            }

            Pool(Item).MakeupWaterSupplySchedName = Alphas(4);
            Pool(Item).MakeupWaterSupplySchedPtr = ScheduleManager::GetScheduleIndex(Alphas(4));
            if ((Pool(Item).MakeupWaterSupplySchedPtr == 0) && (!lAlphaBlanks(4))) {
                ShowSevereError(cAlphaFields(4) + " not found: " + Alphas(4));
                ShowContinueError("Occurs in " + CurrentModuleObject + " = " + Alphas(1));
                ErrorsFound = true;
            }

            Pool(Item).CoverSchedName = Alphas(5);
            Pool(Item).CoverSchedPtr = ScheduleManager::GetScheduleIndex(Alphas(5));
            if ((Pool(Item).CoverSchedPtr == 0) && (!lAlphaBlanks(5))) {
                ShowSevereError(cAlphaFields(5) + " not found: " + Alphas(5));
                ShowContinueError("Occurs in " + CurrentModuleObject + " = " + Alphas(1));
                ErrorsFound = true;
            }

            Pool(Item).CoverEvapFactor = Numbers(2);
            if (Pool(Item).CoverEvapFactor < MinCoverFactor) {
                ShowWarningError(RoutineName + CurrentModuleObject + "=\"" + Alphas(1) + " has an evaporation cover factor less than zero.");
                ShowContinueError("The evaporation cover factor has been reset to zero.");
                Pool(Item).CoverEvapFactor = MinCoverFactor;
            } else if (Pool(Item).CoverEvapFactor > MaxCoverFactor) {
                ShowWarningError(RoutineName + CurrentModuleObject + "=\"" + Alphas(1) + " has an evaporation cover factor greater than one.");
                ShowContinueError("The evaporation cover factor has been reset to one.");
                Pool(Item).CoverEvapFactor = MaxCoverFactor;
            }

            Pool(Item).CoverConvFactor = Numbers(3);
            if (Pool(Item).CoverConvFactor < MinCoverFactor) {
                ShowWarningError(RoutineName + CurrentModuleObject + "=\"" + Alphas(1) + " has a convection cover factor less than zero.");
                ShowContinueError("The convection cover factor has been reset to zero.");
                Pool(Item).CoverConvFactor = MinCoverFactor;
            } else if (Pool(Item).CoverConvFactor > MaxCoverFactor) {
                ShowWarningError(RoutineName + CurrentModuleObject + "=\"" + Alphas(1) + " has a convection cover factor greater than one.");
                ShowContinueError("The convection cover factor has been reset to one.");
                Pool(Item).CoverConvFactor = MaxCoverFactor;
            }

            Pool(Item).CoverSWRadFactor = Numbers(4);
            if (Pool(Item).CoverSWRadFactor < MinCoverFactor) {
                ShowWarningError(RoutineName + CurrentModuleObject + "=\"" + Alphas(1) +
                                 " has a short-wavelength radiation cover factor less than zero.");
                ShowContinueError("The short-wavelength radiation cover factor has been reset to zero.");
                Pool(Item).CoverSWRadFactor = MinCoverFactor;
            } else if (Pool(Item).CoverSWRadFactor > MaxCoverFactor) {
                ShowWarningError(RoutineName + CurrentModuleObject + "=\"" + Alphas(1) +
                                 " has a short-wavelength radiation cover factor greater than one.");
                ShowContinueError("The short-wavelength radiation cover factor has been reset to one.");
                Pool(Item).CoverSWRadFactor = MaxCoverFactor;
            }

            Pool(Item).CoverLWRadFactor = Numbers(5);
            if (Pool(Item).CoverLWRadFactor < MinCoverFactor) {
                ShowWarningError(RoutineName + CurrentModuleObject + "=\"" + Alphas(1) +
                                 " has a long-wavelength radiation cover factor less than zero.");
                ShowContinueError("The long-wavelength radiation cover factor has been reset to zero.");
                Pool(Item).CoverLWRadFactor = MinCoverFactor;
            } else if (Pool(Item).CoverLWRadFactor > MaxCoverFactor) {
                ShowWarningError(RoutineName + CurrentModuleObject + "=\"" + Alphas(1) +
                                 " has a long-wavelength radiation cover factor greater than one.");
                ShowContinueError("The long-wavelength radiation cover factor has been reset to one.");
                Pool(Item).CoverLWRadFactor = MaxCoverFactor;
            }

            Pool(Item).WaterInletNodeName = Alphas(6);
            Pool(Item).WaterOutletNodeName = Alphas(7);
            Pool(Item).WaterInletNode = NodeInputManager::GetOnlySingleNode(Alphas(6),
                                                                            ErrorsFound,
                                                                            CurrentModuleObject,
                                                                            Alphas(1),
                                                                            DataLoopNode::NodeType_Water,
                                                                            DataLoopNode::NodeConnectionType_Inlet,
                                                                            1,
                                                                            DataLoopNode::ObjectIsNotParent);
            Pool(Item).WaterOutletNode = NodeInputManager::GetOnlySingleNode(Alphas(7),
                                                                             ErrorsFound,
                                                                             CurrentModuleObject,
                                                                             Alphas(1),
                                                                             DataLoopNode::NodeType_Water,
                                                                             DataLoopNode::NodeConnectionType_Outlet,
                                                                             1,
                                                                             DataLoopNode::ObjectIsNotParent);
            if ((!lAlphaBlanks(6)) || (!lAlphaBlanks(7))) {
                BranchNodeConnections::TestCompSet(CurrentModuleObject, Alphas(1), Alphas(6), Alphas(7), "Hot Water Nodes");
            }
            Pool(Item).WaterVolFlowMax = Numbers(6);
            Pool(Item).MiscPowerFactor = Numbers(7);
            if (Pool(Item).MiscPowerFactor < MinPowerFactor) {
                ShowWarningError(RoutineName + CurrentModuleObject + "=\"" + Alphas(1) + " has a miscellaneous power factor less than zero.");
                ShowContinueError("The miscellaneous power factor has been reset to zero.");
                Pool(Item).MiscPowerFactor = MinPowerFactor;
            }

            Pool(Item).SetPtTempSchedName = Alphas(8);
            Pool(Item).SetPtTempSchedPtr = ScheduleManager::GetScheduleIndex(Alphas(8));
            if ((Pool(Item).SetPtTempSchedPtr == 0) && (!lAlphaBlanks(8))) {
                ShowSevereError(cAlphaFields(8) + " not found: " + Alphas(8));
                ShowContinueError("Occurs in " + CurrentModuleObject + " = " + Alphas(1));
                ErrorsFound = true;
            }
            if (lAlphaBlanks(8)) {
                ShowSevereError(cAlphaFields(8) + " left blank.  This is NOT allowed as there must be a pool water setpoint temperature.");
                ShowContinueError("Occurs in " + CurrentModuleObject + " = " + Alphas(1));
                ErrorsFound = true;
            }

            Pool(Item).MaxNumOfPeople = Numbers(8);
            if (Pool(Item).MaxNumOfPeople < 0.0) {
                ShowWarningError(RoutineName + CurrentModuleObject + "=\"" + Alphas(1) + " was entered with negative people.  This is not allowed.");
                ShowContinueError("The number of people has been reset to zero.");
                Pool(Item).MaxNumOfPeople = 0.0;
            }

            Pool(Item).PeopleSchedName = Alphas(9);
            Pool(Item).PeopleSchedPtr = ScheduleManager::GetScheduleIndex(Alphas(9));
            if ((Pool(Item).PeopleSchedPtr == 0) && (!lAlphaBlanks(9))) {
                ShowSevereError(cAlphaFields(9) + " not found: " + Alphas(9));
                ShowContinueError("Occurs in " + CurrentModuleObject + " = " + Alphas(1));
                ErrorsFound = true;
            }

            Pool(Item).PeopleHeatGainSchedName = Alphas(10);
            Pool(Item).PeopleHeatGainSchedPtr = ScheduleManager::GetScheduleIndex(Alphas(10));
            if ((Pool(Item).PeopleHeatGainSchedPtr == 0) && (!lAlphaBlanks(10))) {
                ShowSevereError(cAlphaFields(10) + " not found: " + Alphas(10));
                ShowContinueError("Occurs in " + CurrentModuleObject + " = " + Alphas(1));
                ErrorsFound = true;
            }
        }

        Alphas.deallocate();
        Numbers.deallocate();
        cAlphaFields.deallocate();
        cNumericFields.deallocate();
        lAlphaBlanks.deallocate();
        lNumericBlanks.deallocate();

        if (ErrorsFound) {
            ShowFatalError(RoutineName + "Errors found in swimming pool input. Preceding conditions cause termination.");
        }
    }

    void SwimmingPoolData::ErrorCheckSetupPoolSurface(std::string const Alpha1,
                                                      std::string const Alpha2,
                                                      std::string const cAlphaField2,
                                                      bool &ErrorsFound
    )
    {

        static std::string const RoutineName("ErrorCheckSetupPoolSurface: "); // include trailing blank space
        static std::string const CurrentModuleObject("SwimmingPool:Indoor");

        if (this->SurfacePtr <= 0) {
            ShowSevereError(RoutineName + "Invalid " + cAlphaField2 + " = " + Alpha2);
            ShowContinueError("Occurs in " + CurrentModuleObject + " = " + Alpha1);
            ErrorsFound = true;
        } else if (DataSurfaces::Surface(this->SurfacePtr).IsRadSurfOrVentSlabOrPool) {
            ShowSevereError(RoutineName + CurrentModuleObject + "=\"" + Alpha1 + "\", Invalid Surface");
            ShowContinueError(cAlphaField2 + "=\"" + Alpha2 + "\" has been used in another radiant system, ventilated slab, or pool.");
            ShowContinueError(
                "A single surface can only be a radiant system, a ventilated slab, or a pool.  It CANNOT be more than one of these.");
            ErrorsFound = true;
            // Something present that is not allowed for a swimming pool (non-CTF algorithm, movable insulation, or radiant source/sink
        } else if (DataSurfaces::Surface(this->SurfacePtr).HeatTransferAlgorithm != DataSurfaces::HeatTransferModel_CTF) {
            ShowSevereError(DataSurfaces::Surface(this->SurfacePtr).Name +
                            " is a pool and is attempting to use a non-CTF solution algorithm.  This is "
                            "not allowed.  Use the CTF solution algorithm for this surface.");
            ErrorsFound = true;
        } else if (DataSurfaces::Surface(this->SurfacePtr).Class == DataSurfaces::SurfaceClass_Window) {
            ShowSevereError(DataSurfaces::Surface(this->SurfacePtr).Name +
                            " is a pool and is defined as a window.  This is not allowed.  A pool must be a floor that is NOT a window.");
            ErrorsFound = true;
        } else if (DataSurfaces::Surface(this->SurfacePtr).MaterialMovInsulInt > 0) {
            ShowSevereError(DataSurfaces::Surface(this->SurfacePtr).Name +
                            " is a pool and has movable insulation.  This is not allowed.  Remove the movable insulation for this surface.");
            ErrorsFound = true;
        } else if (DataHeatBalance::Construct(DataSurfaces::Surface(this->SurfacePtr).Construction).SourceSinkPresent) {
            ShowSevereError(
                DataSurfaces::Surface(this->SurfacePtr).Name +
                " is a pool and uses a construction with a source/sink.  This is not allowed.  Use a standard construction for this surface.");
            ErrorsFound = true;
        } else { // ( Pool( Item ).SurfacePtr > 0 )
            DataSurfaces::Surface(this->SurfacePtr).IsRadSurfOrVentSlabOrPool = true;
            DataSurfaces::Surface(this->SurfacePtr).IsPool = true;
            this->ZonePtr = DataSurfaces::Surface(this->SurfacePtr).Zone;
            // Check to make sure pool surface is a floor
            if (DataSurfaces::Surface(this->SurfacePtr).Class != DataSurfaces::SurfaceClass_Floor) {
                ShowSevereError(RoutineName + CurrentModuleObject + "=\"" + Alpha1 + " contains a surface name that is NOT a floor.");
                ShowContinueError(
                    "A swimming pool must be associated with a surface that is a FLOOR.  Association with other surface types is not permitted.");
                ErrorsFound = true;
            }
        }
    }

    void SwimmingPoolData::initialize(BranchInputManagerData &dataBranchInputManager, bool const FirstHVACIteration // true during the first HVAC iteration
    )
    {
        // SUBROUTINE INFORMATION:
        //       AUTHOR         Rick Strand, Ho-Sung Kim
        //       DATE WRITTEN   October 2014

        // PURPOSE OF THIS SUBROUTINE:
        // This subroutine initializes variables relating to indoor swimming pools.

        // SUBROUTINE PARAMETER DEFINITIONS:
        static std::string const RoutineName("InitSwimmingPool");
        Real64 const MinActivityFactor = 0.0;  // Minimum value for activity factor
        Real64 const MaxActivityFactor = 10.0; // Maximum value for activity factor (realistically)

        // SUBROUTINE LOCAL VARIABLE DECLARATIONS:
        Real64 HeatGainPerPerson = ScheduleManager::GetCurrentScheduleValue(this->PeopleHeatGainSchedPtr);
        Real64 PeopleModifier = ScheduleManager::GetCurrentScheduleValue(this->PeopleSchedPtr);

        if (this->MyOneTimeFlag) {
            this->setupOutputVars(); // Set up the output variables once here
            this->ZeroSourceSumHATsurf.allocate(DataGlobals::NumOfZones);
            this->ZeroSourceSumHATsurf = 0.0;
            this->QPoolSrcAvg.allocate(DataSurfaces::TotSurfaces);
            this->QPoolSrcAvg = 0.0;
            this->HeatTransCoefsAvg.allocate(DataSurfaces::TotSurfaces);
            this->HeatTransCoefsAvg = 0.0;
            this->LastQPoolSrc.allocate(DataSurfaces::TotSurfaces);
            this->LastQPoolSrc = 0.0;
            this->LastHeatTransCoefs.allocate(DataSurfaces::TotSurfaces);
            this->LastHeatTransCoefs = 0.0;
            this->LastSysTimeElapsed.allocate(DataSurfaces::TotSurfaces);
            this->LastSysTimeElapsed = 0.0;
            this->LastTimeStepSys.allocate(DataSurfaces::TotSurfaces);
            this->LastTimeStepSys = 0.0;
            this->MyOneTimeFlag = false;
        }

        SwimmingPoolData::initSwimmingPoolPlantLoopIndex(dataBranchInputManager);

        if (DataGlobals::BeginEnvrnFlag && this->MyEnvrnFlagGeneral) {
            this->ZeroSourceSumHATsurf = 0.0;
            this->QPoolSrcAvg = 0.0;
            this->HeatTransCoefsAvg = 0.0;
            this->LastQPoolSrc = 0.0;
            this->LastHeatTransCoefs = 0.0;
            this->LastSysTimeElapsed = 0.0;
            this->LastTimeStepSys = 0.0;
            this->MyEnvrnFlagGeneral = false;
        }

        if (!DataGlobals::BeginEnvrnFlag) this->MyEnvrnFlagGeneral = true;

        if (DataGlobals::BeginEnvrnFlag) {
            this->PoolWaterTemp = 23.0;
            this->HeatPower = 0.0;
            this->HeatEnergy = 0.0;
            this->MiscEquipPower = 0.0;
            this->MiscEquipEnergy = 0.0;
            this->WaterInletTemp = 0.0;
            this->WaterOutletTemp = 0.0;
            this->WaterMassFlowRate = 0.0;
            this->PeopleHeatGain = 0.0;
            Real64 Density = FluidProperties::GetDensityGlycol("WATER", this->PoolWaterTemp, this->GlycolIndex, RoutineName);
            this->WaterMass = DataSurfaces::Surface(this->SurfacePtr).Area * this->AvgDepth * Density;
            this->WaterMassFlowRateMax = this->WaterVolFlowMax * Density;
            initSwimmingPoolPlantNodeFlow(this->MyPlantScanFlagPool);
        }

        if (DataGlobals::BeginTimeStepFlag && FirstHVACIteration) { // This is the first pass through in a particular time step

            int ZoneNum = this->ZonePtr;
            this->ZeroSourceSumHATsurf(ZoneNum) = SumHATsurf(ZoneNum); // Set this to figure what part of the load the radiant system meets
            int SurfNum = this->SurfacePtr;
            this->QPoolSrcAvg(SurfNum) = 0.0;        // Initialize this variable to zero (pool parameters "off")
            this->HeatTransCoefsAvg(SurfNum) = 0.0;  // Initialize this variable to zero (pool parameters "off")
            this->LastQPoolSrc(SurfNum) = 0.0;       // At the start of a time step, reset to zero so average calculation can begin again
            this->LastSysTimeElapsed(SurfNum) = 0.0; // At the start of a time step, reset to zero so average calculation can begin again
            this->LastTimeStepSys(SurfNum) = 0.0;    // At the start of a time step, reset to zero so average calculation can begin again
        }

        // initialize the flow rate for the component on the plant side (this follows standard procedure for other components like low temperature
        // radiant systems)
        Real64 mdot = 0.0;
        PlantUtilities::SetComponentFlowRate(
            mdot, this->WaterInletNode, this->WaterOutletNode, this->HWLoopNum, this->HWLoopSide, this->HWBranchNum, this->HWCompNum);
        this->WaterInletTemp = DataLoopNode::Node(this->WaterInletNode).Temp;

        // get the schedule values for different scheduled parameters
        if (this->ActivityFactorSchedPtr > 0) {
            this->CurActivityFactor = ScheduleManager::GetCurrentScheduleValue(this->ActivityFactorSchedPtr);
            if (this->CurActivityFactor < MinActivityFactor) {
                this->CurActivityFactor = MinActivityFactor;
                ShowWarningError(RoutineName + ": Swimming Pool =\"" + this->Name + " Activity Factor Schedule =\"" + this->ActivityFactorSchedName +
                                 " has a negative value.  This is not allowed.");
                ShowContinueError("The activity factor has been reset to zero.");
            }
            if (this->CurActivityFactor > MaxActivityFactor) {
                this->CurActivityFactor = 1.0;
                ShowWarningError(RoutineName + ": Swimming Pool =\"" + this->Name + " Activity Factor Schedule =\"" + this->ActivityFactorSchedName +
                                 " has a value larger than 10.  This is not allowed.");
                ShowContinueError("The activity factor has been reset to unity.");
            }
        } else {
            // default is activity factor of 1.0
            this->CurActivityFactor = 1.0;
        }

        this->CurSetPtTemp = ScheduleManager::GetCurrentScheduleValue(this->SetPtTempSchedPtr);

        if (this->MakeupWaterSupplySchedPtr > 0) {
            this->CurMakeupWaterTemp = ScheduleManager::GetCurrentScheduleValue(this->MakeupWaterSupplySchedPtr);
        } else {
            // use water main temperaure if no schedule present in input
            this->CurMakeupWaterTemp = DataEnvironment::WaterMainsTemp;
        }

        // determine the current heat gain from people
        if (this->PeopleHeatGainSchedPtr > 0) {
            if (HeatGainPerPerson < 0.0) {
                ShowWarningError(RoutineName + ": Swimming Pool =\"" + this->Name + " Heat Gain Schedule =\"" + this->PeopleHeatGainSchedName +
                                 " has a negative value.  This is not allowed.");
                ShowContinueError("The heat gain per person has been reset to zero.");
                HeatGainPerPerson = 0.0;
            }
            if (this->PeopleSchedPtr > 0) {
                if (PeopleModifier < 0.0) {
                    ShowWarningError(RoutineName + ": Swimming Pool =\"" + this->Name + " People Schedule =\"" + this->PeopleSchedName +
                                     " has a negative value.  This is not allowed.");
                    ShowContinueError("The number of people has been reset to zero.");
                    PeopleModifier = 0.0;
                }
            } else { // no people schedule entered--assume that full number always present
                PeopleModifier = 1.0;
            }
        } else { // no heat gain schedule added--assume a zero value for Heat Gain per Person and no people present
            HeatGainPerPerson = 0.0;
            PeopleModifier = 0.0;
        }
        this->PeopleHeatGain = PeopleModifier * HeatGainPerPerson * this->MaxNumOfPeople;

        // once cover schedule value is established, define the current values of the cover heat transfer factors
        if (this->CoverSchedPtr > 0) {
            this->CurCoverSchedVal = ScheduleManager::GetCurrentScheduleValue(this->CoverSchedPtr);
            if (this->CurCoverSchedVal > 1.0) {
                ShowWarningError(RoutineName + ": Swimming Pool =\"" + this->Name + " Cover Schedule =\"" + this->CoverSchedName +
                                 " has a value greater than 1.0 (100%).  This is not allowed.");
                ShowContinueError("The cover has been reset to one or fully covered.");
                this->CurCoverSchedVal = 1.0;
            } else if (this->CurCoverSchedVal < 0.0) {
                ShowWarningError(RoutineName + ": Swimming Pool =\"" + this->Name + " Cover Schedule =\"" + this->CoverSchedName +
                                 " has a negative value.  This is not allowed.");
                ShowContinueError("The cover has been reset to zero or uncovered.");
                this->CurCoverSchedVal = 0.0;
            }
        } else {
            // default is NO pool cover
            this->CurCoverSchedVal = 0.0;
        }
        // for the current cover factors, a value of 1.0 means that the pool is open (not covered)
        // the user input values determine the amount the pool cover degrades one of the factors
        // for example, if the cover reduces convection by 50% and the pool is half covered, then
        // the reduction factor for convection is 25% or 75% of the normal value.  this establishes
        // the following relationships and how they are used in other parts of the code.
        // note that for the radiation factors, the reduction in absorption of radiation caused by
        // the cover will result in a net imbalance if this energy which is no longer accounted for
        // in the surface heat balance is not accounted for elsewhere.  thus, these terms will dump
        // any reduced radiation into the air heat balance as an additional convective gain to avoid
        // any loss of energy in the overall heat balance.
        this->CurCoverEvapFac = 1.0 - (this->CurCoverSchedVal * this->CoverEvapFactor);
        this->CurCoverConvFac = 1.0 - (this->CurCoverSchedVal * this->CoverConvFactor);
        this->CurCoverSWRadFac = 1.0 - (this->CurCoverSchedVal * this->CoverSWRadFactor);
        this->CurCoverLWRadFac = 1.0 - (this->CurCoverSchedVal * this->CoverLWRadFactor);
    }

    void SwimmingPoolData::setupOutputVars()
    {
        SetupOutputVariable(
            "Indoor Pool Makeup Water Rate", OutputProcessor::Unit::m3_s, this->MakeUpWaterVolFlowRate, "System", "Average", this->Name);
        SetupOutputVariable("Indoor Pool Makeup Water Volume",
                            OutputProcessor::Unit::m3,
                            this->MakeUpWaterVol,
                            "System",
                            "Sum",
                            this->Name,
                            _,
                            "MainsWater",
                            "Heating",
                            _,
                            "System");
        SetupOutputVariable(
            "Indoor Pool Makeup Water Temperature", OutputProcessor::Unit::C, this->CurMakeupWaterTemp, "System", "Average", this->Name);
        SetupOutputVariable("Indoor Pool Water Temperature", OutputProcessor::Unit::C, this->PoolWaterTemp, "System", "Average", this->Name);
        SetupOutputVariable("Indoor Pool Inlet Water Temperature", OutputProcessor::Unit::C, this->WaterInletTemp, "System", "Average", this->Name);
        SetupOutputVariable(
            "Indoor Pool Inlet Water Mass Flow Rate", OutputProcessor::Unit::kg_s, this->WaterMassFlowRate, "System", "Average", this->Name);
        SetupOutputVariable(
            "Indoor Pool Miscellaneous Equipment Power", OutputProcessor::Unit::W, this->MiscEquipPower, "System", "Average", this->Name);
        SetupOutputVariable(
            "Indoor Pool Miscellaneous Equipment Energy", OutputProcessor::Unit::J, this->MiscEquipEnergy, "System", "Sum", this->Name);
        SetupOutputVariable("Indoor Pool Water Heating Rate", OutputProcessor::Unit::W, this->HeatPower, "System", "Average", this->Name);
        SetupOutputVariable("Indoor Pool Water Heating Energy",
                            OutputProcessor::Unit::J,
                            this->HeatEnergy,
                            "System",
                            "Sum",
                            this->Name,
                            _,
                            "ENERGYTRANSFER",
                            "HEATINGCOILS",
                            _,
                            "System");
        SetupOutputVariable(
            "Indoor Pool Radiant to Convection by Cover", OutputProcessor::Unit::W, this->RadConvertToConvect, "System", "Average", this->Name);
        SetupOutputVariable("Indoor Pool People Heat Gain", OutputProcessor::Unit::W, this->PeopleHeatGain, "System", "Average", this->Name);
        SetupOutputVariable(
            "Indoor Pool Current Activity Factor", OutputProcessor::Unit::None, this->CurActivityFactor, "System", "Average", this->Name);
        SetupOutputVariable("Indoor Pool Current Cover Factor", OutputProcessor::Unit::None, this->CurCoverSchedVal, "System", "Average", this->Name);
        SetupOutputVariable(
            "Indoor Pool Evaporative Heat Loss Rate", OutputProcessor::Unit::W, this->EvapHeatLossRate, "System", "Average", this->Name);
        SetupOutputVariable("Indoor Pool Evaporative Heat Loss Energy", OutputProcessor::Unit::J, this->EvapEnergyLoss, "System", "Sum", this->Name);
        SetupOutputVariable("Indoor Pool Saturation Pressure at Pool Temperature",
                            OutputProcessor::Unit::Pa,
                            this->SatPressPoolWaterTemp,
                            "System",
                            "Average",
                            this->Name);
        SetupOutputVariable("Indoor Pool Partial Pressure of Water Vapor in Air",
                            OutputProcessor::Unit::Pa,
                            this->PartPressZoneAirTemp,
                            "System",
                            "Average",
                            this->Name);
        SetupOutputVariable(
            "Indoor Pool Current Cover Evaporation Factor", OutputProcessor::Unit::None, this->CurCoverEvapFac, "System", "Average", this->Name);
        SetupOutputVariable(
            "Indoor Pool Current Cover Convective Factor", OutputProcessor::Unit::None, this->CurCoverConvFac, "System", "Average", this->Name);
        SetupOutputVariable(
            "Indoor Pool Current Cover SW Radiation Factor", OutputProcessor::Unit::None, this->CurCoverSWRadFac, "System", "Average", this->Name);
        SetupOutputVariable(
            "Indoor Pool Current Cover LW Radiation Factor", OutputProcessor::Unit::None, this->CurCoverLWRadFac, "System", "Average", this->Name);
    }

    void SwimmingPoolData::initSwimmingPoolPlantLoopIndex(BranchInputManagerData &dataBranchInputManager)
    {
        // SUBROUTINE INFORMATION:
        //       AUTHOR         Rick Strand
        //       DATE WRITTEN   June 2017

        bool errFlag;
        static std::string const RoutineName("InitSwimmingPoolPlantLoopIndex");

        if (MyPlantScanFlagPool && allocated(DataPlant::PlantLoop)) {
            errFlag = false;
            if (this->WaterInletNode > 0) {
                PlantUtilities::ScanPlantLoopsForObject(dataBranchInputManager,
                                                        this->Name,
                                                        DataPlant::TypeOf_SwimmingPool_Indoor,
                                                        this->HWLoopNum,
                                                        this->HWLoopSide,
                                                        this->HWBranchNum,
                                                        this->HWCompNum,
                                                        errFlag,
                                                        _,
                                                        _,
                                                        _,
                                                        this->WaterInletNode,
                                                        _);
                if (errFlag) {
                    ShowFatalError(RoutineName + ": Program terminated due to previous condition(s).");
                }
            }
            this->MyPlantScanFlagPool = false;
        } else if (this->MyPlantScanFlagPool && !DataGlobals::AnyPlantInModel) {
            this->MyPlantScanFlagPool = false;
        }
    }

    void SwimmingPoolData::initSwimmingPoolPlantNodeFlow(bool const MyPlantScanFlagPool // logical flag true when plant index has not yet been set
    )
    {

        if (!MyPlantScanFlagPool) {
            if (this->WaterInletNode > 0) {
                PlantUtilities::InitComponentNodes(0.0,
                                                   this->WaterMassFlowRateMax,
                                                   this->WaterInletNode,
                                                   this->WaterOutletNode,
                                                   this->HWLoopNum,
                                                   this->HWLoopSide,
                                                   this->HWBranchNum,
                                                   this->HWCompNum);
                PlantUtilities::RegisterPlantCompDesignFlow(this->WaterInletNode, this->WaterVolFlowMax);
            }
        }
    }

    void SwimmingPoolData::calculate()
    {
        // SUBROUTINE INFORMATION:
        //       AUTHOR         Rick Strand, Ho-Sung Kim
        //       DATE WRITTEN   October 2014

        // PURPOSE OF THIS SUBROUTINE:
        // This subroutine simulates the components making up the Indoor Swimming Pool model.

        // METHODOLOGY EMPLOYED:
        // The swimming pool is modeled as a SURFACE to get access to all of the existing
        // surface related algorithms.  This subroutine mainly models the components of the
        // swimming pool so that information can be used in a standard surface heat balance.
        // The pool is assumed to be located at the inside surface face with a possible cover
        // affecting the heat balance.  The pool model takes the form of an equation solving
        // for the inside surface temperature which is assumed to be the same as the pool
        // water temperature.
        // Standard Heat Balance Equation:
        //		TempSurfInTmp( SurfNum ) = ( CTFConstInPart( SurfNum ) + QRadThermInAbs( SurfNum ) + QRadSWInAbs( SurfNum ) + HConvIn( SurfNum
        //)
        //* RefAirTemp( SurfNum ) + NetLWRadToSurf( SurfNum ) + Construct( ConstrNum ).CTFSourceIn( 0 ) * QsrcHist( 1, SurfNum ) + QHTRadSysSurf(
        // SurfNum ) + QHWBaseboardSurf( SurfNum ) + QSteamBaseboardSurf( SurfNum ) + QElecBaseboardSurf( SurfNum ) + IterDampConst * TempInsOld(
        // SurfNum ) + Construct( ConstrNum ).CTFCross( 0 ) * TH11 ) / ( Construct( ConstrNum ).CTFInside( 0 ) + HConvIn( SurfNum ) + IterDampConst );
        //// Constant part of conduction eq (history terms) | LW radiation from internal sources | SW radiation from internal sources | Convection
        // from surface to zone air | Net radiant exchange with other zone surfaces | Heat source/sink term for radiant systems | (if there is one
        // present) | Radiant flux from high temp radiant heater | Radiant flux from a hot water baseboard heater | Radiant flux from a steam
        // baseboard  heater | Radiant flux from an electric baseboard heater | Iterative damping term (for stability) | Current conduction from | the
        // outside  surface | Coefficient for conduction (current time) | Convection and damping term
        // That equation is modified to include pool specific terms and removes the IterDampConst
        // term which is for iterations within the inside surface heat balance.  Then, the resulting
        // equation is solved for the plant loop mass flow rate.  It also assigns the appropriate
        // terms for use in the actual heat balance routine.

        // REFERENCES:
        //  1. ASHRAE (2011). 2011 ASHRAE Handbook - HVAC Applications. Atlanta: American Society of Heating,
        //     Refrigerating and Air-Conditioning Engineers, Inc., p.5.6-5.9.
        //  2. Janis, R. and W. Tao (2005). Mechanical and Electrical Systems in Buildings. 3rd ed. Upper
        //     Saddle River, NJ: Pearson Education, Inc., p.246.
        //  3. Kittler, R. (1989). Indoor Natatorium Design and Energy Recycling. ASHRAE Transactions 95(1), p.521-526.
        //  4. Smith, C., R. Jones, and G. Lof (1993). Energy Requirements and Potential Savings for Heated
        //     Indoor Swimming Pools. ASHRAE Transactions 99(2), p.864-874.

        // SUBROUTINE PARAMETER DEFINITIONS:
        static std::string const RoutineName("CalcSwimmingPool");

        // SUBROUTINE LOCAL VARIABLE DECLARATIONS:
        Real64 EvapRate;  // evaporation rate for pool in kg/s
        Real64 CpDeltaTi; // inverse of specific heat of water times the plant loop temperature difference

        // initialize local variables
        int SurfNum = this->SurfacePtr;                    // surface number of floor that is the pool
        int ZoneNum = DataSurfaces::Surface(SurfNum).Zone; // index to zone array

        // Convection coefficient calculation
        Real64 HConvIn = 0.22 * std::pow(std::abs(this->PoolWaterTemp - DataHeatBalFanSys::MAT(ZoneNum)), 1.0 / 3.0) *
                         this->CurCoverConvFac; // convection coefficient for pool
        calcSwimmingPoolEvap(EvapRate, SurfNum, DataHeatBalFanSys::MAT(ZoneNum), DataHeatBalFanSys::ZoneAirHumRat(ZoneNum));
        this->MakeUpWaterMassFlowRate = EvapRate;
        Real64 EvapEnergyLossPerArea = -EvapRate *
                                       Psychrometrics::PsyHfgAirFnWTdb(DataHeatBalFanSys::ZoneAirHumRat(ZoneNum), DataHeatBalFanSys::MAT(ZoneNum)) /
                                       DataSurfaces::Surface(SurfNum).Area; // energy effect of evaporation rate per unit area in W/m2
        this->EvapHeatLossRate = EvapEnergyLossPerArea * DataSurfaces::Surface(SurfNum).Area;
        // LW and SW radiation term modification: any "excess" radiation blocked by the cover gets convected
        // to the air directly and added to the zone air heat balance
        Real64 LWsum =
            (DataHeatBalance::QRadThermInAbs(SurfNum) + DataHeatBalSurface::NetLWRadToSurf(SurfNum) + DataHeatBalFanSys::QHTRadSysSurf(SurfNum) +
             DataHeatBalFanSys::QHWBaseboardSurf(SurfNum) + DataHeatBalFanSys::QSteamBaseboardSurf(SurfNum) +
             DataHeatBalFanSys::QElecBaseboardSurf(SurfNum)); // summation of all long-wavelenth radiation going to surface
        Real64 LWtotal = this->CurCoverLWRadFac * LWsum;      // total flux from long-wavelength radiation to surface
        Real64 SWtotal = this->CurCoverSWRadFac * DataHeatBalSurface::QRadSWInAbs(SurfNum); // total flux from short-wavelength radiation to surface
        this->RadConvertToConvect =
            ((1.0 - this->CurCoverLWRadFac) * LWsum) + ((1.0 - this->CurCoverSWRadFac) * DataHeatBalSurface::QRadSWInAbs(SurfNum));

        // Heat gain from people (assumed to be all convective to pool water)
        Real64 PeopleGain =
            this->PeopleHeatGain / DataSurfaces::Surface(SurfNum).Area; // heat gain from people in pool (assumed to be all convective)

        // Get an estimate of the pool water specific heat
        Real64 Cp =
            FluidProperties::GetSpecificHeatGlycol("WATER", this->PoolWaterTemp, this->GlycolIndex, RoutineName); // specific heat of pool water

        Real64 TH22 =
            DataHeatBalSurface::TH(2, 2, SurfNum); // inside surface temperature at the previous time step equals the old pool water temperature
        Real64 TInSurf =
            this->CurSetPtTemp; // Setpoint temperature for pool which is also the goal temperature and also the inside surface face temperature
        Real64 Tmuw = this->CurMakeupWaterTemp;                                // Inlet makeup water temperature
        Real64 TLoopInletTemp = DataLoopNode::Node(this->WaterInletNode).Temp; // Inlet water temperature from the plant loop
        this->WaterInletTemp = TLoopInletTemp;

        if (TLoopInletTemp <= TInSurf) {
            CpDeltaTi = 0.0;
        } else {
            CpDeltaTi = 1.0 / (Cp * (TInSurf - TLoopInletTemp));
        }
        // Now calculate the requested mass flow rate from the plant loop to achieve the proper pool temperature
        // old equation using surface heat balance form: MassFlowRate = CpDeltaTi * ( CondTerms + ConvTerm + SWtotal + LWtotal + PeopleGain +
        // PoolMassTerm + MUWTerm + EvapEnergyLossPerArea );
        Real64 MassFlowRate = (this->WaterMass / (DataHVACGlobals::TimeStepSys * DataGlobals::SecInHour)) *
                              ((TInSurf - TH22) / (TLoopInletTemp - TInSurf)); // Target mass flow rate to achieve the proper setpoint temperature
        if (MassFlowRate > this->WaterMassFlowRateMax) {
            MassFlowRate = this->WaterMassFlowRateMax;
        } else if (MassFlowRate < 0.0) {
            MassFlowRate = 0.0;
        }
        PlantUtilities::SetComponentFlowRate(
            MassFlowRate, this->WaterInletNode, this->WaterOutletNode, this->HWLoopNum, this->HWLoopSide, this->HWBranchNum, this->HWCompNum);
        this->WaterMassFlowRate = MassFlowRate;

        // We now have a flow rate so we can assemble the terms needed for the surface heat balance that is solved for the inside face temperature
        DataHeatBalFanSys::QPoolSurfNumerator(SurfNum) =
            SWtotal + LWtotal + PeopleGain + EvapEnergyLossPerArea + HConvIn * DataHeatBalFanSys::MAT(ZoneNum) +
            (EvapRate * Tmuw + MassFlowRate * TLoopInletTemp + (this->WaterMass * TH22 / DataGlobals::TimeStepZoneSec)) * Cp /
                DataSurfaces::Surface(SurfNum).Area;
        DataHeatBalFanSys::PoolHeatTransCoefs(SurfNum) =
            HConvIn + (EvapRate + MassFlowRate + (this->WaterMass / DataGlobals::TimeStepZoneSec)) * Cp / DataSurfaces::Surface(SurfNum).Area;

        // Finally take care of the latent and convective gains resulting from the pool
        DataHeatBalFanSys::SumConvPool(ZoneNum) += this->RadConvertToConvect;
        DataHeatBalFanSys::SumLatentPool(ZoneNum) +=
            EvapRate * Psychrometrics::PsyHfgAirFnWTdb(DataHeatBalFanSys::ZoneAirHumRat(ZoneNum), DataHeatBalFanSys::MAT(ZoneNum));
    }

    void SwimmingPoolData::calcSwimmingPoolEvap(Real64 &EvapRate,   // evaporation rate of pool
                                                int const SurfNum,  // surface index
                                                Real64 const MAT,   // mean air temperature
                                                Real64 const HumRat // zone air humidity ratio
    )
    {
        static std::string const RoutineName("CalcSwimmingPoolEvap");
        Real64 const CFinHg(0.00029613); // Multiple pressure in Pa by this constant to get inches of Hg

        // Evaporation calculation:
        // Evaporation Rate (lb/h) = 0.1 * Area (ft2) * Activity Factor * (Psat,pool - Ppar,air) (in Hg)
        // So evaporation rate, area, and pressures have to be converted to standard E+ units (kg/s, m2, and Pa, respectively)
        // Evaporation Rate per Area = Evaporation Rate * Heat of Vaporization / Area of Surface

        Real64 PSatPool = Psychrometrics::PsyPsatFnTemp(this->PoolWaterTemp, RoutineName);
        Real64 PParAir = Psychrometrics::PsyPsatFnTemp(MAT, RoutineName) * Psychrometrics::PsyRhFnTdbWPb(MAT, HumRat, DataEnvironment::OutBaroPress);
        if (PSatPool < PParAir) PSatPool = PParAir;
        this->SatPressPoolWaterTemp = PSatPool;
        this->PartPressZoneAirTemp = PParAir;
        EvapRate = (0.1 * (DataSurfaces::Surface(SurfNum).Area / DataConversions::CFA) * this->CurActivityFactor * ((PSatPool - PParAir) * CFinHg)) *
                   DataConversions::CFMF * this->CurCoverEvapFac;
    }

    void SwimmingPoolData::update()
    {
        // SUBROUTINE INFORMATION:
        //       AUTHOR         Rick Strand, Ho-Sung Kim
        //       DATE WRITTEN   October 2014

        // PURPOSE OF THIS SUBROUTINE:
        // This subroutine does any updating that needs to be done for the swimming pool model.

        // SUBROUTINE PARAMETER DEFINITIONS:
        static std::string const RoutineName("UpdateSwimmingPool");

        int SurfNum = this->SurfacePtr; // surface number/pointer

        if (this->LastSysTimeElapsed(SurfNum) == DataHVACGlobals::SysTimeElapsed) {
            // Still iterating or reducing system time step, so subtract old values which were
            // not valid
            this->QPoolSrcAvg(SurfNum) -= this->LastQPoolSrc(SurfNum) * this->LastTimeStepSys(SurfNum) / DataGlobals::TimeStepZone;
            this->HeatTransCoefsAvg(SurfNum) -= this->LastHeatTransCoefs(SurfNum) * this->LastTimeStepSys(SurfNum) / DataGlobals::TimeStepZone;
        }

        // Update the running average and the "last" values with the current values of the appropriate variables
        this->QPoolSrcAvg(SurfNum) += DataHeatBalFanSys::QPoolSurfNumerator(SurfNum) * DataHVACGlobals::TimeStepSys / DataGlobals::TimeStepZone;
        this->HeatTransCoefsAvg(SurfNum) += DataHeatBalFanSys::PoolHeatTransCoefs(SurfNum) * DataHVACGlobals::TimeStepSys / DataGlobals::TimeStepZone;

        this->LastQPoolSrc(SurfNum) = DataHeatBalFanSys::QPoolSurfNumerator(SurfNum);
        this->LastHeatTransCoefs(SurfNum) = DataHeatBalFanSys::PoolHeatTransCoefs(SurfNum);
        this->LastSysTimeElapsed(SurfNum) = DataHVACGlobals::SysTimeElapsed;
        this->LastTimeStepSys(SurfNum) = DataHVACGlobals::TimeStepSys;

        int WaterInletNode = this->WaterInletNode;   // inlet node number
        int WaterOutletNode = this->WaterOutletNode; // outlet node number
        PlantUtilities::SafeCopyPlantNode(WaterInletNode, WaterOutletNode);

        Real64 WaterMassFlow = DataLoopNode::Node(WaterInletNode).MassFlowRate; // water mass flow rate
        if (WaterMassFlow > 0.0) DataLoopNode::Node(WaterOutletNode).Temp = this->PoolWaterTemp;
    }

    void UpdatePoolSourceValAvg(bool &SwimmingPoolOn) // .TRUE. if the swimming pool "runs" this zone time step
    {
        // SUBROUTINE INFORMATION:
        //       AUTHOR         Rick Strand
        //       DATE WRITTEN   October 2014

        // PURPOSE OF THIS SUBROUTINE:
        // To transfer the average value of the pool heat balance term over the entire zone time step back to the heat balance routines so that the
        // heat balance algorithms can simulate one last time with the average source to maintain some reasonable amount of continuity and energy
        // balance in the temperature and flux histories.

        // METHODOLOGY EMPLOYED:
        // All of the record keeping for the average term is done in the Update routine so the only other thing that this subroutine does is check to
        // see if the system was even on.  If any average term is non-zero, then one or more of the swimming pools was running.  Method borrowed from
        // radiant systems.

        // SUBROUTINE PARAMETER DEFINITIONS:
        Real64 const CloseEnough(0.01); // Some arbitrarily small value to avoid zeros and numbers that are almost the same

        // SUBROUTINE LOCAL VARIABLE DECLARATIONS:
        int SurfNum; // DO loop counter for surface index

        SwimmingPoolOn = false;

        // If this was never allocated, then there are no radiant systems in this input file (just RETURN)

        for (int PoolNum = 1; PoolNum <= NumSwimmingPools; ++PoolNum) {
            if (!allocated(Pool(PoolNum).QPoolSrcAvg)) return;

            // If it was allocated, then we have to check to see if this was running at all
            for (SurfNum = 1; SurfNum <= DataSurfaces::TotSurfaces; ++SurfNum) {
                if (Pool(PoolNum).QPoolSrcAvg(SurfNum) != 0.0) {
                    SwimmingPoolOn = true;
                    break; // DO loop
                }
            }

            DataHeatBalFanSys::QPoolSurfNumerator = Pool(PoolNum).QPoolSrcAvg;
            DataHeatBalFanSys::PoolHeatTransCoefs = Pool(PoolNum).HeatTransCoefsAvg;
        }

        // For interzone surfaces, modQPoolSrcAvg was only updated for the "active" side.  The active side
        // would have a non-zero value at this point.  If the numbers differ, then we have to manually update.
        for (SurfNum = 1; SurfNum <= DataSurfaces::TotSurfaces; ++SurfNum) {
            if (DataSurfaces::Surface(SurfNum).ExtBoundCond > 0 && DataSurfaces::Surface(SurfNum).ExtBoundCond != SurfNum) {
                if (std::abs(DataHeatBalFanSys::QPoolSurfNumerator(SurfNum) -
                             DataHeatBalFanSys::QPoolSurfNumerator(DataSurfaces::Surface(SurfNum).ExtBoundCond)) > CloseEnough) { // numbers differ
                    if (std::abs(DataHeatBalFanSys::QPoolSurfNumerator(SurfNum)) >
                        std::abs(DataHeatBalFanSys::QPoolSurfNumerator(DataSurfaces::Surface(SurfNum).ExtBoundCond))) {
                        DataHeatBalFanSys::QPoolSurfNumerator(DataSurfaces::Surface(SurfNum).ExtBoundCond) =
                            DataHeatBalFanSys::QPoolSurfNumerator(SurfNum);
                    } else {
                        DataHeatBalFanSys::QPoolSurfNumerator(SurfNum) =
                            DataHeatBalFanSys::QPoolSurfNumerator(DataSurfaces::Surface(SurfNum).ExtBoundCond);
                    }
                }
            }
        }
        // For interzone surfaces, PoolHeatTransCoefs was only updated for the "active" side.  The active side
        // would have a non-zero value at this point.  If the numbers differ, then we have to manually update.
        for (SurfNum = 1; SurfNum <= DataSurfaces::TotSurfaces; ++SurfNum) {
            if (DataSurfaces::Surface(SurfNum).ExtBoundCond > 0 && DataSurfaces::Surface(SurfNum).ExtBoundCond != SurfNum) {
                if (std::abs(DataHeatBalFanSys::PoolHeatTransCoefs(SurfNum) -
                             DataHeatBalFanSys::PoolHeatTransCoefs(DataSurfaces::Surface(SurfNum).ExtBoundCond)) > CloseEnough) { // numbers differ
                    if (std::abs(DataHeatBalFanSys::PoolHeatTransCoefs(SurfNum)) >
                        std::abs(DataHeatBalFanSys::PoolHeatTransCoefs(DataSurfaces::Surface(SurfNum).ExtBoundCond))) {
                        DataHeatBalFanSys::PoolHeatTransCoefs(DataSurfaces::Surface(SurfNum).ExtBoundCond) =
                            DataHeatBalFanSys::PoolHeatTransCoefs(SurfNum);
                    } else {
                        DataHeatBalFanSys::PoolHeatTransCoefs(SurfNum) =
                            DataHeatBalFanSys::PoolHeatTransCoefs(DataSurfaces::Surface(SurfNum).ExtBoundCond);
                    }
                }
            }
        }
    }

    Real64 SumHATsurf(int const ZoneNum) // Zone number
    {
        // FUNCTION INFORMATION:
        //       AUTHOR         Peter Graham Ellis
        //       DATE WRITTEN   July 2003

        // PURPOSE OF THIS FUNCTION:
        // This function calculates the zone sum of Hc*Area*Tsurf.  It replaces the old SUMHAT.
        // The SumHATsurf code below is also in the CalcZoneSums subroutine in ZoneTempPredictorCorrector and should be updated accordingly.

        Real64 SumHATsurf = 0.0; // Return value

        for (int SurfNum = DataHeatBalance::Zone(ZoneNum).SurfaceFirst; SurfNum <= DataHeatBalance::Zone(ZoneNum).SurfaceLast; ++SurfNum) {
            if (!DataSurfaces::Surface(SurfNum).HeatTransSurf) continue; // Skip non-heat transfer surfaces

            Real64 Area = DataSurfaces::Surface(SurfNum).Area; // Effective surface area

            if (DataSurfaces::Surface(SurfNum).Class == DataSurfaces::SurfaceClass_Window) {
                if (DataSurfaces::SurfaceWindow(SurfNum).ShadingFlag == DataSurfaces::IntShadeOn ||
                    DataSurfaces::SurfaceWindow(SurfNum).ShadingFlag == DataSurfaces::IntBlindOn) {
                    // The area is the shade or blind are = sum of the glazing area and the divider area (which is zero if no divider)
                    Area += DataSurfaces::SurfaceWindow(SurfNum).DividerArea;
                }

                if (DataSurfaces::SurfaceWindow(SurfNum).FrameArea > 0.0) {
                    // Window frame contribution
                    SumHATsurf += DataHeatBalance::HConvIn(SurfNum) * DataSurfaces::SurfaceWindow(SurfNum).FrameArea *
                                  (1.0 + DataSurfaces::SurfaceWindow(SurfNum).ProjCorrFrIn) * DataSurfaces::SurfaceWindow(SurfNum).FrameTempSurfIn;
                }

                if (DataSurfaces::SurfaceWindow(SurfNum).DividerArea > 0.0 &&
                    DataSurfaces::SurfaceWindow(SurfNum).ShadingFlag != DataSurfaces::IntShadeOn &&
                    DataSurfaces::SurfaceWindow(SurfNum).ShadingFlag != DataSurfaces::IntBlindOn) {
                    // Window divider contribution (only from shade or blind for window with divider and interior shade or blind)
                    SumHATsurf += DataHeatBalance::HConvIn(SurfNum) * DataSurfaces::SurfaceWindow(SurfNum).DividerArea *
                                  (1.0 + 2.0 * DataSurfaces::SurfaceWindow(SurfNum).ProjCorrDivIn) *
                                  DataSurfaces::SurfaceWindow(SurfNum).DividerTempSurfIn;
                }
            }

            SumHATsurf += DataHeatBalance::HConvIn(SurfNum) * Area * DataHeatBalSurface::TempSurfInTmp(SurfNum);
        }

        return SumHATsurf;
    }

    void ReportSwimmingPool()
    {
        // SUBROUTINE INFORMATION:
        //       AUTHOR         Rick Strand, Ho-Sung Kim
        //       DATE WRITTEN   October 2014

        // PURPOSE OF THIS SUBROUTINE:
        // This subroutine simply produces output for the swimming pool model.

        // SUBROUTINE PARAMETER DEFINITIONS:
        static std::string const RoutineName("ReportSwimmingPool");
        Real64 const MinDensity = 1.0; // to avoid a divide by zero

        for (int PoolNum = 1; PoolNum <= NumSwimmingPools; ++PoolNum) {

            int SurfNum = Pool(PoolNum).SurfacePtr; // surface number index

            // First transfer the surface inside temperature data to the current pool water temperature
            Pool(PoolNum).PoolWaterTemp = DataHeatBalSurface::TH(2, 1, SurfNum);

            // Next calculate the amount of heating done by the plant loop
            Real64 Cp = FluidProperties::GetSpecificHeatGlycol(
                "WATER", Pool(PoolNum).PoolWaterTemp, Pool(PoolNum).GlycolIndex, RoutineName); // specific heat of water
            Pool(PoolNum).HeatPower = Pool(PoolNum).WaterMassFlowRate * Cp * (Pool(PoolNum).WaterInletTemp - Pool(PoolNum).PoolWaterTemp);

            // Now the power consumption of miscellaneous equipment
            Real64 Density =
                FluidProperties::GetDensityGlycol("WATER", Pool(PoolNum).PoolWaterTemp, Pool(PoolNum).GlycolIndex, RoutineName); // density of water
            if (Density > MinDensity) {
                Pool(PoolNum).MiscEquipPower = Pool(PoolNum).MiscPowerFactor * Pool(PoolNum).WaterMassFlowRate / Density;
            } else {
                Pool(PoolNum).MiscEquipPower = 0.0;
            }

            // Also the radiant exchange converted to convection by the pool cover
            Pool(PoolNum).RadConvertToConvectRep = Pool(PoolNum).RadConvertToConvect * DataSurfaces::Surface(SurfNum).Area;

            // Finally calculate the summed up report variables
            Pool(PoolNum).MiscEquipEnergy = Pool(PoolNum).MiscEquipPower * DataHVACGlobals::TimeStepSys * DataGlobals::SecInHour;
            Pool(PoolNum).HeatEnergy = Pool(PoolNum).HeatPower * DataHVACGlobals::TimeStepSys * DataGlobals::SecInHour;
            Pool(PoolNum).MakeUpWaterMass = Pool(PoolNum).MakeUpWaterMassFlowRate * DataHVACGlobals::TimeStepSys * DataGlobals::SecInHour;
            Pool(PoolNum).EvapEnergyLoss = Pool(PoolNum).EvapHeatLossRate * DataHVACGlobals::TimeStepSys * DataGlobals::SecInHour;

            Pool(PoolNum).MakeUpWaterVolFlowRate = MakeUpWaterVolFlowFunct(Pool(PoolNum).MakeUpWaterMassFlowRate, Density);
            Pool(PoolNum).MakeUpWaterVol = MakeUpWaterVolFunct(Pool(PoolNum).MakeUpWaterMass, Density);
        }
    }

    Real64 MakeUpWaterVolFlowFunct(Real64 MakeUpWaterMassFlowRate, Real64 Density)
    {
        Real64 MakeUpWaterVolumeFlow;
        MakeUpWaterVolumeFlow = MakeUpWaterMassFlowRate / Density;
        return MakeUpWaterVolumeFlow;
    }

    Real64 MakeUpWaterVolFunct(Real64 MakeUpWaterMass, Real64 Density)
    {
        Real64 MakeUpWaterVolume;
        MakeUpWaterVolume = MakeUpWaterMass / Density;
        return MakeUpWaterVolume;
    }

} // namespace SwimmingPool

} // namespace EnergyPlus<|MERGE_RESOLUTION|>--- conflicted
+++ resolved
@@ -149,11 +149,7 @@
             thisPool.simulate(state, A, FirstHVACIteration, CurLoad, RunFlag);
         }
 
-<<<<<<< HEAD
-        if (NumSwimmingPools > 0) HeatBalanceSurfaceManager::CalcHeatBalanceInsideSurf(state.dataWindowManager);
-=======
-        if (NumSwimmingPools > 0) HeatBalanceSurfaceManager::CalcHeatBalanceInsideSurf(state.dataZoneTempPredictorCorrector);
->>>>>>> 4b7fa19a
+        if (NumSwimmingPools > 0) HeatBalanceSurfaceManager::CalcHeatBalanceInsideSurf(state);
 
         ReportSwimmingPool();
     }
