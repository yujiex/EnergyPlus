// EnergyPlus, Copyright (c) 1996-2023, The Board of Trustees of the University of Illinois,
// The Regents of the University of California, through Lawrence Berkeley National Laboratory
// (subject to receipt of any required approvals from the U.S. Dept. of Energy), Oak Ridge
// National Laboratory, managed by UT-Battelle, Alliance for Sustainable Energy, LLC, and other
// contributors. All rights reserved.
//
// NOTICE: This Software was developed under funding from the U.S. Department of Energy and the
// U.S. Government consequently retains certain rights. As such, the U.S. Government has been
// granted for itself and others acting on its behalf a paid-up, nonexclusive, irrevocable,
// worldwide license in the Software to reproduce, distribute copies to the public, prepare
// derivative works, and perform publicly and display publicly, and to permit others to do so.
//
// Redistribution and use in source and binary forms, with or without modification, are permitted
// provided that the following conditions are met:
//
// (1) Redistributions of source code must retain the above copyright notice, this list of
//     conditions and the following disclaimer.
//
// (2) Redistributions in binary form must reproduce the above copyright notice, this list of
//     conditions and the following disclaimer in the documentation and/or other materials
//     provided with the distribution.
//
// (3) Neither the name of the University of California, Lawrence Berkeley National Laboratory,
//     the University of Illinois, U.S. Dept. of Energy nor the names of its contributors may be
//     used to endorse or promote products derived from this software without specific prior
//     written permission.
//
// (4) Use of EnergyPlus(TM) Name. If Licensee (i) distributes the software in stand-alone form
//     without changes from the version obtained under this License, or (ii) Licensee makes a
//     reference solely to the software portion of its product, Licensee must refer to the
//     software as "EnergyPlus version X" software, where "X" is the version number Licensee
//     obtained under this License and may not use a different name for the software. Except as
//     specifically required in this Section (4), Licensee shall not use in a company name, a
//     product name, in advertising, publicity, or other promotional activities any name, trade
//     name, trademark, logo, or other designation of "EnergyPlus", "E+", "e+" or confusingly
//     similar designation, without the U.S. Department of Energy's prior written consent.
//
// THIS SOFTWARE IS PROVIDED BY THE COPYRIGHT HOLDERS AND CONTRIBUTORS "AS IS" AND ANY EXPRESS OR
// IMPLIED WARRANTIES, INCLUDING, BUT NOT LIMITED TO, THE IMPLIED WARRANTIES OF MERCHANTABILITY
// AND FITNESS FOR A PARTICULAR PURPOSE ARE DISCLAIMED. IN NO EVENT SHALL THE COPYRIGHT OWNER OR
// CONTRIBUTORS BE LIABLE FOR ANY DIRECT, INDIRECT, INCIDENTAL, SPECIAL, EXEMPLARY, OR
// CONSEQUENTIAL DAMAGES (INCLUDING, BUT NOT LIMITED TO, PROCUREMENT OF SUBSTITUTE GOODS OR
// SERVICES; LOSS OF USE, DATA, OR PROFITS; OR BUSINESS INTERRUPTION) HOWEVER CAUSED AND ON ANY
// THEORY OF LIABILITY, WHETHER IN CONTRACT, STRICT LIABILITY, OR TORT (INCLUDING NEGLIGENCE OR
// OTHERWISE) ARISING IN ANY WAY OUT OF THE USE OF THIS SOFTWARE, EVEN IF ADVISED OF THE
// POSSIBILITY OF SUCH DAMAGE.

// C++ Headers
#include <cassert>
#include <cmath>

// ObjexxFCL Headers
#include <ObjexxFCL/Array.functions.hh>
#include <ObjexxFCL/Fmath.hh>
#include <ObjexxFCL/string.functions.hh>

// EnergyPlus Headers
#include <EnergyPlus/CommandLineInterface.hh>
#include <EnergyPlus/Data/EnergyPlusData.hh>
#include <EnergyPlus/DataEnvironment.hh>
#include <EnergyPlus/DataHVACGlobals.hh>
#include <EnergyPlus/DataIPShortCuts.hh>
#include <EnergyPlus/FileSystem.hh>
#include <EnergyPlus/General.hh>
#include <EnergyPlus/InputProcessing/InputProcessor.hh>
#include <EnergyPlus/OutputProcessor.hh>
#include <EnergyPlus/Psychrometrics.hh>
#include <EnergyPlus/ScheduleManager.hh>
#include <EnergyPlus/StringUtilities.hh>
#include <EnergyPlus/UtilityRoutines.hh>
#include <EnergyPlus/WindTurbine.hh>

namespace EnergyPlus {

// (ref: Object: Generator:WindTurbine)

namespace WindTurbine {
    // Module containing the data for wind turbine system

    // MODULE INFORMATION:
    //       AUTHOR         Daeho Kang
    //       DATE WRITTEN   October 2009
    //       MODIFIED       na
    //       RE-ENGINEERED  na

    // PURPOSE OF THIS MODULE:
    // This module is to calculate the electrical power output that wind turbine systems produce.
    // Both horizontal and vertical axis wind turbine systems are modeled.

    // REFERENCES:
    // Sathyajith Mathew. 2006. Wind Energy: Fundamental, Resource Analysis and Economics. Springer,
    //     Chap. 2, pp. 11-15
    // Mazharul Islam, David S.K. Ting, and Amir Fartaj. 2008. Aerodynamic Models for Darrieus-type sSraight-bladed
    //     Vertical Axis Wind Turbines. Renewable & Sustainable Energy Reviews, Volume 12, pp.1087-1109

    constexpr std::array<std::string_view, static_cast<int>(ControlType::Num)> ControlNamesUC{
        "FIXEDSPEEDFIXEDPITCH",
        "FIXEDSPEEDVARIABLEPITCH",
        "VARIABLESPEEDFIXEDPITCH",
        "VARIABLESPEEDVARIABLEPITCH",
    };

    constexpr std::array<std::string_view, static_cast<int>(RotorType::Num)> RotorNamesUC{
        "HORIZONTALAXISWINDTURBINE",
        "VERTICALAXISWINDTURBINE",
    };

    void SimWindTurbine(EnergyPlusData &state,
                        [[maybe_unused]] GeneratorType const GeneratorType, // Type of Generator
                        std::string const &GeneratorName,                   // User specified name of Generator
                        int &GeneratorIndex,                                // Generator index
                        bool const RunFlag,                                 // ON or OFF
                        [[maybe_unused]] Real64 const WTLoad                // Electrical load on WT (not used)
    )
    {

        // SUBROUTINE INFORMATION:
        //       AUTHOR         Daeho Kang
        //       DATE WRITTEN   October 2009
        //       MODIFIED       na
        //       RE-ENGINEERED  na

        // PURPOSE OF THIS SUBROUTINE:
        // This subroutine manages the simulation of wind turbine component.
        // This drivers manages the calls to all of the other drivers and simulation algorithms.

        // Using/Aliasing

        // SUBROUTINE LOCAL VARIABLE DECLARATIONS:
        int WindTurbineNum;
        // Obtains and allocates heat balance related parameters from input

        if (state.dataWindTurbine->GetInputFlag) {
            GetWindTurbineInput(state);
            state.dataWindTurbine->GetInputFlag = false;
        }

        if (GeneratorIndex == 0) {
            WindTurbineNum = Util::FindItemInList(GeneratorName, state.dataWindTurbine->WindTurbineSys);
            if (WindTurbineNum == 0) {
                ShowFatalError(state, format("SimWindTurbine: Specified Generator not one of Valid Wind Turbine Generators {}", GeneratorName));
            }
            GeneratorIndex = WindTurbineNum;
        } else {
            WindTurbineNum = GeneratorIndex;
            int NumWindTurbines = (int)state.dataWindTurbine->WindTurbineSys.size();
            if (WindTurbineNum > NumWindTurbines || WindTurbineNum < 1) {
                ShowFatalError(state,
                               format("SimWindTurbine: Invalid GeneratorIndex passed={}, Number of Wind Turbine Generators={}, Generator name={}",
                                      WindTurbineNum,
                                      NumWindTurbines,
                                      GeneratorName));
            }
            if (GeneratorName != state.dataWindTurbine->WindTurbineSys(WindTurbineNum).Name) {
                ShowFatalError(state,
                               format("SimMWindTurbine: Invalid GeneratorIndex passed={}, Generator name={}, stored Generator Name for that index={}",
                                      WindTurbineNum,
                                      GeneratorName,
                                      state.dataWindTurbine->WindTurbineSys(WindTurbineNum).Name));
            }
        }

        InitWindTurbine(state, WindTurbineNum);

        CalcWindTurbine(state, WindTurbineNum, RunFlag);

        ReportWindTurbine(state, WindTurbineNum);
    }

    void GetWTGeneratorResults(EnergyPlusData &state,
                               [[maybe_unused]] GeneratorType const GeneratorType, // Type of Generator
                               int const GeneratorIndex,                           // Generator number
                               Real64 &GeneratorPower,                             // Electrical power
                               Real64 &GeneratorEnergy,                            // Electrical energy
                               Real64 &ThermalPower,
                               Real64 &ThermalEnergy)
    {

        // SUBROUTINE INFORMATION:
        //       AUTHOR         B. Griffith
        //       DATE WRITTEN   Aug. 2008
        //       MODIFIED       D Kang, October 2009 for Wind Turbine
        //       RE-ENGINEERED  na

        // PURPOSE OF THIS SUBROUTINE:
        // This subroutine provides a "get" method to collect results for individual electic load centers.

        GeneratorPower = state.dataWindTurbine->WindTurbineSys(GeneratorIndex).Power;
        GeneratorEnergy = state.dataWindTurbine->WindTurbineSys(GeneratorIndex).Energy;

        // Thermal energy is ignored
        ThermalPower = 0.0;
        ThermalEnergy = 0.0;
    }

    void GetWindTurbineInput(EnergyPlusData &state)
    {

        // SUBROUTINE INFORMATION:
        //       AUTHOR         Daeho Kang
        //       DATE WRITTEN   October 2009
        //       MODIFIED       na
        //       RE-ENGINEERED  na

        // PURPOSE OF THIS SUBROUTINE:
        // This subroutine gets input data for wind turbine components
        // and stores it in the wind turbine data structure.

        // Using/Aliasing

        using ScheduleManager::GetScheduleIndex;

        // SUBROUTINE PARAMETER DEFINITIONS:
        static std::string const CurrentModuleObject("Generator:WindTurbine");
        Real64 constexpr SysEffDefault(0.835); // Default value of overall system efficiency
        Real64 constexpr MaxTSR(12.0);         // Maximum tip speed ratio
        Real64 constexpr DefaultPC(0.25);      // Default power coefficient
        Real64 constexpr MaxPowerCoeff(0.59);  // Maximum power coefficient
        Real64 constexpr DefaultH(50.0);       // Default of height for local wind speed

        // SUBROUTINE LOCAL VARIABLE DECLARATIONS:
        bool ErrorsFound(false); // If errors detected in input
        int WindTurbineNum;      // Wind turbine number
        int NumAlphas;           // Number of Alphas for each GetobjectItem call
        int NumNumbers;          // Number of Numbers for each GetobjectItem call
        int NumArgs;
        int IOStat;
        Array1D_string cAlphaArgs;     // Alpha input items for object
        Array1D_string cAlphaFields;   // Alpha field names
        Array1D_string cNumericFields; // Numeric field names
        Array1D<Real64> rNumericArgs;  // Numeric input items for object
        Array1D_bool lAlphaBlanks;     // Logical array, alpha field input BLANK = .TRUE.
        Array1D_bool lNumericBlanks;   // Logical array, numeric field input BLANK = .TRUE.

        // Initializations and allocations
        state.dataInputProcessing->inputProcessor->getObjectDefMaxArgs(state, CurrentModuleObject, NumArgs, NumAlphas, NumNumbers);
        cAlphaArgs.allocate(NumAlphas);
        cAlphaFields.allocate(NumAlphas);
        cNumericFields.allocate(NumNumbers);
        rNumericArgs.dimension(NumNumbers, 0.0);
        lAlphaBlanks.dimension(NumAlphas, true);
        lNumericBlanks.dimension(NumNumbers, true);

        int NumWindTurbines = state.dataInputProcessing->inputProcessor->getNumObjectsFound(state, CurrentModuleObject);

        state.dataWindTurbine->WindTurbineSys.allocate(NumWindTurbines);

        for (WindTurbineNum = 1; WindTurbineNum <= NumWindTurbines; ++WindTurbineNum) {

            state.dataInputProcessing->inputProcessor->getObjectItem(state,
                                                                     CurrentModuleObject,
                                                                     WindTurbineNum,
                                                                     state.dataIPShortCut->cAlphaArgs,
                                                                     NumAlphas,
                                                                     state.dataIPShortCut->rNumericArgs,
                                                                     NumNumbers,
                                                                     IOStat,
                                                                     lNumericBlanks,
                                                                     lAlphaBlanks,
                                                                     cAlphaFields,
                                                                     cNumericFields);
            Util::IsNameEmpty(state, state.dataIPShortCut->cAlphaArgs(1), CurrentModuleObject, ErrorsFound);

            auto &windTurbine = state.dataWindTurbine->WindTurbineSys(WindTurbineNum);

            windTurbine.Name = state.dataIPShortCut->cAlphaArgs(1); // Name of wind turbine

            windTurbine.Schedule = state.dataIPShortCut->cAlphaArgs(2); // Get schedule
            if (lAlphaBlanks(2)) {
                windTurbine.SchedPtr = ScheduleManager::ScheduleAlwaysOn;
            } else {
                windTurbine.SchedPtr = GetScheduleIndex(state, state.dataIPShortCut->cAlphaArgs(2));
                if (windTurbine.SchedPtr == 0) {
                    ShowSevereError(state,
                                    format("{}=\"{}\" invalid {}=\"{}\" not found.",
                                           CurrentModuleObject,
                                           state.dataIPShortCut->cAlphaArgs(1),
                                           cAlphaFields(2),
                                           state.dataIPShortCut->cAlphaArgs(2)));
                    ErrorsFound = true;
                }
            }
            // Select rotor type
<<<<<<< HEAD
            windTurbine.rotorType = static_cast<RotorType>(
                getEnumerationValue(WindTurbine::RotorNamesUC, Util::MakeUPPERCase(state.dataIPShortCut->cAlphaArgs(3))));
=======
            windTurbine.rotorType =
                static_cast<RotorType>(getEnumValue(WindTurbine::RotorNamesUC, UtilityRoutines::makeUPPER(state.dataIPShortCut->cAlphaArgs(3))));
>>>>>>> 07b51a2c
            if (windTurbine.rotorType == RotorType::Invalid) {
                if (state.dataIPShortCut->cAlphaArgs(3).empty()) {
                    windTurbine.rotorType = RotorType::HorizontalAxis;
                } else {
                    ShowSevereError(state,
                                    format("{}=\"{}\" invalid {}=\"{}\".",
                                           CurrentModuleObject,
                                           state.dataIPShortCut->cAlphaArgs(1),
                                           cAlphaFields(3),
                                           state.dataIPShortCut->cAlphaArgs(3)));
                    ErrorsFound = true;
                }
            }

            // Select control type
<<<<<<< HEAD
            windTurbine.controlType = static_cast<ControlType>(
                getEnumerationValue(WindTurbine::ControlNamesUC, Util::MakeUPPERCase(state.dataIPShortCut->cAlphaArgs(4))));
=======
            windTurbine.controlType =
                static_cast<ControlType>(getEnumValue(WindTurbine::ControlNamesUC, UtilityRoutines::makeUPPER(state.dataIPShortCut->cAlphaArgs(4))));
>>>>>>> 07b51a2c
            if (windTurbine.controlType == ControlType::Invalid) {
                if (state.dataIPShortCut->cAlphaArgs(4).empty()) {
                    windTurbine.controlType = ControlType::VariableSpeedVariablePitch;
                } else {
                    ShowSevereError(state,
                                    format("{}=\"{}\" invalid {}=\"{}\".",
                                           CurrentModuleObject,
                                           state.dataIPShortCut->cAlphaArgs(1),
                                           cAlphaFields(4),
                                           state.dataIPShortCut->cAlphaArgs(4)));
                    ErrorsFound = true;
                }
            }

            windTurbine.RatedRotorSpeed = state.dataIPShortCut->rNumericArgs(1); // Maximum rotor speed in rpm
            if (windTurbine.RatedRotorSpeed <= 0.0) {
                if (lNumericBlanks(1)) {
                    ShowSevereError(state,
                                    format("{}=\"{}\" invalid {} is required but input is blank.",
                                           CurrentModuleObject,
                                           state.dataIPShortCut->cAlphaArgs(1),
                                           cNumericFields(1)));
                } else {
                    ShowSevereError(state,
                                    format("{}=\"{}\" invalid {}=[{:.2R}] must be greater than zero.",
                                           CurrentModuleObject,
                                           state.dataIPShortCut->cAlphaArgs(1),
                                           cNumericFields(1),
                                           rNumericArgs(1)));
                }
                ErrorsFound = true;
            }

            windTurbine.RotorDiameter = state.dataIPShortCut->rNumericArgs(2); // Rotor diameter in m
            if (windTurbine.RotorDiameter <= 0.0) {
                if (lNumericBlanks(2)) {
                    ShowSevereError(state,
                                    format("{}=\"{}\" invalid {} is required but input is blank.",
                                           CurrentModuleObject,
                                           state.dataIPShortCut->cAlphaArgs(1),
                                           cNumericFields(2)));
                } else {
                    ShowSevereError(state,
                                    format("{}=\"{}\" invalid {}=[{:.1R}] must be greater than zero.",
                                           CurrentModuleObject,
                                           state.dataIPShortCut->cAlphaArgs(1),
                                           cNumericFields(2),
                                           rNumericArgs(2)));
                }
                ErrorsFound = true;
            }

            windTurbine.RotorHeight = state.dataIPShortCut->rNumericArgs(3); // Overall height of the rotor
            if (windTurbine.RotorHeight <= 0.0) {
                if (lNumericBlanks(3)) {
                    ShowSevereError(state,
                                    format("{}=\"{}\" invalid {} is required but input is blank.",
                                           CurrentModuleObject,
                                           state.dataIPShortCut->cAlphaArgs(1),
                                           cNumericFields(3)));
                } else {
                    ShowSevereError(state,
                                    format("{}=\"{}\" invalid {}=[{:.1R}] must be greater than zero.",
                                           CurrentModuleObject,
                                           state.dataIPShortCut->cAlphaArgs(1),
                                           cNumericFields(3),
                                           rNumericArgs(3)));
                }
                ErrorsFound = true;
            }

            windTurbine.NumOfBlade = state.dataIPShortCut->rNumericArgs(4); // Total number of blade
            if (windTurbine.NumOfBlade == 0) {
                ShowSevereError(state,
                                format("{}=\"{}\" invalid {}=[{:.0R}] must be greater than zero.",
                                       CurrentModuleObject,
                                       state.dataIPShortCut->cAlphaArgs(1),
                                       cNumericFields(4),
                                       rNumericArgs(4)));
                ErrorsFound = true;
            }

            windTurbine.RatedPower = state.dataIPShortCut->rNumericArgs(5); // Rated average power
            if (windTurbine.RatedPower == 0.0) {
                if (lNumericBlanks(5)) {
                    ShowSevereError(state,
                                    format("{}=\"{}\" invalid {} is required but input is blank.",
                                           CurrentModuleObject,
                                           state.dataIPShortCut->cAlphaArgs(1),
                                           cNumericFields(5)));
                } else {
                    ShowSevereError(state,
                                    format("{}=\"{}\" invalid {}=[{:.2R}] must be greater than zero.",
                                           CurrentModuleObject,
                                           state.dataIPShortCut->cAlphaArgs(1),
                                           cNumericFields(5),
                                           rNumericArgs(5)));
                }
                ErrorsFound = true;
            }

            windTurbine.RatedWindSpeed = state.dataIPShortCut->rNumericArgs(6); // Rated wind speed
            if (windTurbine.RatedWindSpeed == 0.0) {
                if (lNumericBlanks(6)) {
                    ShowSevereError(state,
                                    format("{}=\"{}\" invalid {} is required but input is blank.",
                                           CurrentModuleObject,
                                           state.dataIPShortCut->cAlphaArgs(1),
                                           cNumericFields(6)));
                } else {
                    ShowSevereError(state,
                                    format("{}=\"{}\" invalid {}=[{:.2R}] must be greater than zero.",
                                           CurrentModuleObject,
                                           state.dataIPShortCut->cAlphaArgs(1),
                                           cNumericFields(6),
                                           rNumericArgs(6)));
                }
                ErrorsFound = true;
            }

            windTurbine.CutInSpeed = state.dataIPShortCut->rNumericArgs(7); // Minimum wind speed for system operation
            if (windTurbine.CutInSpeed == 0.0) {
                if (lNumericBlanks(7)) {
                    ShowSevereError(state,
                                    format("{}=\"{}\" invalid {} is required but input is blank.",
                                           CurrentModuleObject,
                                           state.dataIPShortCut->cAlphaArgs(1),
                                           cNumericFields(7)));
                } else {
                    ShowSevereError(state,
                                    format("{}=\"{}\" invalid {}=[{:.2R}] must be greater than zero.",
                                           CurrentModuleObject,
                                           state.dataIPShortCut->cAlphaArgs(1),
                                           cNumericFields(7),
                                           rNumericArgs(7)));
                }
                ErrorsFound = true;
            }

            windTurbine.CutOutSpeed = state.dataIPShortCut->rNumericArgs(8); // Minimum wind speed for system operation
            if (windTurbine.CutOutSpeed == 0.0) {
                if (lNumericBlanks(8)) {
                    ShowSevereError(state,
                                    format("{}=\"{}\" invalid {} is required but input is blank.",
                                           CurrentModuleObject,
                                           state.dataIPShortCut->cAlphaArgs(1),
                                           cNumericFields(8)));
                } else if (windTurbine.CutOutSpeed <= windTurbine.RatedWindSpeed) {
                    ShowSevereError(state,
                                    format("{}=\"{}\" invalid {}=[{:.2R}] must be greater than {}=[{:.2R}].",
                                           CurrentModuleObject,
                                           state.dataIPShortCut->cAlphaArgs(1),
                                           cNumericFields(8),
                                           rNumericArgs(8),
                                           cNumericFields(6),
                                           rNumericArgs(6)));
                } else {
                    ShowSevereError(state,
                                    format("{}=\"{}\" invalid {}=[{:.2R}] must be greater than zero",
                                           CurrentModuleObject,
                                           state.dataIPShortCut->cAlphaArgs(1),
                                           cNumericFields(8),
                                           rNumericArgs(8)));
                }
                ErrorsFound = true;
            }

            windTurbine.SysEfficiency = state.dataIPShortCut->rNumericArgs(9); // Overall wind turbine system efficiency
            if (lNumericBlanks(9) || windTurbine.SysEfficiency == 0.0 || windTurbine.SysEfficiency > 1.0) {
                windTurbine.SysEfficiency = SysEffDefault;
                ShowWarningError(state,
                                 format("{}=\"{}\" invalid {}=[{:.2R}].",
                                        CurrentModuleObject,
                                        state.dataIPShortCut->cAlphaArgs(1),
                                        cNumericFields(9),
                                        state.dataIPShortCut->rNumericArgs(9)));
                ShowContinueError(state, format("...The default value of {:.3R} was assumed. for {}", SysEffDefault, cNumericFields(9)));
            }

            windTurbine.MaxTipSpeedRatio = state.dataIPShortCut->rNumericArgs(10); // Maximum tip speed ratio
            if (windTurbine.MaxTipSpeedRatio == 0.0) {
                if (lNumericBlanks(10)) {
                    ShowSevereError(state,
                                    format("{}=\"{}\" invalid {} is required but input is blank.",
                                           CurrentModuleObject,
                                           state.dataIPShortCut->cAlphaArgs(1),
                                           cNumericFields(10)));
                } else {
                    ShowSevereError(state,
                                    format("{}=\"{}\" invalid {}=[{:.2R}] must be greater than zero.",
                                           CurrentModuleObject,
                                           state.dataIPShortCut->cAlphaArgs(1),
                                           cNumericFields(10),
                                           rNumericArgs(10)));
                }
                ErrorsFound = true;
            }
            if (windTurbine.SysEfficiency > MaxTSR) {
                windTurbine.SysEfficiency = MaxTSR;
                ShowWarningError(state,
                                 format("{}=\"{}\" invalid {}=[{:.2R}].",
                                        CurrentModuleObject,
                                        state.dataIPShortCut->cAlphaArgs(1),
                                        cNumericFields(10),
                                        state.dataIPShortCut->rNumericArgs(10)));
                ShowContinueError(state, format("...The default value of {:.1R} was assumed. for {}", MaxTSR, cNumericFields(10)));
            }

            windTurbine.MaxPowerCoeff = state.dataIPShortCut->rNumericArgs(11); // Maximum power coefficient
            if (windTurbine.rotorType == RotorType::HorizontalAxis && windTurbine.MaxPowerCoeff == 0.0) {
                if (lNumericBlanks(11)) {
                    ShowSevereError(state,
                                    format("{}=\"{}\" invalid {} is required but input is blank.",
                                           CurrentModuleObject,
                                           state.dataIPShortCut->cAlphaArgs(1),
                                           cNumericFields(11)));
                } else {
                    ShowSevereError(state,
                                    format("{}=\"{}\" invalid {}=[{:.2R}] must be greater than zero.",
                                           CurrentModuleObject,
                                           state.dataIPShortCut->cAlphaArgs(1),
                                           cNumericFields(11),
                                           rNumericArgs(11)));
                }
                ErrorsFound = true;
            }
            if (windTurbine.MaxPowerCoeff > MaxPowerCoeff) {
                windTurbine.MaxPowerCoeff = DefaultPC;
                ShowWarningError(state,
                                 format("{}=\"{}\" invalid {}=[{:.2R}].",
                                        CurrentModuleObject,
                                        state.dataIPShortCut->cAlphaArgs(1),
                                        cNumericFields(11),
                                        state.dataIPShortCut->rNumericArgs(11)));
                ShowContinueError(state, format("...The default value of {:.2R} will be used. for {}", DefaultPC, cNumericFields(11)));
            }

            windTurbine.LocalAnnualAvgWS = state.dataIPShortCut->rNumericArgs(12); // Local wind speed annually averaged
            if (windTurbine.LocalAnnualAvgWS == 0.0) {
                if (lNumericBlanks(12)) {
                    ShowWarningError(state,
                                     format("{}=\"{}\" invalid {} is necessary for accurate prediction but input is blank.",
                                            CurrentModuleObject,
                                            state.dataIPShortCut->cAlphaArgs(1),
                                            cNumericFields(12)));
                } else {
                    ShowSevereError(state,
                                    format("{}=\"{}\" invalid {}=[{:.2R}] must be greater than zero.",
                                           CurrentModuleObject,
                                           state.dataIPShortCut->cAlphaArgs(1),
                                           cNumericFields(12),
                                           rNumericArgs(12)));
                    ErrorsFound = true;
                }
            }

            windTurbine.HeightForLocalWS = state.dataIPShortCut->rNumericArgs(13); // Height of local meteorological station
            if (windTurbine.HeightForLocalWS == 0.0) {
                if (windTurbine.LocalAnnualAvgWS == 0.0) {
                    windTurbine.HeightForLocalWS = 0.0;
                } else {
                    windTurbine.HeightForLocalWS = DefaultH;
                    if (lNumericBlanks(13)) {
                        ShowWarningError(state,
                                         format("{}=\"{}\" invalid {} is necessary for accurate prediction but input is blank.",
                                                CurrentModuleObject,
                                                state.dataIPShortCut->cAlphaArgs(1),
                                                cNumericFields(13)));
                        ShowContinueError(state, format("...The default value of {:.2R} will be used. for {}", DefaultH, cNumericFields(13)));
                    } else {
                        ShowSevereError(state,
                                        format("{}=\"{}\" invalid {}=[{:.2R}] must be greater than zero.",
                                               CurrentModuleObject,
                                               state.dataIPShortCut->cAlphaArgs(1),
                                               cNumericFields(13),
                                               rNumericArgs(13)));
                        ErrorsFound = true;
                    }
                }
            }

            windTurbine.ChordArea = state.dataIPShortCut->rNumericArgs(14); // Chord area of a single blade for VAWTs
            if (windTurbine.rotorType == RotorType::VerticalAxis && windTurbine.ChordArea == 0.0) {
                if (lNumericBlanks(14)) {
                    ShowSevereError(state,
                                    format("{}=\"{}\" invalid {} is required but input is blank.",
                                           CurrentModuleObject,
                                           state.dataIPShortCut->cAlphaArgs(1),
                                           cNumericFields(14)));
                } else {
                    ShowSevereError(state,
                                    format("{}=\"{}\" invalid {}=[{:.2R}] must be greater than zero.",
                                           CurrentModuleObject,
                                           state.dataIPShortCut->cAlphaArgs(1),
                                           cNumericFields(14),
                                           rNumericArgs(14)));
                }
                ErrorsFound = true;
            }

            windTurbine.DragCoeff = state.dataIPShortCut->rNumericArgs(15); // Blade drag coefficient
            if (windTurbine.rotorType == RotorType::VerticalAxis && windTurbine.DragCoeff == 0.0) {
                if (lNumericBlanks(15)) {
                    ShowSevereError(state,
                                    format("{}=\"{}\" invalid {} is required but input is blank.",
                                           CurrentModuleObject,
                                           state.dataIPShortCut->cAlphaArgs(1),
                                           cNumericFields(15)));
                } else {
                    ShowSevereError(state,
                                    format("{}=\"{}\" invalid {}=[{:.2R}] must be greater than zero.",
                                           CurrentModuleObject,
                                           state.dataIPShortCut->cAlphaArgs(1),
                                           cNumericFields(15),
                                           rNumericArgs(15)));
                }
                ErrorsFound = true;
            }

            windTurbine.LiftCoeff = state.dataIPShortCut->rNumericArgs(16); // Blade lift coefficient
            if (windTurbine.rotorType == RotorType::VerticalAxis && windTurbine.LiftCoeff == 0.0) {
                if (lNumericBlanks(16)) {
                    ShowSevereError(state,
                                    format("{}=\"{}\" invalid {} is required but input is blank.",
                                           CurrentModuleObject,
                                           state.dataIPShortCut->cAlphaArgs(1),
                                           cNumericFields(16)));
                } else {
                    ShowSevereError(state,
                                    format("{}=\"{}\" invalid {}=[{:.2R}] must be greater than zero.",
                                           CurrentModuleObject,
                                           state.dataIPShortCut->cAlphaArgs(1),
                                           cNumericFields(16),
                                           rNumericArgs(16)));
                }
                ErrorsFound = true;
            }

            windTurbine.PowerCoeffs[0] = state.dataIPShortCut->rNumericArgs(17); // Empirical power coefficient C1
            if (lNumericBlanks(17)) {
                windTurbine.PowerCoeffs[0] = 0.0;
            }
            windTurbine.PowerCoeffs[1] = state.dataIPShortCut->rNumericArgs(18); // Empirical power coefficient C2
            if (lNumericBlanks(18)) {
                windTurbine.PowerCoeffs[1] = 0.0;
            }
            windTurbine.PowerCoeffs[2] = state.dataIPShortCut->rNumericArgs(19); // Empirical power coefficient C3
            if (lNumericBlanks(19)) {
                windTurbine.PowerCoeffs[2] = 0.0;
            }
            windTurbine.PowerCoeffs[3] = state.dataIPShortCut->rNumericArgs(20); // Empirical power coefficient C4
            if (lNumericBlanks(20)) {
                windTurbine.PowerCoeffs[3] = 0.0;
            }
            windTurbine.PowerCoeffs[4] = state.dataIPShortCut->rNumericArgs(21); // Empirical power coefficient C5
            if (lNumericBlanks(21)) {
                windTurbine.PowerCoeffs[4] = 0.0;
            }
            windTurbine.PowerCoeffs[5] = state.dataIPShortCut->rNumericArgs(22); // Empirical power coefficient C6
            if (lNumericBlanks(22)) {
                windTurbine.PowerCoeffs[5] = 0.0;
            }
        }

        cAlphaArgs.deallocate();
        cAlphaFields.deallocate();
        cNumericFields.deallocate();
        rNumericArgs.deallocate();
        lAlphaBlanks.deallocate();
        lNumericBlanks.deallocate();

        if (ErrorsFound) ShowFatalError(state, format("{} errors occurred in input.  Program terminates.", CurrentModuleObject));

        for (WindTurbineNum = 1; WindTurbineNum <= NumWindTurbines; ++WindTurbineNum) {
            auto &windTurbine = state.dataWindTurbine->WindTurbineSys(WindTurbineNum);
            SetupOutputVariable(state,
                                "Generator Produced AC Electricity Rate",
                                OutputProcessor::Unit::W,
                                windTurbine.Power,
                                OutputProcessor::SOVTimeStepType::System,
                                OutputProcessor::SOVStoreType::Average,
                                windTurbine.Name);
            SetupOutputVariable(state,
                                "Generator Produced AC Electricity Energy",
                                OutputProcessor::Unit::J,
                                windTurbine.Energy,
                                OutputProcessor::SOVTimeStepType::System,
                                OutputProcessor::SOVStoreType::Summed,
                                windTurbine.Name,
                                {},
                                "ElectricityProduced",
                                "WINDTURBINE",
                                {},
                                "Plant");
            SetupOutputVariable(state,
                                "Generator Turbine Local Wind Speed",
                                OutputProcessor::Unit::m_s,
                                windTurbine.LocalWindSpeed,
                                OutputProcessor::SOVTimeStepType::System,
                                OutputProcessor::SOVStoreType::Average,
                                windTurbine.Name);
            SetupOutputVariable(state,
                                "Generator Turbine Local Air Density",
                                OutputProcessor::Unit::kg_m3,
                                windTurbine.LocalAirDensity,
                                OutputProcessor::SOVTimeStepType::System,
                                OutputProcessor::SOVStoreType::Average,
                                windTurbine.Name);
            SetupOutputVariable(state,
                                "Generator Turbine Tip Speed Ratio",
                                OutputProcessor::Unit::None,
                                windTurbine.TipSpeedRatio,
                                OutputProcessor::SOVTimeStepType::System,
                                OutputProcessor::SOVStoreType::Average,
                                windTurbine.Name);
            switch (windTurbine.rotorType) {
            case RotorType::HorizontalAxis: {
                SetupOutputVariable(state,
                                    "Generator Turbine Power Coefficient",
                                    OutputProcessor::Unit::None,
                                    windTurbine.PowerCoeff,
                                    OutputProcessor::SOVTimeStepType::System,
                                    OutputProcessor::SOVStoreType::Average,
                                    windTurbine.Name);
            } break;
            case RotorType::VerticalAxis: {
                SetupOutputVariable(state,
                                    "Generator Turbine Chordal Component Velocity",
                                    OutputProcessor::Unit::m_s,
                                    windTurbine.ChordalVel,
                                    OutputProcessor::SOVTimeStepType::System,
                                    OutputProcessor::SOVStoreType::Average,
                                    windTurbine.Name);
                SetupOutputVariable(state,
                                    "Generator Turbine Normal Component Velocity",
                                    OutputProcessor::Unit::m_s,
                                    windTurbine.NormalVel,
                                    OutputProcessor::SOVTimeStepType::System,
                                    OutputProcessor::SOVStoreType::Average,
                                    windTurbine.Name);
                SetupOutputVariable(state,
                                    "Generator Turbine Relative Flow Velocity",
                                    OutputProcessor::Unit::m_s,
                                    windTurbine.RelFlowVel,
                                    OutputProcessor::SOVTimeStepType::System,
                                    OutputProcessor::SOVStoreType::Average,
                                    windTurbine.Name);
                SetupOutputVariable(state,
                                    "Generator Turbine Attack Angle",
                                    OutputProcessor::Unit::deg,
                                    windTurbine.AngOfAttack,
                                    OutputProcessor::SOVTimeStepType::System,
                                    OutputProcessor::SOVStoreType::Average,
                                    windTurbine.Name);
            } break;
            default:
                break;
            }
        }
    }

    void InitWindTurbine(EnergyPlusData &state, int const WindTurbineNum)
    {

        // SUBROUTINE INFORMATION:
        //       AUTHOR         Daeho Kang
        //       DATE WRITTEN   Oct 2009
        //       MODIFIED       Linda K. Lawrie, December 2009 for reading stat file
        //       RE-ENGINEERED  na

        // PURPOSE OF THIS SUBROUTINE:
        // This subroutine reads monthly average wind speed from stat file and then
        // determines annual average wind speed. Differences between this TMY wind speed
        // and local wind speed that the user inputs are then factored.
        // IF the user has no local wind data and does not enter the local wind speed to be factored,
        // then the factor of 1 is assigned, so that wind speed estimated
        // at the particular rotor height is used with no factorization.
        // It also initializes module variables at each time step.

        static char const TabChr('\t'); // Tab character

        int mon;           // loop counter
        bool wsStatFound;  // logical noting that wind stats were found
        bool warningShown; // true if the <365 warning has already been shown
        Array1D<Real64> MonthWS(12);
        Real64 LocalTMYWS; // Annual average wind speed at the rotor height

        // Estimate average annual wind speed once
        if (state.dataWindTurbine->MyOneTimeFlag) {
            wsStatFound = false;
            Real64 AnnualTMYWS = 0.0;
            if (FileSystem::fileExists(state.files.inStatFilePath.filePath)) {
                auto statFile = state.files.inStatFilePath.open(state, "InitWindTurbine");
                while (statFile.good()) { // end of file
                    auto lineIn = statFile.readLine();
                    // reconcile line with different versions of stat file
                    size_t lnPtr = index(lineIn.data, "Wind Speed");
                    if (lnPtr == std::string::npos) continue;
                    // have hit correct section.
                    while (statFile.good()) { // find daily avg line
                        lineIn = statFile.readLine();
                        lnPtr = index(lineIn.data, "Daily Avg");
                        if (lnPtr == std::string::npos) continue;
                        // tab delimited file
                        lineIn.data.erase(0, lnPtr + 10);
                        MonthWS = 0.0;
                        wsStatFound = true;
                        warningShown = false;
                        for (mon = 1; mon <= 12; ++mon) {
                            lnPtr = index(lineIn.data, TabChr);
                            if (lnPtr != 1) {
                                if ((lnPtr == std::string::npos) || (!stripped(lineIn.data.substr(0, lnPtr)).empty())) {
                                    if (lnPtr != std::string::npos) {
                                        bool error = false;
                                        MonthWS(mon) = Util::ProcessNumber(lineIn.data.substr(0, lnPtr), error);

                                        if (error) {
                                            // probably should throw some error here
                                        }

                                        lineIn.data.erase(0, lnPtr + 1);
                                    }
                                } else { // blank field
                                    if (!warningShown) {
                                        ShowWarningError(state,
                                                         format("InitWindTurbine: read from {} file shows <365 days in weather file. Annual average "
                                                                "wind speed used will be inaccurate.",
                                                                state.files.inStatFilePath.filePath.string()));
                                        lineIn.data.erase(0, lnPtr + 1);
                                        warningShown = true;
                                    }
                                }
                            } else { // two tabs in succession
                                if (!warningShown) {
                                    ShowWarningError(state,
                                                     format("InitWindTurbine: read from {} file shows <365 days in weather file. Annual average wind "
                                                            "speed used will be inaccurate.",
                                                            state.files.inStatFilePath.filePath.string()));
                                    lineIn.data.erase(0, lnPtr + 1);
                                    warningShown = true;
                                }
                            }
                        }
                        break;
                    }
                    if (wsStatFound) break;
                }
                if (wsStatFound) {
                    AnnualTMYWS = sum(MonthWS) / 12.0;
                } else {
                    ShowWarningError(
                        state, "InitWindTurbine: stat file did not include Wind Speed statistics. TMY Wind Speed adjusted at the height is used.");
                }
            } else { // No stat file
                ShowWarningError(state, "InitWindTurbine: stat file missing. TMY Wind Speed adjusted at the height is used.");
            }

            // assign this value to all the wind turbines once here
            for (auto &wt : state.dataWindTurbine->WindTurbineSys) {
                wt.AnnualTMYWS = AnnualTMYWS;
            }

            state.dataWindTurbine->MyOneTimeFlag = false;
        }

        auto &windTurbine = state.dataWindTurbine->WindTurbineSys(WindTurbineNum);

        // Factor differences between TMY wind data and local wind data once
        if (windTurbine.AnnualTMYWS > 0.0 && windTurbine.WSFactor == 0.0 && windTurbine.LocalAnnualAvgWS > 0) {
            // Convert the annual wind speed to the local wind speed at the height of the local station, then factor
            LocalTMYWS = windTurbine.AnnualTMYWS * state.dataEnvrn->WeatherFileWindModCoeff *
                         std::pow(windTurbine.HeightForLocalWS / state.dataEnvrn->SiteWindBLHeight, state.dataEnvrn->SiteWindExp);
            windTurbine.WSFactor = LocalTMYWS / windTurbine.LocalAnnualAvgWS;
        }
        // Assign factor of 1.0 if no stat file or no input of local average wind speed
        if (windTurbine.WSFactor == 0.0) windTurbine.WSFactor = 1.0;

        // Do every time step initialization
        windTurbine.Power = 0.0;
        windTurbine.TotPower = 0.0;
        windTurbine.PowerCoeff = 0.0;
        windTurbine.TipSpeedRatio = 0.0;
        windTurbine.ChordalVel = 0.0;
        windTurbine.NormalVel = 0.0;
        windTurbine.RelFlowVel = 0.0;
        windTurbine.AngOfAttack = 0.0;
        windTurbine.TanForce = 0.0;
        windTurbine.NorForce = 0.0;
        windTurbine.TotTorque = 0.0;
    }

    void CalcWindTurbine(EnergyPlusData &state,
                         int const WindTurbineNum,           // System is on
                         [[maybe_unused]] bool const RunFlag // System is on
    )
    {

        // SUBROUTINE INFORMATION:
        //       AUTHOR         Daeho Kang
        //       DATE WRITTEN   Octorber 2009
        //       MODIFIED       na
        //       RE-ENGINEERED  na

        // REFERENCES:
        // Sathyajith Mathew. 2006. Wind Energy: Fundamental, Resource Analysis and Economics. Springer,
        //     Chap. 2, pp. 11-15
        // Mazharul Islam, David S.K. Ting, and Amir Fartaj. 2008. Aerodynamic Models for Darrieus-type sSraight-bladed
        //     Vertical Axis Wind Turbines. Renewable & Sustainable Energy Reviews, Volume 12, pp.1087-1109

        using DataEnvironment::OutBaroPressAt;
        using DataEnvironment::OutDryBulbTempAt;
        using DataEnvironment::OutWetBulbTempAt;
        using Psychrometrics::PsyRhoAirFnPbTdbW;
        using Psychrometrics::PsyWFnTdbTwbPb;
        using ScheduleManager::GetCurrentScheduleValue;

        Real64 constexpr MaxTheta(90.0);   // Maximum of theta
        Real64 constexpr MaxDegree(360.0); // Maximum limit of outdoor air wind speed in m/s
        Real64 constexpr SecInMin(60.0);

        Real64 LocalWindSpeed;   // Ambient wind speed at the specific height in m/s
        Real64 RotorH;           // Height of the rotor in m
        Real64 RotorD;           // Diameter of the rotor in m
        Real64 LocalHumRat;      // Local humidity ratio of the air at the specific height
        Real64 LocalAirDensity;  // Local density at the specific height in m
        Real64 PowerCoeff;       // Power coefficient
        Real64 SweptArea;        // Swept area of the rotor in m2
        Real64 WTPower(0.0);     // Total Power generated by the turbine in the quasi-steady state in Watts
        Real64 Power;            // Actual power of the turbine in Watts
        Real64 TipSpeedRatio;    // Tip speed ratio (TSR)
        Real64 TipSpeedRatioAtI; // Tip speed ratio at the ith time step
        Real64 AzimuthAng;       // Azimuth angle of blades in degree
        Real64 ChordalVel;       // Chordal velocity component in m/s
        Real64 NormalVel;        // Normal velocity component in m/s
        Real64 AngOfAttack;      // Angle of attack of a single blade in degree
        Real64 RelFlowVel;       // Relative flow velocity component in m/s
        Real64 TanForce;         // Tangential force in N.m
        Real64 NorForce;         // Normal force in N.m
        Real64 RotorVel;         // Rotor velocity in m/s
        Real64 AvgTanForce;      // Average tangential force in N.m
        Real64 Constant;         // Constants within integrand of tangential force
        Real64 IntRelFlowVel;    // Integration of relative flow velocity
        Real64 TotTorque;        // Total torque for the number of blades
        Real64 Omega;            // Angular velocity of rotor in rad/s
        Real64 TanForceCoeff;    // Tnagential force coefficient
        Real64 NorForceCoeff;    // Normal force coefficient
        Real64 Period;           // Period of sine and cosine functions
        Real64 C1;               // Empirical power coefficient C1
        Real64 C2;               // Empirical power coefficient C2
        Real64 C3;               // Empirical power coefficient C3
        Real64 C4;               // Empirical power coefficient C4
        Real64 C5;               // Empirical power coefficient C5
        Real64 C6;               // Empirical power coefficient C6
        Real64 LocalTemp;        // Ambient air temperature at the height in degree C
        Real64 LocalPress;       // Local atmospheric pressure at the particular height in Pa
        Real64 InducedVel;       // Induced velocity on the rotor in m/s
        // unused REAL(r64) :: SysEfficiency     ! Overall wind turbine system efficiency including generator and inverter
        Real64 MaxPowerCoeff; // Maximum power coefficient
        Real64 RotorSpeed;    // Speed of rotors

        auto &windTurbine = state.dataWindTurbine->WindTurbineSys(WindTurbineNum);
        // Estimate local velocity and density
        RotorH = windTurbine.RotorHeight;
        RotorD = windTurbine.RotorDiameter;
        RotorSpeed = windTurbine.RatedRotorSpeed;
        LocalTemp = OutDryBulbTempAt(state, RotorH);
        LocalPress = OutBaroPressAt(state, RotorH);
        LocalHumRat = PsyWFnTdbTwbPb(state, LocalTemp, OutWetBulbTempAt(state, RotorH), LocalPress);
        LocalAirDensity = PsyRhoAirFnPbTdbW(state, LocalPress, LocalTemp, LocalHumRat);
        LocalWindSpeed = DataEnvironment::WindSpeedAt(state, RotorH);
        LocalWindSpeed /= windTurbine.WSFactor;

        // Check wind conditions for system operation
        if (GetCurrentScheduleValue(state, windTurbine.SchedPtr) > 0 && LocalWindSpeed > windTurbine.CutInSpeed &&
            LocalWindSpeed < windTurbine.CutOutSpeed) {

            // System is on
            Period = 2.0 * Constant::Pi;
            Omega = (RotorSpeed * Period) / SecInMin;
            SweptArea = (Constant::Pi * pow_2(RotorD)) / 4;
            TipSpeedRatio = (Omega * (RotorD / 2.0)) / LocalWindSpeed;

            // Limit maximum tip speed ratio
            if (TipSpeedRatio > windTurbine.MaxTipSpeedRatio) {
                TipSpeedRatio = windTurbine.MaxTipSpeedRatio;
            }

            switch (windTurbine.rotorType) {
            case RotorType::HorizontalAxis: { // Horizontal axis wind turbine
                MaxPowerCoeff = windTurbine.MaxPowerCoeff;
                // Check if empirical constants are available
                C1 = windTurbine.PowerCoeffs[0];
                C2 = windTurbine.PowerCoeffs[1];
                C3 = windTurbine.PowerCoeffs[2];
                C4 = windTurbine.PowerCoeffs[3];
                C5 = windTurbine.PowerCoeffs[4];
                C6 = windTurbine.PowerCoeffs[5];

                Real64 const LocalWindSpeed_3(pow_3(LocalWindSpeed));
                if (C1 > 0.0 && C2 > 0.0 && C3 > 0.0 && C4 >= 0.0 && C5 > 0.0 && C6 > 0.0) {
                    // Analytical approximation
                    // Maximum power, i.e., rotor speed is at maximum, and pitch angle is zero
                    // TipSpeedRatioAtI = 1.0 / ( ( 1.0 / ( TipSpeedRatio + 0.08 * PitchAngle ) ) - ( 0.035 / ( pow_3( PitchAngle ) + 1.0 ) ) );
                    // //Tuned PitchAngle is zero
                    TipSpeedRatioAtI = TipSpeedRatio / (1.0 - (TipSpeedRatio * 0.035));
                    // PowerCoeff = C1 * ( ( C2 / TipSpeedRatioAtI ) - ( C3 * PitchAngle ) - ( C4 * std::pow( PitchAngle, 1.5 ) ) - C5 ) * (
                    // std::exp( -( C6 / TipSpeedRatioAtI ) ) ); //Tuned PitchAngle is zero
                    PowerCoeff = C1 * ((C2 / TipSpeedRatioAtI) - C5) * std::exp(-(C6 / TipSpeedRatioAtI));
                    if (PowerCoeff > MaxPowerCoeff) {
                        PowerCoeff = MaxPowerCoeff;
                    }
                    WTPower = 0.5 * LocalAirDensity * PowerCoeff * SweptArea * LocalWindSpeed_3;
                } else { // Simple approximation
                    WTPower = 0.5 * LocalAirDensity * SweptArea * LocalWindSpeed_3 * MaxPowerCoeff;
                    PowerCoeff = MaxPowerCoeff;
                }
                // Maximum of rated power
                if (LocalWindSpeed >= windTurbine.RatedWindSpeed || WTPower > windTurbine.RatedPower) {
                    WTPower = windTurbine.RatedPower;
                    PowerCoeff = WTPower / (0.5 * LocalAirDensity * SweptArea * LocalWindSpeed_3);
                }
                // Recalculated Cp at the rated power
                windTurbine.PowerCoeff = PowerCoeff;
            } break;
            case RotorType::VerticalAxis: { // Vertical axis wind turbine
                RotorVel = Omega * (RotorD / 2.0);
                // Recalculated omega, if TSR is greater than the maximum
                if (TipSpeedRatio >= windTurbine.MaxTipSpeedRatio) {
                    RotorVel = LocalWindSpeed * windTurbine.MaxTipSpeedRatio;
                    Omega = RotorVel / (RotorD / 2.0);
                }

                AzimuthAng = MaxDegree / windTurbine.NumOfBlade;
                // Azimuth angle between zero and 90 degree
                if (AzimuthAng > MaxTheta) { // Number of blades is 2 or 3
                    AzimuthAng -= MaxTheta;
                    if (AzimuthAng == MaxTheta) { // 2 blades
                        AzimuthAng = 0.0;
                    }
                } else if (AzimuthAng == MaxTheta) { // 4 blades
                    AzimuthAng = 0.0;
                }

                InducedVel = LocalWindSpeed * 2.0 / 3.0;
                // Velocity components
                Real64 const sin_AzimuthAng(std::sin(AzimuthAng * Constant::DegToRadians));
                Real64 const cos_AzimuthAng(std::cos(AzimuthAng * Constant::DegToRadians));
                ChordalVel = RotorVel + InducedVel * cos_AzimuthAng;
                NormalVel = InducedVel * sin_AzimuthAng;
                RelFlowVel = std::sqrt(pow_2(ChordalVel) + pow_2(NormalVel));

                // Angle of attack
                AngOfAttack = std::atan((sin_AzimuthAng / ((RotorVel / LocalWindSpeed) / (InducedVel / LocalWindSpeed) + cos_AzimuthAng)));

                // Force coefficients
                Real64 const sin_AngOfAttack(std::sin(AngOfAttack * Constant::DegToRadians));
                Real64 const cos_AngOfAttack(std::cos(AngOfAttack * Constant::DegToRadians));
                TanForceCoeff = std::abs(windTurbine.LiftCoeff * sin_AngOfAttack - windTurbine.DragCoeff * cos_AngOfAttack);
                NorForceCoeff = windTurbine.LiftCoeff * cos_AngOfAttack + windTurbine.DragCoeff * sin_AngOfAttack;

                // Net tangential and normal forces
                Real64 const RelFlowVel_2(pow_2(RelFlowVel));
                Real64 const density_fac(0.5 * LocalAirDensity * windTurbine.ChordArea * RelFlowVel_2);
                TanForce = TanForceCoeff * density_fac;
                NorForce = NorForceCoeff * density_fac;
                Constant = (1.0 / Period) * (TanForce / RelFlowVel_2);

                // Relative flow velocity is the only function of theta in net tangential force
                // Integral of cos(theta) on zero to 2pi goes to zero
                // Integrate constants only
                IntRelFlowVel = pow_2(RotorVel) * Period + pow_2(InducedVel) * Period;

                // Average tangential force on a single blade
                AvgTanForce = Constant * IntRelFlowVel;
                TotTorque = windTurbine.NumOfBlade * AvgTanForce * (RotorD / 2.0);
                WTPower = TotTorque * Omega;

                // Check if power produced is greater than maximum or rated power
                if (WTPower > windTurbine.RatedPower) {
                    WTPower = windTurbine.RatedPower;
                }

                windTurbine.ChordalVel = ChordalVel;
                windTurbine.NormalVel = NormalVel;
                windTurbine.RelFlowVel = RelFlowVel;
                windTurbine.TanForce = TanForce;
                windTurbine.NorForce = NorForce;
                windTurbine.TotTorque = TotTorque;
            } break;
            default: {
                assert(false);
            } break;
            }

            if (WTPower > windTurbine.RatedPower) {
                WTPower = windTurbine.RatedPower;
            }

            // Actual power generated by the wind turbine system
            Power = WTPower * windTurbine.SysEfficiency;

            windTurbine.Power = Power;
            windTurbine.TotPower = WTPower;
            windTurbine.LocalWindSpeed = LocalWindSpeed;
            windTurbine.LocalAirDensity = LocalAirDensity;
            windTurbine.TipSpeedRatio = TipSpeedRatio;

        } else { // System is off
            windTurbine.Power = 0.0;
            windTurbine.TotPower = 0.0;
            windTurbine.PowerCoeff = 0.0;
            windTurbine.LocalWindSpeed = LocalWindSpeed;
            windTurbine.LocalAirDensity = LocalAirDensity;
            windTurbine.TipSpeedRatio = 0.0;
            windTurbine.ChordalVel = 0.0;
            windTurbine.NormalVel = 0.0;
            windTurbine.RelFlowVel = 0.0;
            windTurbine.AngOfAttack = 0.0;
            windTurbine.TanForce = 0.0;
            windTurbine.NorForce = 0.0;
            windTurbine.TotTorque = 0.0;
        }
    }

    void ReportWindTurbine(EnergyPlusData &state, int const WindTurbineNum)
    {
        // SUBROUTINE INFORMATION:
        //       AUTHOR         Daeho Kang
        //       DATE WRITTEN   October 2009
        //       MODIFIED       na
        //       RE-ENGINEERED  na

        // PURPOSE OF THIS SUBROUTINE:
        // This subroutine fills remaining report variables.

        Real64 TimeStepSysSec = state.dataHVACGlobal->TimeStepSysSec;
        auto &windTurbine = state.dataWindTurbine->WindTurbineSys(WindTurbineNum);

        windTurbine.Energy = windTurbine.Power * TimeStepSysSec;
    }

    //*****************************************************************************************

} // namespace WindTurbine

} // namespace EnergyPlus<|MERGE_RESOLUTION|>--- conflicted
+++ resolved
@@ -281,13 +281,8 @@
                 }
             }
             // Select rotor type
-<<<<<<< HEAD
             windTurbine.rotorType = static_cast<RotorType>(
-                getEnumerationValue(WindTurbine::RotorNamesUC, Util::MakeUPPERCase(state.dataIPShortCut->cAlphaArgs(3))));
-=======
-            windTurbine.rotorType =
-                static_cast<RotorType>(getEnumValue(WindTurbine::RotorNamesUC, UtilityRoutines::makeUPPER(state.dataIPShortCut->cAlphaArgs(3))));
->>>>>>> 07b51a2c
+                getEnumValue(WindTurbine::RotorNamesUC, Util::makeUPPER(state.dataIPShortCut->cAlphaArgs(3))));
             if (windTurbine.rotorType == RotorType::Invalid) {
                 if (state.dataIPShortCut->cAlphaArgs(3).empty()) {
                     windTurbine.rotorType = RotorType::HorizontalAxis;
@@ -303,13 +298,8 @@
             }
 
             // Select control type
-<<<<<<< HEAD
-            windTurbine.controlType = static_cast<ControlType>(
-                getEnumerationValue(WindTurbine::ControlNamesUC, Util::MakeUPPERCase(state.dataIPShortCut->cAlphaArgs(4))));
-=======
             windTurbine.controlType =
-                static_cast<ControlType>(getEnumValue(WindTurbine::ControlNamesUC, UtilityRoutines::makeUPPER(state.dataIPShortCut->cAlphaArgs(4))));
->>>>>>> 07b51a2c
+                static_cast<ControlType>(getEnumValue(WindTurbine::ControlNamesUC, Util::makeUPPER(state.dataIPShortCut->cAlphaArgs(4))));
             if (windTurbine.controlType == ControlType::Invalid) {
                 if (state.dataIPShortCut->cAlphaArgs(4).empty()) {
                     windTurbine.controlType = ControlType::VariableSpeedVariablePitch;
