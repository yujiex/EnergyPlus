--- conflicted
+++ resolved
@@ -458,11 +458,8 @@
         std::string TZoneName;   // Transition zone name
         Real64 PipeArea;
 
-<<<<<<< HEAD
-=======
         auto & cCurrentModuleObject = state.dataIPShortCut->cCurrentModuleObject;
 
->>>>>>> 347aa315
         cCurrentModuleObject = "DaylightingDevice:Tubular";
         state.dataDaylightingDevicesData->NumOfTDDPipes = inputProcessor->getNumObjectsFound(state, cCurrentModuleObject);
 
@@ -721,7 +718,6 @@
         // Using/Aliasing
 
         // SUBROUTINE LOCAL VARIABLE DECLARATIONS:
-<<<<<<< HEAD
         bool ErrorsFound(false); // Set to true if errors in input, fatal at end of routine
         int IOStatus;            // Used in GetObjectItem
         int NumAlphas;           // Number of Alphas for each GetObjectItem call
@@ -730,17 +726,9 @@
         int SurfNum;             // Window, inside, or outside shelf surfaces
         int ConstrNum;           // Outside shelf construction object number
 
-=======
-        static bool ErrorsFound(false); // Set to true if errors in input, fatal at end of routine
-        int IOStatus;                   // Used in GetObjectItem
-        int NumAlphas;                  // Number of Alphas for each GetObjectItem call
-        int NumNumbers;                 // Number of Numbers for each GetObjectItem call
-        int ShelfNum;                   // Daylighting shelf object number
-        int SurfNum;                    // Window, inside, or outside shelf surfaces
-        int ConstrNum;                  // Outside shelf construction object number
 
         auto & cCurrentModuleObject = state.dataIPShortCut->cCurrentModuleObject;
->>>>>>> 347aa315
+
         cCurrentModuleObject = "DaylightingDevice:Shelf";
         state.dataDaylightingDevicesData->NumOfShelf = inputProcessor->getNumObjectsFound(state, cCurrentModuleObject);
 
