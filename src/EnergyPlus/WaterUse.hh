--- conflicted
+++ resolved
@@ -261,23 +261,13 @@
 struct WaterUseData : BaseGlobalStruct
 {
 
-<<<<<<< HEAD
-        int numWaterEquipment;
-        int numWaterConnections;
-        bool getWaterUseInputFlag;
-        bool MyEnvrnFlagLocal;
-        Array1D_bool CheckEquipName;
-        Array1D<WaterUse::WaterEquipmentType> WaterEquipment;
-        SimpleArray1D<WaterUse::WaterConnectionsType> WaterConnections;
-=======
     int numWaterEquipment;
     int numWaterConnections;
     bool getWaterUseInputFlag;
     bool MyEnvrnFlagLocal;
     Array1D_bool CheckEquipName;
     Array1D<WaterUse::WaterEquipmentType> WaterEquipment;
-    Array1D<WaterUse::WaterConnectionsType> WaterConnections;
->>>>>>> 2f8b2517
+    SimpleArray1D<WaterUse::WaterConnectionsType> WaterConnections;
 
     void clear_state() override
     {
