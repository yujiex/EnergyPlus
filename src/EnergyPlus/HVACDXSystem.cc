// EnergyPlus, Copyright (c) 1996-2021, The Board of Trustees of the University of Illinois,
// The Regents of the University of California, through Lawrence Berkeley National Laboratory
// (subject to receipt of any required approvals from the U.S. Dept. of Energy), Oak Ridge
// National Laboratory, managed by UT-Battelle, Alliance for Sustainable Energy, LLC, and other
// contributors. All rights reserved.
//
// NOTICE: This Software was developed under funding from the U.S. Department of Energy and the
// U.S. Government consequently retains certain rights. As such, the U.S. Government has been
// granted for itself and others acting on its behalf a paid-up, nonexclusive, irrevocable,
// worldwide license in the Software to reproduce, distribute copies to the public, prepare
// derivative works, and perform publicly and display publicly, and to permit others to do so.
//
// Redistribution and use in source and binary forms, with or without modification, are permitted
// provided that the following conditions are met:
//
// (1) Redistributions of source code must retain the above copyright notice, this list of
//     conditions and the following disclaimer.
//
// (2) Redistributions in binary form must reproduce the above copyright notice, this list of
//     conditions and the following disclaimer in the documentation and/or other materials
//     provided with the distribution.
//
// (3) Neither the name of the University of California, Lawrence Berkeley National Laboratory,
//     the University of Illinois, U.S. Dept. of Energy nor the names of its contributors may be
//     used to endorse or promote products derived from this software without specific prior
//     written permission.
//
// (4) Use of EnergyPlus(TM) Name. If Licensee (i) distributes the software in stand-alone form
//     without changes from the version obtained under this License, or (ii) Licensee makes a
//     reference solely to the software portion of its product, Licensee must refer to the
//     software as "EnergyPlus version X" software, where "X" is the version number Licensee
//     obtained under this License and may not use a different name for the software. Except as
//     specifically required in this Section (4), Licensee shall not use in a company name, a
//     product name, in advertising, publicity, or other promotional activities any name, trade
//     name, trademark, logo, or other designation of "EnergyPlus", "E+", "e+" or confusingly
//     similar designation, without the U.S. Department of Energy's prior written consent.
//
// THIS SOFTWARE IS PROVIDED BY THE COPYRIGHT HOLDERS AND CONTRIBUTORS "AS IS" AND ANY EXPRESS OR
// IMPLIED WARRANTIES, INCLUDING, BUT NOT LIMITED TO, THE IMPLIED WARRANTIES OF MERCHANTABILITY
// AND FITNESS FOR A PARTICULAR PURPOSE ARE DISCLAIMED. IN NO EVENT SHALL THE COPYRIGHT OWNER OR
// CONTRIBUTORS BE LIABLE FOR ANY DIRECT, INDIRECT, INCIDENTAL, SPECIAL, EXEMPLARY, OR
// CONSEQUENTIAL DAMAGES (INCLUDING, BUT NOT LIMITED TO, PROCUREMENT OF SUBSTITUTE GOODS OR
// SERVICES; LOSS OF USE, DATA, OR PROFITS; OR BUSINESS INTERRUPTION) HOWEVER CAUSED AND ON ANY
// THEORY OF LIABILITY, WHETHER IN CONTRACT, STRICT LIABILITY, OR TORT (INCLUDING NEGLIGENCE OR
// OTHERWISE) ARISING IN ANY WAY OUT OF THE USE OF THIS SOFTWARE, EVEN IF ADVISED OF THE
// POSSIBILITY OF SUCH DAMAGE.

// C++ Headers
#include <cmath>

// ObjexxFCL Headers
#include <ObjexxFCL/Fmath.hh>

// EnergyPlus Headers
#include <EnergyPlus/BranchNodeConnections.hh>
#include <EnergyPlus/DXCoils.hh>
#include <EnergyPlus/Data/EnergyPlusData.hh>
#include <EnergyPlus/DataAirLoop.hh>
#include <EnergyPlus/DataAirSystems.hh>
#include <EnergyPlus/DataHVACGlobals.hh>
#include <EnergyPlus/DataHeatBalance.hh>
#include <EnergyPlus/DataLoopNode.hh>
#include <EnergyPlus/EMSManager.hh>
#include <EnergyPlus/Fans.hh>
#include <EnergyPlus/FaultsManager.hh>
#include <EnergyPlus/General.hh>
#include <EnergyPlus/GeneralRoutines.hh>
#include <EnergyPlus/HVACDXSystem.hh>
#include <EnergyPlus/HVACFan.hh>
#include <EnergyPlus/HVACHXAssistedCoolingCoil.hh>
#include <EnergyPlus/InputProcessing/InputProcessor.hh>
#include <EnergyPlus/NodeInputManager.hh>
#include <EnergyPlus/OutputProcessor.hh>
#include <EnergyPlus/PackagedThermalStorageCoil.hh>
#include <EnergyPlus/Psychrometrics.hh>
#include <EnergyPlus/ReportCoilSelection.hh>
#include <EnergyPlus/ScheduleManager.hh>
#include <EnergyPlus/TempSolveRoot.hh>
#include <EnergyPlus/UtilityRoutines.hh>
#include <EnergyPlus/VariableSpeedCoils.hh>

namespace EnergyPlus {

// note that there are two modules in this file

//  HVACDXSystem is for cooling DX coils

//  HVACDXHeatPumpSystem is for heating DX coils

namespace HVACDXSystem {
    // Module containing the DXCoolingSystem simulation routines

    // MODULE INFORMATION:
    //       AUTHOR         Richard Liesen
    //       DATE WRITTEN   March 2001
    //                      Feb 2005 M. J. Witte, GARD Analytics, Inc.
    //                        Add dehumidification controls and support for multimode DX coil
    //                        Work supported by ASHRAE research project 1254-RP
    //                      Feb 2013 Bereket Nigusse, FSEC
    //                        Added DX Coil Model For 100% OA systems
    //                      Feb 2013 Bo Shen, Oak Ridge National Lab
    //                      Add Coil:Cooling:DX:VariableSpeed, capable of both sensible and latent cooling
    //       RE-ENGINEERED  na

    // PURPOSE OF THIS MODULE:
    // To encapsulate the data and algorithms required to
    // manage the DXCoolingSystem System Component

    // USE STATEMENTS:
    // Use statements for data only modules
    // Using/Aliasing
    using namespace DataLoopNode;
    using namespace DataHVACGlobals;
    using namespace ScheduleManager;

    Real64 const LatCapTimeConst(45.0);

    void SimDXCoolingSystem(EnergyPlusData &state, std::string const &DXCoolingSystemName, // Name of DXSystem:Airloop object
                            bool const FirstHVACIteration,          // True when first HVAC iteration
                            int const AirLoopNum,                   // Primary air loop number
                            int &CompIndex,                         // Index to DXSystem:Airloop object
                            Optional_int_const OAUnitNum,           // If the system is an equipment of OutdoorAirUnit
                            Optional<Real64 const> OAUCoilOutTemp,  // the coil inlet temperature of OutdoorAirUnit
                            Optional<Real64> QTotOut                // the total cooling output of unit
    )
    {

        // SUBROUTINE INFORMATION:
        //       AUTHOR         Richard Liesen
        //       DATE WRITTEN   Mar 2001
        //       MODIFIED       Richard Raustad, Sept 2003 (added HVACHXAssistedCoolingCoil)
        //                      Feb 2005 M. J. Witte, GARD Analytics, Inc.
        //                        Add support for multimode DX coil
        //                      Feb 2013 Bo Shen, Oak Ridge National Lab
        //                      Add Coil:Cooling:DX:VariableSpeed, capable of both sensible and latent cooling
        //       RE-ENGINEERED  na

        // PURPOSE OF THIS SUBROUTINE:
        // This subroutine manages DXCoolingSystem component simulation.

        // Using/Aliasing
        using DXCoils::SimDXCoil;
        using DXCoils::SimDXCoilMultiMode;
        using DXCoils::SimDXCoilMultiSpeed;

        using HVACHXAssistedCoolingCoil::SimHXAssistedCoolingCoil;
        using PackagedThermalStorageCoil::SimTESCoil;
        using VariableSpeedCoils::SimVariableSpeedCoils;

        // SUBROUTINE LOCAL VARIABLE DECLARATIONS:
        std::string CompName; // Name of DXSystem:Airloop object
        int DXSystemNum;      // Index to DXSystem:Airloop object
        bool HXUnitOn;        // Flag to control HX for HXAssisted Cooling Coil
        Real64 AirMassFlow;   // DX System air mass flow rate
        int InletNodeNum;     // DX System inlet node number
        int OutletNodeNum;    // DX System outlet node number

        auto &DXCoolingSystem(state.dataHVACDXSys->DXCoolingSystem);

        // Obtains and Allocates DX Cooling System related parameters from input file
        if (state.dataHVACDXSys->GetInputFlag) { // First time subroutine has been entered
            // Get the DXCoolingSystem input
            GetDXCoolingSystemInput(state);
            state.dataHVACDXSys->GetInputFlag = false;
        }

        // Find the correct DXSystemNumber
        if (CompIndex == 0) {
            DXSystemNum = UtilityRoutines::FindItemInList(DXCoolingSystemName, DXCoolingSystem);
            if (DXSystemNum == 0) {
                ShowFatalError(state, "SimDXCoolingSystem: DXUnit not found=" + DXCoolingSystemName);
            }
            CompIndex = DXSystemNum;
        } else {
            DXSystemNum = CompIndex;
            if (DXSystemNum > state.dataHVACDXSys->NumDXSystem || DXSystemNum < 1) {
                ShowFatalError(state,
                               format("SimulateDXCoolingSystem:  Invalid CompIndex passed={}, Number of DX Units={}, DX Unit name={}",
                                      DXSystemNum,
                                      state.dataHVACDXSys->NumDXSystem,
                                      DXCoolingSystemName));
            }
            if (state.dataHVACDXSys->CheckEquipName(DXSystemNum)) {
                if (DXCoolingSystemName != DXCoolingSystem(DXSystemNum).Name) {
                    ShowFatalError(
                        state,
                        format("SimulateDXCoolingSystem: Invalid CompIndex passed={}, DX Unit name={}, stored DX Unit Name for that index={}",
                               DXSystemNum,
                               DXCoolingSystemName,
                               DXCoolingSystem(DXSystemNum).Name));
                }
                state.dataHVACDXSys->CheckEquipName(DXSystemNum) = false;
            }
        }

        InitDXCoolingSystem(state, DXSystemNum, AirLoopNum, OAUnitNum, OAUCoilOutTemp);

        // Call the series of components that simulate a DX Cooling System
        // Control the DX Cooling System
        HXUnitOn = false;
        ControlDXSystem(state, DXSystemNum, FirstHVACIteration, HXUnitOn);

        // simulate DX Cooling System
        CompName = DXCoolingSystem(DXSystemNum).CoolingCoilName;
        // Need a cooling System call here I think
        {
            auto const SELECT_CASE_var(DXCoolingSystem(DXSystemNum).CoolingCoilType_Num);

            if (SELECT_CASE_var == CoilDX_CoolingSingleSpeed) { // COIL:DX:COOLINGBYPASSFACTOREMPIRICAL

                SimDXCoil(state, CompName,
                          On,
                          FirstHVACIteration,
                          DXCoolingSystem(DXSystemNum).CoolingCoilIndex,
                          DXCoolingSystem(DXSystemNum).FanOpMode,
                          DXCoolingSystem(DXSystemNum).PartLoadFrac);

            } else if (SELECT_CASE_var == CoilDX_CoolingHXAssisted) { // CoilSystem:Cooling:DX:HeatExchangerAssisted

                SimHXAssistedCoolingCoil(state, CompName,
                                         FirstHVACIteration,
                                         On,
                                         DXCoolingSystem(DXSystemNum).PartLoadFrac,
                                         DXCoolingSystem(DXSystemNum).CoolingCoilIndex,
                                         DXCoolingSystem(DXSystemNum).FanOpMode,
                                         HXUnitOn,
                                         _,
                                         state.dataHVACDXSys->EconomizerFlag);

            } else if (SELECT_CASE_var == CoilDX_CoolingTwoSpeed) { // Coil:Cooling:DX:TwoSpeed
                // formerly (v3 and beyond)COIL:DX:MULTISPEED:COOLINGEMPIRICAL

                SimDXCoilMultiSpeed(state, CompName,
                                    DXCoolingSystem(DXSystemNum).SpeedRatio,
                                    DXCoolingSystem(DXSystemNum).CycRatio,
                                    DXCoolingSystem(DXSystemNum).CoolingCoilIndex);

            } else if (SELECT_CASE_var == CoilDX_CoolingTwoStageWHumControl) { // Coil:Cooling:DX:TwoStageWithHumidityControlMode
                // formerly (v3 and beyond) COIL:DX:MULTIMODE:COOLINGEMPIRICAL

                SimDXCoilMultiMode(state, CompName,
                                   On,
                                   FirstHVACIteration,
                                   DXCoolingSystem(DXSystemNum).PartLoadFrac,
                                   DXCoolingSystem(DXSystemNum).DehumidificationMode,
                                   DXCoolingSystem(DXSystemNum).CoolingCoilIndex,
                                   DXCoolingSystem(DXSystemNum).FanOpMode);
            } else if (SELECT_CASE_var == Coil_CoolingAirToAirVariableSpeed) { // Coil:Cooling:DX:VariableSpeed

                SimVariableSpeedCoils(state, CompName,
                                      DXCoolingSystem(DXSystemNum).CoolingCoilIndex,
                                      DXCoolingSystem(DXSystemNum).FanOpMode,
                                      state.dataHVACDXSys->MaxONOFFCyclesperHour,
                                      state.dataHVACDXSys->HPTimeConstant,
                                      state.dataHVACDXSys->FanDelayTime,
                                      On,
                                      DXCoolingSystem(DXSystemNum).PartLoadFrac,
                                      DXCoolingSystem(DXSystemNum).SpeedNum,
                                      DXCoolingSystem(DXSystemNum).SpeedRatio,
                                      state.dataHVACDXSys->QZnReq,
                                      state.dataHVACDXSys->QLatReq,
                                      state.dataHVACDXSys->OnOffAirFlowRatio);

            } else if (SELECT_CASE_var == CoilDX_PackagedThermalStorageCooling) {

                SimTESCoil(state, CompName,
                           DXCoolingSystem(DXSystemNum).CoolingCoilIndex,
                           DXCoolingSystem(DXSystemNum).FanOpMode,
                           DXCoolingSystem(DXSystemNum).TESOpMode,
                           DXCoolingSystem(DXSystemNum).PartLoadFrac);

            } else {
                ShowFatalError(state, "SimDXCoolingSystem: Invalid DX Cooling System/Coil=" + DXCoolingSystem(DXSystemNum).CoolingCoilType);
            }
        }
        // set econo lockout flag
        // set econo lockout flag
        if (AirLoopNum != -1) {   // IF the sysem is not an equipment of outdoor air unit
            if (AirLoopNum > 0) { // Real airloopNum called from MixedAir and SimAirServingZones
                if ((DXCoolingSystem(DXSystemNum).PartLoadFrac > 0.0 || DXCoolingSystem(DXSystemNum).SpeedRatio > 0.0 ||
                     DXCoolingSystem(DXSystemNum).CycRatio > 0.0) &&
                    state.dataAirLoop->AirLoopControlInfo(AirLoopNum).CanLockoutEconoWithCompressor) {
                    state.dataAirLoop->AirLoopControlInfo(AirLoopNum).ReqstEconoLockoutWithCompressor = true;
                } else { // used for AirLoopHVACDOAS only
                    state.dataAirLoop->AirLoopControlInfo(AirLoopNum).ReqstEconoLockoutWithCompressor = false;
                }
            }
        }

        if (present(QTotOut)) {
            InletNodeNum = DXCoolingSystem(DXSystemNum).DXCoolingCoilInletNodeNum;
            OutletNodeNum = DXCoolingSystem(DXSystemNum).DXCoolingCoilOutletNodeNum;
            AirMassFlow = state.dataLoopNodes->Node(OutletNodeNum).MassFlowRate;
            QTotOut = AirMassFlow * (state.dataLoopNodes->Node(InletNodeNum).Enthalpy - state.dataLoopNodes->Node(OutletNodeNum).Enthalpy);
        }
    }

    // Get Input Section of the Module
    //******************************************************************************

    void GetDXCoolingSystemInput(EnergyPlusData &state)
    {

        // SUBROUTINE INFORMATION:
        //       AUTHOR         Richard Liesen
        //       DATE WRITTEN   Mar 2001
        //                      Feb 2005 M. J. Witte, GARD Analytics, Inc.
        //                        Add dehumidification controls and support for multimode DX coil
        //                      Feb 2013 Bo Shen, Oak Ridge National Lab
        //                      Add Coil:Cooling:DX:VariableSpeed, capable of both sensible and latent cooling
        //       RE-ENGINEERED  na

        // PURPOSE OF THIS SUBROUTINE:
        // Obtains input data for system and stores it in System data structures

        // METHODOLOGY EMPLOYED:
        // Uses "Get" routines to read in data.

        // Using/Aliasing
        using BranchNodeConnections::SetUpCompSets;
        using BranchNodeConnections::TestCompSet;
        using HVACHXAssistedCoolingCoil::GetHXDXCoilIndex;
        using HVACHXAssistedCoolingCoil::GetHXDXCoilName;
        using NodeInputManager::GetOnlySingleNode;
        using PackagedThermalStorageCoil::GetTESCoilIndex;
        using VariableSpeedCoils::GetCoilIndexVariableSpeed;
        using DXCoils::GetDXCoilIndex;
        using DXCoils::SetCoilSystemCoolingData;
        using DXCoils::SetDXCoilTypeData;

        // SUBROUTINE LOCAL VARIABLE DECLARATIONS:
        int DXSystemNum; // The DXCoolingSystem that you are currently loading input into
        int NumAlphas;
        int NumNums;
        int IOStat;
        static std::string const RoutineName("GetDXCoolingSystemInput: "); // include trailing blank space
<<<<<<< HEAD
=======
        bool ErrorsFound(false);                                    // If errors detected in input
        static bool ErrFound(false);                                       // used for mining functions
>>>>>>> 93a23efa
        bool IsNotOK;                                                      // Flag to verify name
        int DXCoolSysNum;
        bool FanErrorsFound;             // flag returned on fan operating mode check
        bool DXErrorsFound;              // flag returned on DX coil name check
        std::string HXDXCoolCoilName;    // Name of DX cooling coil used with Heat Exchanger Assisted Cooling Coil
        std::string CurrentModuleObject; // for ease in getting objects
        Array1D_string Alphas;           // Alpha input items for object
        Array1D_string cAlphaFields;     // Alpha field names
        Array1D_string cNumericFields;   // Numeric field names
        Array1D<Real64> Numbers;         // Numeric input items for object
        Array1D_bool lAlphaBlanks;       // Logical array, alpha field input BLANK = .TRUE.
        Array1D_bool lNumericBlanks;     // Logical array, numeric field input BLANK = .TRUE.

        auto &DXCoolingSystem(state.dataHVACDXSys->DXCoolingSystem);
        auto &ErrorsFound(state.dataHVACDXSys->ErrorsFound);
        auto &ErrFound(state.dataHVACDXSys->ErrFound);
        auto &TotalArgs(state.dataHVACDXSys->TotalArgs);

        CurrentModuleObject = "CoilSystem:Cooling:DX";
        state.dataHVACDXSys->NumDXSystem = inputProcessor->getNumObjectsFound(state, CurrentModuleObject);

        DXCoolingSystem.allocate(state.dataHVACDXSys->NumDXSystem);
        state.dataHVACDXSys->CheckEquipName.dimension(state.dataHVACDXSys->NumDXSystem, true);

        inputProcessor->getObjectDefMaxArgs(state, "CoilSystem:Cooling:DX", TotalArgs, NumAlphas, NumNums);

        Alphas.allocate(NumAlphas);
        cAlphaFields.allocate(NumAlphas);
        cNumericFields.allocate(NumNums);
        Numbers.dimension(NumNums, 0.0);
        lAlphaBlanks.dimension(NumAlphas, true);
        lNumericBlanks.dimension(NumNums, true);

        // Get the data for the DX Cooling System
        for (DXCoolSysNum = 1; DXCoolSysNum <= state.dataHVACDXSys->NumDXSystem; ++DXCoolSysNum) {

            inputProcessor->getObjectItem(state,
                                          CurrentModuleObject,
                                          DXCoolSysNum,
                                          Alphas,
                                          NumAlphas,
                                          Numbers,
                                          NumNums,
                                          IOStat,
                                          lNumericBlanks,
                                          lAlphaBlanks,
                                          cAlphaFields,
                                          cNumericFields);
            UtilityRoutines::IsNameEmpty(state, Alphas(1), CurrentModuleObject, ErrorsFound);

            DXCoolingSystem(DXCoolSysNum).DXCoolingSystemType = CurrentModuleObject; // push Object Name into data array
            DXCoolingSystem(DXCoolSysNum).Name = Alphas(1);
            if (lAlphaBlanks(2)) {
                DXCoolingSystem(DXCoolSysNum).SchedPtr = DataGlobalConstants::ScheduleAlwaysOn;
            } else {
                DXCoolingSystem(DXCoolSysNum).SchedPtr = GetScheduleIndex(state, Alphas(2));
                if (DXCoolingSystem(DXCoolSysNum).SchedPtr == 0) {
                    ShowSevereError(state, RoutineName + CurrentModuleObject + ": invalid " + cAlphaFields(2) + " entered =" + Alphas(2) + " for " +
                                    cAlphaFields(1) + '=' + Alphas(1));
                    ErrorsFound = true;
                }
            }

            DXCoolingSystem(DXCoolSysNum).DXCoolingCoilInletNodeNum =
                GetOnlySingleNode(state, Alphas(3), ErrorsFound, CurrentModuleObject, Alphas(1), DataLoopNode::NodeFluidType::Air, DataLoopNode::NodeConnectionType::Inlet, 1, ObjectIsParent);
            DXCoolingSystem(DXCoolSysNum).DXCoolingCoilOutletNodeNum =
                GetOnlySingleNode(state, Alphas(4), ErrorsFound, CurrentModuleObject, Alphas(1), DataLoopNode::NodeFluidType::Air, DataLoopNode::NodeConnectionType::Outlet, 1, ObjectIsParent);

            TestCompSet(state, CurrentModuleObject, Alphas(1), Alphas(3), Alphas(4), "Air Nodes");

            DXCoolingSystem(DXCoolSysNum).DXSystemControlNodeNum =
                GetOnlySingleNode(state, Alphas(5), ErrorsFound, CurrentModuleObject, Alphas(1), DataLoopNode::NodeFluidType::Air, DataLoopNode::NodeConnectionType::Sensor, 1, ObjectIsParent);
            if (DXCoolingSystem(DXCoolSysNum).DXSystemControlNodeNum == 0) {
                ShowSevereError(state, CurrentModuleObject + ": control node must be input");
                ShowContinueError(state, "Error occurred in " + cAlphaFields(1) + '=' + Alphas(1));
                ErrorsFound = true;
            }

            // Get Cooling System Information if available
            if (UtilityRoutines::SameString(Alphas(6), "Coil:Cooling:DX:SingleSpeed") ||
                UtilityRoutines::SameString(Alphas(6), "Coil:Cooling:DX:VariableSpeed") ||
                UtilityRoutines::SameString(Alphas(6), "Coil:Cooling:DX:TwoSpeed") ||
                UtilityRoutines::SameString(Alphas(6), "Coil:Cooling:DX:TwoStageWithHumidityControlMode") ||
                UtilityRoutines::SameString(Alphas(6), "CoilSystem:Cooling:DX:HeatExchangerAssisted") ||
                UtilityRoutines::SameString(Alphas(6), "Coil:Cooling:DX:SingleSpeed:ThermalStorage")) {

                DXCoolingSystem(DXCoolSysNum).CoolingCoilType = Alphas(6);
                DXCoolingSystem(DXCoolSysNum).CoolingCoilName = Alphas(7);

                ErrFound = false;
                if (UtilityRoutines::SameString(Alphas(6), "Coil:Cooling:DX:SingleSpeed")) {
                    DXCoolingSystem(DXCoolSysNum).CoolingCoilType_Num = CoilDX_CoolingSingleSpeed;
                    GetDXCoilIndex(state,
                                   DXCoolingSystem(DXCoolSysNum).CoolingCoilName,
                                   DXCoolingSystem(DXCoolSysNum).CoolingCoilIndex,
                                   ErrFound,
                                   CurrentModuleObject,
                                   ObjexxFCL::Optional_bool_const());
                    if (ErrFound) {
                        ShowContinueError(state, "...occurs in " + CurrentModuleObject + " = " + DXCoolingSystem(DXCoolSysNum).Name);
                        ErrorsFound = true;
                    }
                } else if (UtilityRoutines::SameString(Alphas(6), "Coil:Cooling:DX:VariableSpeed")) {
                    DXCoolingSystem(DXCoolSysNum).CoolingCoilType_Num = Coil_CoolingAirToAirVariableSpeed;
                    DXCoolingSystem(DXCoolSysNum).CoolingCoilIndex =
                        GetCoilIndexVariableSpeed(state, "Coil:Cooling:DX:VariableSpeed", DXCoolingSystem(DXCoolSysNum).CoolingCoilName, ErrFound);
                    if (ErrFound) {
                        ShowContinueError(state, "...occurs in " + CurrentModuleObject + " = " + DXCoolingSystem(DXCoolSysNum).Name);
                        ErrorsFound = true;
                    }
                } else if (UtilityRoutines::SameString(Alphas(6), "Coil:Cooling:DX:TwoSpeed")) {
                    DXCoolingSystem(DXCoolSysNum).CoolingCoilType_Num = CoilDX_CoolingTwoSpeed;
                    GetDXCoilIndex(state,
                                   DXCoolingSystem(DXCoolSysNum).CoolingCoilName,
                                   DXCoolingSystem(DXCoolSysNum).CoolingCoilIndex,
                                   ErrFound,
                                   CurrentModuleObject,
                                   ObjexxFCL::Optional_bool_const());
                    if (ErrFound) {
                        ShowContinueError(state, "...occurs in " + CurrentModuleObject + " = " + DXCoolingSystem(DXCoolSysNum).Name);
                        ErrorsFound = true;
                    }
                } else if (UtilityRoutines::SameString(Alphas(6), "CoilSystem:Cooling:DX:HeatExchangerAssisted")) {
                    DXCoolingSystem(DXCoolSysNum).CoolingCoilType_Num = CoilDX_CoolingHXAssisted;
                    GetHXDXCoilIndex(state,
                        DXCoolingSystem(DXCoolSysNum).CoolingCoilName, DXCoolingSystem(DXCoolSysNum).CoolingCoilIndex, ErrFound, CurrentModuleObject);
                    if (ErrFound) {
                        ShowContinueError(state, "...occurs in " + CurrentModuleObject + " = " + DXCoolingSystem(DXCoolSysNum).Name);
                        ErrorsFound = true;
                    }

                    DXErrorsFound = false;
                    HXDXCoolCoilName = GetHXDXCoilName(state, Alphas(6), Alphas(7), DXErrorsFound);
                    if (DXErrorsFound) {
                        ShowWarningError(state, CurrentModuleObject + " = \"" + DXCoolingSystem(DXCoolSysNum).Name + "\"");
                        ShowContinueError(state, "CoilSystem:Cooling:DX:HeatExchangerAssisted \"" + Alphas(7) + "\" not found.");
                        ErrorsFound = true;
                    }

                } else if (UtilityRoutines::SameString(Alphas(6), "Coil:Cooling:DX:TwoStageWithHumidityControlMode")) {
                    DXCoolingSystem(DXCoolSysNum).CoolingCoilType_Num = CoilDX_CoolingTwoStageWHumControl;
                    GetDXCoilIndex(state,
                                   DXCoolingSystem(DXCoolSysNum).CoolingCoilName,
                                   DXCoolingSystem(DXCoolSysNum).CoolingCoilIndex,
                                   ErrFound,
                                   CurrentModuleObject,
                                   ObjexxFCL::Optional_bool_const());
                    if (ErrFound) {
                        ShowContinueError(state, "...occurs in " + CurrentModuleObject + " = " + DXCoolingSystem(DXCoolSysNum).Name);
                        ErrorsFound = true;
                    }
                } else if (UtilityRoutines::SameString(Alphas(6), "Coil:Cooling:DX:SingleSpeed:ThermalStorage")) {
                    DXCoolingSystem(DXCoolSysNum).CoolingCoilType_Num = CoilDX_PackagedThermalStorageCooling;
                    GetTESCoilIndex(state,
                        DXCoolingSystem(DXCoolSysNum).CoolingCoilName, DXCoolingSystem(DXCoolSysNum).CoolingCoilIndex, ErrFound, CurrentModuleObject);
                    if (ErrFound) {
                        ShowContinueError(state, "...occurs in " + CurrentModuleObject + " = " + DXCoolingSystem(DXCoolSysNum).Name);
                        ErrorsFound = true;
                    }
                }

            } else {
                ShowSevereError(state, "Invalid entry for " + cAlphaFields(6) + " :" + Alphas(6));
                ShowContinueError(state, "In " + CurrentModuleObject + "=\"" + DXCoolingSystem(DXCoolSysNum).Name + "\".");
                ErrorsFound = true;
            }

            ValidateComponent(state,
                DXCoolingSystem(DXCoolSysNum).CoolingCoilType, DXCoolingSystem(DXCoolSysNum).CoolingCoilName, IsNotOK, CurrentModuleObject);
            if (IsNotOK) {
                ShowContinueError(state, "In " + CurrentModuleObject + " = \"" + DXCoolingSystem(DXCoolSysNum).Name + "\".");
                ErrorsFound = true;
            }

            SetUpCompSets(
                state, DXCoolingSystem(DXCoolSysNum).DXCoolingSystemType, DXCoolingSystem(DXCoolSysNum).Name, Alphas(6), Alphas(7), Alphas(3), Alphas(4));

            FanErrorsFound = false;

            // Supply air fan operating mode defaulted to constant fan cycling coil/compressor
            DXCoolingSystem(DXCoolSysNum).FanOpMode = ContFanCycCoil;

            // Dehumidification control mode
            if (UtilityRoutines::SameString(Alphas(8), "None")) {
                DXCoolingSystem(DXCoolSysNum).DehumidControlType = DehumidControl::None;
            } else if (UtilityRoutines::SameString(Alphas(8), "")) {
                DXCoolingSystem(DXCoolSysNum).DehumidControlType = DehumidControl::None;
            } else if (UtilityRoutines::SameString(Alphas(8), "Multimode")) {
                if (DXCoolingSystem(DXCoolSysNum).CoolingCoilType_Num == CoilDX_CoolingTwoStageWHumControl) {
                    DXCoolingSystem(DXCoolSysNum).DehumidControlType = DehumidControl::Multimode;
                } else if (DXCoolingSystem(DXCoolSysNum).CoolingCoilType_Num == CoilDX_CoolingHXAssisted) {
                    DXCoolingSystem(DXCoolSysNum).DehumidControlType = DehumidControl::Multimode;
                } else {
                    ShowWarningError(state, "Invalid entry for " + cAlphaFields(8) + " :" + Alphas(8));
                    ShowContinueError(state, "In " + CurrentModuleObject + "=\"" + DXCoolingSystem(DXCoolSysNum).Name + "\".");
                    ShowContinueError(state, "Valid only with cooling coil type = Coil:Cooling:DX:TwoStageWithHumidityControlMode or "
                                      "CoilSystem:Cooling:DX:HeatExchangerAssisted.");
                    ShowContinueError(state, "Setting " + cAlphaFields(8) + " to None.");
                    DXCoolingSystem(DXCoolSysNum).DehumidControlType = DehumidControl::None;
                }
            } else if (UtilityRoutines::SameString(Alphas(8), "CoolReheat")) {
                DXCoolingSystem(DXCoolSysNum).DehumidControlType = DehumidControl::CoolReheat;
            } else {
                ShowSevereError(state, "Invalid entry for " + cAlphaFields(8) + " :" + Alphas(8));
                ShowContinueError(state, "In " + CurrentModuleObject + "=\"" + DXCoolingSystem(DXCoolSysNum).Name + "\".");
            }

            // Run on sensible load
            if (UtilityRoutines::SameString(Alphas(9), "Yes")) {
                DXCoolingSystem(DXCoolSysNum).RunOnSensibleLoad = true;
            } else if (UtilityRoutines::SameString(Alphas(9), "")) {
                DXCoolingSystem(DXCoolSysNum).RunOnSensibleLoad = true;
            } else if (UtilityRoutines::SameString(Alphas(9), "No")) {
                DXCoolingSystem(DXCoolSysNum).RunOnSensibleLoad = false;
            } else {
                ShowSevereError(state, "Invalid entry for " + cAlphaFields(9) + " :" + Alphas(9));
                ShowContinueError(state, "In " + CurrentModuleObject + "=\"" + DXCoolingSystem(DXCoolSysNum).Name + "\".");
                ShowContinueError(state, "Must be Yes or No.");
            }

            // Run on latent load
            if (UtilityRoutines::SameString(Alphas(10), "Yes")) {
                DXCoolingSystem(DXCoolSysNum).RunOnLatentLoad = true;
            } else if (UtilityRoutines::SameString(Alphas(10), "")) {
                DXCoolingSystem(DXCoolSysNum).RunOnLatentLoad = false;
            } else if (UtilityRoutines::SameString(Alphas(10), "No")) {
                DXCoolingSystem(DXCoolSysNum).RunOnLatentLoad = false;
            } else {
                ShowSevereError(state, "Invalid entry for " + cAlphaFields(10) + " :" + Alphas(10));
                ShowContinueError(state, "In " + CurrentModuleObject + "=\"" + DXCoolingSystem(DXCoolSysNum).Name + "\".");
                ShowContinueError(state, "Must be Yes or No.");
            }

            // Run as 100% DOAS DX coil
            if (lAlphaBlanks(11) && NumAlphas <= 10) {
                DXCoolingSystem(DXCoolSysNum).ISHundredPercentDOASDXCoil = false;
            } else {
                if (UtilityRoutines::SameString(Alphas(11), "Yes")) {
                    DXCoolingSystem(DXCoolSysNum).ISHundredPercentDOASDXCoil = true;
                    if (DXCoolingSystem(DXCoolSysNum).CoolingCoilType_Num == Coil_CoolingAirToAirVariableSpeed) {
                        ShowWarningError(state, CurrentModuleObject + " = " + DXCoolingSystem(DXCoolSysNum).Name);
                        ShowContinueError(state, "Invalid entry for " + cAlphaFields(11) + " :" + Alphas(11));
                        ShowContinueError(state, "Variable DX Cooling Coil is not supported as 100% DOAS DX coil.");
                        ShowContinueError(state, "Variable DX Cooling Coil is reset as a regular DX coil and the simulation continues.");
                        DXCoolingSystem(DXCoolSysNum).ISHundredPercentDOASDXCoil = false;
                    }
                } else if (UtilityRoutines::SameString(Alphas(11), "")) {
                    DXCoolingSystem(DXCoolSysNum).ISHundredPercentDOASDXCoil = false;
                } else if (UtilityRoutines::SameString(Alphas(11), "No")) {
                    DXCoolingSystem(DXCoolSysNum).ISHundredPercentDOASDXCoil = false;
                } else {
                    ShowSevereError(state, "Invalid entry for " + cAlphaFields(11) + " :" + Alphas(11));
                    ShowContinueError(state, "In " + CurrentModuleObject + "=\"" + DXCoolingSystem(DXCoolSysNum).Name + "\".");
                    ShowContinueError(state, "Must be Yes or No.");
                }
            }

            // considered as as 100% DOAS DX cooling coil
            if (DXCoolingSystem(DXCoolSysNum).ISHundredPercentDOASDXCoil) {
                // set the system DX Coil application type to the child DX coil
                if (!(DXCoolingSystem(DXCoolSysNum).CoolingCoilType_Num == Coil_CoolingAirToAirVariableSpeed)) {
                    SetDXCoilTypeData(state, DXCoolingSystem(DXCoolSysNum).CoolingCoilName);
                } else {
                    ShowWarningError(state, "CoilSystem:Cooling:DX named " + DXCoolingSystem(DXCoolSysNum).Name +
                                     " entered with both variable speed DX coil and outdoor air mode set to YES, however VS coil model does not have "
                                     "a special outdoor air mode");
                }
            }
            // DOAS DX Cooling Coil Leaving Minimum Air Temperature
            if (NumNums > 0) {
                if (!lNumericBlanks(1)) {
                    DXCoolingSystem(DXCoolSysNum).DesignMinOutletTemp = Numbers(1);
                }
            }
            if (DXCoolingSystem(DXCoolSysNum).CoolingCoilType_Num == CoilDX_CoolingTwoSpeed) {
                SetCoilSystemCoolingData(state, DXCoolingSystem(DXCoolSysNum).CoolingCoilName, DXCoolingSystem(DXCoolSysNum).Name);
            }

            if (state.dataGlobal->DoCoilDirectSolutions && DXCoolingSystem(DXCoolSysNum).CoolingCoilType_Num == CoilDX_CoolingSingleSpeed) {
                DXCoils::DisableLatentDegradation(state, DXCoolingSystem(DXCoolSysNum).CoolingCoilIndex);
            }

        } // End of the DX System Loop

        if (ErrorsFound) {
            ShowFatalError(state, RoutineName + "Errors found in input.  Program terminates.");
        }

        for (DXSystemNum = 1; DXSystemNum <= state.dataHVACDXSys->NumDXSystem; ++DXSystemNum) {
            // Setup Report variables for the DXCoolingSystem that is not reported in the components themselves
            if (UtilityRoutines::SameString(DXCoolingSystem(DXSystemNum).CoolingCoilType, "Coil:Cooling:DX:TwoSpeed")) {
                SetupOutputVariable(state, "Coil System Cycling Ratio",
                                    OutputProcessor::Unit::None,
                                    DXCoolingSystem(DXSystemNum).CycRatio,
                                    "System",
                                    "Average",
                                    DXCoolingSystem(DXSystemNum).Name);
                SetupOutputVariable(state, "Coil System Compressor Speed Ratio",
                                    OutputProcessor::Unit::None,
                                    DXCoolingSystem(DXSystemNum).SpeedRatio,
                                    "System",
                                    "Average",
                                    DXCoolingSystem(DXSystemNum).Name);
            } else if (UtilityRoutines::SameString(DXCoolingSystem(DXSystemNum).CoolingCoilType, "Coil:Cooling:DX:VariableSpeed")) {
                SetupOutputVariable(state, "Coil System Cycling Ratio",
                                    OutputProcessor::Unit::None,
                                    DXCoolingSystem(DXSystemNum).CycRatio,
                                    "System",
                                    "Average",
                                    DXCoolingSystem(DXSystemNum).Name);
                SetupOutputVariable(state, "Coil System Compressor Speed Ratio",
                                    OutputProcessor::Unit::None,
                                    DXCoolingSystem(DXSystemNum).SpeedRatio,
                                    "System",
                                    "Average",
                                    DXCoolingSystem(DXSystemNum).Name);
                SetupOutputVariable(state, "Coil System Compressor Speed Number",
                                    OutputProcessor::Unit::None,
                                    DXCoolingSystem(DXSystemNum).SpeedNum,
                                    "System",
                                    "Average",
                                    DXCoolingSystem(DXSystemNum).Name);
            } else {
                SetupOutputVariable(state, "Coil System Part Load Ratio",
                                    OutputProcessor::Unit::None,
                                    DXCoolingSystem(DXSystemNum).PartLoadFrac,
                                    "System",
                                    "Average",
                                    DXCoolingSystem(DXSystemNum).Name);
            }
            SetupOutputVariable(state, "Coil System Frost Control Status",
                                OutputProcessor::Unit::None,
                                DXCoolingSystem(DXSystemNum).FrostControlStatus,
                                "System",
                                "Average",
                                DXCoolingSystem(DXSystemNum).Name);
        }

        Alphas.deallocate();
        cAlphaFields.deallocate();
        cNumericFields.deallocate();
        Numbers.deallocate();
        lAlphaBlanks.deallocate();
        lNumericBlanks.deallocate();
    }

    // End of Get Input subroutines for the Module
    //******************************************************************************

    // Beginning of Initialization subroutines for the Module
    // *****************************************************************************

    void InitDXCoolingSystem(EnergyPlusData &state, int const DXSystemNum,                // number of the current DX Sys being simulated
                             int const AirLoopNum,                 // number of the current air loop being simulated
                             Optional_int_const OAUnitNum,         // number of the current outdoor air unit being simulated
                             Optional<Real64 const> OAUCoilOutTemp // the coil inlet temperature of OutdoorAirUnit
    )
    {

        // SUBROUTINE INFORMATION:
        //       AUTHOR         Fred Buhl
        //       DATE WRITTEN   May 2001
        //                      Feb 2005 M. J. Witte, GARD Analytics, Inc.
        //                        Add dehumidification controls
        //                      May 2009, B. Griffith, NREL added EMS setpoint checks
        //       RE-ENGINEERED  na

        // PURPOSE OF THIS SUBROUTINE:
        // This subroutine is for initializations of the DX Cooling Systems.

        // METHODOLOGY EMPLOYED:
        // Uses the status flags to trigger initializations.

        // REFERENCES:
        // na

        // Using/Aliasing
        auto & DoSetPointTest = state.dataHVACGlobal->DoSetPointTest;
        using EMSManager::CheckIfNodeSetPointManagedByEMS;

        // Locals
        // SUBROUTINE ARGUMENT DEFINITIONS:

        // SUBROUTINE PARAMETER DEFINITIONS:
        // na

        // INTERFACE BLOCK SPECIFICATIONS
        // na

        // DERIVED TYPE DEFINITIONS
        // na

        // SUBROUTINE LOCAL VARIABLE DECLARATIONS:
        int OutNode;     // outlet node number
        int ControlNode; // control node number
        int DXSysIndex;
        int OutdoorAirUnitNum;    // "ONLY" for ZoneHVAC:OutdoorAirUnit
        Real64 OAUCoilOutletTemp; // "ONLY" for zoneHVAC:OutdoorAirUnit

        auto &DXCoolingSystem(state.dataHVACDXSys->DXCoolingSystem);

        if (state.dataHVACDXSys->MyOneTimeFlag) {

            state.dataHVACDXSys->MyOneTimeFlag = false;
        }
        if (AirLoopNum == -1) { // This Dx system is component of ZoneHVAC:OutdoorAirUnit
            OutdoorAirUnitNum = OAUnitNum;
            OAUCoilOutletTemp = OAUCoilOutTemp;
        }

        if (!state.dataGlobal->SysSizingCalc && state.dataHVACDXSys->MySetPointCheckFlag && DoSetPointTest) {
            for (DXSysIndex = 1; DXSysIndex <= state.dataHVACDXSys->NumDXSystem; ++DXSysIndex) {
                ControlNode = DXCoolingSystem(DXSysIndex).DXSystemControlNodeNum;
                if (ControlNode > 0) {
                    if (AirLoopNum == -1) {                                 // Outdoor Air Unit
                        state.dataLoopNodes->Node(ControlNode).TempSetPoint = OAUCoilOutletTemp; // Set the coil outlet temperature
                        if (DXCoolingSystem(DXSystemNum).ISHundredPercentDOASDXCoil) {
                            FrostControlSetPointLimit(state, DXSystemNum,
                                                      DXCoolingSystem(DXSystemNum).DesiredOutletTemp,
                                                      state.dataLoopNodes->Node(ControlNode).HumRatMax,
                                                      state.dataEnvrn->OutBaroPress,
                                                      DXCoolingSystem(DXSystemNum).DesignMinOutletTemp,
                                                      1);
                        }
                    } else if (AirLoopNum != -1) { // Not an outdoor air unit

                        if (state.dataLoopNodes->Node(ControlNode).TempSetPoint == SensedNodeFlagValue) {
                            if (!state.dataGlobal->AnyEnergyManagementSystemInModel) {
                                ShowSevereError(state, DXCoolingSystem(DXSysIndex).DXCoolingSystemType +
                                                ": Missing temperature setpoint for DX unit= " + DXCoolingSystem(DXSysIndex).Name);
                                ShowContinueError(state, "  use a Setpoint Manager to establish a setpoint at the unit control node.");
                                state.dataHVACGlobal->SetPointErrorFlag = true;
                            } else {
                                CheckIfNodeSetPointManagedByEMS(state, ControlNode, EMSManager::SPControlType::iTemperatureSetPoint, state.dataHVACGlobal->SetPointErrorFlag);
                                if (state.dataHVACGlobal->SetPointErrorFlag) {
                                    ShowSevereError(state, DXCoolingSystem(DXSysIndex).DXCoolingSystemType +
                                                    ": Missing temperature setpoint for DX unit= " + DXCoolingSystem(DXSysIndex).Name);
                                    ShowContinueError(state, "  use a Setpoint Manager to establish a setpoint at the unit control node.");
                                    ShowContinueError(state, "  or use an EMS actuator to establish a temperature setpoint at the unit control node.");
                                }
                            }
                        }
                        if ((DXCoolingSystem(DXSysIndex).DehumidControlType != DehumidControl::None) &&
                            (state.dataLoopNodes->Node(ControlNode).HumRatMax == SensedNodeFlagValue)) {
                            if (!state.dataGlobal->AnyEnergyManagementSystemInModel) {
                                ShowSevereError(state, DXCoolingSystem(DXSysIndex).DXCoolingSystemType +
                                                ": Missing humidity ratio setpoint (HUMRATMAX) for DX unit= " + DXCoolingSystem(DXSysIndex).Name);
                                ShowContinueError(state, "  use a Setpoint Manager to establish a setpoint at the unit control node.");
                                state.dataHVACGlobal->SetPointErrorFlag = true;
                            } else {
                                CheckIfNodeSetPointManagedByEMS(state, ControlNode, EMSManager::SPControlType::iHumidityRatioMaxSetPoint, state.dataHVACGlobal->SetPointErrorFlag);
                                if (state.dataHVACGlobal->SetPointErrorFlag) {
                                    ShowSevereError(state,
                                        DXCoolingSystem(DXSysIndex).DXCoolingSystemType +
                                        ": Missing maximum humidity ratio setpoint (HUMRATMAX) for DX unit= " + DXCoolingSystem(DXSysIndex).Name);
                                    ShowContinueError(state, "  use a Setpoint Manager to establish a setpoint at the unit control node.");
                                    ShowContinueError(state, "  or use an EMS actuator to establish a maximum humidity ratio setpoint.");
                                }
                            }
                        }
                    }
                }
            }
            state.dataHVACDXSys->MySetPointCheckFlag = false;
        }

        if (!DXCoolingSystem(DXSystemNum).VSCoilFanInfoSet && AirLoopNum > 0) {
            if (DXCoolingSystem(DXSystemNum).CoolingCoilType_Num == Coil_CoolingAirToAirVariableSpeed) {

                switch (state.dataAirSystemsData->PrimaryAirSystems(AirLoopNum).supFanModelTypeEnum) {
                case DataAirSystems::structArrayLegacyFanModels: {
                    int SupFanNum = state.dataAirSystemsData->PrimaryAirSystems(AirLoopNum).SupFanNum;
                    if (SupFanNum > 0) {
                        state.dataRptCoilSelection->coilSelectionReportObj->setCoilSupplyFanInfo(state, DXCoolingSystem(DXSystemNum).CoolingCoilName,
                                                                     DXCoolingSystem(DXSystemNum).CoolingCoilType,
                                                                     state.dataFans->Fan(state.dataAirSystemsData->PrimaryAirSystems(AirLoopNum).SupFanNum).FanName,
                                                                     DataAirSystems::structArrayLegacyFanModels,
                                                                     state.dataAirSystemsData->PrimaryAirSystems(AirLoopNum).SupFanNum);
                    }

                    break;
                }
                case DataAirSystems::objectVectorOOFanSystemModel: {
                    if (state.dataAirSystemsData->PrimaryAirSystems(AirLoopNum).supFanVecIndex >= 0) {
                        state.dataRptCoilSelection->coilSelectionReportObj->setCoilSupplyFanInfo(state,
                            DXCoolingSystem(DXSystemNum).CoolingCoilName,
                            DXCoolingSystem(DXSystemNum).CoolingCoilType,
                            HVACFan::fanObjs[state.dataAirSystemsData->PrimaryAirSystems(AirLoopNum).supFanVecIndex]->name,
                            DataAirSystems::objectVectorOOFanSystemModel,
                            state.dataAirSystemsData->PrimaryAirSystems(AirLoopNum).supFanVecIndex);
                    }
                    break;
                }
                case DataAirSystems::fanModelTypeNotYetSet: {
                    // do nothing
                    break;
                }
                }
                DXCoolingSystem(DXSystemNum).VSCoilFanInfoSet = true;
            }
        } // else if ( )  on OA system ??
        // These initializations are done every iteration
        if (AirLoopNum == -1) { // This IF-TEHN routine is just for ZoneHVAC:OUTDOORAIRUNIT
            OutNode = DXCoolingSystem(DXSystemNum).DXCoolingCoilOutletNodeNum;
            ControlNode = DXCoolingSystem(DXSystemNum).DXSystemControlNodeNum;

            if (ControlNode == 0) {
                DXCoolingSystem(DXSystemNum).DesiredOutletTemp = 0.0;
                DXCoolingSystem(DXSystemNum).DesiredOutletHumRat = 1.0;
            } else if (ControlNode == OutNode) {
                DXCoolingSystem(DXSystemNum).DesiredOutletTemp = OAUCoilOutletTemp;
                if (DXCoolingSystem(DXSystemNum).ISHundredPercentDOASDXCoil && DXCoolingSystem(DXSystemNum).RunOnSensibleLoad) {
                    FrostControlSetPointLimit(state, DXSystemNum,
                                              DXCoolingSystem(DXSystemNum).DesiredOutletTemp,
                                              state.dataLoopNodes->Node(ControlNode).HumRatMax,
                                              state.dataEnvrn->OutBaroPress,
                                              DXCoolingSystem(DXSystemNum).DesignMinOutletTemp,
                                              1);
                }
            }
            //  If the Dxsystem is an equipment of Outdoor Air Unit, the desiered coiloutlet humidity level is set to zero
            DXCoolingSystem(DXSystemNum).DesiredOutletHumRat = 1.0;

        } else if (AirLoopNum != -1) { // Not Outdoor Air Unit

            OutNode = DXCoolingSystem(DXSystemNum).DXCoolingCoilOutletNodeNum;
            ControlNode = DXCoolingSystem(DXSystemNum).DXSystemControlNodeNum;
            if (AirLoopNum == 0) {
                state.dataHVACDXSys->EconomizerFlag = false;
            } else {
                state.dataHVACDXSys->EconomizerFlag = state.dataAirLoop->AirLoopControlInfo(AirLoopNum).EconoActive;
            }
            if (ControlNode == 0) {
                DXCoolingSystem(DXSystemNum).DesiredOutletTemp = 0.0;
                DXCoolingSystem(DXSystemNum).DesiredOutletHumRat = 1.0;
            } else if (ControlNode == OutNode) {
                if (DXCoolingSystem(DXSystemNum).ISHundredPercentDOASDXCoil && DXCoolingSystem(DXSystemNum).RunOnSensibleLoad) {
                    FrostControlSetPointLimit(state, DXSystemNum,
                                              state.dataLoopNodes->Node(ControlNode).TempSetPoint,
                                              state.dataLoopNodes->Node(ControlNode).HumRatMax,
                                              state.dataEnvrn->OutBaroPress,
                                              DXCoolingSystem(DXSystemNum).DesignMinOutletTemp,
                                              1);
                }
                DXCoolingSystem(DXSystemNum).DesiredOutletTemp = state.dataLoopNodes->Node(ControlNode).TempSetPoint;
                //  If HumRatMax is zero, then there is no request from SetpointManager:SingleZone:Humidity:Maximum
                if ((DXCoolingSystem(DXSystemNum).DehumidControlType != DehumidControl::None) && (state.dataLoopNodes->Node(ControlNode).HumRatMax > 0.0)) {
                    if (DXCoolingSystem(DXSystemNum).ISHundredPercentDOASDXCoil && DXCoolingSystem(DXSystemNum).RunOnLatentLoad) {
                        FrostControlSetPointLimit(state, DXSystemNum,
                                                  state.dataLoopNodes->Node(ControlNode).TempSetPoint,
                                                  state.dataLoopNodes->Node(ControlNode).HumRatMax,
                                                  state.dataEnvrn->OutBaroPress,
                                                  DXCoolingSystem(DXSystemNum).DesignMinOutletTemp,
                                                  2);
                    }
                    DXCoolingSystem(DXSystemNum).DesiredOutletHumRat = state.dataLoopNodes->Node(ControlNode).HumRatMax;
                } else {
                    DXCoolingSystem(DXSystemNum).DesiredOutletHumRat = 1.0;
                }
            } else {
                if (DXCoolingSystem(DXSystemNum).ISHundredPercentDOASDXCoil && DXCoolingSystem(DXSystemNum).RunOnSensibleLoad) {
                    FrostControlSetPointLimit(state, DXSystemNum,
                                              state.dataLoopNodes->Node(ControlNode).TempSetPoint,
                                              state.dataLoopNodes->Node(ControlNode).HumRatMax,
                                              state.dataEnvrn->OutBaroPress,
                                              DXCoolingSystem(DXSystemNum).DesignMinOutletTemp,
                                              1);
                }
                DXCoolingSystem(DXSystemNum).DesiredOutletTemp = state.dataLoopNodes->Node(ControlNode).TempSetPoint - (state.dataLoopNodes->Node(ControlNode).Temp - state.dataLoopNodes->Node(OutNode).Temp);
                if (DXCoolingSystem(DXSystemNum).DehumidControlType != DehumidControl::None) {
                    if (DXCoolingSystem(DXSystemNum).ISHundredPercentDOASDXCoil && DXCoolingSystem(DXSystemNum).RunOnLatentLoad) {
                        FrostControlSetPointLimit(state, DXSystemNum,
                                                  state.dataLoopNodes->Node(ControlNode).TempSetPoint,
                                                  state.dataLoopNodes->Node(ControlNode).HumRatMax,
                                                  state.dataEnvrn->OutBaroPress,
                                                  DXCoolingSystem(DXSystemNum).DesignMinOutletTemp,
                                                  2);
                    }
                    DXCoolingSystem(DXSystemNum).DesiredOutletHumRat =
                        state.dataLoopNodes->Node(ControlNode).HumRatMax - (state.dataLoopNodes->Node(ControlNode).HumRat - state.dataLoopNodes->Node(OutNode).HumRat);
                } else {
                    DXCoolingSystem(DXSystemNum).DesiredOutletHumRat = 1.0;
                }
            }
        }
    }

    // End of Initialization subroutines for the Module
    // *****************************************************************************

    // Beginning of Calculation subroutines for the DXCoolingSystem Module
    // *****************************************************************************

    void ControlDXSystem(EnergyPlusData &state, int const DXSystemNum,         // index to DXSystem
                         bool const FirstHVACIteration, // First HVAC iteration flag
                         bool &HXUnitOn                 // flag to enable heat exchanger heat recovery
    )
    {
        // SUBROUTINE INFORMATION:
        //       AUTHOR         Richard Liesen
        //       DATE WRITTEN   Feb. 2001
        //       MODIFIED       Nov. 2003, R. Raustad, FSEC
        //                      Feb. 2005, M. J. Witte, GARD. Add dehumidification controls and support for multimode DX coil
        //                      Jan. 2008, R. Raustad, FSEC. Added coolreheat to all coil types
        //                      Feb. 2013, B. Shen, ORNL. Add Coil:Cooling:DX:VariableSpeed, capable of both sensible and latent cooling
        //                      Nov. 2016, R. Zhang, LBNL. Applied the coil supply air temperature sensor offset fault model
        //       RE-ENGINEERED  na

        // PURPOSE OF THIS SUBROUTINE:
        //  This subroutine updates the System outlet nodes.

        // METHODOLOGY EMPLOYED:
        //  Data is moved from the System data structure to the System outlet nodes.

        // Using/Aliasing
        using namespace ScheduleManager;
        using DataHVACGlobals::TempControlTol;
        using DXCoils::SimDXCoil;
        using DXCoils::SimDXCoilMultiMode;
        using DXCoils::SimDXCoilMultiSpeed;

        using General::SolveRoot;
        using TempSolveRoot::SolveRoot;
        using HVACHXAssistedCoolingCoil::SimHXAssistedCoolingCoil;
        using PackagedThermalStorageCoil::ControlTESIceStorageTankCoil;
        using PackagedThermalStorageCoil::SimTESCoil;
        using Psychrometrics::PsyHFnTdbW;
        using Psychrometrics::PsyTdpFnWPb;
        using VariableSpeedCoils::SimVariableSpeedCoils;

        // SUBROUTINE PARAMETER DEFINITIONS:
        int const MaxIte(500);         // Maximum number of iterations for solver
        Real64 const Acc(1.e-3);       // Accuracy of solver result
        Real64 const HumRatAcc(1.e-6); // Accuracy of solver result

        // SUBROUTINE LOCAL VARIABLE DECLARATIONS:
        std::string CompName; // Name of the DX cooling coil
        Real64 NoOutput;      // Sensible capacity (outlet - inlet) when the compressor is off
        Real64 FullOutput;    // Sensible capacity (outlet - inlet) when the compressor is on
        Real64 ReqOutput;     // Sensible capacity (outlet - inlet) required to meet load or setpoint temperature
        int InletNode;        // Inlet node number of the DX cooling coil
        int OutletNode;       // Outlet node number of the DX cooling coil
        int ControlNode;      // The node number where a setpoint is placed to control the DX cooling coil
        Real64 PartLoadFrac;  // The part-load fraction of the compressor
        Real64 SpeedRatio;    // SpeedRatio = (CompressorSpeed - CompressorSpeedMin) /
        //              (CompressorSpeedMax - CompressorSpeedMin)
        // for variable speed or 2 speed compressors
        Real64 CycRatio;               // Cycling part-load ratio for variable speed or 2 speed compressors
        Real64 DesOutTemp;             // Desired outlet temperature of the DX cooling coil
        Real64 DesOutHumRat;           // Desired outlet humidity ratio of the DX cooling coil
        Real64 OutletTempDXCoil;       // Actual outlet temperature of the DX cooling coil
        Real64 OutletTempLS;           // Actual outlet temperature of the variable speed DX cooling coil at low speed
        Real64 OutletTempHS;           // Actual outlet temperature of the variable speed DX cooling coil at high speed
        Real64 OutletHumRatLS;         // Actual outlet humrat of the variable speed DX cooling coil at low speed
        Real64 OutletHumRatHS;         // Actual outlet humrat of the variable speed DX cooling coil at high speed
        Real64 OutletHumRatDXCoil;     // Actual outlet humidity ratio of the DX cooling coil
        int SolFla;                    // Flag of solver
        Array1D<Real64> Par(5);        // Parameter array passed to solver
        bool SensibleLoad;             // True if there is a sensible cooling load on this system
        bool LatentLoad;               // True if there is a latent   cooling load on this system
        int DehumidMode;               // Dehumidification mode (0=normal, 1=enhanced)
        int FanOpMode;                 // Supply air fan operating mode
        Real64 TempMinPLR;             // Used to find latent PLR when max iterations exceeded
        Real64 TempMaxPLR;             // Used to find latent PLR when max iterations exceeded
        Real64 TempOutletTempDXCoil;   // Used to find latent PLR when max iterations exceeded
        Real64 TempOutletHumRatDXCoil; // Used to find latent PLR when max iterations exceeded
        Real64 NoLoadHumRatOut;        // DX coil outlet air humidity ratio with comprssor off
        Real64 FullLoadHumRatOut;      // DX coil outlet air humidity ratio with comprssor full on
        // added variables to call variable speed DX coils
        int SpeedNum;                 // speed number of variable speed DX cooling coil
        Real64 QZnReq;                // Zone load (W), input to variable-speed DX coil
        Real64 QLatReq;               // Zone latent load, input to variable-speed DX coil
        Real64 MaxONOFFCyclesperHour; // Maximum cycling rate of heat pump [cycles/hr]
        Real64 HPTimeConstant;        // Heat pump time constant [s]
        Real64 FanDelayTime;          // Fan delay time, time delay for the HP's fan to
        Real64 OnOffAirFlowRatio;     // ratio of compressor on flow to average flow over time step
        Real64 TempSpeedOut;          // output at one speed level
        Real64 TempSpeedReqst;        // request capacity at one speed level
        int NumOfSpeeds;              // maximum number of speed
        int VSCoilIndex;              // variable-speed coil index
        int I;                        // interation increment

        auto &DXCoolingSystem(state.dataHVACDXSys->DXCoolingSystem);
        // Set local variables
        // Retrieve the load on the controlled zone
        OutletNode = DXCoolingSystem(DXSystemNum).DXCoolingCoilOutletNodeNum;
        InletNode = DXCoolingSystem(DXSystemNum).DXCoolingCoilInletNodeNum;
        ControlNode = DXCoolingSystem(DXSystemNum).DXSystemControlNodeNum;
        DesOutTemp = DXCoolingSystem(DXSystemNum).DesiredOutletTemp;
        DesOutHumRat = DXCoolingSystem(DXSystemNum).DesiredOutletHumRat;
        CompName = DXCoolingSystem(DXSystemNum).CoolingCoilName;
        FanOpMode = DXCoolingSystem(DXSystemNum).FanOpMode;
        SpeedRatio = 0.0;
        CycRatio = 0.0;
        PartLoadFrac = 0.0;
        DehumidMode = 0;
        SensibleLoad = false;
        LatentLoad = false;
        SpeedNum = 1;
        QZnReq = 0.0;
        QLatReq = 0.0;
        MaxONOFFCyclesperHour = 4.0; // default number
        HPTimeConstant = LatCapTimeConst;
        FanDelayTime = 0.0;
        OnOffAirFlowRatio = 1.0;
        TempSpeedOut = 0.0;
        TempSpeedReqst = 0.0;
        NumOfSpeeds = 0;
        VSCoilIndex = 0;
        I = 1;

        auto &Node(state.dataLoopNodes->Node);

        // If there is a fault of coil SAT Sensor
        if (DXCoolingSystem(DXSystemNum).FaultyCoilSATFlag && (!state.dataGlobal->WarmupFlag) && (!state.dataGlobal->DoingSizing) && (!state.dataGlobal->KickOffSimulation)) {
            // calculate the sensor offset using fault information
            int FaultIndex = DXCoolingSystem(DXSystemNum).FaultyCoilSATIndex;
            DXCoolingSystem(DXSystemNum).FaultyCoilSATOffset = state.dataFaultsMgr->FaultsCoilSATSensor(FaultIndex).CalFaultOffsetAct(state);
            // update the DesOutTemp
            DesOutTemp -= DXCoolingSystem(DXSystemNum).FaultyCoilSATOffset;
        }

        // If DXCoolingSystem is scheduled on and there is flow
        if ((GetCurrentScheduleValue(state, DXCoolingSystem(DXSystemNum).SchedPtr) > 0.0) && (Node(InletNode).MassFlowRate > MinAirMassFlow)) {

            // Determine if there is a sensible load on this system
            if ((Node(InletNode).Temp > Node(ControlNode).TempSetPoint) && (Node(InletNode).Temp > DesOutTemp) &&
                (std::abs(Node(InletNode).Temp - DesOutTemp) > TempControlTol))
                SensibleLoad = true;

            // Determine if there is a latent load on this system - for future use to serve latent-only loads
            if ((Node(InletNode).HumRat > Node(ControlNode).HumRatMax) && (Node(InletNode).HumRat > DesOutHumRat)) LatentLoad = true;

            // If DXCoolingSystem runs with a cooling load then set PartLoadFrac on Cooling System and the Mass Flow
            // Multimode coil will switch to enhanced dehumidification if available and needed, but it
            // still runs to meet the sensible load. Multimode applies to Multimode or HXAssistedCooling coils.
            if ((SensibleLoad && DXCoolingSystem(DXSystemNum).RunOnSensibleLoad) || (LatentLoad && DXCoolingSystem(DXSystemNum).RunOnLatentLoad)) {
                // calculate sensible PLR, don't care if latent is true here but need to gaurd for
                // when LatentLoad=TRUE and SensibleLoad=FALSE
                {
                    auto const SELECT_CASE_var(DXCoolingSystem(DXSystemNum).CoolingCoilType_Num);

                    if (SELECT_CASE_var == CoilDX_CoolingSingleSpeed) { // COIL:DX:COOLINGBYPASSFACTOREMPIRICAL

                        // Get no load result
                        PartLoadFrac = 0.0;
                        SimDXCoil(state, CompName, On, FirstHVACIteration, DXCoolingSystem(DXSystemNum).CoolingCoilIndex, FanOpMode, PartLoadFrac);
                        NoOutput = Node(InletNode).MassFlowRate * (PsyHFnTdbW(Node(OutletNode).Temp, Node(OutletNode).HumRat) -
                                                                   PsyHFnTdbW(Node(InletNode).Temp, Node(OutletNode).HumRat));
                        NoLoadHumRatOut = state.dataDXCoils->DXCoilOutletHumRat(DXCoolingSystem(DXSystemNum).CoolingCoilIndex);

                        // Get full load result
                        PartLoadFrac = 1.0;
                        SimDXCoil(state, CompName, On, FirstHVACIteration, DXCoolingSystem(DXSystemNum).CoolingCoilIndex, FanOpMode, PartLoadFrac);
                        FullLoadHumRatOut = state.dataDXCoils->DXCoilOutletHumRat(DXCoolingSystem(DXSystemNum).CoolingCoilIndex);

                        FullOutput = Node(InletNode).MassFlowRate * (PsyHFnTdbW(Node(OutletNode).Temp, Node(OutletNode).HumRat) -
                                                                     PsyHFnTdbW(Node(InletNode).Temp, Node(OutletNode).HumRat));

                        ReqOutput = Node(InletNode).MassFlowRate *
                                    (PsyHFnTdbW(DesOutTemp, Node(OutletNode).HumRat) - PsyHFnTdbW(Node(InletNode).Temp, Node(OutletNode).HumRat));

                        //         IF NoOutput is lower than (more cooling than required) or very near the ReqOutput, do not run the compressor
                        if ((NoOutput - ReqOutput) < Acc) {
                            PartLoadFrac = 0.0;
                            //         If the FullOutput is greater than (insufficient cooling) or very near the ReqOutput,
                            //         run the compressor at PartLoadFrac = 1.
                        } else if ((FullOutput - ReqOutput) > Acc) {
                            PartLoadFrac = 1.0;
                            //         Else find the PLR to meet the load
                        } else {
                            //           OutletTempDXCoil is the full capacity outlet temperature at PartLoadFrac = 1 from the CALL above. If this
                            //           temp is greater than the desired outlet temp, then run the compressor at PartLoadFrac = 1, otherwise find the
                            //           operating PLR.
                            OutletTempDXCoil = state.dataDXCoils->DXCoilOutletTemp(DXCoolingSystem(DXSystemNum).CoolingCoilIndex);
                            if (OutletTempDXCoil > DesOutTemp) {
                                PartLoadFrac = 1.0;
                            } else {
                                if (state.dataGlobal->DoCoilDirectSolutions) {
                                    PartLoadFrac = (ReqOutput - NoOutput) / (FullOutput - NoOutput);
                                    SimDXCoil(state,
                                        CompName, On, FirstHVACIteration, DXCoolingSystem(DXSystemNum).CoolingCoilIndex, FanOpMode, PartLoadFrac);
                                } else {
                                    Par(1) = double(DXCoolingSystem(DXSystemNum).CoolingCoilIndex);
                                    Par(2) = DesOutTemp;
                                    Par(5) = double(FanOpMode);
                                    TempSolveRoot::SolveRoot(state, Acc, MaxIte, SolFla, PartLoadFrac, DOE2DXCoilResidual, 0.0, 1.0, Par);
                                    if (SolFla == -1) {
                                        if (!state.dataGlobal->WarmupFlag) {
                                            if (DXCoolingSystem(DXSystemNum).DXCoilSensPLRIter < 1) {
                                                ++DXCoolingSystem(DXSystemNum).DXCoilSensPLRIter;
                                                ShowWarningError(state,
                                                    DXCoolingSystem(DXSystemNum).DXCoolingSystemType +
                                                    " - Iteration limit exceeded calculating DX unit sensible part-load ratio for unit = " +
                                                    DXCoolingSystem(DXSystemNum).Name);
                                                ShowContinueError(state, format("Estimated part-load ratio  = {:.3R}", (ReqOutput / FullOutput)));
                                                ShowContinueError(state, format("Calculated part-load ratio = {:.3R}", PartLoadFrac));
                                                ShowContinueErrorTimeStamp(state,
                                                    "The calculated part-load ratio will be used and the simulation continues. Occurrence info:");
                                            }
                                            ShowRecurringWarningErrorAtEnd(state, DXCoolingSystem(DXSystemNum).DXCoolingSystemType + " \"" +
                                                                               DXCoolingSystem(DXSystemNum).Name +
                                                                               "\" - Iteration limit exceeded calculating sensible part-load ratio "
                                                                               "error continues. Sensible PLR "
                                                                               "statistics follow.",
                                                                           DXCoolingSystem(DXSystemNum).DXCoilSensPLRIterIndex,
                                                                           PartLoadFrac,
                                                                           PartLoadFrac);
                                        }
                                    } else if (SolFla == -2) {
                                        PartLoadFrac = ReqOutput / FullOutput;
                                        if (!state.dataGlobal->WarmupFlag) {
                                            if (DXCoolingSystem(DXSystemNum).DXCoilSensPLRFail < 1) {
                                                ++DXCoolingSystem(DXSystemNum).DXCoilSensPLRFail;
                                                ShowWarningError(state, DXCoolingSystem(DXSystemNum).DXCoolingSystemType +
                                                                 " - DX unit sensible part-load ratio calculation failed: part-load ratio limits "
                                                                 "exceeded, for unit = " +
                                                                 DXCoolingSystem(DXSystemNum).Name);
                                                ShowContinueError(state, format("Estimated part-load ratio = {:.3R}", PartLoadFrac));
                                                ShowContinueErrorTimeStamp(state,
                                                    "The estimated part-load ratio will be used and the simulation continues. Occurrence info:");
                                            }
                                            ShowRecurringWarningErrorAtEnd(state, DXCoolingSystem(DXSystemNum).DXCoolingSystemType + " \"" +
                                                                               DXCoolingSystem(DXSystemNum).Name +
                                                                               "\" - DX unit sensible part-load ratio calculation failed error "
                                                                               "continues. Sensible PLR statistics "
                                                                               "follow.",
                                                                           DXCoolingSystem(DXSystemNum).DXCoilSensPLRFailIndex,
                                                                           PartLoadFrac,
                                                                           PartLoadFrac);
                                        }
                                    }
                                }
                            }
                        }

                        //         If system does not operate to meet sensible load, use no load humidity ratio to test against humidity setpoint,
                        //         else use operating humidity ratio to test against humidity setpoint
                        if (PartLoadFrac == 0.0) {
                            OutletHumRatDXCoil = NoLoadHumRatOut;
                        } else {
                            OutletHumRatDXCoil = state.dataDXCoils->DXCoilOutletHumRat(DXCoolingSystem(DXSystemNum).CoolingCoilIndex);
                        }

                        // If humidity setpoint is not satisfied and humidity control type is CoolReheat,
                        // then overcool to meet moisture load

                        if ((OutletHumRatDXCoil > DesOutHumRat) && (PartLoadFrac < 1.0) &&
                            (DXCoolingSystem(DXSystemNum).DehumidControlType == DehumidControl::CoolReheat)) {

                            //           IF NoLoadHumRatOut is lower than (more dehumidification than required) or very near the DesOutHumRat,
                            //           do not run the compressor
                            if ((NoLoadHumRatOut - DesOutHumRat) < HumRatAcc) {
                                // PartLoadFrac = PartLoadFrac; // keep part-load fraction from sensible calculation // Self-assignment commented out
                                //           If the FullLoadHumRatOut is greater than (insufficient dehumidification) or very near the DesOutHumRat,
                                //           run the compressor at PartLoadFrac = 1.
                            } else if ((DesOutHumRat - FullLoadHumRatOut) < HumRatAcc) {
                                PartLoadFrac = 1.0;
                                //           Else find the PLR to meet the load
                            } else {
                                if (state.dataGlobal->DoCoilDirectSolutions) {
                                    PartLoadFrac = (ReqOutput - NoOutput) / (FullOutput - NoOutput);
                                    SimDXCoil(state,
                                        CompName, On, FirstHVACIteration, DXCoolingSystem(DXSystemNum).CoolingCoilIndex, FanOpMode, PartLoadFrac);
                                } else {
                                    Par(1) = double(DXCoolingSystem(DXSystemNum).CoolingCoilIndex);
                                    Par(2) = DesOutHumRat;
                                    Par(5) = double(FanOpMode);
                                    TempSolveRoot::SolveRoot(state, HumRatAcc, MaxIte, SolFla, PartLoadFrac, DOE2DXCoilHumRatResidual, 0.0, 1.0, Par);
                                    if (SolFla == -1) {
                                        if (!state.dataGlobal->WarmupFlag) {
                                            if (DXCoolingSystem(DXSystemNum).DXCoilLatPLRIter < 1) {
                                                ++DXCoolingSystem(DXSystemNum).DXCoilLatPLRIter;
                                                ShowWarningError(state,
                                                    DXCoolingSystem(DXSystemNum).DXCoolingSystemType +
                                                    " - Iteration limit exceeded calculating DX unit latent part-load ratio for unit = " +
                                                    DXCoolingSystem(DXSystemNum).Name);
                                                ShowContinueError(state, format("Estimated part-load ratio   = {:.3R}", (ReqOutput / FullOutput)));
                                                ShowContinueError(state, format("Calculated part-load ratio = {:.3R}", PartLoadFrac));
                                                ShowContinueErrorTimeStamp(state,
                                                    "The calculated part-load ratio will be used and the simulation continues. Occurrence info:");
                                            }
                                            ShowRecurringWarningErrorAtEnd(state,
                                                DXCoolingSystem(DXSystemNum).DXCoolingSystemType + " \"" + DXCoolingSystem(DXSystemNum).Name +
                                                    "\" - Iteration limit exceeded calculating latent part-load ratio error continues. Latent PLR "
                                                    "statistics follow.",
                                                DXCoolingSystem(DXSystemNum).DXCoilLatPLRIterIndex,
                                                PartLoadFrac,
                                                PartLoadFrac);
                                        }
                                    } else if (SolFla == -2) {
                                        //               RegulaFalsi returns PLR = minPLR when a solution cannot be found, recalculate PartLoadFrac.
                                        if (NoLoadHumRatOut - FullLoadHumRatOut != 0.0) {
                                            PartLoadFrac = (NoLoadHumRatOut - DesOutHumRat) / (NoLoadHumRatOut - FullLoadHumRatOut);
                                        } else {
                                            PartLoadFrac = 1.0;
                                        }
                                        if (!state.dataGlobal->WarmupFlag) {
                                            if (DXCoolingSystem(DXSystemNum).DXCoilLatPLRFail < 1) {
                                                ++DXCoolingSystem(DXSystemNum).DXCoilLatPLRFail;
                                                ShowWarningError(state, DXCoolingSystem(DXSystemNum).DXCoolingSystemType +
                                                                 " - DX unit latent part-load ratio calculation failed: part-load ratio limits "
                                                                 "exceeded, for unit = " +
                                                                 DXCoolingSystem(DXSystemNum).Name);
                                                ShowContinueError(state, format("Estimated part-load ratio = {:.3R}", PartLoadFrac));
                                                ShowContinueErrorTimeStamp(state,
                                                    "The estimated part-load ratio will be used and the simulation continues. Occurrence info:");
                                            }
                                            ShowRecurringWarningErrorAtEnd(state,
                                                DXCoolingSystem(DXSystemNum).DXCoolingSystemType + " \"" + DXCoolingSystem(DXSystemNum).Name +
                                                    "\" - DX unit latent part-load ratio calculation failed error continues. Latent PLR statistics "
                                                    "follow.",
                                                DXCoolingSystem(DXSystemNum).DXCoilLatPLRFailIndex,
                                                PartLoadFrac,
                                                PartLoadFrac);
                                        }
                                    }
                                }
                            }
                        } // End if humidity ratio setpoint not met - CoolReheat humidity control

                        if (PartLoadFrac > 1.0) {
                            PartLoadFrac = 1.0;
                        } else if (PartLoadFrac < 0.0) {
                            PartLoadFrac = 0.0;
                        }

                    } else if (SELECT_CASE_var == CoilDX_CoolingHXAssisted) { // CoilSystem:Cooling:DX:HeatExchangerAssisted

                        //         Check the dehumidification control type. If it's multimode, turn off the HX to find the sensible PLR. Then check to
                        //         see if the humidity load is met without the use of the HX. Always run the HX for the other modes.
                        if (DXCoolingSystem(DXSystemNum).DehumidControlType != DehumidControl::Multimode) {
                            HXUnitOn = true;
                        } else {
                            HXUnitOn = false;
                        }

                        // Get no load result
                        PartLoadFrac = 0.0;
                        SimHXAssistedCoolingCoil(state, CompName,
                                                 FirstHVACIteration,
                                                 On,
                                                 PartLoadFrac,
                                                 DXCoolingSystem(DXSystemNum).CoolingCoilIndex,
                                                 FanOpMode,
                                                 HXUnitOn,
                                                 _,
                                                 state.dataHVACDXSys->EconomizerFlag);
                        NoOutput = Node(InletNode).MassFlowRate * (PsyHFnTdbW(Node(OutletNode).Temp, Node(OutletNode).HumRat) -
                                                                   PsyHFnTdbW(Node(InletNode).Temp, Node(OutletNode).HumRat));
                        NoLoadHumRatOut = state.dataDXCoils->DXCoilOutletHumRat(DXCoolingSystem(DXSystemNum).CoolingCoilIndex);

                        // Get full load result
                        PartLoadFrac = 1.0;
                        SimHXAssistedCoolingCoil(state, CompName,
                                                 FirstHVACIteration,
                                                 On,
                                                 PartLoadFrac,
                                                 DXCoolingSystem(DXSystemNum).CoolingCoilIndex,
                                                 FanOpMode,
                                                 HXUnitOn,
                                                 _,
                                                 state.dataHVACDXSys->EconomizerFlag);
                        FullOutput = Node(InletNode).MassFlowRate * (PsyHFnTdbW(Node(OutletNode).Temp, Node(OutletNode).HumRat) -
                                                                     PsyHFnTdbW(Node(InletNode).Temp, Node(OutletNode).HumRat));
                        FullLoadHumRatOut = state.dataDXCoils->DXCoilOutletHumRat(DXCoolingSystem(DXSystemNum).CoolingCoilIndex);

                        ReqOutput = Node(InletNode).MassFlowRate *
                                    (PsyHFnTdbW(DesOutTemp, Node(OutletNode).HumRat) - PsyHFnTdbW(Node(InletNode).Temp, Node(OutletNode).HumRat));

                        //         IF NoOutput is lower than (more cooling than required) or very near the ReqOutput, do not run the compressor
                        if ((NoOutput - ReqOutput) < Acc) {
                            PartLoadFrac = 0.0;
                            //         If the FullOutput is greater than or very near the ReqOutput, then run the compressor at PartLoadFrac = 1.
                        } else if ((FullOutput - ReqOutput) > Acc) {
                            PartLoadFrac = 1.0;
                            //         Else find the PLR to meet the load
                        } else {
                            //           OutletTempDXCoil is the full capacity outlet temperature at PartLoadFrac = 1 from the CALL above.
                            //           If this temp is greater than or very near the desired outlet temp, then run the compressor at PartLoadFrac
                            //           = 1. (i.e. HX iterates to find solution, don't allow the tolerance in solution to trip up RegulaFalsi. So if
                            //           solution is very near request, run compressor at PLR = 1)
                            OutletTempDXCoil = state.dataHVACAssistedCC->HXAssistedCoilOutletTemp(DXCoolingSystem(DXSystemNum).CoolingCoilIndex);
                            if ((OutletTempDXCoil > DesOutTemp) || std::abs(OutletTempDXCoil - DesOutTemp) <= (Acc * 2.0)) {
                                PartLoadFrac = 1.0;
                            } else {
                                Par(1) = double(DXCoolingSystem(DXSystemNum).CoolingCoilIndex);
                                Par(2) = DesOutTemp;
                                // FirstHVACIteration is a logical, Par is REAL(r64), so make TRUE = 1 and FALSE = 0
                                if (FirstHVACIteration) {
                                    Par(3) = 1.0;
                                } else {
                                    Par(3) = 0.0;
                                }
                                if (HXUnitOn) {
                                    Par(4) = 1.0;
                                } else {
                                    Par(4) = 0.0;
                                }
                                Par(5) = double(FanOpMode);
                                TempSolveRoot::SolveRoot(state, Acc, MaxIte, SolFla, PartLoadFrac, HXAssistedCoolCoilTempResidual, 0.0, 1.0, Par);
                                if (SolFla == -1) {

                                    //               RegulaFalsi may not find sensible PLR when the latent degradation model is used.
                                    //               If iteration limit is exceeded, find tighter boundary of solution and repeat RegulaFalsi
                                    TempMaxPLR = -0.1;
                                    TempOutletTempDXCoil = Node(InletNode).Temp;
                                    while ((TempOutletTempDXCoil - DesOutTemp) > 0.0 && TempMaxPLR <= 1.0) {
                                        //                 find upper limit of PLR
                                        TempMaxPLR += 0.1;
                                        SimHXAssistedCoolingCoil(state, CompName,
                                                                 FirstHVACIteration,
                                                                 On,
                                                                 TempMaxPLR,
                                                                 DXCoolingSystem(DXSystemNum).CoolingCoilIndex,
                                                                 FanOpMode,
                                                                 HXUnitOn,
                                                                 _,
                                                                 state.dataHVACDXSys->EconomizerFlag);
                                        TempOutletTempDXCoil = state.dataHVACAssistedCC->HXAssistedCoilOutletTemp(DXCoolingSystem(DXSystemNum).CoolingCoilIndex);
                                    }
                                    TempMinPLR = TempMaxPLR;
                                    while ((TempOutletTempDXCoil - DesOutTemp) < 0.0 && TempMinPLR >= 0.0) {
                                        //                 pull upper limit of PLR down to last valid limit (i.e. outlet temp still exceeds
                                        //                 DesOutTemp)
                                        TempMaxPLR = TempMinPLR;
                                        //                 find minimum limit of PLR
                                        TempMinPLR -= 0.01;
                                        SimHXAssistedCoolingCoil(state, CompName,
                                                                 FirstHVACIteration,
                                                                 On,
                                                                 TempMinPLR,
                                                                 DXCoolingSystem(DXSystemNum).CoolingCoilIndex,
                                                                 FanOpMode,
                                                                 HXUnitOn,
                                                                 _,
                                                                 state.dataHVACDXSys->EconomizerFlag);
                                        TempOutletTempDXCoil = state.dataHVACAssistedCC->HXAssistedCoilOutletTemp(DXCoolingSystem(DXSystemNum).CoolingCoilIndex);
                                    }
                                    //               Relax boundary slightly to assure a solution can be found using RegulaFalsi (i.e. one boundary
                                    //               may be very near the desired result)
                                    TempMinPLR = max(0.0, (TempMinPLR - 0.01));
                                    TempMaxPLR = min(1.0, (TempMaxPLR + 0.01));
                                    //               tighter boundary of solution has been found, call RegulaFalsi a second time
                                    TempSolveRoot::SolveRoot(state, Acc, MaxIte, SolFla, PartLoadFrac, HXAssistedCoolCoilTempResidual, TempMinPLR, TempMaxPLR, Par);
                                    if (SolFla == -1) {
                                        if (!state.dataGlobal->WarmupFlag) {
                                            if (DXCoolingSystem(DXSystemNum).HXAssistedSensPLRIter < 1) {
                                                ++DXCoolingSystem(DXSystemNum).HXAssistedSensPLRIter;
                                                ShowWarningError(state,
                                                    DXCoolingSystem(DXSystemNum).DXCoolingSystemType +
                                                    " - Iteration limit exceeded calculating DX unit sensible part-load ratio for unit = " +
                                                    DXCoolingSystem(DXSystemNum).Name);
                                                ShowContinueError(state, format("Estimated part-load ratio   = {:.3R}", (ReqOutput / FullOutput)));
                                                ShowContinueError(state, format("Calculated part-load ratio = {:.3R}", PartLoadFrac));
                                                ShowContinueErrorTimeStamp(state,
                                                    "The calculated part-load ratio will be used and the simulation continues. Occurrence info:");
                                            }
                                            ShowRecurringWarningErrorAtEnd(state,
                                                DXCoolingSystem(DXSystemNum).DXCoolingSystemType + " \"" + DXCoolingSystem(DXSystemNum).Name +
                                                    "\" - Iteration limit exceeded calculating sensible part-load ratio error continues. Sensible "
                                                    "PLR statistics follow.",
                                                DXCoolingSystem(DXSystemNum).HXAssistedSensPLRIterIndex,
                                                PartLoadFrac,
                                                PartLoadFrac);
                                        }
                                    } else if (SolFla == -2) {
                                        PartLoadFrac = ReqOutput / FullOutput;
                                        if (!state.dataGlobal->WarmupFlag) {
                                            if (DXCoolingSystem(DXSystemNum).HXAssistedSensPLRFail < 1) {
                                                ++DXCoolingSystem(DXSystemNum).HXAssistedSensPLRFail;
                                                ShowWarningError(state, DXCoolingSystem(DXSystemNum).DXCoolingSystemType +
                                                                 " - DX unit sensible part-load ratio calculation unexpectedly failed: part-load "
                                                                 "ratio limits exceeded, for unit = " +
                                                                 DXCoolingSystem(DXSystemNum).Name);
                                                ShowContinueError(state, format("Estimated part-load ratio = {:.3R}", PartLoadFrac));
                                                ShowContinueErrorTimeStamp(state,
                                                    "The estimated part-load ratio will be used and the simulation continues. Occurrence info:");
                                            }
                                            ShowRecurringWarningErrorAtEnd(state,
                                                DXCoolingSystem(DXSystemNum).DXCoolingSystemType + " \"" + DXCoolingSystem(DXSystemNum).Name +
                                                    "\" - DX unit sensible part-load ratio calculation unexpectedly failed error continues. Sensible "
                                                    "PLR statistics follow.",
                                                DXCoolingSystem(DXSystemNum).HXAssistedSensPLRFailIndex,
                                                PartLoadFrac,
                                                PartLoadFrac);
                                        }
                                    }

                                } else if (SolFla == -2) {
                                    PartLoadFrac = ReqOutput / FullOutput;
                                    if (!state.dataGlobal->WarmupFlag) {
                                        if (DXCoolingSystem(DXSystemNum).HXAssistedSensPLRFail2 < 1) {
                                            ++DXCoolingSystem(DXSystemNum).HXAssistedSensPLRFail2;
                                            ShowWarningError(state, DXCoolingSystem(DXSystemNum).DXCoolingSystemType +
                                                             " - DX unit sensible part-load ratio calculation failed: part-load ratio limits "
                                                             "exceeded, for unit = " +
                                                             DXCoolingSystem(DXSystemNum).Name);
                                            ShowContinueError(state, format("Estimated part-load ratio = {:.3R}", PartLoadFrac));
                                            ShowContinueErrorTimeStamp(state,
                                                "The estimated part-load ratio will be used and the simulation continues. Occurrence info:");
                                        }
                                        ShowRecurringWarningErrorAtEnd(state,
                                            DXCoolingSystem(DXSystemNum).DXCoolingSystemType + " \"" + DXCoolingSystem(DXSystemNum).Name +
                                                "\" - DX unit sensible part-load ratio calculation failed error continues. Sensible PLR statistics "
                                                "follow.",
                                            DXCoolingSystem(DXSystemNum).HXAssistedSensPLRFailIndex2,
                                            PartLoadFrac,
                                            PartLoadFrac);
                                    }
                                }
                            }
                        }

                        //         If system does not operate to meet sensible load, use no load humidity ratio to test against humidity setpoint,
                        //         else use operating humidity ratio to test against humidity setpoint
                        if (PartLoadFrac == 0.0) {
                            OutletHumRatDXCoil = NoLoadHumRatOut;
                        } else {
                            OutletHumRatDXCoil = state.dataHVACAssistedCC->HXAssistedCoilOutletHumRat(DXCoolingSystem(DXSystemNum).CoolingCoilIndex);
                        }

                        // If humidity setpoint is not satisfied and humidity control type is MultiMode,
                        // then enable heat exchanger and run to meet sensible load

                        if ((OutletHumRatDXCoil > DesOutHumRat) && (DXCoolingSystem(DXSystemNum).DehumidControlType == DehumidControl::Multimode)) {

                            // Determine required part load when heat exchanger is ON
                            HXUnitOn = true;
                            PartLoadFrac = 1.0;
                            SimHXAssistedCoolingCoil(state, CompName,
                                                     FirstHVACIteration,
                                                     On,
                                                     PartLoadFrac,
                                                     DXCoolingSystem(DXSystemNum).CoolingCoilIndex,
                                                     FanOpMode,
                                                     HXUnitOn,
                                                     _,
                                                     state.dataHVACDXSys->EconomizerFlag);

                            OutletTempDXCoil = state.dataHVACAssistedCC->HXAssistedCoilOutletTemp(DXCoolingSystem(DXSystemNum).CoolingCoilIndex);

                            //           FullOutput will be different than the FullOutput determined above during sensible PLR calculations
                            FullOutput = Node(InletNode).MassFlowRate * (PsyHFnTdbW(Node(OutletNode).Temp, Node(OutletNode).HumRat) -
                                                                         PsyHFnTdbW(Node(InletNode).Temp, Node(OutletNode).HumRat));

                            ReqOutput = Node(InletNode).MassFlowRate *
                                        (PsyHFnTdbW(DesOutTemp, Node(OutletNode).HumRat) - PsyHFnTdbW(Node(InletNode).Temp, Node(OutletNode).HumRat));

                            //           Check to see if the system can meet the load with the compressor off
                            //           IF NoOutput is lower than (more cooling than required) or very near the ReqOutput, do not run the compressor
                            if ((NoOutput - ReqOutput) < Acc) {
                                PartLoadFrac = 0.0;
                                //           OutletTempDXCoil is the full capacity outlet temperature at PartLoadFrac = 1 from the CALL above.
                                //           If this temp is greater than or very near the desired outlet temp, then run the compressor at
                                //           PartLoadFrac = 1.
                            } else if ((OutletTempDXCoil > DesOutTemp) || std::abs(OutletTempDXCoil - DesOutTemp) <= (Acc * 2.0)) {
                                PartLoadFrac = 1.0;
                            } else {
                                Par(1) = double(DXCoolingSystem(DXSystemNum).CoolingCoilIndex);
                                Par(2) = DesOutTemp;
                                // FirstHVACIteration is a logical, Par is REAL(r64), so make TRUE = 1.0 and FALSE = 0.0
                                if (FirstHVACIteration) {
                                    Par(3) = 1.0;
                                } else {
                                    Par(3) = 0.0;
                                }
                                if (HXUnitOn) {
                                    Par(4) = 1.0;
                                } else {
                                    Par(4) = 0.0;
                                }
                                Par(5) = double(FanOpMode);
                                TempSolveRoot::SolveRoot(state, Acc, MaxIte, SolFla, PartLoadFrac, HXAssistedCoolCoilTempResidual, 0.0, 1.0, Par);
                                if (SolFla == -1) {
                                    if (!state.dataGlobal->WarmupFlag) {
                                        if (DXCoolingSystem(DXSystemNum).HXAssistedLatPLRIter < 1) {
                                            ++DXCoolingSystem(DXSystemNum).HXAssistedLatPLRIter;
                                            ShowWarningError(state, DXCoolingSystem(DXSystemNum).DXCoolingSystemType +
                                                             " - Iteration limit exceeded calculating DX unit latent part-load ratio for unit = " +
                                                             DXCoolingSystem(DXSystemNum).Name);
                                            ShowContinueError(state, format("Estimated latent part-load ratio   = {:.3R}", (ReqOutput / FullOutput)));
                                            ShowContinueError(state, format("Calculated latent part-load ratio = {:.3R}", PartLoadFrac));
                                            ShowContinueErrorTimeStamp(state,
                                                "The calculated latent part-load ratio will be used and the simulation continues. Occurrence info:");
                                        }
                                        ShowRecurringWarningErrorAtEnd(state,
                                            DXCoolingSystem(DXSystemNum).DXCoolingSystemType + " \"" + DXCoolingSystem(DXSystemNum).Name +
                                                "\" - Iteration limit exceeded calculating latent part-load ratio error continues. Latent PLR "
                                                "statistics follow.",
                                            DXCoolingSystem(DXSystemNum).HXAssistedLatPLRIterIndex,
                                            PartLoadFrac,
                                            PartLoadFrac);
                                    }
                                } else if (SolFla == -2) {
                                    PartLoadFrac = ReqOutput / FullOutput;
                                    if (!state.dataGlobal->WarmupFlag) {
                                        if (DXCoolingSystem(DXSystemNum).HXAssistedLatPLRFail < 1) {
                                            ++DXCoolingSystem(DXSystemNum).HXAssistedLatPLRFail;
                                            ShowWarningError(state,
                                                DXCoolingSystem(DXSystemNum).DXCoolingSystemType +
                                                " - DX unit latent part-load ratio calculation failed: part-load ratio limits exceeded, for unit = " +
                                                DXCoolingSystem(DXSystemNum).Name);
                                            ShowContinueError(state, format("Estimated part-load ratio = {:.3R}", PartLoadFrac));
                                            ShowContinueErrorTimeStamp(state,
                                                "The estimated part-load ratio will be used and the simulation continues. Occurrence info:");
                                        }
                                        ShowRecurringWarningErrorAtEnd(state,
                                            DXCoolingSystem(DXSystemNum).DXCoolingSystemType + " \"" + DXCoolingSystem(DXSystemNum).Name +
                                                "\" - DX unit latent part-load ratio calculation failed error continues. Latent PLR statistics "
                                                "follow.",
                                            DXCoolingSystem(DXSystemNum).HXAssistedLatPLRFailIndex,
                                            PartLoadFrac,
                                            PartLoadFrac);
                                    }
                                }
                            }
                        } // End if humidity ratio setpoint not met - Multimode humidity control

                        // If humidity setpoint is not satisfied and humidity control type is CoolReheat, then calculate
                        // a new latent PLR

                        if (OutletHumRatDXCoil > DesOutHumRat && PartLoadFrac < 1.0 &&
                            DXCoolingSystem(DXSystemNum).DehumidControlType == DehumidControl::CoolReheat) {

                            //           IF NoLoadHumRatOut is lower than (more dehumidification than required) or very near the DesOutHumRat,
                            //           do not run the compressor
                            if ((NoLoadHumRatOut - DesOutHumRat) < HumRatAcc * 2.0) {
                                // PartLoadFrac = PartLoadFrac; // keep part-load fraction from sensible calculation // Self-assignment commented out
                                //           If the FullLoadHumRatOut is greater than (insufficient dehumidification) or very near the DesOutHumRat,
                                //           run the compressor at PartLoadFrac = 1.
                            } else if ((DesOutHumRat - FullLoadHumRatOut) < HumRatAcc * 2.0) {
                                PartLoadFrac = 1.0;
                                //           Else find the PLR to meet the load
                            } else {
                                Par(1) = double(DXCoolingSystem(DXSystemNum).CoolingCoilIndex);
                                Par(2) = DesOutHumRat;
                                // FirstHVACIteration is a logical, Par is REAL(r64), so make TRUE = 1 and FALSE = 0
                                if (FirstHVACIteration) {
                                    Par(3) = 1.0;
                                } else {
                                    Par(3) = 0.0;
                                }
                                if (HXUnitOn) {
                                    Par(4) = 1.0;
                                } else {
                                    Par(4) = 0.0;
                                }
                                Par(5) = double(FanOpMode);
                                TempSolveRoot::SolveRoot(state, HumRatAcc, MaxIte, SolFla, PartLoadFrac, HXAssistedCoolCoilHRResidual, 0.0, 1.0, Par);
                                if (SolFla == -1) {

                                    //               RegulaFalsi may not find latent PLR when the latent degradation model is used.
                                    //               If iteration limit is exceeded, find tighter boundary of solution and repeat RegulaFalsi
                                    TempMaxPLR = -0.1;
                                    TempOutletHumRatDXCoil = OutletHumRatDXCoil;
                                    while ((OutletHumRatDXCoil - TempOutletHumRatDXCoil) >= 0.0 && TempMaxPLR <= 1.0) {
                                        //                 find upper limit of LatentPLR
                                        TempMaxPLR += 0.1;
                                        SimHXAssistedCoolingCoil(state, CompName,
                                                                 FirstHVACIteration,
                                                                 On,
                                                                 TempMaxPLR,
                                                                 DXCoolingSystem(DXSystemNum).CoolingCoilIndex,
                                                                 FanOpMode,
                                                                 HXUnitOn,
                                                                 _,
                                                                 state.dataHVACDXSys->EconomizerFlag);
                                        OutletHumRatDXCoil = state.dataHVACAssistedCC->HXAssistedCoilOutletHumRat(DXCoolingSystem(DXSystemNum).CoolingCoilIndex);
                                    }
                                    TempMinPLR = TempMaxPLR;
                                    while ((OutletHumRatDXCoil - TempOutletHumRatDXCoil) <= 0.0 && TempMinPLR >= 0.0) {
                                        //                 pull upper limit of LatentPLR down to last valid limit (i.e. latent output still exceeds
                                        //                 SystemMoisuterLoad)
                                        TempMaxPLR = TempMinPLR;
                                        //                 find minimum limit of Latent PLR
                                        TempMinPLR -= 0.01;
                                        SimHXAssistedCoolingCoil(state, CompName,
                                                                 FirstHVACIteration,
                                                                 On,
                                                                 TempMaxPLR,
                                                                 DXCoolingSystem(DXSystemNum).CoolingCoilIndex,
                                                                 FanOpMode,
                                                                 HXUnitOn,
                                                                 _,
                                                                 state.dataHVACDXSys->EconomizerFlag);
                                        OutletHumRatDXCoil = state.dataHVACAssistedCC->HXAssistedCoilOutletHumRat(DXCoolingSystem(DXSystemNum).CoolingCoilIndex);
                                    }
                                    //               tighter boundary of solution has been found, call RegulaFalsi a second time
                                    TempSolveRoot::SolveRoot(state, HumRatAcc, MaxIte, SolFla, PartLoadFrac, HXAssistedCoolCoilHRResidual, TempMinPLR, TempMaxPLR, Par);
                                    if (SolFla == -1) {
                                        if (!state.dataGlobal->WarmupFlag) {
                                            if (DXCoolingSystem(DXSystemNum).HXAssistedCRLatPLRIter < 1) {
                                                ++DXCoolingSystem(DXSystemNum).HXAssistedCRLatPLRIter;
                                                ShowWarningError(state,
                                                    DXCoolingSystem(DXSystemNum).DXCoolingSystemType +
                                                    " - Iteration limit exceeded calculating DX unit latent part-load ratio for unit = " +
                                                    DXCoolingSystem(DXSystemNum).Name);
                                                ShowContinueError(state,
                                                                  format("Estimated latent part-load ratio   = {:.3R}", (ReqOutput / FullOutput)));
                                                ShowContinueError(state, format("Calculated latent part-load ratio = {:.3R}", PartLoadFrac));
                                                ShowContinueErrorTimeStamp(state, "The calculated latent part-load ratio will be used and the simulation "
                                                                           "continues. Occurrence info:");
                                            }
                                            ShowRecurringWarningErrorAtEnd(state,
                                                DXCoolingSystem(DXSystemNum).DXCoolingSystemType + " \"" + DXCoolingSystem(DXSystemNum).Name +
                                                    "\" - Iteration limit exceeded calculating latent part-load ratio error continues. Latent PLR "
                                                    "statistics follow.",
                                                DXCoolingSystem(DXSystemNum).HXAssistedCRLatPLRIterIndex,
                                                PartLoadFrac,
                                                PartLoadFrac);
                                        }

                                    } else if (SolFla == -2) {
                                        PartLoadFrac = ReqOutput / FullOutput;
                                        if (!state.dataGlobal->WarmupFlag) {
                                            if (DXCoolingSystem(DXSystemNum).HXAssistedCRLatPLRFail < 1) {
                                                ++DXCoolingSystem(DXSystemNum).HXAssistedCRLatPLRFail;
                                                ShowWarningError(state, DXCoolingSystem(DXSystemNum).DXCoolingSystemType +
                                                                 " - DX unit latent part-load ratio calculation failed unexpectedly: part-load ratio "
                                                                 "limits exceeded, for unit = " +
                                                                 DXCoolingSystem(DXSystemNum).Name);
                                                ShowContinueError(state, format("Estimated part-load ratio = {:.3R}", PartLoadFrac));
                                                ShowContinueErrorTimeStamp(state,
                                                    "The estimated part-load ratio will be used and the simulation continues. Occurrence info:");
                                            }
                                            ShowRecurringWarningErrorAtEnd(state,
                                                DXCoolingSystem(DXSystemNum).DXCoolingSystemType + " \"" + DXCoolingSystem(DXSystemNum).Name +
                                                    "\" - DX unit latent part-load ratio calculation failed unexpectedly error continues. Latent PLR "
                                                    "statistics follow.",
                                                DXCoolingSystem(DXSystemNum).HXAssistedCRLatPLRFailIndex,
                                                PartLoadFrac,
                                                PartLoadFrac);
                                        }
                                    }
                                } else if (SolFla == -2) {
                                    PartLoadFrac = ReqOutput / FullOutput;
                                    if (!state.dataGlobal->WarmupFlag) {
                                        if (DXCoolingSystem(DXSystemNum).HXAssistedCRLatPLRFail2 < 1) {
                                            ++DXCoolingSystem(DXSystemNum).HXAssistedCRLatPLRFail2;
                                            ShowWarningError(state,
                                                DXCoolingSystem(DXSystemNum).DXCoolingSystemType +
                                                " - DX unit latent part-load ratio calculation failed: part-load ratio limits exceeded, for unit = " +
                                                DXCoolingSystem(DXSystemNum).Name);
                                            ShowContinueError(state, format("Estimated part-load ratio = {:.3R}", PartLoadFrac));
                                            ShowContinueErrorTimeStamp(state,
                                                "The estimated part-load ratio will be used and the simulation continues. Occurrence info:");
                                        }
                                        ShowRecurringWarningErrorAtEnd(state,
                                            DXCoolingSystem(DXSystemNum).DXCoolingSystemType + " \"" + DXCoolingSystem(DXSystemNum).Name +
                                                "\" - DX unit latent part-load ratio calculation failed error continues. Latent PLR statistics "
                                                "follow.",
                                            DXCoolingSystem(DXSystemNum).HXAssistedCRLatPLRFailIndex2,
                                            PartLoadFrac,
                                            PartLoadFrac);
                                    }
                                }
                            }
                        } // End if humidity ratio setpoint not met - CoolReheat humidity control

                        if (PartLoadFrac > 1.0) {
                            PartLoadFrac = 1.0;
                        } else if (PartLoadFrac < 0.0) {
                            PartLoadFrac = 0.0;
                        }

                    } else if (SELECT_CASE_var == CoilDX_CoolingTwoSpeed) { // Coil:Cooling:DX:TwoSpeed
                        // formerly (v3 and beyond)COIL:DX:MULTISPEED:COOLINGEMPIRICAL
                        //         SUBROUTINE SimDXCoilMultiSpeed(CompName,SpeedRatio,CycRatio,CompIndex,SpeedNum,FanMode,CompOp)
                        SimDXCoilMultiSpeed(state, CompName, 0.0, 1.0, DXCoolingSystem(DXSystemNum).CoolingCoilIndex);
                        OutletTempLS = state.dataDXCoils->DXCoilOutletTemp(DXCoolingSystem(DXSystemNum).CoolingCoilIndex);
                        if (OutletTempLS > DesOutTemp && SensibleLoad) {
                            CycRatio = 1.0;
                            SimDXCoilMultiSpeed(state, CompName, 1.0, 1.0, DXCoolingSystem(DXSystemNum).CoolingCoilIndex);
                            OutletTempHS = state.dataDXCoils->DXCoilOutletTemp(DXCoolingSystem(DXSystemNum).CoolingCoilIndex);
                            if (OutletTempHS < DesOutTemp) {
                                Par(1) = double(DXCoolingSystem(DXSystemNum).CoolingCoilIndex);
                                Par(2) = DesOutTemp;
                                SolveRoot(state, Acc, MaxIte, SolFla, SpeedRatio, DXCoilVarSpeedResidual, 0.0, 1.0, Par);
                                if (SolFla == -1) {
                                    if (!state.dataGlobal->WarmupFlag) {
                                        if (DXCoolingSystem(DXSystemNum).MSpdSensPLRIter < 1) {
                                            ++DXCoolingSystem(DXSystemNum).MSpdSensPLRIter;
                                            ShowWarningError(state, DXCoolingSystem(DXSystemNum).DXCoolingSystemType +
                                                             " - Iteration limit exceeded calculating DX unit sensible speed ratio for unit = " +
                                                             DXCoolingSystem(DXSystemNum).Name);
                                            ShowContinueError(state, format("Calculated speed ratio = {:.3R}", SpeedRatio));
                                            ShowContinueErrorTimeStamp(state,
                                                "The calculated speed ratio will be used and the simulation continues. Occurrence info:");
                                        }
                                        ShowRecurringWarningErrorAtEnd(state, DXCoolingSystem(DXSystemNum).DXCoolingSystemType + " \"" +
                                                                           DXCoolingSystem(DXSystemNum).Name +
                                                                           "\" - Iteration limit exceeded calculating sensible speed ratio error "
                                                                           "continues. Sensible speed ratio statistics follow.",
                                                                       DXCoolingSystem(DXSystemNum).MSpdSensPLRIterIndex,
                                                                       SpeedRatio,
                                                                       SpeedRatio);
                                    }
                                } else if (SolFla == -2) {
                                    if (!state.dataGlobal->WarmupFlag)
                                        ShowFatalError(state, DXCoolingSystem(DXSystemNum).DXCoolingSystemType +
                                                       " - compressor speed calculation failed: speed limits exceeded, for unit=" +
                                                       DXCoolingSystem(DXSystemNum).Name);
                                }
                            } else {
                                SpeedRatio = 1.0;
                            }
                        } else if (SensibleLoad) {
                            SpeedRatio = 0.0;
                            Par(1) = double(DXCoolingSystem(DXSystemNum).CoolingCoilIndex);
                            Par(2) = DesOutTemp;
                            SolveRoot(state, Acc, MaxIte, SolFla, CycRatio, DXCoilCyclingResidual, 0.0, 1.0, Par);
                            if (SolFla == -1) {
                                if (!state.dataGlobal->WarmupFlag) {
                                    if (DXCoolingSystem(DXSystemNum).MSpdCycSensPLRIter < 1) {
                                        ++DXCoolingSystem(DXSystemNum).MSpdCycSensPLRIter;
                                        ShowWarningError(state, DXCoolingSystem(DXSystemNum).DXCoolingSystemType +
                                                         " - Iteration limit exceeded calculating DX unit sensible cycling ratio for unit = " +
                                                         DXCoolingSystem(DXSystemNum).Name);
                                        ShowContinueError(state, format("Calculated cycling ratio = {:.3R}", CycRatio));
                                        ShowContinueErrorTimeStamp(state,
                                            "The calculated cycling ratio will be used and the simulation continues. Occurrence info:");
                                    }
                                    ShowRecurringWarningErrorAtEnd(state, DXCoolingSystem(DXSystemNum).DXCoolingSystemType + " \"" +
                                                                       DXCoolingSystem(DXSystemNum).Name +
                                                                       "\" - Iteration limit exceeded calculating sensible cycling ratio error "
                                                                       "continues. Sensible cycling ratio statistics follow.",
                                                                   DXCoolingSystem(DXSystemNum).MSpdCycSensPLRIterIndex,
                                                                   CycRatio,
                                                                   CycRatio);
                                }
                            } else if (SolFla == -2) { // should never get here, if it does logic above to protect from this
                                if (!state.dataGlobal->WarmupFlag)
                                    ShowFatalError(state, DXCoolingSystem(DXSystemNum).DXCoolingSystemType +
                                                   " - cycling ratio calculation failed: cycling limits exceeded, for unit=" +
                                                   DXCoolingSystem(DXSystemNum).Name);
                            }
                        } else {
                            PartLoadFrac = 0.0;
                            SpeedRatio = 0.0;
                            CycRatio = 0.0;
                            DehumidMode = 0;
                        }

                        if (DXCoolingSystem(DXSystemNum).DehumidControlType == DehumidControl::CoolReheat) {

                            //           Simulate MultiSpeed DX coil at sensible result
                            SimDXCoilMultiSpeed(state, CompName, SpeedRatio, CycRatio, DXCoolingSystem(DXSystemNum).CoolingCoilIndex);

                            OutletHumRatDXCoil = state.dataDXCoils->DXCoilOutletHumRat(DXCoolingSystem(DXSystemNum).CoolingCoilIndex);
                            // If humidity setpoint is not satisfied and humidity control type is CoolReheat,
                            // then overcool to meet moisture load

                            if (OutletHumRatDXCoil > DesOutHumRat) {

                                CycRatio = 0.0;
                                SpeedRatio = 0.0;

                                //             SUBROUTINE SimDXCoilMultiSpeed(CompName,SpeedRatio,CycRatio,CompIndex,SpeedNum,FanMode,CompOp)
                                SimDXCoilMultiSpeed(state, CompName, 0.0, 1.0, DXCoolingSystem(DXSystemNum).CoolingCoilIndex);
                                OutletHumRatLS = state.dataDXCoils->DXCoilOutletHumRat(DXCoolingSystem(DXSystemNum).CoolingCoilIndex);
                                if (OutletHumRatLS > DesOutHumRat) {
                                    CycRatio = 1.0;
                                    SimDXCoilMultiSpeed(state, CompName, 1.0, 1.0, DXCoolingSystem(DXSystemNum).CoolingCoilIndex);
                                    OutletHumRatHS = state.dataDXCoils->DXCoilOutletHumRat(DXCoolingSystem(DXSystemNum).CoolingCoilIndex);
                                    if (OutletHumRatHS < DesOutHumRat) {
                                        Par(1) = double(DXCoolingSystem(DXSystemNum).CoolingCoilIndex);
                                        Par(2) = DesOutHumRat;
                                        SolveRoot(state, HumRatAcc, MaxIte, SolFla, SpeedRatio, DXCoilVarSpeedHumRatResidual, 0.0, 1.0, Par);
                                        if (SolFla == -1) {
                                            if (!state.dataGlobal->WarmupFlag) {
                                                if (DXCoolingSystem(DXSystemNum).MSpdLatPLRIter < 1) {
                                                    ++DXCoolingSystem(DXSystemNum).MSpdLatPLRIter;
                                                    ShowWarningError(state,
                                                        DXCoolingSystem(DXSystemNum).DXCoolingSystemType +
                                                        " - Iteration limit exceeded calculating DX unit latent speed ratio for unit = " +
                                                        DXCoolingSystem(DXSystemNum).Name);
                                                    ShowContinueError(state, format("Calculated speed ratio = {:.3R}", SpeedRatio));
                                                    ShowContinueErrorTimeStamp(state,
                                                        "The calculated speed ratio will be used and the simulation continues. Occurrence info:");
                                                }
                                                ShowRecurringWarningErrorAtEnd(state,
                                                    DXCoolingSystem(DXSystemNum).DXCoolingSystemType + " \"" + DXCoolingSystem(DXSystemNum).Name +
                                                        "\" - Iteration limit exceeded calculating latent speed ratio error continues. Latent speed "
                                                        "ratio statistics follow.",
                                                    DXCoolingSystem(DXSystemNum).MSpdLatPLRIterIndex,
                                                    SpeedRatio,
                                                    SpeedRatio);
                                            }
                                        } else if (SolFla == -2) {
                                            if (!state.dataGlobal->WarmupFlag)
                                                ShowFatalError(state, DXCoolingSystem(DXSystemNum).DXCoolingSystemType +
                                                               " - compressor speed calculation failed:speed limits exceeded, for unit=" +
                                                               DXCoolingSystem(DXSystemNum).Name);
                                        }
                                    } else {
                                        SpeedRatio = 1.0;
                                    }
                                } else {
                                    SpeedRatio = 0.0;
                                    Par(1) = double(DXCoolingSystem(DXSystemNum).CoolingCoilIndex);
                                    Par(2) = DesOutHumRat;
                                    SolveRoot(state, HumRatAcc, MaxIte, SolFla, CycRatio, DXCoilCyclingHumRatResidual, 0.0, 1.0, Par);
                                    if (SolFla == -1) {
                                        if (!state.dataGlobal->WarmupFlag) {
                                            if (DXCoolingSystem(DXSystemNum).MSpdCycLatPLRIter < 1) {
                                                ++DXCoolingSystem(DXSystemNum).MSpdCycLatPLRIter;
                                                ShowWarningError(state, DXCoolingSystem(DXSystemNum).DXCoolingSystemType +
                                                                 " - Iteration limit exceeded calculating DX unit latent cycling ratio for unit = " +
                                                                 DXCoolingSystem(DXSystemNum).Name);
                                                ShowContinueError(state, format("Calculated cycling ratio = {:.3R}", CycRatio));
                                                ShowContinueErrorTimeStamp(state,
                                                    "The calculated cycling ratio will be used and the simulation continues. Occurrence info:");
                                            }
                                            ShowRecurringWarningErrorAtEnd(state, DXCoolingSystem(DXSystemNum).DXCoolingSystemType + " \"" +
                                                                               DXCoolingSystem(DXSystemNum).Name +
                                                                               "\" - Iteration limit exceeded calculating latent cycling ratio error "
                                                                               "continues. Latent cycling ratio statistics follow.",
                                                                           DXCoolingSystem(DXSystemNum).MSpdCycLatPLRIterIndex,
                                                                           CycRatio,
                                                                           CycRatio);
                                        }
                                    } else if (SolFla == -2) { // should never get here, if it does logic above to protect from this
                                        if (!state.dataGlobal->WarmupFlag)
                                            ShowFatalError(state, DXCoolingSystem(DXSystemNum).DXCoolingSystemType +
                                                           " - cycling ratio calculation failed: cycling limits exceeded, for unit=" +
                                                           DXCoolingSystem(DXSystemNum).Name);
                                    }
                                }
                            }
                        }

                    } else if (SELECT_CASE_var == CoilDX_CoolingTwoStageWHumControl) { // Coil:Cooling:DX:TwoStageWithHumidityControlMode
                        // formerly (v3 and beyond) COIL:DX:MULTIMODE:COOLINGEMPIRICAL)

                        // Get no load result
                        PartLoadFrac = 0.0;
                        SimDXCoilMultiMode(state,
                            CompName, On, FirstHVACIteration, PartLoadFrac, DehumidMode, DXCoolingSystem(DXSystemNum).CoolingCoilIndex, FanOpMode);
                        NoOutput = Node(InletNode).MassFlowRate * (PsyHFnTdbW(Node(OutletNode).Temp, Node(OutletNode).HumRat) -
                                                                   PsyHFnTdbW(Node(InletNode).Temp, Node(OutletNode).HumRat));
                        NoLoadHumRatOut = state.dataDXCoils->DXCoilOutletHumRat(DXCoolingSystem(DXSystemNum).CoolingCoilIndex);

                        // Get full load result
                        PartLoadFrac = 1.0;
                        SimDXCoilMultiMode(state,
                            CompName, On, FirstHVACIteration, PartLoadFrac, DehumidMode, DXCoolingSystem(DXSystemNum).CoolingCoilIndex, FanOpMode);
                        FullLoadHumRatOut = state.dataDXCoils->DXCoilOutletHumRat(DXCoolingSystem(DXSystemNum).CoolingCoilIndex);

                        FullOutput = Node(InletNode).MassFlowRate * (PsyHFnTdbW(Node(OutletNode).Temp, Node(OutletNode).HumRat) -
                                                                     PsyHFnTdbW(Node(InletNode).Temp, Node(OutletNode).HumRat));

                        ReqOutput = Node(InletNode).MassFlowRate *
                                    (PsyHFnTdbW(DesOutTemp, Node(OutletNode).HumRat) - PsyHFnTdbW(Node(InletNode).Temp, Node(OutletNode).HumRat));

                        //         IF NoOutput is lower than (more cooling than required) or very near the ReqOutput, do not run the compressor
                        if ((NoOutput - ReqOutput) < Acc) {
                            PartLoadFrac = 0.0;
                            //         If the FullOutput is greater than (insufficient cooling) or very near the ReqOutput,
                            //         run the compressor at PartLoadFrac = 1.
                        } else if ((FullOutput - ReqOutput) > Acc) {
                            PartLoadFrac = 1.0;
                            //         Else find the PLR to meet the load
                        } else {
                            OutletTempDXCoil = state.dataDXCoils->DXCoilOutletTemp(DXCoolingSystem(DXSystemNum).CoolingCoilIndex);
                            if (OutletTempDXCoil > DesOutTemp) {
                                PartLoadFrac = 1.0;
                            } else {
                                Par(1) = double(DXCoolingSystem(DXSystemNum).CoolingCoilIndex);
                                Par(2) = DesOutTemp;
                                // Dehumidification mode = 0 for normal mode, 1+ for enhanced mode
                                Par(3) = double(DehumidMode);
                                Par(4) = double(FanOpMode);
                                SolveRoot(state, Acc, MaxIte, SolFla, PartLoadFrac, MultiModeDXCoilResidual, 0.0, 1.0, Par);
                                if (SolFla == -1) {
                                    if (!state.dataGlobal->WarmupFlag) {
                                        if (DXCoolingSystem(DXSystemNum).MModeSensPLRIter < 1) {
                                            ++DXCoolingSystem(DXSystemNum).MModeSensPLRIter;
                                            ShowWarningError(state, DXCoolingSystem(DXSystemNum).DXCoolingSystemType +
                                                             " - Iteration limit exceeded calculating DX unit sensible part-load ratio for unit = " +
                                                             DXCoolingSystem(DXSystemNum).Name);
                                            ShowContinueError(state, format("Estimated part-load ratio  = {:.3R}", (ReqOutput / FullOutput)));
                                            ShowContinueError(state, format("Calculated part-load ratio = {:.3R}", PartLoadFrac));
                                            ShowContinueErrorTimeStamp(state,
                                                "The calculated part-load ratio will be used and the simulation continues. Occurrence info:");
                                        }
                                        ShowRecurringWarningErrorAtEnd(state,
                                            DXCoolingSystem(DXSystemNum).DXCoolingSystemType + " \"" + DXCoolingSystem(DXSystemNum).Name +
                                                "\" - Iteration limit exceeded calculating sensible part-load ratio error continues. Sensible PLR "
                                                "statistics follow.",
                                            DXCoolingSystem(DXSystemNum).MModeSensPLRIterIndex,
                                            PartLoadFrac,
                                            PartLoadFrac);
                                    }
                                } else if (SolFla == -2) {
                                    if (!state.dataGlobal->WarmupFlag) {
                                        ShowSevereError(state, DXCoolingSystem(DXSystemNum).DXCoolingSystemType +
                                                        " : part-load ratio calculation failed: part-load ratio limits exceeded, for unit=" +
                                                        DXCoolingSystem(DXSystemNum).Name);
                                        ShowFatalError(state, "Program terminates due to previous condition.");
                                    }
                                }
                            }
                        }

                        OutletHumRatDXCoil = state.dataDXCoils->DXCoilOutletHumRat(DXCoolingSystem(DXSystemNum).CoolingCoilIndex);

                        // If humidity setpoint is not satisfied and humidity control type is Multimode,
                        // then turn on enhanced dehumidification mode 1

                        if ((OutletHumRatDXCoil > DesOutHumRat) && (DXCoolingSystem(DXSystemNum).DehumidControlType == DehumidControl::Multimode)) {

                            // Determine required part load for enhanced dehumidification mode 1

                            // Get full load result
                            PartLoadFrac = 1.0;
                            DehumidMode = 1;
                            DXCoolingSystem(DXSystemNum).DehumidificationMode = DehumidMode;
                            SimDXCoilMultiMode(state,CompName,
                                               On,
                                               FirstHVACIteration,
                                               PartLoadFrac,
                                               DehumidMode,
                                               DXCoolingSystem(DXSystemNum).CoolingCoilIndex,
                                               FanOpMode);
                            FullOutput = Node(InletNode).MassFlowRate * (PsyHFnTdbW(Node(OutletNode).Temp, Node(InletNode).HumRat) -
                                                                         PsyHFnTdbW(Node(InletNode).Temp, Node(InletNode).HumRat));

                            ReqOutput = Node(InletNode).MassFlowRate *
                                        (PsyHFnTdbW(DesOutTemp, Node(InletNode).HumRat) - PsyHFnTdbW(Node(InletNode).Temp, Node(InletNode).HumRat));

                            // Since we are cooling, we expect FullOutput to be < 0 and FullOutput < NoCoolOutput
                            // Check that this is the case; if not set PartLoadFrac = 0.0 (off) and return
                            // Calculate the part load fraction
                            if (FullOutput >= 0) {
                                PartLoadFrac = 0.0;
                            } else {
                                OutletTempDXCoil = state.dataDXCoils->DXCoilOutletTemp(DXCoolingSystem(DXSystemNum).CoolingCoilIndex);
                                OutletHumRatDXCoil = state.dataDXCoils->DXCoilOutletHumRat(DXCoolingSystem(DXSystemNum).CoolingCoilIndex);
                                // if sensible load and setpoint cannot be met, set PLR = 1. If no sensible load and
                                // latent load exists and setpoint cannot be met, set PLR = 1.
                                if ((OutletTempDXCoil >= DesOutTemp && SensibleLoad && DXCoolingSystem(DXSystemNum).RunOnSensibleLoad) ||
                                    (OutletHumRatDXCoil >= DesOutHumRat && !SensibleLoad && LatentLoad &&
                                     DXCoolingSystem(DXSystemNum).RunOnLatentLoad)) {
                                    PartLoadFrac = 1.0;
                                    // if no sensible load and latent load can be met, find PLR
                                } else if (!SensibleLoad &&
                                           (OutletHumRatDXCoil < DesOutHumRat && LatentLoad && DXCoolingSystem(DXSystemNum).RunOnLatentLoad)) {
                                    // is a latent load with no sensible load, iterate on humidity ratio
                                    Par(1) = double(DXCoolingSystem(DXSystemNum).CoolingCoilIndex);
                                    Par(2) = DesOutHumRat;
                                    // Dehumidification mode = 0 for normal mode, 1+ for enhanced mode
                                    Par(3) = double(DehumidMode);
                                    Par(4) = double(FanOpMode);
                                    SolveRoot(state, Acc, MaxIte, SolFla, PartLoadFrac, MultiModeDXCoilHumRatResidual, 0.0, 1.0, Par);
                                    if (SolFla == -1) {
                                        if (!state.dataGlobal->WarmupFlag) {
                                            if (DXCoolingSystem(DXSystemNum).MModeLatPLRIter < 1) {
                                                ++DXCoolingSystem(DXSystemNum).MModeLatPLRIter;
                                                ShowWarningError(state, DXCoolingSystem(DXSystemNum).DXCoolingSystemType +
                                                                 " - Iteration limit exceeded calculating DX unit multimode latent (no sensible) "
                                                                 "part-load ratio for unit = " +
                                                                 DXCoolingSystem(DXSystemNum).Name);
                                                if (NoLoadHumRatOut - OutletHumRatDXCoil > 0.0) {
                                                    TempMinPLR = (DesOutHumRat - OutletHumRatDXCoil) / (NoLoadHumRatOut - OutletHumRatDXCoil);
                                                } else {
                                                    TempMinPLR = PartLoadFrac + 0.001;
                                                }
                                                ShowContinueError(state, format("Estimated part-load ratio  = {:.3R}", TempMinPLR));
                                                ShowContinueError(state, format("Calculated part-load ratio = {:.3R}", PartLoadFrac));
                                                ShowContinueErrorTimeStamp(state,
                                                    "The calculated part-load ratio will be used and the simulation continues. Occurrence info:");
                                            }
                                            ShowRecurringWarningErrorAtEnd(state,
                                                DXCoolingSystem(DXSystemNum).DXCoolingSystemType + " \"" + DXCoolingSystem(DXSystemNum).Name +
                                                    "\" - Iteration limit exceeded calculating multimode latent (no sensible) part-load ratio error "
                                                    "continues. Latent PLR statistics follow.",
                                                DXCoolingSystem(DXSystemNum).MModeLatPLRIterIndex,
                                                PartLoadFrac,
                                                PartLoadFrac);
                                        }
                                    } else if (SolFla == -2) {
                                        if (!state.dataGlobal->WarmupFlag) {
                                            ShowSevereError(state, DXCoolingSystem(DXSystemNum).DXCoolingSystemType +
                                                            " : part-load ratio calculation failed: part-load ratio limits exceeded, for unit=" +
                                                            DXCoolingSystem(DXSystemNum).Name);
                                            ShowFatalError(state, "Program terminates due to previous condition.");
                                        }
                                    }

                                } else { // must be a sensible load so find PLR
                                    PartLoadFrac = ReqOutput / FullOutput;
                                    Par(1) = double(DXCoolingSystem(DXSystemNum).CoolingCoilIndex);
                                    Par(2) = DesOutTemp;
                                    // Dehumidification mode = 0 for normal mode, 1+ for enhanced mode
                                    Par(3) = double(DehumidMode);
                                    Par(4) = double(FanOpMode);
                                    SolveRoot(state, Acc, MaxIte, SolFla, PartLoadFrac, MultiModeDXCoilResidual, 0.0, 1.0, Par);
                                    if (SolFla == -1) {
                                        if (!state.dataGlobal->WarmupFlag) {
                                            if (DXCoolingSystem(DXSystemNum).MModeLatPLRIter < 1) {
                                                ++DXCoolingSystem(DXSystemNum).MModeLatPLRIter;
                                                ShowWarningError(state,
                                                    DXCoolingSystem(DXSystemNum).DXCoolingSystemType +
                                                    " - Iteration limit exceeded calculating DX unit multimode latent part-load ratio for unit = " +
                                                    DXCoolingSystem(DXSystemNum).Name);
                                                ShowContinueError(state, format("Estimated part-load ratio  = {:.3R}", (ReqOutput / FullOutput)));
                                                ShowContinueError(state, format("Calculated part-load ratio = {:.3R}", PartLoadFrac));
                                                ShowContinueErrorTimeStamp(state,
                                                    "The calculated part-load ratio will be used and the simulation continues. Occurrence info:");
                                            }
                                            ShowRecurringWarningErrorAtEnd(state,
                                                DXCoolingSystem(DXSystemNum).DXCoolingSystemType + " \"" + DXCoolingSystem(DXSystemNum).Name +
                                                    "\" - Iteration limit exceeded calculating multimode latent part-load ratio error continues. "
                                                    "Latent PLR statistics follow.",
                                                DXCoolingSystem(DXSystemNum).MModeLatPLRIterIndex,
                                                PartLoadFrac,
                                                PartLoadFrac);
                                        }
                                    } else if (SolFla == -2) {
                                        if (!state.dataGlobal->WarmupFlag) {
                                            ShowSevereError(state, DXCoolingSystem(DXSystemNum).DXCoolingSystemType +
                                                            " : part-load ratio calculation failed: part-load ratio limits exceeded, for unit=" +
                                                            DXCoolingSystem(DXSystemNum).Name);
                                            ShowFatalError(state, "Program terminates due to previous condition.");
                                        }
                                    }
                                }
                            }
                        } // End if humidity ratio setpoint not met - multimode humidity control

                        //         If humidity setpoint is not satisfied and humidity control type is CoolReheat, then run to meet latent load
                        //         If system does not operate to meet sensible load, use no load humidity ratio to test against humidity setpoint,
                        //         else use operating humidity ratio to test against humidity setpoint
                        if (PartLoadFrac == 0.0) {
                            OutletHumRatDXCoil = NoLoadHumRatOut;
                        } else {
                            OutletHumRatDXCoil = state.dataDXCoils->DXCoilOutletHumRat(DXCoolingSystem(DXSystemNum).CoolingCoilIndex);
                        }

                        if ((OutletHumRatDXCoil > DesOutHumRat) && (DXCoolingSystem(DXSystemNum).DehumidControlType == DehumidControl::CoolReheat)) {

                            //            CoolReheat operates cooling stage 1 and/or 2 to meet DesOutHumRat. Dehumidification mode is not active.
                            DehumidMode = 0;

                            //            IF NoLoadHumRatOut is lower than (more dehumidification than required) or very near the DesOutHumRat,
                            //            do not run the compressor
                            if ((NoLoadHumRatOut - DesOutHumRat) < HumRatAcc) {
                                // PartLoadFrac = PartLoadFrac; // keep part-load fraction from sensible calculation // Self-assignment commented out
                                //            If the FullLoadHumRatOut is greater than (insufficient dehumidification) or very near the DesOutHumRat,
                                //            run the compressor at PartLoadFrac = 1.
                            } else if ((DesOutHumRat - FullLoadHumRatOut) < HumRatAcc) {
                                PartLoadFrac = 1.0;
                                //            Else find the PLR to meet the load
                            } else {
                                Par(1) = double(DXCoolingSystem(DXSystemNum).CoolingCoilIndex);
                                Par(2) = DesOutHumRat;
                                // Dehumidification mode = 0 for normal mode, 1+ for enhanced mode
                                Par(3) = double(DehumidMode);
                                Par(4) = double(FanOpMode);
                                SolveRoot(state, Acc, MaxIte, SolFla, PartLoadFrac, MultiModeDXCoilHumRatResidual, 0.0, 1.0, Par);
                                if (SolFla == -1) {
                                    if (!state.dataGlobal->WarmupFlag) {
                                        if (DXCoolingSystem(DXSystemNum).MModeLatPLRIter2 < 1) {
                                            ++DXCoolingSystem(DXSystemNum).MModeLatPLRIter2;
                                            ShowWarningError(state,
                                                DXCoolingSystem(DXSystemNum).DXCoolingSystemType +
                                                " - Iteration limit exceeded calculating DX unit coolreheat latent part-load ratio for unit = " +
                                                DXCoolingSystem(DXSystemNum).Name);
                                            ShowContinueError(state, format("Estimated part-load ratio  = {:.3R}", (ReqOutput / FullOutput)));
                                            ShowContinueError(state, format("Calculated part-load ratio = {:.3R}", PartLoadFrac));
                                            ShowContinueErrorTimeStamp(state,
                                                "The calculated part-load ratio will be used and the simulation continues. Occurrence info:");
                                        }
                                        ShowRecurringWarningErrorAtEnd(state,
                                            DXCoolingSystem(DXSystemNum).DXCoolingSystemType + " \"" + DXCoolingSystem(DXSystemNum).Name +
                                                "\" - Iteration limit exceeded calculating coolreheat latent part-load ratio error continues. Latent "
                                                "PLR statistics follow.",
                                            DXCoolingSystem(DXSystemNum).MModeLatPLRIterIndex2,
                                            PartLoadFrac,
                                            PartLoadFrac);
                                    }
                                } else if (SolFla == -2) {
                                    if (!state.dataGlobal->WarmupFlag) {
                                        ShowSevereError(state, DXCoolingSystem(DXSystemNum).DXCoolingSystemType +
                                                        " : part-load ratio calculation failed: part-load ratio limits exceeded, for unit=" +
                                                        DXCoolingSystem(DXSystemNum).Name);
                                        ShowFatalError(state, "Program terminates due to previous condition.");
                                    }
                                }
                            }
                        } // End if humidity ratio setpoint not met - CoolReheat humidity control

                        if (PartLoadFrac > 1.0) {
                            PartLoadFrac = 1.0;
                        } else if (PartLoadFrac < 0.0) {
                            PartLoadFrac = 0.0;
                        }
                    } else if (SELECT_CASE_var == Coil_CoolingAirToAirVariableSpeed) { // Coil:Cooling:DX:VariableSpeed

                        PartLoadFrac = 0.0;
                        SpeedNum = 1;
                        QZnReq = 0.0;
                        QLatReq = 0.0;
                        MaxONOFFCyclesperHour = 4.0; // default number
                        HPTimeConstant = LatCapTimeConst;
                        FanDelayTime = 0.0;
                        OnOffAirFlowRatio = 1.0;
                        SpeedRatio = 0.0;

                        SimVariableSpeedCoils(state, CompName,
                                              DXCoolingSystem(DXSystemNum).CoolingCoilIndex,
                                              FanOpMode,
                                              MaxONOFFCyclesperHour,
                                              HPTimeConstant,
                                              FanDelayTime,
                                              On,
                                              PartLoadFrac,
                                              SpeedNum,
                                              SpeedRatio,
                                              QZnReq,
                                              QLatReq,
                                              OnOffAirFlowRatio);

                        VSCoilIndex = DXCoolingSystem(DXSystemNum).CoolingCoilIndex;
                        NumOfSpeeds = state.dataVariableSpeedCoils->VarSpeedCoil(VSCoilIndex).NumOfSpeeds;

                        NoOutput = Node(InletNode).MassFlowRate * (PsyHFnTdbW(Node(OutletNode).Temp, Node(OutletNode).HumRat) -
                                                                   PsyHFnTdbW(Node(InletNode).Temp, Node(OutletNode).HumRat));
                        ReqOutput = Node(InletNode).MassFlowRate *
                                    (PsyHFnTdbW(DesOutTemp, Node(OutletNode).HumRat) - PsyHFnTdbW(Node(InletNode).Temp, Node(OutletNode).HumRat));
                        NoLoadHumRatOut = state.dataVariableSpeedCoils->VarSpeedCoil(VSCoilIndex).OutletAirHumRat;

                        //         IF NoOutput is lower than (more cooling than required) or very near the ReqOutput, do not run the compressor
                        if ((NoOutput - ReqOutput) < Acc) {
                            PartLoadFrac = 0.0;
                            SpeedNum = 0;
                            SpeedRatio = 0.0;
                        } else {
                            Real64 TempOut1;
                            Real64 TempOut2;
                            // Get full load result
                            PartLoadFrac = 1.0;
                            SpeedNum = 1;
                            SpeedRatio = 1.0;
                            CycRatio = 1.0;
                            QZnReq = 0.001; // to indicate the coil is running
                            SimVariableSpeedCoils(state, CompName,
                                                  VSCoilIndex,
                                                  FanOpMode,
                                                  MaxONOFFCyclesperHour,
                                                  HPTimeConstant,
                                                  FanDelayTime,
                                                  On,
                                                  PartLoadFrac,
                                                  SpeedNum,
                                                  SpeedRatio,
                                                  QZnReq,
                                                  QLatReq,
                                                  OnOffAirFlowRatio);

                            TempSpeedOut = Node(InletNode).MassFlowRate * (PsyHFnTdbW(Node(OutletNode).Temp, Node(OutletNode).HumRat) -
                                                                           PsyHFnTdbW(Node(InletNode).Temp, Node(OutletNode).HumRat));
                            TempSpeedReqst = Node(InletNode).MassFlowRate * (PsyHFnTdbW(DesOutTemp, Node(OutletNode).HumRat) -
                                                                             PsyHFnTdbW(Node(InletNode).Temp, Node(OutletNode).HumRat));
                            TempOut1 = Node(OutletNode).Temp;

                            if ((TempSpeedReqst - TempSpeedOut) > Acc) {
                                if (state.dataGlobal->DoCoilDirectSolutions) {
                                    PartLoadFrac = (DesOutTemp - Node(InletNode).Temp) / (TempOut1 - Node(InletNode).Temp);
                                    SimVariableSpeedCoils(state, CompName,
                                                          VSCoilIndex,
                                                          FanOpMode,
                                                          MaxONOFFCyclesperHour,
                                                          HPTimeConstant,
                                                          FanDelayTime,
                                                          On,
                                                          PartLoadFrac,
                                                          SpeedNum,
                                                          SpeedRatio,
                                                          QZnReq,
                                                          QLatReq,
                                                          OnOffAirFlowRatio);
                                } else {
                                    Par(1) = double(VSCoilIndex);
                                    Par(2) = DesOutTemp;
                                    Par(5) = double(FanOpMode);
                                    SpeedRatio = 0.0;
                                    SolveRoot(state, Acc, MaxIte, SolFla, PartLoadFrac, VSCoilCyclingResidual, 1.0e-10, 1.0, Par);
                                    if (SolFla == -1) {
                                        if (!state.dataGlobal->WarmupFlag && std::abs(Node(OutletNode).Temp - DesOutTemp) > Acc) {
                                            if (DXCoolingSystem(DXSystemNum).DXCoilSensPLRIter < 1) {
                                                ++DXCoolingSystem(DXSystemNum).DXCoilSensPLRIter;
                                                ShowWarningError(state,
                                                    DXCoolingSystem(DXSystemNum).DXCoolingSystemType +
                                                    " - Iteration limit exceeded calculating DX unit sensible part-load ratio for unit = " +
                                                    DXCoolingSystem(DXSystemNum).Name);
                                                ShowContinueError(state,
                                                                  format("Estimated part-load ratio  = {:.3R}", (TempSpeedOut / TempSpeedReqst)));
                                                ShowContinueError(state, format("Calculated part-load ratio = {:.3R}", PartLoadFrac));
                                                ShowContinueErrorTimeStamp(state,
                                                    "The calculated part-load ratio will be used and the simulation continues. Occurrence info:");
                                            }
                                            ShowRecurringWarningErrorAtEnd(state,
                                                DXCoolingSystem(DXSystemNum).DXCoolingSystemType + " \"" + DXCoolingSystem(DXSystemNum).Name +
                                                    "\" - Iteration limit exceeded calculating sensible part-load ratio error "
                                                    "continues. Sensible PLR statistics follow.",
                                                DXCoolingSystem(DXSystemNum).DXCoilSensPLRIterIndex,
                                                PartLoadFrac,
                                                PartLoadFrac);
                                        }
                                    } else if (SolFla == -2) {
                                        PartLoadFrac = TempSpeedReqst / TempSpeedOut;
                                        if (!state.dataGlobal->WarmupFlag) {
                                            if (DXCoolingSystem(DXSystemNum).DXCoilSensPLRFail < 1) {
                                                ++DXCoolingSystem(DXSystemNum).DXCoilSensPLRFail;
                                                ShowWarningError(state, DXCoolingSystem(DXSystemNum).DXCoolingSystemType +
                                                                 " - DX unit sensible part-load ratio calculation failed: part-load ratio limits "
                                                                 "exceeded, for unit = " +
                                                                 DXCoolingSystem(DXSystemNum).Name);
                                                ShowContinueError(state, format("Estimated part-load ratio = {:.3R}", PartLoadFrac));
                                                ShowContinueErrorTimeStamp(state,
                                                    "The estimated part-load ratio will be used and the simulation continues. Occurrence info:");
                                            }
                                            ShowRecurringWarningErrorAtEnd(state, DXCoolingSystem(DXSystemNum).DXCoolingSystemType + " \"" +
                                                                               DXCoolingSystem(DXSystemNum).Name +
                                                                               "\" - DX unit sensible part-load ratio calculation failed error "
                                                                               "continues. Sensible PLR statistics follow.",
                                                                           DXCoolingSystem(DXSystemNum).DXCoilSensPLRFailIndex,
                                                                           PartLoadFrac,
                                                                           PartLoadFrac);
                                        }
                                    }
                                }
                                CycRatio = PartLoadFrac;
                            } else if ((TempSpeedOut - TempSpeedReqst) > Acc && NumOfSpeeds > 1) {
                                // Check to see which speed to meet the load
                                PartLoadFrac = 1.0;
                                SpeedRatio = 1.0;
                                for (I = 2; I <= NumOfSpeeds; ++I) {
                                    SpeedNum = I;
                                    SimVariableSpeedCoils(state, CompName,
                                                          VSCoilIndex,
                                                          FanOpMode,
                                                          MaxONOFFCyclesperHour,
                                                          HPTimeConstant,
                                                          FanDelayTime,
                                                          On,
                                                          PartLoadFrac,
                                                          SpeedNum,
                                                          SpeedRatio,
                                                          QZnReq,
                                                          QLatReq,
                                                          OnOffAirFlowRatio);

                                    TempSpeedOut = Node(InletNode).MassFlowRate * (PsyHFnTdbW(Node(OutletNode).Temp, Node(OutletNode).HumRat) -
                                                                                   PsyHFnTdbW(Node(InletNode).Temp, Node(OutletNode).HumRat));
                                    TempSpeedReqst = Node(InletNode).MassFlowRate * (PsyHFnTdbW(DesOutTemp, Node(OutletNode).HumRat) -
                                                                                     PsyHFnTdbW(Node(InletNode).Temp, Node(OutletNode).HumRat));
                                    TempOut2 = Node(OutletNode).Temp;

                                    // break here if TempSpeedReqst is greater than TempSpeedOut, then only call SolveRoot below if delta load > Acc,
                                    // otherwise just use this answer (i.e., SpeedNum = x and SpeedRatio = 1.0)
                                    if ((TempSpeedReqst - TempSpeedOut) > -Acc) {
                                        FullOutput = TempSpeedOut;
                                        break;
                                    }
                                    TempOut1 = TempOut2;
                                }
                                if ((TempSpeedReqst - TempSpeedOut) > Acc) {
                                    if (state.dataGlobal->DoCoilDirectSolutions) {
                                        SpeedRatio = (DesOutTemp - TempOut1) / (TempOut2 - TempOut1);
                                        SimVariableSpeedCoils(state, CompName,
                                                              VSCoilIndex,
                                                              FanOpMode,
                                                              MaxONOFFCyclesperHour,
                                                              HPTimeConstant,
                                                              FanDelayTime,
                                                              On,
                                                              PartLoadFrac,
                                                              SpeedNum,
                                                              SpeedRatio,
                                                              QZnReq,
                                                              QLatReq,
                                                              OnOffAirFlowRatio);
                                    } else {
                                        Par(1) = double(VSCoilIndex);
                                        Par(2) = DesOutTemp;
                                        Par(5) = double(FanOpMode);
                                        if (SpeedNum > 1) {
                                            Par(3) = double(SpeedNum);
                                            SolveRoot(state, HumRatAcc, MaxIte, SolFla, SpeedRatio, VSCoilSpeedResidual, 1.0e-10, 1.0, Par);
                                        } else {
                                            SpeedRatio = 0.0;
                                            SolveRoot(state, Acc, MaxIte, SolFla, PartLoadFrac, VSCoilCyclingResidual, 1.0e-10, 1.0, Par);
                                            CycRatio = PartLoadFrac;
                                        }
                                        if (SolFla == -1) {
                                            if (!state.dataGlobal->WarmupFlag && std::abs(Node(OutletNode).Temp - DesOutTemp) > Acc) {
                                                if (DXCoolingSystem(DXSystemNum).DXCoilSensPLRIter < 1) {
                                                    ++DXCoolingSystem(DXSystemNum).DXCoilSensPLRIter;
                                                    ShowWarningError(state,
                                                        DXCoolingSystem(DXSystemNum).DXCoolingSystemType +
                                                        " - Iteration limit exceeded calculating DX unit sensible part-load ratio for unit = " +
                                                        DXCoolingSystem(DXSystemNum).Name);
                                                    ShowContinueError(state, format("Estimated part-load ratio  = {:.3R}", (ReqOutput / FullOutput)));
                                                    ShowContinueError(state, format("Calculated part-load ratio = {:.3R}", SpeedRatio));
                                                    ShowContinueErrorTimeStamp(state,
                                                        "The calculated part-load ratio will be used and the simulation continues. Occurrence info:");
                                                }
                                                ShowRecurringWarningErrorAtEnd(state,
                                                    DXCoolingSystem(DXSystemNum).DXCoolingSystemType + " \"" + DXCoolingSystem(DXSystemNum).Name +
                                                        "\" - Iteration limit exceeded calculating sensible part-load ratio "
                                                        "error continues. Sensible PLR statistics follow.",
                                                    DXCoolingSystem(DXSystemNum).DXCoilSensPLRIterIndex,
                                                    PartLoadFrac,
                                                    PartLoadFrac);
                                            }
                                        } else if (SolFla == -2) {
                                            PartLoadFrac = TempSpeedReqst / TempSpeedOut;
                                            if (!state.dataGlobal->WarmupFlag) {
                                                if (DXCoolingSystem(DXSystemNum).DXCoilSensPLRFail < 1) {
                                                    ++DXCoolingSystem(DXSystemNum).DXCoilSensPLRFail;
                                                    ShowWarningError(state, DXCoolingSystem(DXSystemNum).DXCoolingSystemType +
                                                                     " - DX unit sensible part-load ratio calculation failed: part-load ratio limits "
                                                                     "exceeded, for unit = " +
                                                                     DXCoolingSystem(DXSystemNum).Name);
                                                    ShowContinueError(state, format("Estimated part-load ratio = {:.3R}", PartLoadFrac));
                                                    ShowContinueErrorTimeStamp(state,
                                                        "The estimated part-load ratio will be used and the simulation continues. Occurrence info:");
                                                }
                                                ShowRecurringWarningErrorAtEnd(state, DXCoolingSystem(DXSystemNum).DXCoolingSystemType + " \"" +
                                                                                   DXCoolingSystem(DXSystemNum).Name +
                                                                                   "\" - DX unit sensible part-load ratio calculation failed error "
                                                                                   "continues. Sensible PLR statistics follow.",
                                                                               DXCoolingSystem(DXSystemNum).DXCoilSensPLRFailIndex,
                                                                               PartLoadFrac,
                                                                               PartLoadFrac);
                                            }
                                        }
                                    }
                                }
                            }
                        }

                        //         If system does not operate to meet sensible load, use no load humidity ratio to test against humidity setpoint,
                        //         else use operating humidity ratio to test against humidity setpoint
                        if (PartLoadFrac == 0.0) {
                            OutletHumRatDXCoil = NoLoadHumRatOut;
                        } else {
                            OutletHumRatDXCoil = state.dataVariableSpeedCoils->VarSpeedCoil(DXCoolingSystem(DXSystemNum).CoolingCoilIndex).OutletAirHumRat;
                        }

                        // If humidity setpoint is not satisfied and humidity control type is CoolReheat,
                        // then overcool to meet moisture load

                        if ((OutletHumRatDXCoil > DesOutHumRat) && (DXCoolingSystem(DXSystemNum).DehumidControlType == DehumidControl::CoolReheat)) {

                            if ((NumOfSpeeds > 1 && SpeedNum == NumOfSpeeds && SpeedRatio == 1.0) || (NumOfSpeeds == 1 && CycRatio == 1.0)) {
                                PartLoadFrac = 1.0;
                                //           Else find the PLR to meet the load
                            } else {
                                PartLoadFrac = 1.0;
                                SpeedRatio = 1.0;
                                CycRatio = 1.0;
                                QZnReq = 0.001; // to indicate the coil is running
                                SimVariableSpeedCoils(state, CompName,
                                                      VSCoilIndex,
                                                      FanOpMode,
                                                      MaxONOFFCyclesperHour,
                                                      HPTimeConstant,
                                                      FanDelayTime,
                                                      On,
                                                      PartLoadFrac,
                                                      SpeedNum,
                                                      SpeedRatio,
                                                      QZnReq,
                                                      QLatReq,
                                                      OnOffAirFlowRatio);

                                TempSpeedOut = state.dataVariableSpeedCoils->VarSpeedCoil(VSCoilIndex).OutletAirHumRat;

                                if (NumOfSpeeds > 1 && (TempSpeedOut - DesOutHumRat) > HumRatAcc) {
                                    // Check to see which speed to meet the load
                                    // start at next speed since we already modeled this speed?
                                    int SaveSpeedNum = min(SpeedNum + 1, NumOfSpeeds);
                                    for (I = SaveSpeedNum; I <= NumOfSpeeds; ++I) {
                                        SpeedNum = I;
                                        SimVariableSpeedCoils(state, CompName,
                                                              VSCoilIndex,
                                                              FanOpMode,
                                                              MaxONOFFCyclesperHour,
                                                              HPTimeConstant,
                                                              FanDelayTime,
                                                              On,
                                                              PartLoadFrac,
                                                              SpeedNum,
                                                              SpeedRatio,
                                                              QZnReq,
                                                              QLatReq,
                                                              OnOffAirFlowRatio);

                                        TempSpeedOut = state.dataVariableSpeedCoils->VarSpeedCoil(VSCoilIndex).OutletAirHumRat;
                                        // break here if coil outlet humrat is below DesOutHumRat, then only call SolveRoot below if delta humrat is >
                                        // HumRatAcc, otherwise just use this answer (i.e., SpeedNum = x and SpeedRatio = 1.0)
                                        if ((DesOutHumRat - TempSpeedOut) > -HumRatAcc) {
                                            break;
                                        }
                                    }
                                    if ((DesOutHumRat - TempSpeedOut) > HumRatAcc) {
                                        Par(1) = double(VSCoilIndex);
                                        Par(2) = DesOutHumRat;
                                        Par(5) = double(FanOpMode);
                                        if (SpeedNum > 1) {
                                            Par(3) = double(SpeedNum);
                                            SolveRoot(state, HumRatAcc, MaxIte, SolFla, SpeedRatio, VSCoilSpeedHumResidual, 1.0e-10, 1.0, Par);
                                        } else {
                                            SpeedRatio = 0.0;
                                            SolveRoot(state, HumRatAcc, MaxIte, SolFla, PartLoadFrac, VSCoilCyclingHumResidual, 1.0e-10, 1.0, Par);
                                            CycRatio = PartLoadFrac;
                                        }

                                        if (SolFla == -1) {
                                            if (!state.dataGlobal->WarmupFlag && std::abs(Node(OutletNode).HumRat - DesOutHumRat) > (Acc / 100.0)) {
                                                if (DXCoolingSystem(DXSystemNum).DXCoilSensPLRIter < 1) {
                                                    ++DXCoolingSystem(DXSystemNum).DXCoilSensPLRIter;
                                                    ShowWarningError(state,
                                                        DXCoolingSystem(DXSystemNum).DXCoolingSystemType +
                                                        " - Iteration limit exceeded calculating DX unit latent part-load ratio for unit = " +
                                                        DXCoolingSystem(DXSystemNum).Name);
                                                    ShowContinueError(state, format("Estimated part-load ratio  = {:.3R}", (ReqOutput / FullOutput)));
                                                    ShowContinueError(state, format("Calculated part-load ratio = {:.3R}", PartLoadFrac));
                                                    ShowContinueErrorTimeStamp(state,
                                                        "The calculated part-load ratio will be used and the simulation continues. Occurrence info:");
                                                }
                                                ShowRecurringWarningErrorAtEnd(state, DXCoolingSystem(DXSystemNum).DXCoolingSystemType + " \"" +
                                                                                   DXCoolingSystem(DXSystemNum).Name +
                                                                                   "\" - Iteration limit exceeded calculating latent part-load ratio "
                                                                                   "error continues. Latent PLR statistics follow.",
                                                                               DXCoolingSystem(DXSystemNum).DXCoilSensPLRIterIndex,
                                                                               PartLoadFrac,
                                                                               PartLoadFrac);
                                            }
                                        } else if (SolFla == -2) {
                                            PartLoadFrac = SpeedRatio;
                                            if (!state.dataGlobal->WarmupFlag) {
                                                if (DXCoolingSystem(DXSystemNum).DXCoilSensPLRFail < 1) {
                                                    ++DXCoolingSystem(DXSystemNum).DXCoilSensPLRFail;
                                                    ShowWarningError(state, DXCoolingSystem(DXSystemNum).DXCoolingSystemType +
                                                                     " - DX unit latent part-load ratio calculation failed: part-load ratio limits "
                                                                     "exceeded, for unit = " +
                                                                     DXCoolingSystem(DXSystemNum).Name);
                                                    ShowContinueError(state, format("Estimated part-load ratio = {:.3R}", PartLoadFrac));
                                                    ShowContinueErrorTimeStamp(state,
                                                        "The estimated part-load ratio will be used and the simulation continues. Occurrence info:");
                                                }
                                                ShowRecurringWarningErrorAtEnd(state, DXCoolingSystem(DXSystemNum).DXCoolingSystemType + " \"" +
                                                                                   DXCoolingSystem(DXSystemNum).Name +
                                                                                   "\" - DX unit latent part-load ratio calculation failed error "
                                                                                   "continues. Latent PLR statistics follow.",
                                                                               DXCoolingSystem(DXSystemNum).DXCoilSensPLRFailIndex,
                                                                               PartLoadFrac,
                                                                               PartLoadFrac);
                                            }
                                        }
                                    }
                                } else if ((DesOutHumRat - TempSpeedOut) > HumRatAcc) {
                                    Par(1) = double(VSCoilIndex);
                                    Par(2) = DesOutHumRat;
                                    Par(5) = double(FanOpMode);
                                    if (SpeedNum > 1) {
                                        Par(3) = double(SpeedNum);
                                        SolveRoot(state, HumRatAcc, MaxIte, SolFla, SpeedRatio, VSCoilSpeedHumResidual, 1.0e-10, 1.0, Par);
                                    } else {
                                        SpeedRatio = 0.0;
                                        SolveRoot(state, HumRatAcc, MaxIte, SolFla, PartLoadFrac, VSCoilCyclingHumResidual, 1.0e-10, 1.0, Par);
                                        CycRatio = PartLoadFrac;
                                    }
                                    if (SolFla == -1) {
                                        if (!state.dataGlobal->WarmupFlag && std::abs(Node(OutletNode).HumRat - DesOutHumRat) > (Acc / 100.0)) {
                                            if (DXCoolingSystem(DXSystemNum).DXCoilLatPLRIter < 1) {
                                                ++DXCoolingSystem(DXSystemNum).DXCoilLatPLRIter;
                                                ShowWarningError(state,
                                                    DXCoolingSystem(DXSystemNum).DXCoolingSystemType +
                                                    " - Iteration limit exceeded calculating DX unit latent part-load ratio for unit = " +
                                                    DXCoolingSystem(DXSystemNum).Name);
                                                ShowContinueError(state, format("Estimated part-load ratio   = {:.3R}", (ReqOutput / FullOutput)));
                                                ShowContinueError(state, format("Calculated part-load ratio = {:.3R}", PartLoadFrac));
                                                ShowContinueErrorTimeStamp(state,
                                                    "The calculated part-load ratio will be used and the simulation continues. Occurrence info:");
                                            }
                                            ShowRecurringWarningErrorAtEnd(state,
                                                DXCoolingSystem(DXSystemNum).DXCoolingSystemType + " \"" + DXCoolingSystem(DXSystemNum).Name +
                                                    "\" - Iteration limit exceeded calculating latent part-load ratio error continues. Latent PLR "
                                                    "statistics follow.",
                                                DXCoolingSystem(DXSystemNum).DXCoilLatPLRIterIndex,
                                                PartLoadFrac,
                                                PartLoadFrac);
                                        }
                                    } else if (SolFla == -2) {
                                        PartLoadFrac = 1.0;
                                        if (!state.dataGlobal->WarmupFlag) {
                                            if (DXCoolingSystem(DXSystemNum).DXCoilLatPLRFail < 1) {
                                                ++DXCoolingSystem(DXSystemNum).DXCoilLatPLRFail;
                                                ShowWarningError(state, DXCoolingSystem(DXSystemNum).DXCoolingSystemType +
                                                                 " - DX unit latent part-load ratio calculation failed: part-load ratio limits "
                                                                 "exceeded, for unit = " +
                                                                 DXCoolingSystem(DXSystemNum).Name);
                                                ShowContinueError(state, format("Estimated part-load ratio = {:.3R}", PartLoadFrac));
                                                ShowContinueErrorTimeStamp(state,
                                                    "The estimated part-load ratio will be used and the simulation continues. Occurrence info:");
                                            }
                                            ShowRecurringWarningErrorAtEnd(state,
                                                DXCoolingSystem(DXSystemNum).DXCoolingSystemType + " \"" + DXCoolingSystem(DXSystemNum).Name +
                                                    "\" - DX unit latent part-load ratio calculation failed error continues. Latent PLR statistics "
                                                    "follow.",
                                                DXCoolingSystem(DXSystemNum).DXCoilLatPLRFailIndex,
                                                PartLoadFrac,
                                                PartLoadFrac);
                                        }
                                    }
                                    if (SpeedNum == 1) {
                                        SpeedRatio = 0.0;
                                        CycRatio = PartLoadFrac;
                                    }
                                }
                            }
                        } // End if humidity ratio setpoint not met - CoolReheat humidity control
                        if (PartLoadFrac > 1.0) {
                            PartLoadFrac = 1.0;
                        } else if (PartLoadFrac < 0.0) {
                            PartLoadFrac = 0.0;
                        }
                        // variable-speed air-to-air cooling coil, end -------------------------

                    } else if (SELECT_CASE_var == CoilDX_PackagedThermalStorageCooling) {

                        ControlTESIceStorageTankCoil(state, CompName,
                                                     DXCoolingSystem(DXSystemNum).CoolingCoilIndex,
                                                     DXCoolingSystem(DXSystemNum).DXCoolingSystemType,
                                                     DXCoolingSystem(DXSystemNum).FanOpMode,
                                                     DesOutTemp,
                                                     DesOutHumRat,
                                                     PartLoadFrac,
                                                     DXCoolingSystem(DXSystemNum).TESOpMode,
                                                     DXCoolingSystem(DXSystemNum).DehumidControlType,
                                                     DXCoolingSystem(DXSystemNum).DXCoilSensPLRIter,
                                                     DXCoolingSystem(DXSystemNum).DXCoilSensPLRIterIndex,
                                                     DXCoolingSystem(DXSystemNum).DXCoilSensPLRFail,
                                                     DXCoolingSystem(DXSystemNum).DXCoilSensPLRFailIndex,
                                                     DXCoolingSystem(DXSystemNum).DXCoilLatPLRIter,
                                                     DXCoolingSystem(DXSystemNum).DXCoilLatPLRIterIndex,
                                                     DXCoolingSystem(DXSystemNum).DXCoilLatPLRFail,
                                                     DXCoolingSystem(DXSystemNum).DXCoilLatPLRFailIndex);
                    } else {
                        ShowFatalError(state, "ControlDXSystem: Invalid DXCoolingSystem coil type = " + DXCoolingSystem(DXSystemNum).CoolingCoilType);
                    }
                }
            } // End of cooling load type (sensible or latent) if block
        }     // End of If DXCoolingSystem is scheduled on and there is flow

        // Set the final results
        DXCoolingSystem(DXSystemNum).PartLoadFrac = PartLoadFrac;
        DXCoolingSystem(DXSystemNum).SpeedRatio = SpeedRatio;
        DXCoolingSystem(DXSystemNum).CycRatio = CycRatio;
        DXCoolingSystem(DXSystemNum).DehumidificationMode = DehumidMode;
        DXCoolingSystem(DXSystemNum).SpeedNum = SpeedNum;
    }

    Real64 DXCoilVarSpeedResidual(EnergyPlusData &state,
                                  Real64 const SpeedRatio,   // compressor speed ratio (1.0 is max, 0.0 is min)
                                  Array1D<Real64> const &Par // par(1) = DX coil number
    )
    {
        // FUNCTION INFORMATION:
        //       AUTHOR         Fred Buhl
        //       DATE WRITTEN   September 2002
        //       MODIFIED
        //       RE-ENGINEERED

        // PURPOSE OF THIS FUNCTION:
        // Calculates residual function (desired outlet temp - actual outlet temp).
        // DX Coil output depends on the compressor speed which is being varied to zero the residual.

        // METHODOLOGY EMPLOYED:
        // Calls CalcMultiSpeedDXCoil to get outlet temperature at the given compressor speed
        // and calculates the residual as defined above

        // REFERENCES:

        // Using/Aliasing
        using DXCoils::CalcMultiSpeedDXCoil;

        // Return value
        Real64 Residuum; // residual to be minimized to zero

        // Argument array dimensioning

        // Locals
        // SUBROUTINE ARGUMENT DEFINITIONS:
        // par(2) = desired air outlet temperature [C]

        // FUNCTION PARAMETER DEFINITIONS:
        // na

        // INTERFACE BLOCK SPECIFICATIONS
        // na

        // DERIVED TYPE DEFINITIONS
        // na

        // FUNCTION LOCAL VARIABLE DECLARATIONS:
        int CoilIndex;        // index of this coil
        Real64 OutletAirTemp; // outlet air temperature [C]

        CoilIndex = int(Par(1));
        CalcMultiSpeedDXCoil(state, CoilIndex, SpeedRatio, 1.0);
        OutletAirTemp = state.dataDXCoils->DXCoilOutletTemp(CoilIndex);
        Residuum = Par(2) - OutletAirTemp;

        return Residuum;
    }

    Real64 DXCoilVarSpeedHumRatResidual(EnergyPlusData &state,
                                        Real64 const SpeedRatio,   // compressor speed ratio (1.0 is max, 0.0 is min)
                                        Array1D<Real64> const &Par // par(1) = DX coil number
    )
    {
        // FUNCTION INFORMATION:
        //       AUTHOR         Richard Raustad
        //       DATE WRITTEN   January 2008
        //       MODIFIED
        //       RE-ENGINEERED

        // PURPOSE OF THIS FUNCTION:
        // Calculates residual function (desired outlet humrat - actual outlet humrat).
        // DX Coil output depends on the compressor speed which is being varied to zero the residual.

        // METHODOLOGY EMPLOYED:
        // Calls CalcMultiSpeedDXCoil to get outlet humidity ratio at the given compressor speed
        // and calculates the residual as defined above

        // REFERENCES:

        // Using/Aliasing
        using DXCoils::CalcMultiSpeedDXCoil;

        // Return value
        Real64 Residuum; // residual to be minimized to zero

        // Argument array dimensioning

        // Locals
        // SUBROUTINE ARGUMENT DEFINITIONS:
        // par(2) = desired air outlet humidity ratio [kg/kg]

        // FUNCTION PARAMETER DEFINITIONS:
        // na

        // INTERFACE BLOCK SPECIFICATIONS
        // na

        // DERIVED TYPE DEFINITIONS
        // na

        // FUNCTION LOCAL VARIABLE DECLARATIONS:
        int CoilIndex;          // index of this coil
        Real64 OutletAirHumRat; // outlet air humidity ratio [kg/kg]

        CoilIndex = int(Par(1));
        CalcMultiSpeedDXCoil(state, CoilIndex, SpeedRatio, 1.0);
        OutletAirHumRat = state.dataDXCoils->DXCoilOutletHumRat(CoilIndex);
        Residuum = Par(2) - OutletAirHumRat;

        return Residuum;
    }

    Real64 DXCoilCyclingResidual(EnergyPlusData &state,
                                 Real64 const CycRatio,     // compressor cycling ratio (1.0 is continuous, 0.0 is off)
                                 Array1D<Real64> const &Par // par(1) = DX coil number
    )
    {
        // FUNCTION INFORMATION:
        //       AUTHOR         Fred Buhl
        //       DATE WRITTEN   September 2002
        //       MODIFIED
        //       RE-ENGINEERED

        // PURPOSE OF THIS FUNCTION:
        // Calculates residual function (desired outlet temp - actual outlet temp)
        // DX Coil output depends on the cycling ratio which is being varied to zero the residual.

        // METHODOLOGY EMPLOYED:
        // Calls CalcMultiSpeedDXCoil to get outlet temperature at the given cycling ratio
        // and calculates the residual as defined above

        // REFERENCES:

        // Using/Aliasing
        using DXCoils::CalcMultiSpeedDXCoil;

        // Return value
        Real64 Residuum; // residual to be minimized to zero

        // Argument array dimensioning

        // Locals
        // SUBROUTINE ARGUMENT DEFINITIONS:
        // par(2) = desired air outlet temperature [C]

        // FUNCTION PARAMETER DEFINITIONS:
        // na

        // INTERFACE BLOCK SPECIFICATIONS
        // na

        // DERIVED TYPE DEFINITIONS
        // na

        // FUNCTION LOCAL VARIABLE DECLARATIONS:
        int CoilIndex;        // index of this coil
        Real64 OutletAirTemp; // outlet air temperature [C]

        CoilIndex = int(Par(1));
        CalcMultiSpeedDXCoil(state, CoilIndex, 0.0, CycRatio);
        OutletAirTemp = state.dataDXCoils->DXCoilOutletTemp(CoilIndex);
        Residuum = Par(2) - OutletAirTemp;

        return Residuum;
    }

    Real64 DXCoilCyclingHumRatResidual(EnergyPlusData &state,
                                       Real64 const CycRatio,     // compressor cycling ratio (1.0 is continuous, 0.0 is off)
                                       Array1D<Real64> const &Par // par(1) = DX coil number
    )
    {
        // FUNCTION INFORMATION:
        //       AUTHOR         Fred Buhl
        //       DATE WRITTEN   September 2002
        //       MODIFIED
        //       RE-ENGINEERED

        // PURPOSE OF THIS FUNCTION:
        // Calculates residual function (desired outlet temp - actual outlet temp)
        // DX Coil output depends on the cycling ratio which is being varied to zero the residual.

        // METHODOLOGY EMPLOYED:
        // Calls CalcMultiSpeedDXCoil to get outlet temperature at the given cycling ratio
        // and calculates the residual as defined above

        // REFERENCES:

        // Using/Aliasing
        using DXCoils::CalcMultiSpeedDXCoil;

        // Return value
        Real64 Residuum; // residual to be minimized to zero

        // Argument array dimensioning

        // Locals
        // SUBROUTINE ARGUMENT DEFINITIONS:
        // par(2) = desired air outlet humidity ratio [kg/kg]

        // FUNCTION PARAMETER DEFINITIONS:
        // na

        // INTERFACE BLOCK SPECIFICATIONS
        // na

        // DERIVED TYPE DEFINITIONS
        // na

        // FUNCTION LOCAL VARIABLE DECLARATIONS:
        int CoilIndex;          // index of this coil
        Real64 OutletAirHumRat; // outlet air humidity ratio [kg/kg]

        CoilIndex = int(Par(1));
        CalcMultiSpeedDXCoil(state, CoilIndex, 0.0, CycRatio);
        OutletAirHumRat = state.dataDXCoils->DXCoilOutletHumRat(CoilIndex);
        Residuum = Par(2) - OutletAirHumRat;

        return Residuum;
    }

    Real64 DOE2DXCoilResidual(EnergyPlusData &state,
                              Real64 const PartLoadRatio, // compressor cycling ratio (1.0 is continuous, 0.0 is off)
                              Array1D<Real64> const &Par  // par(1) = DX coil number
    )
    {
        // FUNCTION INFORMATION:
        //       AUTHOR         Richard Raustad, FSEC
        //       DATE WRITTEN   November 2003
        //       MODIFIED
        //       RE-ENGINEERED

        // PURPOSE OF THIS FUNCTION:
        // Calculates residual function (desired outlet temp - actual outlet temp)
        // DX Coil output depends on the part load ratio which is being varied to zero the residual.

        // METHODOLOGY EMPLOYED:
        // Calls CalcDoe2DXCoil to get outlet temperature at the given cycling ratio
        // and calculates the residual as defined above

        // REFERENCES:

        // Using/Aliasing
        using DXCoils::CalcDoe2DXCoil;

        // Return value
        Real64 Residuum; // residual to be minimized to zero

        // Argument array dimensioning

        // Locals
        // SUBROUTINE ARGUMENT DEFINITIONS:
        // par(2) = desired air outlet temperature [C]
        // par(5) = supply air fan operating mode (ContFanCycCoil)

        // FUNCTION PARAMETER DEFINITIONS:
        // na

        // INTERFACE BLOCK SPECIFICATIONS
        // na

        // DERIVED TYPE DEFINITIONS
        // na

        // FUNCTION LOCAL VARIABLE DECLARATIONS:
        int CoilIndex;        // index of this coil
        Real64 OutletAirTemp; // outlet air temperature [C]
        int FanOpMode;        // Supply air fan operating mode

        CoilIndex = int(Par(1));
        FanOpMode = int(Par(5));
        CalcDoe2DXCoil(state, CoilIndex, On, true, PartLoadRatio, FanOpMode);
        OutletAirTemp = state.dataDXCoils->DXCoilOutletTemp(CoilIndex);
        Residuum = Par(2) - OutletAirTemp;

        return Residuum;
    }

    Real64 DOE2DXCoilHumRatResidual(EnergyPlusData &state,
                                    Real64 const PartLoadRatio, // compressor cycling ratio (1.0 is continuous, 0.0 is off)
                                    Array1D<Real64> const &Par  // par(1) = DX coil number
    )
    {
        // FUNCTION INFORMATION:
        //       AUTHOR         Richard Raustad, FSEC
        //       DATE WRITTEN   January 2008
        //       MODIFIED
        //       RE-ENGINEERED

        // PURPOSE OF THIS FUNCTION:
        // Calculates residual function (desired outlet humrat - actual outlet humrat)
        // DX Coil output depends on the part load ratio which is being varied to zero the residual.

        // METHODOLOGY EMPLOYED:
        // Calls CalcDoe2DXCoil to get outlet humidity ratio at the given cycling ratio
        // and calculates the residual as defined above

        // REFERENCES:

        // Using/Aliasing
        using DXCoils::CalcDoe2DXCoil;

        // Return value
        Real64 Residuum; // residual to be minimized to zero

        // Argument array dimensioning

        // Locals
        // SUBROUTINE ARGUMENT DEFINITIONS:
        // par(2) = desired air outlet humidity ratio [kg/kg]
        // par(5) = supply air fan operating mode (ContFanCycCoil)

        // FUNCTION PARAMETER DEFINITIONS:
        // na

        // INTERFACE BLOCK SPECIFICATIONS
        // na

        // DERIVED TYPE DEFINITIONS
        // na

        // FUNCTION LOCAL VARIABLE DECLARATIONS:
        int CoilIndex;          // index of this coil
        Real64 OutletAirHumRat; // outlet air humidity ratio [kg/kg]
        int FanOpMode;          // Supply air fan operating mode

        CoilIndex = int(Par(1));
        FanOpMode = int(Par(5));
        CalcDoe2DXCoil(state, CoilIndex, On, true, PartLoadRatio, FanOpMode);
        OutletAirHumRat = state.dataDXCoils->DXCoilOutletHumRat(CoilIndex);
        Residuum = Par(2) - OutletAirHumRat;

        return Residuum;
    }

    Real64 MultiModeDXCoilResidual(EnergyPlusData &state, Real64 const PartLoadRatio, // compressor cycling ratio (1.0 is continuous, 0.0 is off)
                                   Array1D<Real64> const &Par  // par(1) = DX coil number
    )
    {
        // FUNCTION INFORMATION:
        //       AUTHOR         M. J. Witte, GARD Analytics, Inc.
        //       DATE WRITTEN   February 2005
        //                      (based on DOE2DXCoilResidual by Richard Raustad, FSEC)
        //       MODIFIED
        //       RE-ENGINEERED

        // PURPOSE OF THIS FUNCTION:
        // Calculates residual function (desired outlet temp - actual outlet temp)
        // DX Coil output depends on the part load ratio which is being varied to zero the residual.

        // METHODOLOGY EMPLOYED:
        // Calls SimDXCoilMultiMode to get outlet temperature at the given cycling ratio
        // and calculates the residual as defined above

        // REFERENCES:

        // Using/Aliasing
        using DXCoils::SimDXCoilMultiMode;

        // Return value
        Real64 Residuum; // residual to be minimized to zero

        // Argument array dimensioning

        // Locals
        // SUBROUTINE ARGUMENT DEFINITIONS:
        // par(2) = desired air outlet temperature [C]
        // par(3) = dehumidification mode (0=normal, 1=enhanced)
        // par(4) = supply air fan operating mode (ContFanCycCoil)

        // FUNCTION PARAMETER DEFINITIONS:
        // na

        // INTERFACE BLOCK SPECIFICATIONS
        // na

        // DERIVED TYPE DEFINITIONS
        // na

        // FUNCTION LOCAL VARIABLE DECLARATIONS:
        int CoilIndex;        // index of this coil
        Real64 OutletAirTemp; // outlet air temperature [C]
        int DehumidMode;      // dehumidification mode (par3)
        int FanOpMode;        // supply air fan operating mode

        CoilIndex = int(Par(1));
        DehumidMode = int(Par(3));
        FanOpMode = int(Par(4));
        SimDXCoilMultiMode(state,"", On, false, PartLoadRatio, DehumidMode, CoilIndex, FanOpMode);
        OutletAirTemp = state.dataDXCoils->DXCoilOutletTemp(CoilIndex);
        Residuum = Par(2) - OutletAirTemp;

        return Residuum;
    }

    Real64 MultiModeDXCoilHumRatResidual(EnergyPlusData &state, Real64 const PartLoadRatio, // compressor cycling ratio (1.0 is continuous, 0.0 is off)
                                         Array1D<Real64> const &Par  // par(1) = DX coil number
    )
    {
        // FUNCTION INFORMATION:
        //       AUTHOR         Richard Raustad, FSEC
        //       DATE WRITTEN   January 2008
        //       MODIFIED
        //       RE-ENGINEERED

        // PURPOSE OF THIS FUNCTION:
        // Calculates residual function (desired outlet humrat - actual outlet humrat)
        // DX Coil output depends on the part load ratio which is being varied to zero the residual.

        // METHODOLOGY EMPLOYED:
        // Calls SimDXCoilMultiMode to get outlet humidity ratio at the given cycling ratio
        // and calculates the residual as defined above

        // REFERENCES:

        // Using/Aliasing
        using DXCoils::SimDXCoilMultiMode;

        // Return value
        Real64 Residuum; // residual to be minimized to zero

        // Argument array dimensioning

        // Locals
        // SUBROUTINE ARGUMENT DEFINITIONS:
        // par(2) = desired air outlet humidity ratio [kg/kg]
        // par(3) = dehumidification mode (0=normal, 1=enhanced)
        // par(4) = supply air fan operating mode (ContFanCycCoil)

        // FUNCTION PARAMETER DEFINITIONS:
        // na

        // INTERFACE BLOCK SPECIFICATIONS
        // na

        // DERIVED TYPE DEFINITIONS
        // na

        // FUNCTION LOCAL VARIABLE DECLARATIONS:
        int CoilIndex;          // index of this coil
        Real64 OutletAirHumRat; // outlet air humidity ratio [kg/kg]
        int DehumidMode;        // dehumidification mode (par3)
        int FanOpMode;          // supply air fan operating mode

        CoilIndex = int(Par(1));
        DehumidMode = int(Par(3));
        FanOpMode = int(Par(4));
        SimDXCoilMultiMode(state,"", On, false, PartLoadRatio, DehumidMode, CoilIndex, FanOpMode);
        OutletAirHumRat = state.dataDXCoils->DXCoilOutletHumRat(CoilIndex);
        Residuum = Par(2) - OutletAirHumRat;

        return Residuum;
    }

    Real64 HXAssistedCoolCoilTempResidual(EnergyPlusData &state, Real64 const PartLoadRatio, // compressor cycling ratio (1.0 is continuous, 0.0 is off)
                                          Array1D<Real64> const &Par  // par(1) = DX coil number
    )
    {
        // FUNCTION INFORMATION:
        //       AUTHOR         Richard Raustad, FSEC
        //       DATE WRITTEN   November 2003
        //       MODIFIED
        //       RE-ENGINEERED

        // PURPOSE OF THIS FUNCTION:
        //  Calculates residual function (desired outlet temp - actual outlet temp)
        //  DX Coil output depends on the part load ratio which is being varied to zero the residual.

        // METHODOLOGY EMPLOYED:
        //  Calls CalcHXAssistedCoolingCoil to get outlet temperature at the given part load ratio
        //  and calculates the residual as defined above

        // REFERENCES:

        // Using/Aliasing
        using HVACHXAssistedCoolingCoil::CalcHXAssistedCoolingCoil;

        // Return value
        Real64 Residuum; // residual to be minimized to zero

        // Argument array dimensioning

        // Locals
        // SUBROUTINE ARGUMENT DEFINITIONS:
        // par(2) = desired air outlet temperature [C]
        // par(3) = FirstHVACIteration logical converted to numeric (1=TRUE,0=FALSE)
        // par(4) = HX control (On/Off)
        // par(5) = supply air fan operating mode (ContFanCycCoil)

        // FUNCTION PARAMETER DEFINITIONS:
        //  na

        // INTERFACE BLOCK SPECIFICATIONS
        //  na

        // DERIVED TYPE DEFINITIONS
        //  na

        // FUNCTION LOCAL VARIABLE DECLARATIONS:
        int CoilIndex;           // index of this coil
        Real64 OutletAirTemp;    // outlet air temperature [C]
        bool FirstHVACIteration; // FirstHVACIteration flag
        bool HXUnitOn;           // flag to enable heat exchanger heat recovery
        int FanOpMode;           // Supply air fan operating mode

        CoilIndex = int(Par(1));
        // FirstHVACIteration is a logical, Par is REAL(r64), so make 1=TRUE and 0=FALSE
        FirstHVACIteration = (Par(3) == 1.0);
        HXUnitOn = (Par(4) == 1.0);
        FanOpMode = int(Par(5));
        CalcHXAssistedCoolingCoil(state, CoilIndex, FirstHVACIteration, On, PartLoadRatio, HXUnitOn, FanOpMode);
        OutletAirTemp = state.dataHVACAssistedCC->HXAssistedCoilOutletTemp(CoilIndex);
        Residuum = Par(2) - OutletAirTemp;
        return Residuum;
    }

    Real64 HXAssistedCoolCoilHRResidual(EnergyPlusData &state, Real64 const PartLoadRatio, // compressor cycling ratio (1.0 is continuous, 0.0 is off)
                                        Array1D<Real64> const &Par  // par(1) = DX coil number
    )
    {
        // FUNCTION INFORMATION:
        //       AUTHOR         Richard Raustad, FSEC
        //       DATE WRITTEN   January 2008
        //       MODIFIED
        //       RE-ENGINEERED

        // PURPOSE OF THIS FUNCTION:
        //  Calculates residual function (desired outlet humrat - actual outlet humrat)
        //  DX Coil output depends on the part load ratio which is being varied to zero the residual.

        // METHODOLOGY EMPLOYED:
        //  Calls CalcHXAssistedCoolingCoil to get outlet humidity ratio at the given part load ratio
        //  and calculates the residual as defined above

        // REFERENCES:

        // Using/Aliasing
        using HVACHXAssistedCoolingCoil::CalcHXAssistedCoolingCoil;

        // Return value
        Real64 Residuum; // residual to be minimized to zero

        // Argument array dimensioning

        // Locals
        // SUBROUTINE ARGUMENT DEFINITIONS:
        // par(2) = desired air outlet humidity ratio [kg/kg]
        // par(3) = FirstHVACIteration logical converted to numeric (1=TRUE,0=FALSE)
        // par(4) = HX control (On/Off)
        // par(5) = supply air fan operating mode (ContFanCycCoil)

        // FUNCTION PARAMETER DEFINITIONS:
        //  na

        // INTERFACE BLOCK SPECIFICATIONS
        //  na

        // DERIVED TYPE DEFINITIONS
        //  na

        // FUNCTION LOCAL VARIABLE DECLARATIONS:
        int CoilIndex;           // index of this coil
        Real64 OutletAirHumRat;  // outlet air humidity ratio [kg/kg]
        bool FirstHVACIteration; // FirstHVACIteration flag
        bool HXUnitOn;           // flag to enable heat exchanger heat recovery
        int FanOpMode;           // Supply air fan operating mode

        CoilIndex = int(Par(1));
        // FirstHVACIteration is a logical, Par is REAL(r64), so make 1=TRUE and 0=FALSE
        FirstHVACIteration = (Par(3) == 1.0);
        HXUnitOn = (Par(4) == 1.0);
        FanOpMode = int(Par(5));
        CalcHXAssistedCoolingCoil(state, CoilIndex, FirstHVACIteration, On, PartLoadRatio, HXUnitOn, FanOpMode, _, state.dataHVACDXSys->EconomizerFlag);
        OutletAirHumRat = state.dataHVACAssistedCC->HXAssistedCoilOutletHumRat(CoilIndex);
        Residuum = Par(2) - OutletAirHumRat;
        return Residuum;
    }

    Real64 TESCoilResidual(EnergyPlusData &state,
                           Real64 const PartLoadRatio, // compressor cycling ratio (1.0 is continuous, 0.0 is off)
                           Array1D<Real64> const &Par  // par(1) = DX coil number
    )
    {
        // FUNCTION INFORMATION:
        //       AUTHOR         Brent Griffith
        //       DATE WRITTEN   April 2013
        //       MODIFIED
        //       RE-ENGINEERED

        // PURPOSE OF THIS FUNCTION:
        // Calculates residual function (desired outlet temp - actual outlet temp)
        // TES Coil output depends on the part load ratio which is being varied to zero the residual.

        // METHODOLOGY EMPLOYED:
        // Calls appropriate calculation routine depending on operating mode
        // to get outlet temperature at the given cycling ratio
        // and calculates the residual as defined above

        // REFERENCES:

        // Using/Aliasing
        using PackagedThermalStorageCoil::CalcTESCoilCoolingAndChargeMode;
        using PackagedThermalStorageCoil::CalcTESCoilCoolingAndDischargeMode;
        using PackagedThermalStorageCoil::CalcTESCoilCoolingOnlyMode;
        using PackagedThermalStorageCoil::CalcTESCoilDischargeOnlyMode;

        // Return value
        Real64 Residuum; // residual to be minimized to zero

        // Argument array dimensioning

        // Locals
        // SUBROUTINE ARGUMENT DEFINITIONS:
        // par(2) = desired air outlet temperature [C]
        // par(3) = TES coil operating mode
        // par(4) = outlet node number
        // par(5) = supply air fan operating mode (ContFanCycCoil)

        // FUNCTION PARAMETER DEFINITIONS:
        // na

        // INTERFACE BLOCK SPECIFICATIONS
        // na

        // DERIVED TYPE DEFINITIONS
        // na

        // FUNCTION LOCAL VARIABLE DECLARATIONS:
        int CoilIndex;        // index of this coil
        Real64 OutletAirTemp; // outlet air temperature [C]
        int FanOpMode;        // Supply air fan operating mode
        int TESOpMode;
        int OutletNodeNum;

        CoilIndex = int(Par(1));
        FanOpMode = int(Par(5));
        OutletNodeNum = int(Par(4));
        TESOpMode = int(Par(3));

        {
            auto const SELECT_CASE_var(static_cast <TESMode>(TESOpMode));
            if (SELECT_CASE_var == TESMode::CoolingOnlyMode) {
                CalcTESCoilCoolingOnlyMode(state, CoilIndex, FanOpMode, PartLoadRatio);
            } else if (SELECT_CASE_var == TESMode::CoolingAndChargeMode) {
                CalcTESCoilCoolingAndChargeMode(state, CoilIndex, FanOpMode, PartLoadRatio);
            } else if (SELECT_CASE_var == TESMode::CoolingAndDischargeMode) {
                CalcTESCoilCoolingAndDischargeMode(state, CoilIndex, FanOpMode, PartLoadRatio);
            } else if (SELECT_CASE_var == TESMode::DischargeOnlyMode) {
                CalcTESCoilDischargeOnlyMode(state, CoilIndex, PartLoadRatio);
            }
        }

        OutletAirTemp = state.dataLoopNodes->Node(OutletNodeNum).Temp;
        Residuum = Par(2) - OutletAirTemp;

        return Residuum;
    }

    Real64 TESCoilHumRatResidual(EnergyPlusData &state,
                                 Real64 const PartLoadRatio, // compressor cycling ratio (1.0 is continuous, 0.0 is off)
                                 Array1D<Real64> const &Par  // par(1) = DX coil number
    )
    {
        // FUNCTION INFORMATION:
        //       AUTHOR         Brent Griffith
        //       DATE WRITTEN   April 2013
        //       MODIFIED
        //       RE-ENGINEERED

        // PURPOSE OF THIS FUNCTION:
        // Calculates residual function (desired outlet humrat - actual outlet humrat)
        // TES Coil output depends on the part load ratio which is being varied to zero the residual.

        // METHODOLOGY EMPLOYED:
        // Calls appropriate calculation routine depending on operating mode
        // to get outlet hum rat at the given cycling ratio
        // and calculates the residual as defined above

        // REFERENCES:

        // Using/Aliasing
        using PackagedThermalStorageCoil::CalcTESCoilCoolingAndChargeMode;
        using PackagedThermalStorageCoil::CalcTESCoilCoolingAndDischargeMode;
        using PackagedThermalStorageCoil::CalcTESCoilCoolingOnlyMode;
        using PackagedThermalStorageCoil::CalcTESCoilDischargeOnlyMode;

        // Return value
        Real64 Residuum; // residual to be minimized to zero

        // Argument array dimensioning

        // Locals
        // SUBROUTINE ARGUMENT DEFINITIONS:
        // par(2) = desired air outlet hum rat [kgWater/kgDryAir]
        // par(3) = TES coil operating mode
        // par(4) = outlet node number
        // par(5) = supply air fan operating mode (ContFanCycCoil)

        // FUNCTION PARAMETER DEFINITIONS:
        // na

        // INTERFACE BLOCK SPECIFICATIONS
        // na

        // DERIVED TYPE DEFINITIONS
        // na

        // FUNCTION LOCAL VARIABLE DECLARATIONS:
        int CoilIndex;          // index of this coil
        Real64 OutletAirHumRat; // outlet air humidity ratio [kgWater/kgDryAir]
        int FanOpMode;          // Supply air fan operating mode
        int TESOpMode;
        int OutletNodeNum;

        CoilIndex = int(Par(1));
        FanOpMode = int(Par(5));
        OutletNodeNum = int(Par(4));
        TESOpMode = int(Par(3));

        {
            auto const SELECT_CASE_var(static_cast <TESMode>(TESOpMode));
            if (SELECT_CASE_var == TESMode::CoolingOnlyMode) {
                CalcTESCoilCoolingOnlyMode(state, CoilIndex, FanOpMode, PartLoadRatio);
            } else if (SELECT_CASE_var == TESMode::CoolingAndChargeMode) {
                CalcTESCoilCoolingAndChargeMode(state, CoilIndex, FanOpMode, PartLoadRatio);
            } else if (SELECT_CASE_var == TESMode::CoolingAndDischargeMode) {
                CalcTESCoilCoolingAndDischargeMode(state, CoilIndex, FanOpMode, PartLoadRatio);
            } else if (SELECT_CASE_var == TESMode::DischargeOnlyMode) {
                CalcTESCoilDischargeOnlyMode(state, CoilIndex, PartLoadRatio);
            }
        }

        OutletAirHumRat = state.dataLoopNodes->Node(OutletNodeNum).HumRat;
        Residuum = Par(2) - OutletAirHumRat;

        return Residuum;
    }

    void FrostControlSetPointLimit(EnergyPlusData &state,
                                   int const DXSystemNum,      // dx cooling coil system index
                                   Real64 &TempSetPoint,       // temperature setpoint of the sensor node
                                   Real64 &HumRatSetPoint,     // humidity ratio setpoint of the sensor node
                                   Real64 const BaroPress,     // baromtric pressure, Pa [N/m^2]
                                   Real64 const TfrostControl, // minimum temperature limit for forst control
                                   int const ControlMode       // temperature or humidity control mode
    )
    {
        // SUBROUTINE INFORMATION:
        //       AUTHOR         Bereket Nigusse, FSEC
        //       DATE WRITTEN   January 2013
        //       MODIFIED
        //       RE-ENGINEERED
        // PURPOSE OF THIS SUBROUTINE:
        // Controls the forst formation condition based on user specified minimum DX coil outlet
        // air temperature. Resets the cooling setpoint based on the user specified limiting
        // temperature for frost control.
        // METHODOLOGY EMPLOYED:
        //  na
        // REFERENCES:
        //  na
        // Using/Aliasing
        using Psychrometrics::PsyWFnTdpPb;

        // Locals
        // SUBROUTINE ARGUMENT DEFINITIONS:
        // SUBROUTINE PARAMETER DEFINITIONS:
        int const RunOnSensible(1); // identifier for temperature (sensible load) control
        int const RunOnLatent(2);   // identifier for humidity (latent load) control
        static std::string const RoutineName("FrostControlSetPointLimit");

        // INTERFACE BLOCK SPECIFICATIONS
        // na
        // DERIVED TYPE DEFINITIONS
        // na
        // SUBROUTINE LOCAL VARIABLE DECLARATIONS:
        Real64 HumRatioSat; // saturation humidity ratio at forst control temperature
        Real64 AirMassFlow; // air masss flow rate through the DX coil

        AirMassFlow = state.dataLoopNodes->Node(state.dataHVACDXSys->DXCoolingSystem(DXSystemNum).DXCoolingCoilInletNodeNum).MassFlowRate;
        if (ControlMode == RunOnSensible && AirMassFlow > MinAirMassFlow &&
            TempSetPoint < state.dataLoopNodes->Node(state.dataHVACDXSys->DXCoolingSystem(DXSystemNum).DXCoolingCoilInletNodeNum).Temp) {
            if (TempSetPoint < TfrostControl) {
                TempSetPoint = TfrostControl;
                state.dataHVACDXSys->DXCoolingSystem(DXSystemNum).FrostControlStatus = 1;
            }
        } else if (ControlMode == RunOnLatent && AirMassFlow > MinAirMassFlow &&
                   HumRatSetPoint < state.dataLoopNodes->Node(state.dataHVACDXSys->DXCoolingSystem(DXSystemNum).DXCoolingCoilInletNodeNum).HumRat) {
            HumRatioSat = PsyWFnTdpPb(state, TfrostControl, BaroPress, RoutineName);
            if (HumRatioSat > HumRatSetPoint) {
                HumRatSetPoint = HumRatioSat;
                state.dataHVACDXSys->DXCoolingSystem(DXSystemNum).FrostControlStatus = 2;
            }
        } else {
            state.dataHVACDXSys->DXCoolingSystem(DXSystemNum).FrostControlStatus = 0;
        }
    }

    void CheckDXCoolingCoilInOASysExists(EnergyPlusData &state, std::string const &DXCoilSysName)
    {
        // SUBROUTINE INFORMATION:
        //       AUTHOR         Bereket Nigusse
        //       DATE WRITTEN   Feb 2013
        //       MODIFIED       na
        //       RE-ENGINEERED  na
        // PURPOSE OF THIS SUBROUTINE:
        // After making sure get input is done, checks if the Coil System DX coil is in the
        // OA System.  If exists then the DX cooling coil is 100% DOAS DX coil.

        // Using/Aliasing
        using DXCoils::SetDXCoilTypeData;

        // SUBROUTINE LOCAL VARIABLE DECLARATIONS:
        int DXCoolSysNum;

        if (state.dataHVACDXSys->GetInputFlag) { // First time subroutine has been entered
            GetDXCoolingSystemInput(state);
            state.dataHVACDXSys->GetInputFlag = false;
        }

        DXCoolSysNum = 0;
        if (state.dataHVACDXSys->NumDXSystem > 0) {
            DXCoolSysNum = UtilityRoutines::FindItemInList(DXCoilSysName, state.dataHVACDXSys->DXCoolingSystem);
            if (DXCoolSysNum > 0 && state.dataHVACDXSys->DXCoolingSystem(DXCoolSysNum).ISHundredPercentDOASDXCoil) {
                if (!(state.dataHVACDXSys->DXCoolingSystem(DXCoolSysNum).CoolingCoilType_Num == Coil_CoolingAirToAirVariableSpeed)) {
                    SetDXCoilTypeData(state, state.dataHVACDXSys->DXCoolingSystem(DXCoolSysNum).CoolingCoilName);
                }
            }
        }
    }

    void GetCoolingCoilTypeNameAndIndex(EnergyPlusData &state,
                                        std::string const &DXCoilSysName,
                                        int &CoolCoilType,
                                        int &CoolCoilIndex,
                                        std::string &CoolCoilName,
                                        [[maybe_unused]] bool &ErrFound)
    {
        // SUBROUTINE INFORMATION:
        //       AUTHOR         Richard Raustad, FSEC
        //       DATE WRITTEN   Aug 2013
        //       MODIFIED       na
        //       RE-ENGINEERED  na
        // PURPOSE OF THIS SUBROUTINE:
        // After making sure get input is done, checks if the Coil System DX coil is in the
        // OA System.  If exists then the DX cooling coil is 100% DOAS DX coil.

        // Using/Aliasing
        using DXCoils::SetDXCoilTypeData;

        // SUBROUTINE LOCAL VARIABLE DECLARATIONS:
        int DXCoolSysNum;

        if (state.dataHVACDXSys->GetInputFlag) { // First time subroutine has been entered
            GetDXCoolingSystemInput(state);
            state.dataHVACDXSys->GetInputFlag = false;
        }

        DXCoolSysNum = 0;
        if (state.dataHVACDXSys->NumDXSystem > 0) {
            DXCoolSysNum = UtilityRoutines::FindItemInList(DXCoilSysName, state.dataHVACDXSys->DXCoolingSystem);
            if (DXCoolSysNum > 0 && DXCoolSysNum <= state.dataHVACDXSys->NumDXSystem) {
                CoolCoilType = state.dataHVACDXSys->DXCoolingSystem(DXCoolSysNum).CoolingCoilType_Num;
                CoolCoilIndex = state.dataHVACDXSys->DXCoolingSystem(DXCoolSysNum).CoolingCoilIndex;
                CoolCoilName = state.dataHVACDXSys->DXCoolingSystem(DXCoolSysNum).CoolingCoilName;
            }
        }
    }

    //******************************************************************************

    Real64 VSCoilCyclingResidual(EnergyPlusData &state, Real64 const PartLoadRatio, // compressor cycling ratio (1.0 is continuous, 0.0 is off)
                                 Array1D<Real64> const &Par  // par(1) = DX coil number
    )
    {
        // FUNCTION INFORMATION:
        //       AUTHOR         Bo Shen
        //       DATE WRITTEN   Feb, 2013
        //       MODIFIED       na
        //       RE-ENGINEERED  na

        // PURPOSE OF THIS FUNCTION:
        //  Calculates residual function (Temperature) by comparing with the output of variable-speed DX coil
        // interate part-load ratio

        // REFERENCES:

        // USE STATEMENTS:
        // na
        // Using/Aliasing
        using VariableSpeedCoils::SimVariableSpeedCoils;

        // Return value
        Real64 Residuum; // residual to be minimized to zero

        // Argument array dimensioning

        // Locals
        // SUBROUTINE ARGUMENT DEFINITIONS:
        // par(2) = desired air outlet temperature [C]
        // par(5) = supply air fan operating mode (ContFanCycCoil)

        // FUNCTION LOCAL VARIABLE DECLARATIONS:
        int CoilIndex;                            // index of this coil
        Real64 OutletAirTemp;                     // outlet air temperature [C]
        int FanOpMode;                            // Supply air fan operating mode

        CoilIndex = int(Par(1));
        FanOpMode = int(Par(5));

        SimVariableSpeedCoils(state, "",
                              CoilIndex,
                              FanOpMode,
                              state.dataHVACDXSys->MaxONOFFCyclesperHourCycling,
                              state.dataHVACDXSys->HPTimeConstantCycling,
                              state.dataHVACDXSys->FanDelayTimeCycling,
                              On,
                              PartLoadRatio,
                              state.dataHVACDXSys->SpeedNum,
                              state.dataHVACDXSys->SpeedRatio,
                              state.dataHVACDXSys->QZnReqCycling,
                              state.dataHVACDXSys->QLatReqCycling,
                              state.dataHVACDXSys->OnOffAirFlowRatioCycling);

        OutletAirTemp = state.dataVariableSpeedCoils->VarSpeedCoil(CoilIndex).OutletAirDBTemp;
        Residuum = Par(2) - OutletAirTemp;

        return Residuum;
    }

    //******************************************************************************

    Real64 VSCoilSpeedResidual(EnergyPlusData &state, Real64 const SpeedRatio,   // compressor cycling ratio (1.0 is continuous, 0.0 is off)
                               Array1D<Real64> const &Par // par(1) = DX coil number
    )
    {
        // FUNCTION INFORMATION:
        //       AUTHOR         Bo Shen
        //       DATE WRITTEN   Feb, 2013
        //       MODIFIED       na
        //       RE-ENGINEERED  na

        // PURPOSE OF THIS FUNCTION:
        //  Calculates residual function (Temperature) by comparing with the output of variable-speed DX coil
        // interate speed ratio between two neighboring speeds
        // REFERENCES:

        // USE STATEMENTS:
        // na
        // Using/Aliasing
        using VariableSpeedCoils::SimVariableSpeedCoils;

        // Return value
        Real64 Residuum; // residual to be minimized to zero

        // Argument array dimensioning

        // Locals
        // SUBROUTINE ARGUMENT DEFINITIONS:
        // par(2) = desired air outlet temperature [C]
        // par(5) = supply air fan operating mode (ContFanCycCoil)

        // FUNCTION PARAMETER DEFINITIONS:
        // na

        // INTERFACE BLOCK SPECIFICATIONS
        // na

        // DERIVED TYPE DEFINITIONS
        // na

        // FUNCTION LOCAL VARIABLE DECLARATIONS:
        int CoilIndex;                            // index of this coil
        Real64 OutletAirTemp;                     // outlet air temperature [C]
        int FanOpMode;                            // Supply air fan operating mode

        CoilIndex = int(Par(1));
        FanOpMode = int(Par(5));
        state.dataHVACDXSys->mySpeedNum = int(Par(3));

        SimVariableSpeedCoils(state, "",
                              CoilIndex,
                              FanOpMode,
                              state.dataHVACDXSys->myMaxONOFFCyclesperHour,
                              state.dataHVACDXSys->myHPTimeConstant,
                              state.dataHVACDXSys->myFanDelayTime,
                              On,
                              state.dataHVACDXSys->PartLoadRatio,
                              state.dataHVACDXSys->mySpeedNum,
                              SpeedRatio,
                              state.dataHVACDXSys->myQZnReq,
                              state.dataHVACDXSys->myQLatReq,
                              state.dataHVACDXSys->myOnOffAirFlowRatio);

        OutletAirTemp = state.dataVariableSpeedCoils->VarSpeedCoil(CoilIndex).OutletAirDBTemp;
        Residuum = Par(2) - OutletAirTemp;

        return Residuum;
    }

    Real64 VSCoilCyclingHumResidual(EnergyPlusData &state, Real64 const PartLoadRatio, // compressor cycling ratio (1.0 is continuous, 0.0 is off)
                                    Array1D<Real64> const &Par  // par(1) = DX coil number
    )
    {
        // FUNCTION INFORMATION:
        //       AUTHOR         Bo Shen
        //       DATE WRITTEN   Feb, 2013
        //       MODIFIED       na
        //       RE-ENGINEERED  na

        // PURPOSE OF THIS FUNCTION:
        //  Calculates residual function (Humidity) by comparing with the output of variable-speed DX coil
        // interate part-load ratio
        // REFERENCES:

        // USE STATEMENTS:
        // na
        // Using/Aliasing
        using VariableSpeedCoils::SimVariableSpeedCoils;

        // Return value
        Real64 Residuum; // residual to be minimized to zero

        // Argument array dimensioning

        // Locals
        // SUBROUTINE ARGUMENT DEFINITIONS:
        // par(2) = desired air outlet temperature [C]
        // par(5) = supply air fan operating mode (ContFanCycCoil)

        // FUNCTION PARAMETER DEFINITIONS:
        // na

        // INTERFACE BLOCK SPECIFICATIONS
        // na

        // DERIVED TYPE DEFINITIONS
        // na

        // FUNCTION LOCAL VARIABLE DECLARATIONS:
        int CoilIndex;                            // index of this coil
        Real64 OutletAirHumRat;                   // outlet air humidity ratio [kg/kg]
        int FanOpMode;                            // Supply air fan operating mode

        CoilIndex = int(Par(1));
        FanOpMode = int(Par(5));

        SimVariableSpeedCoils(state, "",
                              CoilIndex,
                              FanOpMode,
                              state.dataHVACDXSys->MaxONOFFCyclesperHourCyclingHum,
                              state.dataHVACDXSys->HPTimeConstantCyclingHum,
                              state.dataHVACDXSys->FanDelayTimeCyclingHum,
                              On,
                              PartLoadRatio,
                              state.dataHVACDXSys->SpeedNumCyclingHum,
                              state.dataHVACDXSys->SpeedRatioCyclingHum,
                              state.dataHVACDXSys->QZnReqCyclingHum,
                              state.dataHVACDXSys->QLatReqCyclingHum,
                              state.dataHVACDXSys->OnOffAirFlowRatioCyclingHum);

        OutletAirHumRat = state.dataVariableSpeedCoils->VarSpeedCoil(CoilIndex).OutletAirHumRat;
        Residuum = Par(2) - OutletAirHumRat;

        return Residuum;
    }

    //******************************************************************************

    Real64 VSCoilSpeedHumResidual(EnergyPlusData &state, Real64 const SpeedRatio,   // compressor cycling ratio (1.0 is continuous, 0.0 is off)
                                  Array1D<Real64> const &Par // par(1) = DX coil number
    )
    {
        // FUNCTION INFORMATION:
        //       AUTHOR         Bo Shen
        //       DATE WRITTEN   Feb, 2013
        //       MODIFIED       na
        //       RE-ENGINEERED  na

        // PURPOSE OF THIS FUNCTION:
        //  Calculates residual function (Humidity) by comparing with the output of variable-speed DX coil
        // interate speed ratio between two neighboring speeds

        // REFERENCES:

        // USE STATEMENTS:
        // na
        // Using/Aliasing
        using VariableSpeedCoils::SimVariableSpeedCoils;

        // Return value
        Real64 Residuum; // residual to be minimized to zero

        // Argument array dimensioning

        // Locals
        // SUBROUTINE ARGUMENT DEFINITIONS:
        // par(2) = desired air outlet temperature [C]
        // par(5) = supply air fan operating mode (ContFanCycCoil)

        // FUNCTION PARAMETER DEFINITIONS:
        // na

        // INTERFACE BLOCK SPECIFICATIONS
        // na

        // DERIVED TYPE DEFINITIONS
        // na

        // FUNCTION LOCAL VARIABLE DECLARATIONS:
        int CoilIndex;                            // index of this coil
        Real64 OutletAirHumRat;                   // outlet air humidity ratio [kg/kg]
        int FanOpMode;                            // Supply air fan operating mode

        CoilIndex = int(Par(1));
        FanOpMode = int(Par(5));
        state.dataHVACDXSys->SpeedNumSpeedHum = int(Par(3));

        SimVariableSpeedCoils(state, "",
                              CoilIndex,
                              FanOpMode,
                              state.dataHVACDXSys->MaxONOFFCyclesperHourSpeedHum,
                              state.dataHVACDXSys->HPTimeConstantSpeedHum,
                              state.dataHVACDXSys->FanDelayTimeSpeedHum,
                              On,
                              state.dataHVACDXSys->PartLoadRatioSpeedHum,
                              state.dataHVACDXSys->SpeedNumSpeedHum,
                              SpeedRatio,
                              state.dataHVACDXSys->QZnReqSpeedHum,
                              state.dataHVACDXSys->QLatReqSpeedHum,
                              state.dataHVACDXSys->OnOffAirFlowRatioSpeedHum);

        OutletAirHumRat = state.dataVariableSpeedCoils->VarSpeedCoil(CoilIndex).OutletAirHumRat;
        Residuum = Par(2) - OutletAirHumRat;

        return Residuum;
    }

    int GetCoolingCoilInletNodeNum(EnergyPlusData &state, std::string const &DXCoilSysName, bool &InletNodeErrFlag)
    {
        // SUBROUTINE INFORMATION:
        //       AUTHOR         Lixing Gu, FSEC
        //       DATE WRITTEN   Apr. 2019
        // PURPOSE OF THIS SUBROUTINE:
        // Get inlet node number

        // SUBROUTINE LOCAL VARIABLE DECLARATIONS:
        int NodeNum;
        int DXCoolSysNum;

        if (state.dataHVACDXSys->GetInputFlag) { // First time subroutine has been entered
            GetDXCoolingSystemInput(state);
            state.dataHVACDXSys->GetInputFlag = false;
        }

        NodeNum = 0;
        if (state.dataHVACDXSys->NumDXSystem > 0) {
            DXCoolSysNum = UtilityRoutines::FindItemInList(DXCoilSysName, state.dataHVACDXSys->DXCoolingSystem);
            if (DXCoolSysNum > 0 && DXCoolSysNum <= state.dataHVACDXSys->NumDXSystem) {
                NodeNum = state.dataHVACDXSys->DXCoolingSystem(DXCoolSysNum).DXCoolingCoilInletNodeNum;
            }
        }
        if (NodeNum == 0) InletNodeErrFlag = true;

        return NodeNum;
    }

    int GetCoolingCoilOutletNodeNum(EnergyPlusData &state, std::string const &DXCoilSysName, bool &OutletNodeErrFlag)
    {
        // SUBROUTINE INFORMATION:
        //       AUTHOR         Lixing Gu, FSEC
        //       DATE WRITTEN   Apr. 2019
        // PURPOSE OF THIS SUBROUTINE:
        // Get Outlet node number

        // SUBROUTINE LOCAL VARIABLE DECLARATIONS:
        int NodeNum;
        int DXCoolSysNum;

        if (state.dataHVACDXSys->GetInputFlag) { // First time subroutine has been entered
            GetDXCoolingSystemInput(state);
            state.dataHVACDXSys->GetInputFlag = false;
        }

        NodeNum = 0;
        if (state.dataHVACDXSys->NumDXSystem > 0) {
            DXCoolSysNum = UtilityRoutines::FindItemInList(DXCoilSysName, state.dataHVACDXSys->DXCoolingSystem);
            if (DXCoolSysNum > 0 && DXCoolSysNum <= state.dataHVACDXSys->NumDXSystem) {
                NodeNum = state.dataHVACDXSys->DXCoolingSystem(DXCoolSysNum).DXCoolingCoilOutletNodeNum;
            }
        }
        if (NodeNum == 0) OutletNodeErrFlag = true;

        return NodeNum;
    }
    //        End of Calculation subroutines for the DXCoolingSystem Module
    // *****************************************************************************

} // namespace HVACDXSystem

} // namespace EnergyPlus<|MERGE_RESOLUTION|>--- conflicted
+++ resolved
@@ -334,11 +334,7 @@
         int NumNums;
         int IOStat;
         static std::string const RoutineName("GetDXCoolingSystemInput: "); // include trailing blank space
-<<<<<<< HEAD
-=======
         bool ErrorsFound(false);                                    // If errors detected in input
-        static bool ErrFound(false);                                       // used for mining functions
->>>>>>> 93a23efa
         bool IsNotOK;                                                      // Flag to verify name
         int DXCoolSysNum;
         bool FanErrorsFound;             // flag returned on fan operating mode check
@@ -353,7 +349,6 @@
         Array1D_bool lNumericBlanks;     // Logical array, numeric field input BLANK = .TRUE.
 
         auto &DXCoolingSystem(state.dataHVACDXSys->DXCoolingSystem);
-        auto &ErrorsFound(state.dataHVACDXSys->ErrorsFound);
         auto &ErrFound(state.dataHVACDXSys->ErrFound);
         auto &TotalArgs(state.dataHVACDXSys->TotalArgs);
 
