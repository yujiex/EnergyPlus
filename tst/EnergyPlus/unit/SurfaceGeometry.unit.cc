// EnergyPlus, Copyright (c) 1996-2020, The Board of Trustees of the University of Illinois,
// The Regents of the University of California, through Lawrence Berkeley National Laboratory
// (subject to receipt of any required approvals from the U.S. Dept. of Energy), Oak Ridge
// National Laboratory, managed by UT-Battelle, Alliance for Sustainable Energy, LLC, and other
// contributors. All rights reserved.
//
// NOTICE: This Software was developed under funding from the U.S. Department of Energy and the
// U.S. Government consequently retains certain rights. As such, the U.S. Government has been
// granted for itself and others acting on its behalf a paid-up, nonexclusive, irrevocable,
// worldwide license in the Software to reproduce, distribute copies to the public, prepare
// derivative works, and perform publicly and display publicly, and to permit others to do so.
//
// Redistribution and use in source and binary forms, with or without modification, are permitted
// provided that the following conditions are met:
//
// (1) Redistributions of source code must retain the above copyright notice, this list of
//     conditions and the following disclaimer.
//
// (2) Redistributions in binary form must reproduce the above copyright notice, this list of
//     conditions and the following disclaimer in the documentation and/or other materials
//     provided with the distribution.
//
// (3) Neither the name of the University of California, Lawrence Berkeley National Laboratory,
//     the University of Illinois, U.S. Dept. of Energy nor the names of its contributors may be
//     used to endorse or promote products derived from this software without specific prior
//     written permission.
//
// (4) Use of EnergyPlus(TM) Name. If Licensee (i) distributes the software in stand-alone form
//     without changes from the version obtained under this License, or (ii) Licensee makes a
//     reference solely to the software portion of its product, Licensee must refer to the
//     software as "EnergyPlus version X" software, where "X" is the version number Licensee
//     obtained under this License and may not use a different name for the software. Except as
//     specifically required in this Section (4), Licensee shall not use in a company name, a
//     product name, in advertising, publicity, or other promotional activities any name, trade
//     name, trademark, logo, or other designation of "EnergyPlus", "E+", "e+" or confusingly
//     similar designation, without the U.S. Department of Energy's prior written consent.
//
// THIS SOFTWARE IS PROVIDED BY THE COPYRIGHT HOLDERS AND CONTRIBUTORS "AS IS" AND ANY EXPRESS OR
// IMPLIED WARRANTIES, INCLUDING, BUT NOT LIMITED TO, THE IMPLIED WARRANTIES OF MERCHANTABILITY
// AND FITNESS FOR A PARTICULAR PURPOSE ARE DISCLAIMED. IN NO EVENT SHALL THE COPYRIGHT OWNER OR
// CONTRIBUTORS BE LIABLE FOR ANY DIRECT, INDIRECT, INCIDENTAL, SPECIAL, EXEMPLARY, OR
// CONSEQUENTIAL DAMAGES (INCLUDING, BUT NOT LIMITED TO, PROCUREMENT OF SUBSTITUTE GOODS OR
// SERVICES; LOSS OF USE, DATA, OR PROFITS; OR BUSINESS INTERRUPTION) HOWEVER CAUSED AND ON ANY
// THEORY OF LIABILITY, WHETHER IN CONTRACT, STRICT LIABILITY, OR TORT (INCLUDING NEGLIGENCE OR
// OTHERWISE) ARISING IN ANY WAY OUT OF THE USE OF THIS SOFTWARE, EVEN IF ADVISED OF THE
// POSSIBILITY OF SUCH DAMAGE.

// EnergyPlus::SurfaceGeometry Unit Tests

// Google Test Headers
#include <gtest/gtest.h>

// EnergyPlus Headers
#include <EnergyPlus/Construction.hh>
#include <EnergyPlus/DataHeatBalance.hh>
#include <EnergyPlus/DataSurfaces.hh>
#include <EnergyPlus/DataViewFactorInformation.hh>
#include <EnergyPlus/HeatBalanceManager.hh>
#include <EnergyPlus/IOFiles.hh>
#include <EnergyPlus/Material.hh>
#include <EnergyPlus/InputProcessing/InputProcessor.hh>
#include <EnergyPlus/SurfaceGeometry.hh>
#include <EnergyPlus/UtilityRoutines.hh>

#include "Fixtures/EnergyPlusFixture.hh"

using namespace EnergyPlus;
using namespace EnergyPlus::DataSurfaces;
using namespace EnergyPlus::DataHeatBalance;
using namespace EnergyPlus::SurfaceGeometry;
using namespace EnergyPlus::HeatBalanceManager;

TEST_F(EnergyPlusFixture, BaseSurfaceRectangularTest)
{

    // Test base surfaces for rectangular shape in ProcessSurfaceVertices

    TotSurfaces = 5;
    MaxVerticesPerSurface = 5;
    Surface.allocate(TotSurfaces);
    ShadeV.allocate(TotSurfaces);
    for (int SurfNum = 1; SurfNum <= TotSurfaces; ++SurfNum) {
        Surface(SurfNum).Vertex.allocate(MaxVerticesPerSurface);
    }

    bool ErrorsFound(false);
    int ThisSurf(0);

    // Surface 1 - Rectangle
    ThisSurf = 1;
    Surface(ThisSurf).Azimuth = 180.0;
    Surface(ThisSurf).Tilt = 90.0;
    Surface(ThisSurf).Sides = 4;
    Surface(ThisSurf).GrossArea = 10.0;

    Surface(ThisSurf).Vertex(1).x = 0.0;
    Surface(ThisSurf).Vertex(1).y = 0.0;
    Surface(ThisSurf).Vertex(1).z = 0.0;

    Surface(ThisSurf).Vertex(2).x = 5.0;
    Surface(ThisSurf).Vertex(2).y = 0.0;
    Surface(ThisSurf).Vertex(2).z = 0.0;

    Surface(ThisSurf).Vertex(3).x = 5.0;
    Surface(ThisSurf).Vertex(3).y = 0.0;
    Surface(ThisSurf).Vertex(3).z = 2.0;

    Surface(ThisSurf).Vertex(4).x = 0.0;
    Surface(ThisSurf).Vertex(4).y = 0.0;
    Surface(ThisSurf).Vertex(4).z = 2.0;

    ProcessSurfaceVertices(state.files, ThisSurf, ErrorsFound);
    EXPECT_FALSE(ErrorsFound);
    EXPECT_EQ(SurfaceShape::Rectangle, Surface(ThisSurf).Shape);

    // Surface 2 - Isosceles Trapezoid
    ThisSurf = 2;
    Surface(ThisSurf).Azimuth = 180.0;
    Surface(ThisSurf).Tilt = 90.0;
    Surface(ThisSurf).Sides = 4;
    Surface(ThisSurf).GrossArea = 8.0;

    Surface(ThisSurf).Vertex(1).x = 0.0;
    Surface(ThisSurf).Vertex(1).y = 0.0;
    Surface(ThisSurf).Vertex(1).z = 0.0;

    Surface(ThisSurf).Vertex(2).x = 5.0;
    Surface(ThisSurf).Vertex(2).y = 0.0;
    Surface(ThisSurf).Vertex(2).z = 0.0;

    Surface(ThisSurf).Vertex(3).x = 4.0;
    Surface(ThisSurf).Vertex(3).y = 0.0;
    Surface(ThisSurf).Vertex(3).z = 2.0;

    Surface(ThisSurf).Vertex(4).x = 1.0;
    Surface(ThisSurf).Vertex(4).y = 0.0;
    Surface(ThisSurf).Vertex(4).z = 2.0;

    ProcessSurfaceVertices(state.files, ThisSurf, ErrorsFound);
    EXPECT_FALSE(ErrorsFound);
    EXPECT_EQ(SurfaceShape::Quadrilateral, Surface(ThisSurf).Shape);

    // Surface 3 - Parallelogram
    ThisSurf = 3;
    Surface(ThisSurf).Azimuth = 180.0;
    Surface(ThisSurf).Tilt = 90.0;
    Surface(ThisSurf).Sides = 4;
    Surface(ThisSurf).GrossArea = 10.0;

    Surface(ThisSurf).Vertex(1).x = 0.0;
    Surface(ThisSurf).Vertex(1).y = 0.0;
    Surface(ThisSurf).Vertex(1).z = 0.0;

    Surface(ThisSurf).Vertex(2).x = 5.0;
    Surface(ThisSurf).Vertex(2).y = 0.0;
    Surface(ThisSurf).Vertex(2).z = 0.0;

    Surface(ThisSurf).Vertex(3).x = 7.0;
    Surface(ThisSurf).Vertex(3).y = 0.0;
    Surface(ThisSurf).Vertex(3).z = 2.0;

    Surface(ThisSurf).Vertex(4).x = 2.0;
    Surface(ThisSurf).Vertex(4).y = 0.0;
    Surface(ThisSurf).Vertex(4).z = 2.0;

    ProcessSurfaceVertices(state.files, ThisSurf, ErrorsFound);
    EXPECT_FALSE(ErrorsFound);
    EXPECT_EQ(SurfaceShape::Quadrilateral, Surface(ThisSurf).Shape);

    // Surface 4 - Triangle
    ThisSurf = 4;
    Surface(ThisSurf).Azimuth = 180.0;
    Surface(ThisSurf).Tilt = 90.0;
    Surface(ThisSurf).Sides = 3;
    Surface(ThisSurf).GrossArea = 10.0;

    Surface(ThisSurf).Vertex(1).x = 0.0;
    Surface(ThisSurf).Vertex(1).y = 0.0;
    Surface(ThisSurf).Vertex(1).z = 0.0;

    Surface(ThisSurf).Vertex(2).x = 5.0;
    Surface(ThisSurf).Vertex(2).y = 0.0;
    Surface(ThisSurf).Vertex(2).z = 0.0;

    Surface(ThisSurf).Vertex(3).x = 0.0;
    Surface(ThisSurf).Vertex(3).y = 0.0;
    Surface(ThisSurf).Vertex(3).z = 2.0;

    ProcessSurfaceVertices(state.files, ThisSurf, ErrorsFound);
    EXPECT_FALSE(ErrorsFound);
    EXPECT_EQ(SurfaceShape::Triangle, Surface(ThisSurf).Shape);

    // Surface 5 - Polygon
    ThisSurf = 5;
    Surface(ThisSurf).Azimuth = 180.0;
    Surface(ThisSurf).Tilt = 90.0;
    Surface(ThisSurf).Sides = 5;
    Surface(ThisSurf).GrossArea = 10.0;

    Surface(ThisSurf).Vertex(1).x = 0.0;
    Surface(ThisSurf).Vertex(1).y = 0.0;
    Surface(ThisSurf).Vertex(1).z = 0.0;

    Surface(ThisSurf).Vertex(2).x = 5.0;
    Surface(ThisSurf).Vertex(2).y = 0.0;
    Surface(ThisSurf).Vertex(2).z = 0.0;

    Surface(ThisSurf).Vertex(3).x = 7.0;
    Surface(ThisSurf).Vertex(3).y = 0.0;
    Surface(ThisSurf).Vertex(3).z = 2.0;

    Surface(ThisSurf).Vertex(4).x = 3.0;
    Surface(ThisSurf).Vertex(4).y = 0.0;
    Surface(ThisSurf).Vertex(4).z = 5.0;

    Surface(ThisSurf).Vertex(5).x = 1.0;
    Surface(ThisSurf).Vertex(5).y = 0.0;
    Surface(ThisSurf).Vertex(5).z = 3.0;

    ProcessSurfaceVertices(state.files, ThisSurf, ErrorsFound);
    EXPECT_FALSE(ErrorsFound);
    EXPECT_EQ(SurfaceShape::Polygonal, Surface(ThisSurf).Shape);
}

TEST_F(EnergyPlusFixture, DataSurfaces_SurfaceShape)
{

    bool ErrorsFound(false);

    std::string const idf_objects = delimited_string({
        " BuildingSurface:Detailed,",
        "    Surface 1 - Triangle,    !- Name",
        "    Floor,                   !- Surface Type",
        "    ExtSlabCarpet 4in ClimateZone 1-8,  !- Construction Name",
        "    Zone1,                   !- Zone Name",
        "    Outdoors,                !- Outside Boundary Condition",
        "    ,                        !- Outside Boundary Condition Object",
        "    NoSun,                   !- Sun Exposure",
        "    NoWind,                  !- Wind Exposure",
        "    ,                        !- View Factor to Ground",
        "    ,                        !- Number of Vertices",
        "    0.0, 0.0, 0.0,           !- Vertex 1 X-coordinate {m}",
        "    1.0, 2.0, 0.0,           !- Vertex 2 X-coordinate {m}",
        "    2.0, 0.0, 0.0;           !- Vertex 3 X-coordinate {m}",

        " BuildingSurface:Detailed,",
        "    Surface 2 - Quadrilateral,  !- Name",
        "    Floor,                   !- Surface Type",
        "    ExtSlabCarpet 4in ClimateZone 1-8,  !- Construction Name",
        "    Zone1,                   !- Zone Name",
        "    Outdoors,                !- Outside Boundary Condition",
        "    ,                        !- Outside Boundary Condition Object",
        "    NoSun,                   !- Sun Exposure",
        "    NoWind,                  !- Wind Exposure",
        "    ,                        !- View Factor to Ground",
        "    ,                        !- Number of Vertices",
        "    -73.4395447868102,       !- Vertex 1 X-coordinate {m}",
        "    115.81641271866,         !- Vertex 1 Y-coordinate {m}",
        "    -4.90860981523342e-014,  !- Vertex 1 Z-coordinate {m}",
        "    -58.0249751030646,       !- Vertex 2 X-coordinate {m}",
        "    93.1706338416311,        !- Vertex 2 Y-coordinate {m}",
        "    -6.93120848813091e-014,  !- Vertex 2 Z-coordinate {m}",
        "    -68.9295447868101,       !- Vertex 3 X-coordinate {m}",
        "    74.3054685889134,        !- Vertex 3 Y-coordinate {m}",
        "    -6.06384403665968e-014,  !- Vertex 3 Z-coordinate {m}",
        "    -58.0345461881513,       !- Vertex 4 X-coordinate {m}",
        "    93.1761597101821,        !- Vertex 4 Y-coordinate {m}",
        "    -6.9300904918858e-014;   !- Vertex 4 Z-coordinate {m}",

        " BuildingSurface:Detailed,",
        "    Surface 3 - Rectangle,   !- Name",
        "    Wall,                    !- Surface Type",
        "    ExtSlabCarpet 4in ClimateZone 1-8,  !- Construction Name",
        "    Zone1,                   !- Zone Name",
        "    Outdoors,                !- Outside Boundary Condition",
        "    ,                        !- Outside Boundary Condition Object",
        "    NoSun,                   !- Sun Exposure",
        "    NoWind,                  !- Wind Exposure",
        "    ,                        !- View Factor to Ground",
        "    ,                        !- Number of Vertices",
        "    0.0, 0.0, 0.0,           !- X,Y,Z ==> Vertex 1 {m}",
        "    1.0, 0.0, 0.0,           !- X,Y,Z ==> Vertex 2 {m}",
        "    1.0, 0.0, 1.0,           !- X,Y,Z ==> Vertex 3 {m}",
        "    0.0, 0.0, 1.0;           !- X,Y,Z ==> Vertex 4 {m}",

        " FenestrationSurface:Detailed,",
        "    Surface 4 - RectangularDoorWindow,    !- Name",
        "    Window,                  !- Surface Type",
        "    SINGLE PANE HW WINDOW,   !- Construction Name",
        "    Surface 3 - Rectangle,   !- Building Surface Name",
        "    ,                        !- Outside Boundary Condition Object",
        "    0.0,                     !- View Factor to Ground",
        "    ,                        !- Frame and Divider Name",
        "    1.0,                     !- Multiplier",
        "    Autocalculate,           !- Number of Vertices",
        "    0.2, 0.0, 0.2,           !- X,Y,Z ==> Vertex 1 {m}",
        "    0.8, 0.0, 0.2,           !- X,Y,Z ==> Vertex 2 {m}",
        "    0.8, 0.0, 0.8,           !- X,Y,Z ==> Vertex 3 {m}",
        "    0.2, 0.0, 0.8;           !- X,Y,Z ==> Vertex 4 {m}",

        " Shading:Overhang:Projection,",
        "    Surface 5 - RectangularOverhang,  !- Name",
        "    Surface 9 - TriangularDoor,       !- Window or Door Name",
        "    .01,                     !- Height above Window or Door {m}",
        "    91,                      !- Tilt Angle from Window/Door {deg}",
        "    .01,                     !- Left extension from Window/Door Width {m}",
        "    .01,                     !- Right extension from Window/Door Width {m}",
        "    .2;                      !- Depth as Fraction of Window/Door Height {dimensionless}",

        " Shading:Fin:Projection,",
        "    Surface 6 - RectangularLeftFin,    !- Name",
        "    Surface 3 - Rectangle,   !- Window or Door Name",
        "    .01,                     !- Left Extension from Window/Door {m}",
        "    .01,                     !- Left Distance Above Top of Window {m}",
        "    .01,                     !- Left Distance Below Bottom of Window {m}",
        "    90,                      !- Left Tilt Angle from Window/Door {deg}",
        "    .1,                      !- Left Depth as Fraction of Window/Door Width {dimensionless}",
        "    0,                       !- Right Extension from Window/Door {m}",
        "    0,                       !- Right Distance Above Top of Window {m}",
        "    0,                       !- Right Distance Below Bottom of Window {m}",
        "    0,                       !- Right Tilt Angle from Window/Door {deg}",
        "    0;                       !- Right Depth as Fraction of Window/Door Width {dimensionless}",

        " Shading:Fin:Projection,",
        "    Surface 7 - RectangularRightFin,   !- Name",
        "    Surface 3 - Rectangle,   !- Window or Door Name",
        "    0,                       !- Left Extension from Window/Door {m}",
        "    0,                       !- Left Distance Above Top of Window {m}",
        "    0,                       !- Left Distance Below Bottom of Window {m}",
        "    0,                       !- Left Tilt Angle from Window/Door {deg}",
        "    0,                       !- Left Depth as Fraction of Window/Door Width {dimensionless}",
        "    .01,                     !- Right Extension from Window/Door {m}",
        "    .01,                     !- Right Distance Above Top of Window {m}",
        "    .01,                     !- Right Distance Below Bottom of Window {m}",
        "    90,                      !- Right Tilt Angle from Window/Door {deg}",
        "    .1;                      !- Right Depth as Fraction of Window/Door Width {dimensionless}",

        " FenestrationSurface:Detailed,",
        "    Surface 8 - TriangularWindow,    !- Name",
        "    Window,                  !- Surface Type",
        "    SINGLE PANE HW WINDOW,   !- Construction Name",
        "    Surface 3 - Rectangle,   !- Building Surface Name",
        "    ,                        !- Outside Boundary Condition Object",
        "    0.0,                     !- View Factor to Ground",
        "    ,                        !- Frame and Divider Name",
        "    1.0,                     !- Multiplier",
        "    Autocalculate,           !- Number of Vertices",
        "    0.05, 0.0, 0.05,         !- X,Y,Z ==> Vertex 1 {m}",
        "    0.15, 0.0, 0.05,         !- X,Y,Z ==> Vertex 2 {m}",
        "    0.10, 0.0, 0.15;         !- X,Y,Z ==> Vertex 3 {m}",

        " FenestrationSurface:Detailed,",
        "    Surface 9 - TriangularDoor,      !- Name",
        "    Door,                    !- Surface Type",
        "    External door,           !- Construction Name",
        "    Surface 3 - Rectangle,   !- Building Surface Name",
        "    ,                        !- Outside Boundary Condition Object",
        "    0.5,                     !- View Factor to Ground",
        "    ,                        !- Frame and Divider Name",
        "    1,                       !- Multiplier",
        "    3,                       !- Number of Vertices",
        "    0.80, 0.0, 0.05,         !- X,Y,Z ==> Vertex 1 {m}",
        "    0.95, 0.0, 0.05,         !- X,Y,Z ==> Vertex 2 {m}",
        "    0.90, 0.0, 0.15;         !- X,Y,Z ==> Vertex 3 {m}",

        " BuildingSurface:Detailed,",
        "    Surface 10 - Polygonal,  !- Name",
        "    Floor,                   !- Surface Type",
        "    ExtSlabCarpet 4in ClimateZone 1-8,  !- Construction Name",
        "    Zone1,                   !- Zone Name",
        "    Outdoors,                !- Outside Boundary Condition",
        "    ,                        !- Outside Boundary Condition Object",
        "    NoSun,                   !- Sun Exposure",
        "    NoWind,                  !- Wind Exposure",
        "    ,                        !- View Factor to Ground",
        "    ,                        !- Number of Vertices",
        "    0.0, 0.0, 0.0,           !- Vertex 1 X-coordinate {m}",
        "    0.0, 1.0, 0.0,           !- Vertex 2 X-coordinate {m}",
        "    0.5, 2.0, 0.0,           !- Vertex 3 X-coordinate {m}",
        "    1.0, 1.0, 0.0,           !- Vertex 4 X-coordinate {m}",
        "    1.0, 0.0, 0.0;           !- Vertex 5 X-coordinate {m}",

        " Zone,",
        "    Zone1,                   !- Name",
        "    0,                       !- Direction of Relative North {deg}",
        "    0.0,                     !- X Origin {m}",
        "    0.0,                     !- Y Origin {m}",
        "    0.0,                     !- Z Origin {m}",
        "    ,                        !- Type",
        "    ,                        !- Multiplier",
        "    ,                        !- Ceiling Height {m}",
        "    ,                        !- Volume {m3}",
        "    ,                        !- Floor Area {m2}",
        "    ,                        !- Zone Inside Convection Algorithm",
        "    ,                        !- Zone Outside Convection Algorithm",
        "    No;                      !- Part of Total Floor Area",

        " Construction,",
        "    ExtSlabCarpet 4in ClimateZone 1-8,  !- Name",
        "    MAT-CC05 4 HW CONCRETE,  !- Outside Layer",
        "    CP02 CARPET PAD;         !- Layer 2",

        " Construction,",
        "    External door,           !- Name",
        "    Painted Oak;             !- Outside Layer",

        " Material,",
        "    MAT-CC05 4 HW CONCRETE,  !- Name",
        "    Rough,                   !- Roughness",
        "    0.1016,                  !- Thickness {m}",
        "    1.311,                   !- Conductivity {W/m-K}",
        "    2240,                    !- Density {kg/m3}",
        "    836.800000000001,        !- Specific Heat {J/kg-K}",
        "    0.9,                     !- Thermal Absorptance",
        "    0.85,                    !- Solar Absorptance",
        "    0.85;                    !- Visible Absorptance",

        " Material,",
        "    Painted Oak,             !- Name",
        "    Rough,                   !- Roughness",
        "    0.035,                   !- Thickness {m}",
        "    0.19,                    !- Conductivity {W/m-K}",
        "    700,                     !- Density {kg/m3}",
        "    2390,                    !- Specific Heat {J/kg-K}",
        "    0.9,                     !- Thermal Absorptance",
        "    0.5,                     !- Solar Absorptance",
        "    0.5;                     !- Visible Absorptance",

        " Material:NoMass,",
        "    CP02 CARPET PAD,         !- Name",
        "    Smooth,                  !- Roughness",
        "    0.1,                     !- Thermal Resistance {m2-K/W}",
        "    0.9,                     !- Thermal Absorptance",
        "    0.8,                     !- Solar Absorptance",
        "    0.8;                     !- Visible Absorptance",

        " Construction,",
        "    SINGLE PANE HW WINDOW,   !- Name",
        "    GLASS - CLEAR PLATE 1 / 4 IN;  !- Outside Layer",

        " WindowMaterial:Glazing,",
        "    GLASS - CLEAR PLATE 1 / 4 IN,  !- Name",
        "    SpectralAverage,         !- Optical Data Type",
        "    ,                        !- Window Glass Spectral Data Set Name",
        "    6.0000001E-03,           !- Thickness {m}",
        "    0.7750000,               !- Solar Transmittance at Normal Incidence",
        "    7.1000002E-02,           !- Front Side Solar Reflectance at Normal Incidence",
        "    7.1000002E-02,           !- Back Side Solar Reflectance at Normal Incidence",
        "    0.8810000,               !- Visible Transmittance at Normal Incidence",
        "    7.9999998E-02,           !- Front Side Visible Reflectance at Normal Incidence",
        "    7.9999998E-02,           !- Back Side Visible Reflectance at Normal Incidence",
        "    0,                       !- Infrared Transmittance at Normal Incidence",
        "    0.8400000,               !- Front Side Infrared Hemispherical Emissivity",
        "    0.8400000,               !- Back Side Infrared Hemispherical Emissivity",
        "    0.9000000;               !- Conductivity {W/m-K}",

        "SurfaceConvectionAlgorithm:Inside,TARP;",

        "SurfaceConvectionAlgorithm:Outside,DOE-2;",

        "HeatBalanceAlgorithm,ConductionTransferFunction;",

        "ZoneAirHeatBalanceAlgorithm,",
        "    AnalyticalSolution;      !- Algorithm",

    });

    ASSERT_TRUE(process_idf(idf_objects));

    GetProjectControlData(state, ErrorsFound); // read project control data
    EXPECT_FALSE(ErrorsFound);          // expect no errors

<<<<<<< HEAD
    GetMaterialData(*state.dataWindowEquivalentLayer, state.files, ErrorsFound); // read material data
=======
    GetMaterialData(state, state.dataWindowEquivalentLayer, state.files, ErrorsFound); // read material data
>>>>>>> 874857a2
    EXPECT_FALSE(ErrorsFound);    // expect no errors

    GetConstructData(state.files, ErrorsFound); // read construction data
    EXPECT_FALSE(ErrorsFound);     // expect no errors

    GetZoneData(ErrorsFound);  // read zone data
    EXPECT_FALSE(ErrorsFound); // expect no errors

    CosZoneRelNorth.allocate(1);
    SinZoneRelNorth.allocate(1);

    CosZoneRelNorth(1) = std::cos(-Zone(1).RelNorth * DataGlobals::DegToRadians);
    SinZoneRelNorth(1) = std::sin(-Zone(1).RelNorth * DataGlobals::DegToRadians);
    CosBldgRelNorth = 1.0;
    SinBldgRelNorth = 0.0;

    GetSurfaceData(state, state.files, ErrorsFound); // setup zone geometry and get zone data
    EXPECT_FALSE(ErrorsFound);   // expect no errors

    // compare_err_stream( "" ); // just for debugging

    AllocateModuleArrays();

    //  Adding additional surfaces will change the index of the following based on where the surfaces are added in the array.
    //	If adding new tests, break here and look at EnergyPlus::DataSurfaces::Surface to see the order.

    //	enum surfaceShape:Triangle = 1
    //	"Surface 1 - Triangle"
    int surfNum = UtilityRoutines::FindItemInList("SURFACE 1 - TRIANGLE", DataSurfaces::Surface);
    ProcessSurfaceVertices(state.files, surfNum, ErrorsFound);
    EXPECT_EQ(SurfaceShape::Triangle, Surface(surfNum).Shape);

    //	enum surfaceShape:Quadrilateral = 2
    //	"Surface 2 - Quadrilateral"
    surfNum = UtilityRoutines::FindItemInList("SURFACE 2 - QUADRILATERAL", DataSurfaces::Surface);
    ProcessSurfaceVertices(state.files, surfNum, ErrorsFound);
    EXPECT_EQ(SurfaceShape::Quadrilateral, Surface(surfNum).Shape);

    //	enum surfaceShape:Rectangle = 3
    //	"Surface 3 - Rectangle"
    surfNum = UtilityRoutines::FindItemInList("SURFACE 3 - RECTANGLE", DataSurfaces::Surface);
    ProcessSurfaceVertices(state.files, surfNum, ErrorsFound);
    EXPECT_EQ(SurfaceShape::Rectangle, Surface(surfNum).Shape);

    //	enum surfaceShape:RectangularDoorWindow = 4
    //	"Surface 4 - RectangularDoorWindow"
    surfNum = UtilityRoutines::FindItemInList("SURFACE 4 - RECTANGULARDOORWINDOW", DataSurfaces::Surface);
    ProcessSurfaceVertices(state.files, surfNum, ErrorsFound);
    EXPECT_EQ(SurfaceShape::RectangularDoorWindow, Surface(surfNum).Shape);

    //	enum surfaceShape:RectangularOverhang = 5
    //	"Surface 5 - RectangularOverhang"
    surfNum = UtilityRoutines::FindItemInList("SURFACE 5 - RECTANGULAROVERHANG", DataSurfaces::Surface);
    ProcessSurfaceVertices(state.files, surfNum, ErrorsFound);
    EXPECT_NE(SurfaceShape::RectangularOverhang, Surface(surfNum).Shape); // fins and overhangs will not get set to the proper surface shape.

    //	enum surfaceShape:RectangularLeftFin = 6
    //	"Surface 6 - RectangularLeftFin"
    surfNum = UtilityRoutines::FindItemInList("SURFACE 6 - RECTANGULARLEFTFIN Left", DataSurfaces::Surface);
    ProcessSurfaceVertices(state.files, surfNum, ErrorsFound);
    EXPECT_NE(SurfaceShape::RectangularLeftFin, Surface(surfNum).Shape); // fins and overhangs will not get set to the proper surface shape.

    //	enum surfaceShape:RectangularRightFin = 7
    //	"Surface 7 - RectangularRightFin"
    surfNum = UtilityRoutines::FindItemInList("SURFACE 7 - RECTANGULARRIGHTFIN Right", DataSurfaces::Surface);
    ProcessSurfaceVertices(state.files, surfNum, ErrorsFound);
    EXPECT_NE(SurfaceShape::RectangularRightFin, Surface(surfNum).Shape); // fins and overhangs will not get set to the proper surface shape.

    //	enum surfaceShape:TriangularWindow = 8
    //	"Surface 8 - TriangularWindow"
    surfNum = UtilityRoutines::FindItemInList("SURFACE 8 - TRIANGULARWINDOW", DataSurfaces::Surface);
    ProcessSurfaceVertices(state.files, surfNum, ErrorsFound);
    EXPECT_EQ(SurfaceShape::TriangularWindow, Surface(surfNum).Shape);

    //	enum surfaceShape:TriangularDoor = 9
    //	"Surface 9 - TriangularDoor"
    surfNum = UtilityRoutines::FindItemInList("SURFACE 9 - TRIANGULARDOOR", DataSurfaces::Surface);
    ProcessSurfaceVertices(state.files, surfNum, ErrorsFound);
    EXPECT_EQ(SurfaceShape::TriangularDoor, Surface(surfNum).Shape);

    //	enum surfaceShape:Polygonal = 10
    //	"Surface 10 - Polygonal"
    surfNum = UtilityRoutines::FindItemInList("SURFACE 10 - POLYGONAL", DataSurfaces::Surface);
    ProcessSurfaceVertices(state.files, surfNum, ErrorsFound);
    EXPECT_EQ(SurfaceShape::Polygonal, Surface(surfNum).Shape);
}

TEST_F(EnergyPlusFixture, ConfirmCheckSubSurfAzTiltNorm)
{
    SurfaceData BaseSurface;
    SurfaceData SubSurface;
    bool surfaceError;

    // Case 1 - Base surface and subsurface face the same way - should be no error message and no surfaceError
    surfaceError = false;
    BaseSurface.Azimuth = 0.;
    BaseSurface.Tilt = 0.;
    BaseSurface.NewellSurfaceNormalVector.x = 0.;
    BaseSurface.NewellSurfaceNormalVector.y = 0.;
    BaseSurface.NewellSurfaceNormalVector.z = 1.;

    SubSurface.Azimuth = 0.;
    SubSurface.Tilt = 0.;
    SubSurface.NewellSurfaceNormalVector.x = 0.;
    SubSurface.NewellSurfaceNormalVector.y = 0.;
    SubSurface.NewellSurfaceNormalVector.z = 1.;
    checkSubSurfAzTiltNorm(BaseSurface, SubSurface, surfaceError);
    EXPECT_FALSE(surfaceError);
    EXPECT_FALSE(has_err_output());

    // Case 2 - Base surface and subsurface face the opposite way - should be error message and surfaceError=true
    surfaceError = false;
    SubSurface.Azimuth = 180.;
    SubSurface.Tilt = 180.;
    SubSurface.NewellSurfaceNormalVector.x = 1.;
    SubSurface.NewellSurfaceNormalVector.y = 0.;
    SubSurface.NewellSurfaceNormalVector.z = 0.;
    checkSubSurfAzTiltNorm(BaseSurface, SubSurface, surfaceError);
    EXPECT_TRUE(surfaceError);
    EXPECT_TRUE(has_err_output());

    // Case 3 - Base surface is horizontal and subsurface is different by 45 degrees azimuth - should be no warning message and surfaceError=false
    surfaceError = false;
    SubSurface.Azimuth = 45.;
    SubSurface.Tilt = 0.;
    SubSurface.NewellSurfaceNormalVector.x = 0.;
    SubSurface.NewellSurfaceNormalVector.y =
        1.; // This doesn't match the tilt and azimuth, but want it to be different so tilt and azimuth tests are executed
    SubSurface.NewellSurfaceNormalVector.z = 1.;
    checkSubSurfAzTiltNorm(BaseSurface, SubSurface, surfaceError);
    EXPECT_FALSE(surfaceError);
    EXPECT_FALSE(has_err_output());

    // Case 4 - Base surface is not horizontal and subsurface is different by 45 degrees azimuth and tilt - should be warning error message but
    // surfaceError=false
    surfaceError = false;
    BaseSurface.Azimuth = 90.;
    BaseSurface.Tilt = 90.;
    BaseSurface.NewellSurfaceNormalVector.x = 1.;
    BaseSurface.NewellSurfaceNormalVector.y = 0.;
    BaseSurface.NewellSurfaceNormalVector.z = 0.;

    SubSurface.Azimuth = 45.;
    SubSurface.Tilt = 45.;
    SubSurface.NewellSurfaceNormalVector.x = 1.;
    SubSurface.NewellSurfaceNormalVector.y = 1.;
    SubSurface.NewellSurfaceNormalVector.z = 1.;
    checkSubSurfAzTiltNorm(BaseSurface, SubSurface, surfaceError);
    EXPECT_FALSE(surfaceError);
    EXPECT_TRUE(has_err_output());
}

TEST_F(EnergyPlusFixture, SurfaceGeometry_MakeMirrorSurface)
{
    std::string const idf_objects = delimited_string({
        "BuildingSurface:Detailed,",
        " FRONT-1,                  !- Name",
        " WALL,                     !- Surface Type",
        " INT-WALL-1,               !- Construction Name",
        " Space,                    !- Zone Name",
        " Outdoors,                 !- Outside Boundary Condition",
        " ,                         !- Outside Boundary Condition Object",
        " SunExposed,               !- Sun Exposure",
        " WindExposed,              !- Wind Exposure",
        " 0.50000,                  !- View Factor to Ground",
        " 4,                        !- Number of Vertices",
        " 0.0, 0.0, 2.4,            !- X, Y, Z == > Vertex 1 {m}",
        " 0.0, 0.0, 0.0,            !- X, Y, Z == > Vertex 2 {m}",
        " 30.5, 0.0, 0.0,           !- X, Y, Z == > Vertex 3 {m}",
        " 30.5, 0.0, 2.4;           !- X, Y, Z == > Vertex 4 {m}",
        " ",
        "Zone,",
        "  Space,                   !- Name",
        "  0.0000,                  !- Direction of Relative North {deg}",
        "  0.0000,                  !- X Origin {m}",
        "  0.0000,                  !- Y Origin {m}",
        "  0.0000,                  !- Z Origin {m}",
        "  1,                       !- Type",
        "  1,                       !- Multiplier",
        "  2.0,                     !- Ceiling Height {m}",
        "  ,                        !- Volume {m3}",
        "  6.,                      !- Floor Area {m2}",
        "  ,                        !- Zone Inside Convection Algorithm",
        "  ,                        !- Zone Outside Convection Algorithm",
        "  Yes;                     !- Part of Total Floor Area",
        " ",
        "Construction,",
        " INT-WALL-1,               !- Name",
        " GP02;                     !- Outside Layer",
        " ",
        "Material,",
        " GP02,                     !- Name",
        " MediumSmooth,             !- Roughness",
        " 1.5900001E-02,            !- Thickness{ m }",
        " 0.1600000,                !- Conductivity{ W / m - K }",
        " 801.0000,                 !- Density{ kg / m3 }",
        " 837.0000,                 !- Specific Heat{ J / kg - K }",
        " 0.9000000,                !- Thermal Absorptance",
        " 0.7500000,                !- Solar Absorptance",
        " 0.7500000;                !- Visible Absorptance",
        " ",
        "  Timestep, 4;",
        " ",
        "BUILDING, Bldg2, 0.0, Suburbs, .04, .4, FullExterior, 25, 6;",
        " ",
        "SimulationControl, YES, NO, NO, YES, NO;",
        " ",
        "  Site:Location,",
        "    Miami Intl Ap FL USA TMY3 WMO=722020E,    !- Name",
        "    25.82,                   !- Latitude {deg}",
        "    -80.30,                  !- Longitude {deg}",
        "    -5.00,                   !- Time Zone {hr}",
        "    11;                      !- Elevation {m}",
        " ",

    });

    ASSERT_TRUE(process_idf(idf_objects));

    bool FoundError = false;
<<<<<<< HEAD
    GetMaterialData(*state.dataWindowEquivalentLayer, state.files, FoundError);
=======
    GetMaterialData(state, state.dataWindowEquivalentLayer, state.files, FoundError);
>>>>>>> 874857a2
    GetConstructData(state.files, FoundError);
    GetZoneData(FoundError); // Read Zone data from input file
    DataHeatBalance::AnyCTF = true;
    SetupZoneGeometry(state, FoundError); // this calls GetSurfaceData()

    EXPECT_FALSE(FoundError);

    // test coordinate on existing surface
    EXPECT_EQ(TotSurfaces, 1);

    EXPECT_EQ(Surface(TotSurfaces).Name, "FRONT-1");

    // move surface to SurfaceTmp since MakeMirrorSurface uses that array
    SurfaceTmp.allocate(10);
    SurfaceTmp(TotSurfaces) = Surface(TotSurfaces);

    EXPECT_EQ(SurfaceTmp(TotSurfaces).Name, "FRONT-1");

    EXPECT_EQ(SurfaceTmp(TotSurfaces).Vertex(1).x, 0.);
    EXPECT_EQ(SurfaceTmp(TotSurfaces).Vertex(1).y, 0.);
    EXPECT_EQ(SurfaceTmp(TotSurfaces).Vertex(1).z, 2.4);

    EXPECT_EQ(SurfaceTmp(TotSurfaces).Vertex(2).x, 0.);
    EXPECT_EQ(SurfaceTmp(TotSurfaces).Vertex(2).y, 0.);
    EXPECT_EQ(SurfaceTmp(TotSurfaces).Vertex(2).z, 0.);

    EXPECT_EQ(SurfaceTmp(TotSurfaces).Vertex(3).x, 30.5);
    EXPECT_EQ(SurfaceTmp(TotSurfaces).Vertex(3).y, 0.);
    EXPECT_EQ(SurfaceTmp(TotSurfaces).Vertex(3).z, 0.);

    EXPECT_EQ(SurfaceTmp(TotSurfaces).Vertex(4).x, 30.5);
    EXPECT_EQ(SurfaceTmp(TotSurfaces).Vertex(4).y, 0.);
    EXPECT_EQ(SurfaceTmp(TotSurfaces).Vertex(4).z, 2.4);

    MakeMirrorSurface(TotSurfaces); // This call increments TotSurfaces so the references after this are for the created mirror surface

    EXPECT_EQ(SurfaceTmp(TotSurfaces).Name, "Mir-FRONT-1");

    EXPECT_EQ(SurfaceTmp(TotSurfaces).Vertex(1).x, 30.5);
    EXPECT_EQ(SurfaceTmp(TotSurfaces).Vertex(1).y, 0.);
    EXPECT_EQ(SurfaceTmp(TotSurfaces).Vertex(1).z, 2.4);

    EXPECT_EQ(SurfaceTmp(TotSurfaces).Vertex(2).x, 30.5);
    EXPECT_EQ(SurfaceTmp(TotSurfaces).Vertex(2).y, 0.);
    EXPECT_EQ(SurfaceTmp(TotSurfaces).Vertex(2).z, 0.);

    EXPECT_EQ(SurfaceTmp(TotSurfaces).Vertex(3).x, 0.);
    EXPECT_EQ(SurfaceTmp(TotSurfaces).Vertex(3).y, 0.);
    EXPECT_EQ(SurfaceTmp(TotSurfaces).Vertex(3).z, 0.);

    EXPECT_EQ(SurfaceTmp(TotSurfaces).Vertex(4).x, 0.);
    EXPECT_EQ(SurfaceTmp(TotSurfaces).Vertex(4).y, 0.);
    EXPECT_EQ(SurfaceTmp(TotSurfaces).Vertex(4).z, 2.4);
}

TEST_F(EnergyPlusFixture, SurfacesGeometry_CalcSurfaceCentroid_NonconvexRealisticZ)
{
    TotSurfaces = 10;
    Surface.allocate(TotSurfaces);

    Surface(1).Class = SurfaceClass_Roof;
    Surface(1).GrossArea = 1000.;
    Surface(1).Sides = 4;
    Surface(1).Vertex.allocate(4);

    Surface(1).Vertex(1).x = 2000.;
    Surface(1).Vertex(1).y = -1000.;
    Surface(1).Vertex(1).z = 10.;

    Surface(1).Vertex(2).x = 1.;
    Surface(1).Vertex(2).y = 0.;
    Surface(1).Vertex(2).z = 10.;

    Surface(1).Vertex(3).x = 2000.;
    Surface(1).Vertex(3).y = 1000.;
    Surface(1).Vertex(3).z = 10.;

    Surface(1).Vertex(4).x = 0.;
    Surface(1).Vertex(4).y = 0.;
    Surface(1).Vertex(4).z = 10.;

    CalcSurfaceCentroid();

    EXPECT_EQ(Surface(1).Centroid.x, 667.);
    EXPECT_EQ(Surface(1).Centroid.y, 0.);
    EXPECT_EQ(Surface(1).Centroid.z, 10.);
}

TEST_F(EnergyPlusFixture, MakeEquivalentRectangle)
{

    bool ErrorsFound(false);

    std::string const idf_objects = delimited_string({
        "FenestrationSurface:Detailed,                                   ",
        "	Surface-1-Rectangle,     !- Name                             ",
        "	Window,                  !- Surface Type                     ",
        "	SINGLE PANE HW WINDOW,   !- Construction Name                ",
        "	WallExample,             !- Building Surface Name            ",
        "	,                        !- Outside Boundary Condition Object",
        "	0.50000,                 !- View Factor to Ground            ",
        "	,                        !- Frame and Divider Name           ",
        "	1,                       !- Multiplier                       ",
        "	4,                       !- Number of Vertices               ",
        "	0.0, 11.4, 2.1,          !- X,Y,Z ==> Vertex 1 {m}           ",
        "	0.0, 11.4, 0.9,          !- X,Y,Z ==> Vertex 2 {m}           ",
        "	0.0, 3.8,  0.9,          !- X,Y,Z ==> Vertex 3 {m}           ",
        "	0.0, 3.8,  2.1;          !- X,Y,Z ==> Vertex 4 {m}           ",
        "                                                                ",
        "FenestrationSurface:Detailed,                                   ",
        "	Surface-2-Trapzoid,      !- Name                             ",
        "	Window,                  !- Surface Type                     ",
        "	SINGLE PANE HW WINDOW,   !- Construction Name                ",
        "	WallExample,             !- Building Surface Name            ",
        "	,                        !- Outside Boundary Condition Object",
        "	0.50000,                 !- View Factor to Ground            ",
        "	,                        !- Frame and Divider Name           ",
        "	1,                       !- Multiplier                       ",
        "	4,                       !- Number of Vertices               ",
        "	0.0, 11.2, 2.1,          !- X,Y,Z ==> Vertex 1 {m}           ",
        "	0.0, 11.6, 0.9,          !- X,Y,Z ==> Vertex 2 {m}           ",
        "	0.0, 3.6,  0.9,          !- X,Y,Z ==> Vertex 3 {m}           ",
        "	0.0, 4.0,  2.1;          !- X,Y,Z ==> Vertex 4 {m}           ",
        "                                                                ",
        "FenestrationSurface:Detailed,                                   ",
        "	Surface-3-parallelogram, !- Name                             ",
        "	Window,                  !- Surface Type                     ",
        "	SINGLE PANE HW WINDOW,   !- Construction Name                ",
        "	WallExample,             !- Building Surface Name            ",
        "	,                        !- Outside Boundary Condition Object",
        "	0.50000,                 !- View Factor to Ground            ",
        "	,                        !- Frame and Divider Name           ",
        "	1,                       !- Multiplier                       ",
        "	4,                       !- Number of Vertices               ",
        "	0.0, 11.4, 2.1,          !- X,Y,Z ==> Vertex 1 {m}           ",
        "	0.0, 12.4, 0.9,          !- X,Y,Z ==> Vertex 2 {m}           ",
        "	0.0, 4.8,  0.9,          !- X,Y,Z ==> Vertex 3 {m}           ",
        "	0.0, 3.8,  2.1;          !- X,Y,Z ==> Vertex 4 {m}           ",
        "                                                                ",
        "BuildingSurface:Detailed,                                       ",
        "	WallExample,   !- Name                                       ",
        "	Wall,                    !- Surface Type                     ",
        "	ExtSlabCarpet 4in ClimateZone 1-8,  !- Construction Name     ",
        "	ZoneExample,             !- Zone Name                        ",
        "	Outdoors,                !- Outside Boundary Condition       ",
        "	,                        !- Outside Boundary Condition Object",
        "	NoSun,                   !- Sun Exposure                     ",
        "	NoWind,                  !- Wind Exposure                    ",
        "	,                        !- View Factor to Ground            ",
        "	,                        !- Number of Vertices               ",
        "	0.0, 15.2, 2.4,          !- X,Y,Z ==> Vertex 1 {m}           ",
        "	0.0, 15.2, 0.0,          !- X,Y,Z ==> Vertex 2 {m}           ",
        "	0.0, 0.0,  0.0,          !- X,Y,Z ==> Vertex 3 {m}           ",
        "	0.0, 0.0,  2.4;          !- X,Y,Z ==> Vertex 4 {m}           ",
        "	                                                             ",
        "BuildingSurface:Detailed,                                       ",
        "	FloorExample,            !- Name                             ",
        "	Floor,                   !- Surface Type                     ",
        "	ExtSlabCarpet 4in ClimateZone 1-8,  !- Construction Name     ",
        "	ZoneExample,             !- Zone Name                        ",
        "	Outdoors,                !- Outside Boundary Condition       ",
        "	,                        !- Outside Boundary Condition Object",
        "	NoSun,                   !- Sun Exposure                     ",
        "	NoWind,                  !- Wind Exposure                    ",
        "	,                        !- View Factor to Ground            ",
        "	,                        !- Number of Vertices               ",
        "	0.0, 0.0,  0.0,          !- Vertex 1 X-coordinate {m}        ",
        "	5.0, 15.2, 0.0,          !- Vertex 2 X-coordinate {m}        ",
        "	0.0, 15.2, 0.0;          !- Vertex 3 X-coordinate {m}        ",
        "                                                                ",
        "Zone,                                                           ",
        "	ZoneExample,             !- Name                             ",
        "	0,                       !- Direction of Relative North {deg}",
        "	0.0,                     !- X Origin {m}                     ",
        "	0.0,                     !- Y Origin {m}                     ",
        "	0.0,                     !- Z Origin {m}                     ",
        "	,                        !- Type                             ",
        "	,                        !- Multiplier                       ",
        "	,                        !- Ceiling Height {m}               ",
        "	,                        !- Volume {m3}                      ",
        "	,                        !- Floor Area {m2}                  ",
        "	,                        !- Zone Inside Convection Algorithm ",
        "	,                        !- Zone Outside Convection Algorithm",
        "	No;                      !- Part of Total Floor Area         ",
        "                                                                ",
        "Construction,                                                   ",
        "	ExtSlabCarpet 4in ClimateZone 1-8,  !- Name                  ",
        "	MAT-CC05 4 HW CONCRETE,  !- Outside Layer                    ",
        "	CP02 CARPET PAD;         !- Layer 2                          ",
        "                                                                ",
        "Construction,                                                   ",
        "	SINGLE PANE HW WINDOW,   !- Name                             ",
        "	CLEAR 3MM;  !- Outside Layer                                 ",
        "                                                                ",
        "Material,                                                       ",
        "	MAT-CC05 4 HW CONCRETE,  !- Name                             ",
        "	Rough,                   !- Roughness                        ",
        "	0.1016,                  !- Thickness {m}                    ",
        "	1.311,                   !- Conductivity {W/m-K}             ",
        "	2240,                    !- Density {kg/m3}                  ",
        "	836.800000000001,        !- Specific Heat {J/kg-K}           ",
        "	0.9,                     !- Thermal Absorptance              ",
        "	0.85,                    !- Solar Absorptance                ",
        "	0.85;                    !- Visible Absorptance              ",
        "                                                                ",
        "Material:NoMass,                                                ",
        "	CP02 CARPET PAD,         !- Name                             ",
        "	Smooth,                  !- Roughness                        ",
        "	0.1,                     !- Thermal Resistance {m2-K/W}      ",
        "	0.9,                     !- Thermal Absorptance              ",
        "	0.8,                     !- Solar Absorptance                ",
        "	0.8;                     !- Visible Absorptance              ",
        "                                                                ",
        "WindowMaterial:Glazing,                                                          ",
        "	CLEAR 3MM,               !- Name                                              ",
        "	SpectralAverage,         !- Optical Data Type                                 ",
        "	,                        !- Window Glass Spectral Data Set Name               ",
        "	0.003,                   !- Thickness {m}                                     ",
        "	0.837,                   !- Solar Transmittance at Normal Incidence           ",
        "	0.075,                   !- Front Side Solar Reflectance at Normal Incidence  ",
        "	0.075,                   !- Back Side Solar Reflectance at Normal Incidence   ",
        "	0.898,                   !- Visible Transmittance at Normal Incidence         ",
        "	0.081,                   !- Front Side Visible Reflectance at Normal Incidence",
        "	0.081,                   !- Back Side Visible Reflectance at Normal Incidence ",
        "	0.0,                     !- Infrared Transmittance at Normal Incidence        ",
        "	0.84,                    !- Front Side Infrared Hemispherical Emissivity      ",
        "	0.84,                    !- Back Side Infrared Hemispherical Emissivity       ",
        "	0.9;                     !- Conductivity {W/m-K}                              ",
    });

    // Prepare data for the test
    ASSERT_TRUE(process_idf(idf_objects));
<<<<<<< HEAD
    GetMaterialData(*state.dataWindowEquivalentLayer, state.files, ErrorsFound); // read material data
=======
    GetMaterialData(state, state.dataWindowEquivalentLayer, state.files, ErrorsFound); // read material data
>>>>>>> 874857a2
    EXPECT_FALSE(ErrorsFound);
    GetConstructData(state.files, ErrorsFound); // read construction data
    EXPECT_FALSE(ErrorsFound);
    GetZoneData(ErrorsFound); // read zone data
    EXPECT_FALSE(ErrorsFound);
    GetProjectControlData(state, ErrorsFound); // read project control data
    EXPECT_FALSE(ErrorsFound);
    CosZoneRelNorth.allocate(1);
    SinZoneRelNorth.allocate(1);
    CosZoneRelNorth(1) = std::cos(-Zone(1).RelNorth * DataGlobals::DegToRadians);
    SinZoneRelNorth(1) = std::sin(-Zone(1).RelNorth * DataGlobals::DegToRadians);
    CosBldgRelNorth = 1.0;
    SinBldgRelNorth = 0.0;
    GetSurfaceData(state, state.files, ErrorsFound); // setup zone geometry and get zone data
    EXPECT_FALSE(ErrorsFound);   // expect no errors

    // For each surface Run the test then Check the result
    // (1) rectangle window
    int surfNum = UtilityRoutines::FindItemInList("SURFACE-1-RECTANGLE", DataSurfaces::Surface);
    MakeEquivalentRectangle(surfNum, ErrorsFound);
    EXPECT_FALSE(ErrorsFound); // expect no errors
    EXPECT_NEAR(7.60, Surface(surfNum).Width, 0.01);
    EXPECT_NEAR(1.20, Surface(surfNum).Height, 0.01);
    // (2) trapzoid window
    surfNum = UtilityRoutines::FindItemInList("SURFACE-2-TRAPZOID", DataSurfaces::Surface);
    MakeEquivalentRectangle(surfNum, ErrorsFound);
    EXPECT_FALSE(ErrorsFound); // expect no errors
    EXPECT_NEAR(7.80, Surface(surfNum).Width, 0.01);
    EXPECT_NEAR(1.17, Surface(surfNum).Height, 0.01);
    // (3) parallelogram window
    surfNum = UtilityRoutines::FindItemInList("SURFACE-3-PARALLELOGRAM", DataSurfaces::Surface);
    MakeEquivalentRectangle(surfNum, ErrorsFound);
    EXPECT_FALSE(ErrorsFound); // expect no errors
    EXPECT_NEAR(8.08, Surface(surfNum).Width, 0.01);
    EXPECT_NEAR(1.13, Surface(surfNum).Height, 0.01);
}

TEST_F(EnergyPlusFixture, SurfaceGeometryUnitTests_distance)
{

    DataVectorTypes::Vector a;
    DataVectorTypes::Vector b;

    a.x = 0.;
    a.y = 0.;
    a.z = 0.;

    b.x = 0.;
    b.y = 0.;
    b.z = 0.;

    EXPECT_EQ(0., distance(a, b));

    b.x = 1.;
    b.y = 1.;
    b.z = 1.;

    EXPECT_NEAR(1.7321, distance(a, b), 0.0001);

    b.x = 7.;
    b.y = 11.;
    b.z = 17.;

    EXPECT_NEAR(21.4243, distance(a, b), 0.0001);

    a.x = 2.;
    a.y = 3.;
    a.z = 4.;

    EXPECT_NEAR(16.0624, distance(a, b), 0.0001);

    a.x = -2.;
    a.y = -3.;
    a.z = -4.;

    EXPECT_NEAR(26.7955, distance(a, b), 0.0001);
}

TEST_F(EnergyPlusFixture, SurfaceGeometryUnitTests_isAlmostEqual3dPt)
{
    DataVectorTypes::Vector a;
    DataVectorTypes::Vector b;

    a.x = 0.;
    a.y = 0.;
    a.z = 0.;

    b.x = 0.;
    b.y = 0.;
    b.z = 0.;

    EXPECT_TRUE(isAlmostEqual3dPt(a, b));

    b.x = 7.;
    b.y = 11.;
    b.z = 17.;

    EXPECT_FALSE(isAlmostEqual3dPt(a, b));

    a.x = 7.;
    a.y = 11.;
    a.z = 17.;

    EXPECT_TRUE(isAlmostEqual3dPt(a, b));

    b.x = 7.01;
    b.y = 11.01;
    b.z = 17.01;

    EXPECT_TRUE(isAlmostEqual3dPt(a, b));

    b.x = 7.05;
    b.y = 11.05;
    b.z = 17.05;

    EXPECT_FALSE(isAlmostEqual3dPt(a, b));

    a.x = -7.;
    a.y = -11.;
    a.z = -17.;

    b.x = -7.01;
    b.y = -11.01;
    b.z = -17.01;

    EXPECT_TRUE(isAlmostEqual3dPt(a, b));
}

TEST_F(EnergyPlusFixture, SurfaceGeometryUnitTests_isAlmostEqual2dPt)
{
    DataVectorTypes::Vector_2d a;
    DataVectorTypes::Vector_2d b;

    a.x = 0.;
    a.y = 0.;

    b.x = 0.;
    b.y = 0.;

    EXPECT_TRUE(isAlmostEqual2dPt(a, b));

    b.x = 7.;
    b.y = 11.;

    EXPECT_FALSE(isAlmostEqual2dPt(a, b));

    a.x = 7.;
    a.y = 11.;

    EXPECT_TRUE(isAlmostEqual2dPt(a, b));

    b.x = 7.01;
    b.y = 11.01;

    EXPECT_TRUE(isAlmostEqual2dPt(a, b));

    b.x = 7.05;
    b.y = 11.05;

    EXPECT_FALSE(isAlmostEqual2dPt(a, b));

    a.x = -7.;
    a.y = -11.;

    b.x = -7.01;
    b.y = -11.01;

    EXPECT_TRUE(isAlmostEqual2dPt(a, b));
}

TEST_F(EnergyPlusFixture, SurfaceGeometryUnitTests_isPointOnLineBetweenPoints)
{
    DataVectorTypes::Vector a;
    DataVectorTypes::Vector b;
    DataVectorTypes::Vector t;

    a.x = 0.;
    a.y = 0.;
    a.z = 0.;

    b.x = 10.;
    b.y = 10.;
    b.z = 10.;

    t.x = 6.;
    t.y = 6.;
    t.z = 6.;

    EXPECT_TRUE(isPointOnLineBetweenPoints(a, b, t));

    t.x = 6.00;
    t.y = 6.01;
    t.z = 6.00;

    EXPECT_TRUE(isPointOnLineBetweenPoints(a, b, t));

    t.x = 7.;
    t.y = 11.;
    t.z = 17.;

    EXPECT_FALSE(isPointOnLineBetweenPoints(a, b, t));

    a.x = 5.;
    a.y = 3.;
    a.z = 13.;

    b.x = 7.;
    b.y = 11.;
    b.z = 4.;

    t.x = 6.;
    t.y = 7.;
    t.z = 8.5;

    EXPECT_TRUE(isPointOnLineBetweenPoints(a, b, t));

    a.x = -5.;
    a.y = 3.;
    a.z = -13.;

    b.x = 7.;
    b.y = -11.;
    b.z = 4.;

    t.x = 1.;
    t.y = -4.;
    t.z = -4.5;

    EXPECT_TRUE(isPointOnLineBetweenPoints(a, b, t));
}

TEST_F(EnergyPlusFixture, SurfaceGeometryUnitTests_findIndexOfVertex)
{
    DataVectorTypes::Vector a;
    std::vector<DataVectorTypes::Vector> list;

    a.x = 0.;
    a.y = 0.;
    a.z = 0.;

    EXPECT_EQ(-1, findIndexOfVertex(a, list)); // not found

    list.emplace_back(a);

    EXPECT_EQ(0, findIndexOfVertex(a, list));

    list.emplace_back(DataVectorTypes::Vector(3., 2., 4.));
    list.emplace_back(DataVectorTypes::Vector(4., 3., 5.));
    list.emplace_back(DataVectorTypes::Vector(8., 1., 2.));
    list.emplace_back(DataVectorTypes::Vector(4., 7., 3.));

    EXPECT_EQ(0, findIndexOfVertex(a, list));

    a.x = 4.;
    a.y = 3.;
    a.z = 5.;

    EXPECT_EQ(2, findIndexOfVertex(a, list));

    a.x = 4.01;
    a.y = 7.01;
    a.z = 3.01;

    EXPECT_EQ(4, findIndexOfVertex(a, list));

    a.x = 4.03;
    a.y = 7.03;
    a.z = 3.03;

    EXPECT_EQ(-1, findIndexOfVertex(a, list)); // not found
}

TEST_F(EnergyPlusFixture, SurfaceGeometryUnitTests_listOfFacesFacingAzimuth_test)
{
    DataVectorTypes::Polyhedron zonePoly;
    std::vector<int> results;

    Surface.allocate(9);
    Surface(1).Azimuth = 0;
    Surface(2).Azimuth = 30.;
    Surface(3).Azimuth = 30.;
    Surface(4).Azimuth = 30.;
    Surface(5).Azimuth = 45.;
    Surface(6).Azimuth = 45.;
    Surface(7).Azimuth = 72.;
    Surface(8).Azimuth = 72.5;
    Surface(9).Azimuth = 73.;

    zonePoly.NumSurfaceFaces = 9;
    zonePoly.SurfaceFace.allocate(9);
    zonePoly.SurfaceFace(1).SurfNum = 1;
    zonePoly.SurfaceFace(2).SurfNum = 2;
    zonePoly.SurfaceFace(3).SurfNum = 3;
    zonePoly.SurfaceFace(4).SurfNum = 4;
    zonePoly.SurfaceFace(5).SurfNum = 5;
    zonePoly.SurfaceFace(6).SurfNum = 6;
    zonePoly.SurfaceFace(7).SurfNum = 7;
    zonePoly.SurfaceFace(8).SurfNum = 8;
    zonePoly.SurfaceFace(9).SurfNum = 9;

    results = listOfFacesFacingAzimuth(zonePoly, 90.);
    EXPECT_EQ(size_t(0), results.size());

    results = listOfFacesFacingAzimuth(zonePoly, 0.);
    EXPECT_EQ(size_t(1), results.size());
    EXPECT_EQ(1, results.at(0));

    results = listOfFacesFacingAzimuth(zonePoly, 30.);
    EXPECT_EQ(size_t(3), results.size());
    EXPECT_EQ(2, results.at(0));
    EXPECT_EQ(3, results.at(1));
    EXPECT_EQ(4, results.at(2));

    results = listOfFacesFacingAzimuth(zonePoly, 45.);
    EXPECT_EQ(size_t(2), results.size());
    EXPECT_EQ(5, results.at(0));
    EXPECT_EQ(6, results.at(1));

    results = listOfFacesFacingAzimuth(zonePoly, 71.9);
    EXPECT_EQ(size_t(2), results.size());
    EXPECT_EQ(7, results.at(0));
    EXPECT_EQ(8, results.at(1));

    results = listOfFacesFacingAzimuth(zonePoly, 72.0);
    EXPECT_EQ(size_t(2), results.size());
    EXPECT_EQ(7, results.at(0));
    EXPECT_EQ(8, results.at(1));

    results = listOfFacesFacingAzimuth(zonePoly, 72.1);
    EXPECT_EQ(size_t(3), results.size());
    EXPECT_EQ(7, results.at(0));
    EXPECT_EQ(8, results.at(1));
    EXPECT_EQ(9, results.at(2));

    results = listOfFacesFacingAzimuth(zonePoly, 73.0);
    EXPECT_EQ(size_t(2), results.size());
    EXPECT_EQ(8, results.at(0));
    EXPECT_EQ(9, results.at(1));
}

TEST_F(EnergyPlusFixture, SurfaceGeometryUnitTests_areSurfaceHorizAndVert_test)
{
    DataVectorTypes::Polyhedron zonePoly;

    Surface.allocate(9);
    Surface(1).Class = SurfaceClass_Floor;
    Surface(1).Tilt = 180.;

    Surface(2).Class = SurfaceClass_Floor;
    Surface(2).Tilt = 179.5;

    Surface(3).Class = SurfaceClass_Wall;
    Surface(3).Tilt = 89.1;

    Surface(4).Class = SurfaceClass_Wall;
    Surface(4).Tilt = 90.;

    Surface(5).Class = SurfaceClass_Wall;
    Surface(5).Tilt = 90.;

    Surface(6).Class = SurfaceClass_Wall;
    Surface(6).Tilt = 90.9;

    Surface(7).Class = SurfaceClass_Roof;
    Surface(7).Tilt = -0.9;

    Surface(8).Class = SurfaceClass_Roof;
    Surface(8).Tilt = 0.;

    Surface(9).Class = SurfaceClass_Roof;
    Surface(9).Tilt = 0.9;

    zonePoly.NumSurfaceFaces = 9;
    zonePoly.SurfaceFace.allocate(9);
    zonePoly.SurfaceFace(1).SurfNum = 1;
    zonePoly.SurfaceFace(2).SurfNum = 2;
    zonePoly.SurfaceFace(3).SurfNum = 3;
    zonePoly.SurfaceFace(4).SurfNum = 4;
    zonePoly.SurfaceFace(5).SurfNum = 5;
    zonePoly.SurfaceFace(6).SurfNum = 6;
    zonePoly.SurfaceFace(7).SurfNum = 7;
    zonePoly.SurfaceFace(8).SurfNum = 8;
    zonePoly.SurfaceFace(9).SurfNum = 9;

    bool isFloorHorizontal;
    bool isCeilingHorizontal;
    bool areWallsVertical;

    std::tie(isFloorHorizontal, isCeilingHorizontal, areWallsVertical) = areSurfaceHorizAndVert(zonePoly);
    EXPECT_TRUE(isFloorHorizontal);
    EXPECT_TRUE(isCeilingHorizontal);
    EXPECT_TRUE(areWallsVertical);

    Surface(1).Tilt = 170.;
    std::tie(isFloorHorizontal, isCeilingHorizontal, areWallsVertical) = areSurfaceHorizAndVert(zonePoly);
    EXPECT_FALSE(isFloorHorizontal);
    EXPECT_TRUE(isCeilingHorizontal);
    EXPECT_TRUE(areWallsVertical);

    Surface(1).Tilt = 180.;
    Surface(2).Tilt = 178.9;
    std::tie(isFloorHorizontal, isCeilingHorizontal, areWallsVertical) = areSurfaceHorizAndVert(zonePoly);
    EXPECT_FALSE(isFloorHorizontal);
    EXPECT_TRUE(isCeilingHorizontal);
    EXPECT_TRUE(areWallsVertical);

    Surface(2).Tilt = 181.0;
    std::tie(isFloorHorizontal, isCeilingHorizontal, areWallsVertical) = areSurfaceHorizAndVert(zonePoly);
    EXPECT_TRUE(isFloorHorizontal);
    EXPECT_TRUE(isCeilingHorizontal);
    EXPECT_TRUE(areWallsVertical);

    Surface(2).Tilt = 181.1;
    std::tie(isFloorHorizontal, isCeilingHorizontal, areWallsVertical) = areSurfaceHorizAndVert(zonePoly);
    EXPECT_FALSE(isFloorHorizontal);
    EXPECT_TRUE(isCeilingHorizontal);
    EXPECT_TRUE(areWallsVertical);

    Surface(2).Tilt = 179.5;
    Surface(8).Tilt = 180.;
    std::tie(isFloorHorizontal, isCeilingHorizontal, areWallsVertical) = areSurfaceHorizAndVert(zonePoly);
    EXPECT_TRUE(isFloorHorizontal);
    EXPECT_FALSE(isCeilingHorizontal);
    EXPECT_TRUE(areWallsVertical);

    Surface(8).Tilt = 1.1;
    std::tie(isFloorHorizontal, isCeilingHorizontal, areWallsVertical) = areSurfaceHorizAndVert(zonePoly);
    EXPECT_TRUE(isFloorHorizontal);
    EXPECT_FALSE(isCeilingHorizontal);
    EXPECT_TRUE(areWallsVertical);

    Surface(8).Tilt = -1.1;
    std::tie(isFloorHorizontal, isCeilingHorizontal, areWallsVertical) = areSurfaceHorizAndVert(zonePoly);
    EXPECT_TRUE(isFloorHorizontal);
    EXPECT_FALSE(isCeilingHorizontal);
    EXPECT_TRUE(areWallsVertical);

    Surface(8).Tilt = 0.;
    Surface(4).Tilt = 270.;
    std::tie(isFloorHorizontal, isCeilingHorizontal, areWallsVertical) = areSurfaceHorizAndVert(zonePoly);
    EXPECT_TRUE(isFloorHorizontal);
    EXPECT_TRUE(isCeilingHorizontal);
    EXPECT_FALSE(areWallsVertical);

    Surface(4).Tilt = 91.1;
    std::tie(isFloorHorizontal, isCeilingHorizontal, areWallsVertical) = areSurfaceHorizAndVert(zonePoly);
    EXPECT_TRUE(isFloorHorizontal);
    EXPECT_TRUE(isCeilingHorizontal);
    EXPECT_FALSE(areWallsVertical);

    Surface(4).Tilt = 88.9;
    std::tie(isFloorHorizontal, isCeilingHorizontal, areWallsVertical) = areSurfaceHorizAndVert(zonePoly);
    EXPECT_TRUE(isFloorHorizontal);
    EXPECT_TRUE(isCeilingHorizontal);
    EXPECT_FALSE(areWallsVertical);

    Surface(1).Tilt = 170.;
    Surface(8).Tilt = 1.1;
    std::tie(isFloorHorizontal, isCeilingHorizontal, areWallsVertical) = areSurfaceHorizAndVert(zonePoly);
    EXPECT_FALSE(isFloorHorizontal);
    EXPECT_FALSE(isCeilingHorizontal);
    EXPECT_FALSE(areWallsVertical);
}

TEST_F(EnergyPlusFixture, SurfaceGeometryUnitTests_areWallHeightSame_test)
{
    DataVectorTypes::Polyhedron zonePoly;
    std::vector<int> results;

    Surface.allocate(3);
    Surface(1).Class = SurfaceClass_Wall;
    Surface(2).Class = SurfaceClass_Wall;
    Surface(3).Class = SurfaceClass_Wall;

    zonePoly.NumSurfaceFaces = 3;
    zonePoly.SurfaceFace.allocate(3);
    zonePoly.SurfaceFace(1).SurfNum = 1;
    zonePoly.SurfaceFace(1).NSides = 4;
    zonePoly.SurfaceFace(1).FacePoints.allocate(4);
    zonePoly.SurfaceFace(1).FacePoints(1).z = 10.;
    zonePoly.SurfaceFace(1).FacePoints(2).z = 0.;
    zonePoly.SurfaceFace(1).FacePoints(3).z = 0.;
    zonePoly.SurfaceFace(1).FacePoints(4).z = 10.;

    zonePoly.SurfaceFace(2).SurfNum = 2;
    zonePoly.SurfaceFace(2).NSides = 4;
    zonePoly.SurfaceFace(2).FacePoints.allocate(4);
    zonePoly.SurfaceFace(2).FacePoints(1).z = 0.;
    zonePoly.SurfaceFace(2).FacePoints(2).z = 10.;
    zonePoly.SurfaceFace(2).FacePoints(3).z = 0.;
    zonePoly.SurfaceFace(2).FacePoints(4).z = 10.;

    zonePoly.SurfaceFace(3).SurfNum = 3;
    zonePoly.SurfaceFace(3).NSides = 4;
    zonePoly.SurfaceFace(3).FacePoints.allocate(4);
    zonePoly.SurfaceFace(3).FacePoints(1).z = 0.;
    zonePoly.SurfaceFace(3).FacePoints(2).z = 10.;
    zonePoly.SurfaceFace(3).FacePoints(3).z = 10.;
    zonePoly.SurfaceFace(3).FacePoints(4).z = 0.;

    EXPECT_TRUE(areWallHeightSame(zonePoly));

    zonePoly.SurfaceFace(3).FacePoints(2).z = 9.;
    EXPECT_TRUE(areWallHeightSame(zonePoly));

    zonePoly.SurfaceFace(3).FacePoints(2).z = 11.;
    EXPECT_FALSE(areWallHeightSame(zonePoly));

    zonePoly.SurfaceFace(3).FacePoints(2).z = 10.;
    zonePoly.SurfaceFace(2).FacePoints(2).z = 10.02;
    EXPECT_TRUE(areWallHeightSame(zonePoly));

    zonePoly.SurfaceFace(2).FacePoints(2).z = 10.03;
    EXPECT_FALSE(areWallHeightSame(zonePoly));

    zonePoly.SurfaceFace(1).FacePoints(1).z = -10.;
    zonePoly.SurfaceFace(1).FacePoints(2).z = -0.5;
    zonePoly.SurfaceFace(1).FacePoints(3).z = -0.5;
    zonePoly.SurfaceFace(1).FacePoints(4).z = -10.;

    zonePoly.SurfaceFace(2).FacePoints(1).z = -0.5;
    zonePoly.SurfaceFace(2).FacePoints(2).z = -10.;
    zonePoly.SurfaceFace(2).FacePoints(3).z = -0.5;
    zonePoly.SurfaceFace(2).FacePoints(4).z = -10.;

    zonePoly.SurfaceFace(3).FacePoints(1).z = -0.5;
    zonePoly.SurfaceFace(3).FacePoints(2).z = -10.;
    zonePoly.SurfaceFace(3).FacePoints(3).z = -10.;
    zonePoly.SurfaceFace(3).FacePoints(4).z = -0.5;

    EXPECT_TRUE(areWallHeightSame(zonePoly));

    zonePoly.SurfaceFace(3).FacePoints(1).z = -0.6;
    EXPECT_TRUE(areWallHeightSame(zonePoly));

    zonePoly.SurfaceFace(3).FacePoints(1).z = -0.4;
    EXPECT_FALSE(areWallHeightSame(zonePoly));
}

TEST_F(EnergyPlusFixture, SurfaceGeometryUnitTests_findPossibleOppositeFace_test)
{
    DataVectorTypes::Polyhedron zonePoly;

    Surface.allocate(4);
    Surface(1).Azimuth = 0.;
    Surface(1).Area = 10.;

    Surface(2).Azimuth = 90.;
    Surface(2).Area = 10.;

    Surface(3).Azimuth = 180.;
    Surface(3).Area = 10.;

    Surface(4).Azimuth = 270.;
    Surface(4).Area = 10.;

    zonePoly.NumSurfaceFaces = 4;
    zonePoly.SurfaceFace.allocate(4);
    zonePoly.SurfaceFace(1).SurfNum = 1;
    zonePoly.SurfaceFace(1).NSides = 4;

    zonePoly.SurfaceFace(2).SurfNum = 2;
    zonePoly.SurfaceFace(2).NSides = 4;

    zonePoly.SurfaceFace(3).SurfNum = 3;
    zonePoly.SurfaceFace(3).NSides = 4;

    zonePoly.SurfaceFace(4).SurfNum = 4;
    zonePoly.SurfaceFace(4).NSides = 4;

    EXPECT_EQ(3, findPossibleOppositeFace(zonePoly, 1));
    EXPECT_EQ(1, findPossibleOppositeFace(zonePoly, 3));

    EXPECT_EQ(4, findPossibleOppositeFace(zonePoly, 2));
    EXPECT_EQ(2, findPossibleOppositeFace(zonePoly, 4));

    Surface(2).Azimuth = 90.5;

    EXPECT_EQ(4, findPossibleOppositeFace(zonePoly, 2));
    EXPECT_EQ(2, findPossibleOppositeFace(zonePoly, 4));

    Surface(2).Azimuth = 89.5;

    EXPECT_EQ(4, findPossibleOppositeFace(zonePoly, 2));
    EXPECT_EQ(2, findPossibleOppositeFace(zonePoly, 4));

    Surface(2).Azimuth = 45.;

    EXPECT_EQ(-1, findPossibleOppositeFace(zonePoly, 2)); // not found
    EXPECT_EQ(-1, findPossibleOppositeFace(zonePoly, 4)); // not found

    Surface(1).Area = 9.;

    EXPECT_EQ(-1, findPossibleOppositeFace(zonePoly, 1)); // not found
    EXPECT_EQ(-1, findPossibleOppositeFace(zonePoly, 3)); // not found

    Surface(1).Area = 10.;

    EXPECT_EQ(3, findPossibleOppositeFace(zonePoly, 1));
    EXPECT_EQ(1, findPossibleOppositeFace(zonePoly, 3));

    zonePoly.SurfaceFace(1).NSides = 3;

    EXPECT_EQ(-1, findPossibleOppositeFace(zonePoly, 1)); // not found
    EXPECT_EQ(-1, findPossibleOppositeFace(zonePoly, 3)); // not found
}

TEST_F(EnergyPlusFixture, SurfaceGeometryUnitTests_areCornersEquidistant_test)
{
    DataVectorTypes::Polyhedron zonePoly;

    zonePoly.NumSurfaceFaces = 2;
    zonePoly.SurfaceFace.allocate(2);
    zonePoly.SurfaceFace(1).SurfNum = 1;
    zonePoly.SurfaceFace(1).NSides = 4;
    zonePoly.SurfaceFace(1).FacePoints.allocate(4);

    zonePoly.SurfaceFace(1).FacePoints(1).x = 0.;
    zonePoly.SurfaceFace(1).FacePoints(1).y = 0.;
    zonePoly.SurfaceFace(1).FacePoints(1).z = 3.;

    zonePoly.SurfaceFace(1).FacePoints(2).x = 0.;
    zonePoly.SurfaceFace(1).FacePoints(2).y = 0.;
    zonePoly.SurfaceFace(1).FacePoints(2).z = 0.;

    zonePoly.SurfaceFace(1).FacePoints(3).x = 10.;
    zonePoly.SurfaceFace(1).FacePoints(3).y = 0.;
    zonePoly.SurfaceFace(1).FacePoints(3).z = 0.;

    zonePoly.SurfaceFace(1).FacePoints(4).x = 10.;
    zonePoly.SurfaceFace(1).FacePoints(4).y = 0.;
    zonePoly.SurfaceFace(1).FacePoints(4).z = 3.;

    zonePoly.SurfaceFace(2).SurfNum = 2;
    zonePoly.SurfaceFace(2).NSides = 4;
    zonePoly.SurfaceFace(2).FacePoints.allocate(4);

    zonePoly.SurfaceFace(2).FacePoints(1).x = 10.;
    zonePoly.SurfaceFace(2).FacePoints(1).y = 8.;
    zonePoly.SurfaceFace(2).FacePoints(1).z = 3.;

    zonePoly.SurfaceFace(2).FacePoints(2).x = 10.;
    zonePoly.SurfaceFace(2).FacePoints(2).y = 8.;
    zonePoly.SurfaceFace(2).FacePoints(2).z = 0.;

    zonePoly.SurfaceFace(2).FacePoints(3).x = 0.;
    zonePoly.SurfaceFace(2).FacePoints(3).y = 8.;
    zonePoly.SurfaceFace(2).FacePoints(3).z = 0.;

    zonePoly.SurfaceFace(2).FacePoints(4).x = 0.;
    zonePoly.SurfaceFace(2).FacePoints(4).y = 8.;
    zonePoly.SurfaceFace(2).FacePoints(4).z = 3.;

    Real64 dist;
    EXPECT_TRUE(areCornersEquidistant(zonePoly, 1, 2, dist));
    EXPECT_EQ(8., dist);

    zonePoly.SurfaceFace(2).FacePoints(4).y = 7.;
    EXPECT_FALSE(areCornersEquidistant(zonePoly, 1, 2, dist));
}

TEST_F(EnergyPlusFixture, SurfaceGeometryUnitTests_areOppositeWallsSame_test)
{
    DataVectorTypes::Polyhedron zonePoly;

    Surface.allocate(4);
    Surface(1).Azimuth = 0.;
    Surface(1).Class = SurfaceClass_Wall;
    Surface(1).Area = 30.;

    Surface(2).Azimuth = 90.;
    Surface(2).Class = SurfaceClass_Wall;
    Surface(2).Area = 24.;

    Surface(3).Azimuth = 180.;
    Surface(3).Class = SurfaceClass_Wall;
    Surface(3).Area = 30.;

    Surface(4).Azimuth = 270.;
    Surface(4).Class = SurfaceClass_Wall;
    Surface(4).Area = 24.;

    zonePoly.NumSurfaceFaces = 4;
    zonePoly.SurfaceFace.allocate(4);
    zonePoly.SurfaceFace(1).SurfNum = 1;
    zonePoly.SurfaceFace(1).NSides = 4;
    zonePoly.SurfaceFace(1).FacePoints.allocate(4);

    zonePoly.SurfaceFace(1).FacePoints(1).x = 0.;
    zonePoly.SurfaceFace(1).FacePoints(1).y = 0.;
    zonePoly.SurfaceFace(1).FacePoints(1).z = 3.;

    zonePoly.SurfaceFace(1).FacePoints(2).x = 0.;
    zonePoly.SurfaceFace(1).FacePoints(2).y = 0.;
    zonePoly.SurfaceFace(1).FacePoints(2).z = 0.;

    zonePoly.SurfaceFace(1).FacePoints(3).x = 10.;
    zonePoly.SurfaceFace(1).FacePoints(3).y = 0.;
    zonePoly.SurfaceFace(1).FacePoints(3).z = 0.;

    zonePoly.SurfaceFace(1).FacePoints(4).x = 10.;
    zonePoly.SurfaceFace(1).FacePoints(4).y = 0.;
    zonePoly.SurfaceFace(1).FacePoints(4).z = 3.;

    zonePoly.SurfaceFace(2).SurfNum = 2;
    zonePoly.SurfaceFace(2).NSides = 4;
    zonePoly.SurfaceFace(2).FacePoints.allocate(4);

    zonePoly.SurfaceFace(2).FacePoints(1).x = 0.;
    zonePoly.SurfaceFace(2).FacePoints(1).y = 8.;
    zonePoly.SurfaceFace(2).FacePoints(1).z = 3.;

    zonePoly.SurfaceFace(2).FacePoints(2).x = 0.;
    zonePoly.SurfaceFace(2).FacePoints(2).y = 8.;
    zonePoly.SurfaceFace(2).FacePoints(2).z = 0.;

    zonePoly.SurfaceFace(2).FacePoints(3).x = 0.;
    zonePoly.SurfaceFace(2).FacePoints(3).y = 0.;
    zonePoly.SurfaceFace(2).FacePoints(3).z = 0.;

    zonePoly.SurfaceFace(2).FacePoints(4).x = 0.;
    zonePoly.SurfaceFace(2).FacePoints(4).y = 0.;
    zonePoly.SurfaceFace(2).FacePoints(4).z = 3.;

    zonePoly.SurfaceFace(3).SurfNum = 3;
    zonePoly.SurfaceFace(3).NSides = 4;
    zonePoly.SurfaceFace(3).FacePoints.allocate(4);

    zonePoly.SurfaceFace(3).FacePoints(1).x = 10.;
    zonePoly.SurfaceFace(3).FacePoints(1).y = 8.;
    zonePoly.SurfaceFace(3).FacePoints(1).z = 3.;

    zonePoly.SurfaceFace(3).FacePoints(2).x = 10.;
    zonePoly.SurfaceFace(3).FacePoints(2).y = 8.;
    zonePoly.SurfaceFace(3).FacePoints(2).z = 0.;

    zonePoly.SurfaceFace(3).FacePoints(3).x = 0.;
    zonePoly.SurfaceFace(3).FacePoints(3).y = 8.;
    zonePoly.SurfaceFace(3).FacePoints(3).z = 0.;

    zonePoly.SurfaceFace(3).FacePoints(4).x = 0.;
    zonePoly.SurfaceFace(3).FacePoints(4).y = 8.;
    zonePoly.SurfaceFace(3).FacePoints(4).z = 3.;

    zonePoly.SurfaceFace(4).SurfNum = 4;
    zonePoly.SurfaceFace(4).NSides = 4;
    zonePoly.SurfaceFace(4).FacePoints.allocate(4);

    zonePoly.SurfaceFace(4).FacePoints(1).x = 10.;
    zonePoly.SurfaceFace(4).FacePoints(1).y = 0.;
    zonePoly.SurfaceFace(4).FacePoints(1).z = 3.;

    zonePoly.SurfaceFace(4).FacePoints(2).x = 10.;
    zonePoly.SurfaceFace(4).FacePoints(2).y = 0.;
    zonePoly.SurfaceFace(4).FacePoints(2).z = 0.;

    zonePoly.SurfaceFace(4).FacePoints(3).x = 10.;
    zonePoly.SurfaceFace(4).FacePoints(3).y = 8.;
    zonePoly.SurfaceFace(4).FacePoints(3).z = 0.;

    zonePoly.SurfaceFace(4).FacePoints(4).x = 10.;
    zonePoly.SurfaceFace(4).FacePoints(4).y = 8.;
    zonePoly.SurfaceFace(4).FacePoints(4).z = 3.;

    Real64 area;
    Real64 dist;

    EXPECT_TRUE(areOppositeWallsSame(zonePoly, area, dist));
    EXPECT_EQ(30., area);
    EXPECT_EQ(8., dist);

    Surface(3).Area = 29.; // make surface 1 and 3 no longer match areas - now compare 2 and 4
    EXPECT_TRUE(areOppositeWallsSame(zonePoly, area, dist));
    EXPECT_EQ(24., area);
    EXPECT_EQ(10., dist);

    Surface(4).Area = 23.; // make surface 2 and 4 no longer match areas
    EXPECT_FALSE(areOppositeWallsSame(zonePoly, area, dist));

    Surface(3).Area = 30.; // make surface 1 and 3 have same areas again
    Surface(4).Area = 24.; // make surface 2 and 4 have same areas again

    EXPECT_TRUE(areOppositeWallsSame(zonePoly, area, dist)); // retest

    zonePoly.SurfaceFace(3).FacePoints(3).y = 7.;            // move one corner in so distances are not all equal
    EXPECT_TRUE(areOppositeWallsSame(zonePoly, area, dist)); // should pick other walls
    EXPECT_EQ(24., area);
    EXPECT_EQ(10., dist);

    zonePoly.SurfaceFace(4).FacePoints(3).x = 11.;            // move one corner out so distances are not all equal
    EXPECT_FALSE(areOppositeWallsSame(zonePoly, area, dist)); // now neither wall matches
}

TEST_F(EnergyPlusFixture, SurfaceGeometryUnitTests_areFloorAndCeilingSame_test)
{
    DataVectorTypes::Polyhedron zonePoly;

    Surface.allocate(2);
    Surface(1).Class = SurfaceClass_Floor;

    Surface(2).Class = SurfaceClass_Roof;

    zonePoly.NumSurfaceFaces = 2;
    zonePoly.SurfaceFace.allocate(2);
    zonePoly.SurfaceFace(1).SurfNum = 1;
    zonePoly.SurfaceFace(1).NSides = 4;
    zonePoly.SurfaceFace(1).FacePoints.allocate(4);

    zonePoly.SurfaceFace(1).FacePoints(1).x = 0.;
    zonePoly.SurfaceFace(1).FacePoints(1).y = 0.;
    zonePoly.SurfaceFace(1).FacePoints(1).z = 0.;

    zonePoly.SurfaceFace(1).FacePoints(2).x = 0.;
    zonePoly.SurfaceFace(1).FacePoints(2).y = 8.;
    zonePoly.SurfaceFace(1).FacePoints(2).z = 0.;

    zonePoly.SurfaceFace(1).FacePoints(3).x = 10.;
    zonePoly.SurfaceFace(1).FacePoints(3).y = 8.;
    zonePoly.SurfaceFace(1).FacePoints(3).z = 0.;

    zonePoly.SurfaceFace(1).FacePoints(4).x = 10.;
    zonePoly.SurfaceFace(1).FacePoints(4).y = 0.;
    zonePoly.SurfaceFace(1).FacePoints(4).z = 0.;

    zonePoly.SurfaceFace(2).SurfNum = 2;
    zonePoly.SurfaceFace(2).NSides = 4;
    zonePoly.SurfaceFace(2).FacePoints.allocate(4);

    zonePoly.SurfaceFace(2).FacePoints(1).x = 0.;
    zonePoly.SurfaceFace(2).FacePoints(1).y = 8.;
    zonePoly.SurfaceFace(2).FacePoints(1).z = 3.;

    zonePoly.SurfaceFace(2).FacePoints(2).x = 0.;
    zonePoly.SurfaceFace(2).FacePoints(2).y = 0.;
    zonePoly.SurfaceFace(2).FacePoints(2).z = 3.;

    zonePoly.SurfaceFace(2).FacePoints(3).x = 10.;
    zonePoly.SurfaceFace(2).FacePoints(3).y = 0.;
    zonePoly.SurfaceFace(2).FacePoints(3).z = 3.;

    zonePoly.SurfaceFace(2).FacePoints(4).x = 10.;
    zonePoly.SurfaceFace(2).FacePoints(4).y = 8.;
    zonePoly.SurfaceFace(2).FacePoints(4).z = 3.;

    EXPECT_TRUE(areFloorAndCeilingSame(zonePoly));

    zonePoly.SurfaceFace(2).FacePoints(4).x = 7.; // move one corner

    EXPECT_FALSE(areFloorAndCeilingSame(zonePoly));
}

TEST_F(EnergyPlusFixture, SurfaceGeometryUnitTests_makeListOfUniqueVertices_test)
{
    DataVectorTypes::Polyhedron zonePoly;

    zonePoly.NumSurfaceFaces = 6;
    zonePoly.SurfaceFace.allocate(6);
    zonePoly.SurfaceFace(1).SurfNum = 1;
    zonePoly.SurfaceFace(1).NSides = 4;
    zonePoly.SurfaceFace(1).FacePoints.allocate(4);

    zonePoly.SurfaceFace(1).FacePoints(1).x = 0.;
    zonePoly.SurfaceFace(1).FacePoints(1).y = 0.;
    zonePoly.SurfaceFace(1).FacePoints(1).z = 3.;

    zonePoly.SurfaceFace(1).FacePoints(2).x = 0.;
    zonePoly.SurfaceFace(1).FacePoints(2).y = 0.;
    zonePoly.SurfaceFace(1).FacePoints(2).z = 0.;

    zonePoly.SurfaceFace(1).FacePoints(3).x = 10.;
    zonePoly.SurfaceFace(1).FacePoints(3).y = 0.;
    zonePoly.SurfaceFace(1).FacePoints(3).z = 0.;

    zonePoly.SurfaceFace(1).FacePoints(4).x = 10.;
    zonePoly.SurfaceFace(1).FacePoints(4).y = 0.;
    zonePoly.SurfaceFace(1).FacePoints(4).z = 3.;

    zonePoly.SurfaceFace(2).SurfNum = 2;
    zonePoly.SurfaceFace(2).NSides = 4;
    zonePoly.SurfaceFace(2).FacePoints.allocate(4);

    zonePoly.SurfaceFace(2).FacePoints(1).x = 0.;
    zonePoly.SurfaceFace(2).FacePoints(1).y = 8.;
    zonePoly.SurfaceFace(2).FacePoints(1).z = 3.;

    zonePoly.SurfaceFace(2).FacePoints(2).x = 0.;
    zonePoly.SurfaceFace(2).FacePoints(2).y = 8.;
    zonePoly.SurfaceFace(2).FacePoints(2).z = 0.;

    zonePoly.SurfaceFace(2).FacePoints(3).x = 0.;
    zonePoly.SurfaceFace(2).FacePoints(3).y = 0.;
    zonePoly.SurfaceFace(2).FacePoints(3).z = 0.;

    zonePoly.SurfaceFace(2).FacePoints(4).x = 0.;
    zonePoly.SurfaceFace(2).FacePoints(4).y = 0.;
    zonePoly.SurfaceFace(2).FacePoints(4).z = 3.;

    zonePoly.SurfaceFace(3).SurfNum = 3;
    zonePoly.SurfaceFace(3).NSides = 4;
    zonePoly.SurfaceFace(3).FacePoints.allocate(4);

    zonePoly.SurfaceFace(3).FacePoints(1).x = 10.;
    zonePoly.SurfaceFace(3).FacePoints(1).y = 8.;
    zonePoly.SurfaceFace(3).FacePoints(1).z = 3.;

    zonePoly.SurfaceFace(3).FacePoints(2).x = 10.;
    zonePoly.SurfaceFace(3).FacePoints(2).y = 8.;
    zonePoly.SurfaceFace(3).FacePoints(2).z = 0.;

    zonePoly.SurfaceFace(3).FacePoints(3).x = 0.;
    zonePoly.SurfaceFace(3).FacePoints(3).y = 8.;
    zonePoly.SurfaceFace(3).FacePoints(3).z = 0.;

    zonePoly.SurfaceFace(3).FacePoints(4).x = 0.;
    zonePoly.SurfaceFace(3).FacePoints(4).y = 8.;
    zonePoly.SurfaceFace(3).FacePoints(4).z = 3.;

    zonePoly.SurfaceFace(4).SurfNum = 4;
    zonePoly.SurfaceFace(4).NSides = 4;
    zonePoly.SurfaceFace(4).FacePoints.allocate(4);

    zonePoly.SurfaceFace(4).FacePoints(1).x = 10.;
    zonePoly.SurfaceFace(4).FacePoints(1).y = 0.;
    zonePoly.SurfaceFace(4).FacePoints(1).z = 3.;

    zonePoly.SurfaceFace(4).FacePoints(2).x = 10.;
    zonePoly.SurfaceFace(4).FacePoints(2).y = 0.;
    zonePoly.SurfaceFace(4).FacePoints(2).z = 0.;

    zonePoly.SurfaceFace(4).FacePoints(3).x = 10.;
    zonePoly.SurfaceFace(4).FacePoints(3).y = 8.;
    zonePoly.SurfaceFace(4).FacePoints(3).z = 0.;

    zonePoly.SurfaceFace(4).FacePoints(4).x = 10.;
    zonePoly.SurfaceFace(4).FacePoints(4).y = 8.;
    zonePoly.SurfaceFace(4).FacePoints(4).z = 3.;

    zonePoly.SurfaceFace(5).SurfNum = 1;
    zonePoly.SurfaceFace(5).NSides = 4;
    zonePoly.SurfaceFace(5).FacePoints.allocate(4);

    zonePoly.SurfaceFace(5).FacePoints(1).x = 0.;
    zonePoly.SurfaceFace(5).FacePoints(1).y = 0.;
    zonePoly.SurfaceFace(5).FacePoints(1).z = 0.;

    zonePoly.SurfaceFace(5).FacePoints(2).x = 0.;
    zonePoly.SurfaceFace(5).FacePoints(2).y = 8.;
    zonePoly.SurfaceFace(5).FacePoints(2).z = 0.;

    zonePoly.SurfaceFace(5).FacePoints(3).x = 10.;
    zonePoly.SurfaceFace(5).FacePoints(3).y = 8.;
    zonePoly.SurfaceFace(5).FacePoints(3).z = 0.;

    zonePoly.SurfaceFace(5).FacePoints(4).x = 10.;
    zonePoly.SurfaceFace(5).FacePoints(4).y = 0.;
    zonePoly.SurfaceFace(5).FacePoints(4).z = 0.;

    zonePoly.SurfaceFace(6).SurfNum = 2;
    zonePoly.SurfaceFace(6).NSides = 4;
    zonePoly.SurfaceFace(6).FacePoints.allocate(4);

    zonePoly.SurfaceFace(6).FacePoints(1).x = 0.;
    zonePoly.SurfaceFace(6).FacePoints(1).y = 8.;
    zonePoly.SurfaceFace(6).FacePoints(1).z = 3.;

    zonePoly.SurfaceFace(6).FacePoints(2).x = 0.;
    zonePoly.SurfaceFace(6).FacePoints(2).y = 0.;
    zonePoly.SurfaceFace(6).FacePoints(2).z = 3.;

    zonePoly.SurfaceFace(6).FacePoints(3).x = 10.;
    zonePoly.SurfaceFace(6).FacePoints(3).y = 0.;
    zonePoly.SurfaceFace(6).FacePoints(3).z = 3.;

    zonePoly.SurfaceFace(6).FacePoints(4).x = 10.;
    zonePoly.SurfaceFace(6).FacePoints(4).y = 8.;
    zonePoly.SurfaceFace(6).FacePoints(4).z = 3.;

    std::vector<Vector> uniqueVertices;
    makeListOfUniqueVertices(zonePoly, uniqueVertices);

    EXPECT_EQ(size_t(8), uniqueVertices.size());
    EXPECT_EQ(Vector(0., 0., 3.), uniqueVertices.at(0));
    EXPECT_EQ(Vector(0., 0., 0.), uniqueVertices.at(1));
    EXPECT_EQ(Vector(10., 0., 0.), uniqueVertices.at(2));
    EXPECT_EQ(Vector(10., 0., 3.), uniqueVertices.at(3));
    EXPECT_EQ(Vector(0., 8., 3.), uniqueVertices.at(4));
    EXPECT_EQ(Vector(0., 8., 0.), uniqueVertices.at(5));
    EXPECT_EQ(Vector(10., 8., 3.), uniqueVertices.at(6));
    EXPECT_EQ(Vector(10., 8., 0.), uniqueVertices.at(7));
}

TEST_F(EnergyPlusFixture, SurfaceGeometryUnitTests_numberOfEdgesNotTwoForEnclosedVolumeTest_test)
{
    DataVectorTypes::Polyhedron zonePoly;

    zonePoly.NumSurfaceFaces = 6;
    zonePoly.SurfaceFace.allocate(6);
    zonePoly.SurfaceFace(1).SurfNum = 1;
    zonePoly.SurfaceFace(1).NSides = 4;
    zonePoly.SurfaceFace(1).FacePoints.allocate(4);

    zonePoly.SurfaceFace(1).FacePoints(1).x = 0.;
    zonePoly.SurfaceFace(1).FacePoints(1).y = 0.;
    zonePoly.SurfaceFace(1).FacePoints(1).z = 3.;

    zonePoly.SurfaceFace(1).FacePoints(2).x = 0.;
    zonePoly.SurfaceFace(1).FacePoints(2).y = 0.;
    zonePoly.SurfaceFace(1).FacePoints(2).z = 0.;

    zonePoly.SurfaceFace(1).FacePoints(3).x = 10.;
    zonePoly.SurfaceFace(1).FacePoints(3).y = 0.;
    zonePoly.SurfaceFace(1).FacePoints(3).z = 0.;

    zonePoly.SurfaceFace(1).FacePoints(4).x = 10.;
    zonePoly.SurfaceFace(1).FacePoints(4).y = 0.;
    zonePoly.SurfaceFace(1).FacePoints(4).z = 3.;

    zonePoly.SurfaceFace(2).SurfNum = 2;
    zonePoly.SurfaceFace(2).NSides = 4;
    zonePoly.SurfaceFace(2).FacePoints.allocate(4);

    zonePoly.SurfaceFace(2).FacePoints(1).x = 0.;
    zonePoly.SurfaceFace(2).FacePoints(1).y = 8.;
    zonePoly.SurfaceFace(2).FacePoints(1).z = 3.;

    zonePoly.SurfaceFace(2).FacePoints(2).x = 0.;
    zonePoly.SurfaceFace(2).FacePoints(2).y = 8.;
    zonePoly.SurfaceFace(2).FacePoints(2).z = 0.;

    zonePoly.SurfaceFace(2).FacePoints(3).x = 0.;
    zonePoly.SurfaceFace(2).FacePoints(3).y = 0.;
    zonePoly.SurfaceFace(2).FacePoints(3).z = 0.;

    zonePoly.SurfaceFace(2).FacePoints(4).x = 0.;
    zonePoly.SurfaceFace(2).FacePoints(4).y = 0.;
    zonePoly.SurfaceFace(2).FacePoints(4).z = 3.;

    zonePoly.SurfaceFace(3).SurfNum = 3;
    zonePoly.SurfaceFace(3).NSides = 4;
    zonePoly.SurfaceFace(3).FacePoints.allocate(4);

    zonePoly.SurfaceFace(3).FacePoints(1).x = 10.;
    zonePoly.SurfaceFace(3).FacePoints(1).y = 8.;
    zonePoly.SurfaceFace(3).FacePoints(1).z = 3.;

    zonePoly.SurfaceFace(3).FacePoints(2).x = 10.;
    zonePoly.SurfaceFace(3).FacePoints(2).y = 8.;
    zonePoly.SurfaceFace(3).FacePoints(2).z = 0.;

    zonePoly.SurfaceFace(3).FacePoints(3).x = 0.;
    zonePoly.SurfaceFace(3).FacePoints(3).y = 8.;
    zonePoly.SurfaceFace(3).FacePoints(3).z = 0.;

    zonePoly.SurfaceFace(3).FacePoints(4).x = 0.;
    zonePoly.SurfaceFace(3).FacePoints(4).y = 8.;
    zonePoly.SurfaceFace(3).FacePoints(4).z = 3.;

    zonePoly.SurfaceFace(4).SurfNum = 4;
    zonePoly.SurfaceFace(4).NSides = 4;
    zonePoly.SurfaceFace(4).FacePoints.allocate(4);

    zonePoly.SurfaceFace(4).FacePoints(1).x = 10.;
    zonePoly.SurfaceFace(4).FacePoints(1).y = 0.;
    zonePoly.SurfaceFace(4).FacePoints(1).z = 3.;

    zonePoly.SurfaceFace(4).FacePoints(2).x = 10.;
    zonePoly.SurfaceFace(4).FacePoints(2).y = 0.;
    zonePoly.SurfaceFace(4).FacePoints(2).z = 0.;

    zonePoly.SurfaceFace(4).FacePoints(3).x = 10.;
    zonePoly.SurfaceFace(4).FacePoints(3).y = 8.;
    zonePoly.SurfaceFace(4).FacePoints(3).z = 0.;

    zonePoly.SurfaceFace(4).FacePoints(4).x = 10.;
    zonePoly.SurfaceFace(4).FacePoints(4).y = 8.;
    zonePoly.SurfaceFace(4).FacePoints(4).z = 3.;

    zonePoly.SurfaceFace(5).SurfNum = 1;
    zonePoly.SurfaceFace(5).NSides = 4;
    zonePoly.SurfaceFace(5).FacePoints.allocate(4);

    zonePoly.SurfaceFace(5).FacePoints(1).x = 0.;
    zonePoly.SurfaceFace(5).FacePoints(1).y = 0.;
    zonePoly.SurfaceFace(5).FacePoints(1).z = 0.;

    zonePoly.SurfaceFace(5).FacePoints(2).x = 0.;
    zonePoly.SurfaceFace(5).FacePoints(2).y = 8.;
    zonePoly.SurfaceFace(5).FacePoints(2).z = 0.;

    zonePoly.SurfaceFace(5).FacePoints(3).x = 10.;
    zonePoly.SurfaceFace(5).FacePoints(3).y = 8.;
    zonePoly.SurfaceFace(5).FacePoints(3).z = 0.;

    zonePoly.SurfaceFace(5).FacePoints(4).x = 10.;
    zonePoly.SurfaceFace(5).FacePoints(4).y = 0.;
    zonePoly.SurfaceFace(5).FacePoints(4).z = 0.;

    zonePoly.SurfaceFace(6).SurfNum = 2;
    zonePoly.SurfaceFace(6).NSides = 4;
    zonePoly.SurfaceFace(6).FacePoints.allocate(4);

    zonePoly.SurfaceFace(6).FacePoints(1).x = 0.;
    zonePoly.SurfaceFace(6).FacePoints(1).y = 8.;
    zonePoly.SurfaceFace(6).FacePoints(1).z = 3.;

    zonePoly.SurfaceFace(6).FacePoints(2).x = 0.;
    zonePoly.SurfaceFace(6).FacePoints(2).y = 0.;
    zonePoly.SurfaceFace(6).FacePoints(2).z = 3.;

    zonePoly.SurfaceFace(6).FacePoints(3).x = 10.;
    zonePoly.SurfaceFace(6).FacePoints(3).y = 0.;
    zonePoly.SurfaceFace(6).FacePoints(3).z = 3.;

    zonePoly.SurfaceFace(6).FacePoints(4).x = 10.;
    zonePoly.SurfaceFace(6).FacePoints(4).y = 8.;
    zonePoly.SurfaceFace(6).FacePoints(4).z = 3.;

    std::vector<Vector> uniqueVertices;
    makeListOfUniqueVertices(zonePoly, uniqueVertices);

    EXPECT_EQ(size_t(8), uniqueVertices.size());

    std::vector<EdgeOfSurf> e1 = edgesNotTwoForEnclosedVolumeTest(zonePoly, uniqueVertices);
    EXPECT_EQ(size_t(0), e1.size());

    zonePoly.SurfaceFace(6).FacePoints(4).x = 0.;
    zonePoly.SurfaceFace(6).FacePoints(4).y = 0.;
    zonePoly.SurfaceFace(6).FacePoints(4).z = 0.;

    makeListOfUniqueVertices(zonePoly, uniqueVertices);
    EXPECT_EQ(size_t(8), uniqueVertices.size());

    std::vector<EdgeOfSurf> e2 = edgesNotTwoForEnclosedVolumeTest(zonePoly, uniqueVertices);
    EXPECT_EQ(size_t(4), e2.size());
}

TEST_F(EnergyPlusFixture, SurfaceGeometryUnitTests_updateZonePolygonsForMissingColinearPoints_test)
{
    DataVectorTypes::Polyhedron zonePoly;

    zonePoly.NumSurfaceFaces = 7;
    zonePoly.SurfaceFace.allocate(7);

    // split old surface 1 into two new surfaces 1 and 7
    zonePoly.SurfaceFace(1).SurfNum = 1;
    zonePoly.SurfaceFace(1).NSides = 4;
    zonePoly.SurfaceFace(1).FacePoints.allocate(4);

    zonePoly.SurfaceFace(1).FacePoints(1).x = 0.;
    zonePoly.SurfaceFace(1).FacePoints(1).y = 0.;
    zonePoly.SurfaceFace(1).FacePoints(1).z = 3.;

    zonePoly.SurfaceFace(1).FacePoints(2).x = 0.;
    zonePoly.SurfaceFace(1).FacePoints(2).y = 0.;
    zonePoly.SurfaceFace(1).FacePoints(2).z = 0.;

    zonePoly.SurfaceFace(1).FacePoints(3).x = 4.;
    zonePoly.SurfaceFace(1).FacePoints(3).y = 0.;
    zonePoly.SurfaceFace(1).FacePoints(3).z = 0.;

    zonePoly.SurfaceFace(1).FacePoints(4).x = 4.;
    zonePoly.SurfaceFace(1).FacePoints(4).y = 0.;
    zonePoly.SurfaceFace(1).FacePoints(4).z = 3.;

    zonePoly.SurfaceFace(7).SurfNum = 7;
    zonePoly.SurfaceFace(7).NSides = 4;
    zonePoly.SurfaceFace(7).FacePoints.allocate(4);

    zonePoly.SurfaceFace(7).FacePoints(1).x = 4.;
    zonePoly.SurfaceFace(7).FacePoints(1).y = 0.;
    zonePoly.SurfaceFace(7).FacePoints(1).z = 3.;

    zonePoly.SurfaceFace(7).FacePoints(2).x = 4.;
    zonePoly.SurfaceFace(7).FacePoints(2).y = 0.;
    zonePoly.SurfaceFace(7).FacePoints(2).z = 0.;

    zonePoly.SurfaceFace(7).FacePoints(3).x = 10.;
    zonePoly.SurfaceFace(7).FacePoints(3).y = 0.;
    zonePoly.SurfaceFace(7).FacePoints(3).z = 0.;

    zonePoly.SurfaceFace(7).FacePoints(4).x = 10.;
    zonePoly.SurfaceFace(7).FacePoints(4).y = 0.;
    zonePoly.SurfaceFace(7).FacePoints(4).z = 3.;

    zonePoly.SurfaceFace(2).SurfNum = 2;
    zonePoly.SurfaceFace(2).NSides = 4;
    zonePoly.SurfaceFace(2).FacePoints.allocate(4);

    zonePoly.SurfaceFace(2).FacePoints(1).x = 0.;
    zonePoly.SurfaceFace(2).FacePoints(1).y = 8.;
    zonePoly.SurfaceFace(2).FacePoints(1).z = 3.;

    zonePoly.SurfaceFace(2).FacePoints(2).x = 0.;
    zonePoly.SurfaceFace(2).FacePoints(2).y = 8.;
    zonePoly.SurfaceFace(2).FacePoints(2).z = 0.;

    zonePoly.SurfaceFace(2).FacePoints(3).x = 0.;
    zonePoly.SurfaceFace(2).FacePoints(3).y = 0.;
    zonePoly.SurfaceFace(2).FacePoints(3).z = 0.;

    zonePoly.SurfaceFace(2).FacePoints(4).x = 0.;
    zonePoly.SurfaceFace(2).FacePoints(4).y = 0.;
    zonePoly.SurfaceFace(2).FacePoints(4).z = 3.;

    zonePoly.SurfaceFace(3).SurfNum = 3;
    zonePoly.SurfaceFace(3).NSides = 4;
    zonePoly.SurfaceFace(3).FacePoints.allocate(4);

    zonePoly.SurfaceFace(3).FacePoints(1).x = 10.;
    zonePoly.SurfaceFace(3).FacePoints(1).y = 8.;
    zonePoly.SurfaceFace(3).FacePoints(1).z = 3.;

    zonePoly.SurfaceFace(3).FacePoints(2).x = 10.;
    zonePoly.SurfaceFace(3).FacePoints(2).y = 8.;
    zonePoly.SurfaceFace(3).FacePoints(2).z = 0.;

    zonePoly.SurfaceFace(3).FacePoints(3).x = 0.;
    zonePoly.SurfaceFace(3).FacePoints(3).y = 8.;
    zonePoly.SurfaceFace(3).FacePoints(3).z = 0.;

    zonePoly.SurfaceFace(3).FacePoints(4).x = 0.;
    zonePoly.SurfaceFace(3).FacePoints(4).y = 8.;
    zonePoly.SurfaceFace(3).FacePoints(4).z = 3.;

    zonePoly.SurfaceFace(4).SurfNum = 4;
    zonePoly.SurfaceFace(4).NSides = 4;
    zonePoly.SurfaceFace(4).FacePoints.allocate(4);

    zonePoly.SurfaceFace(4).FacePoints(1).x = 10.;
    zonePoly.SurfaceFace(4).FacePoints(1).y = 0.;
    zonePoly.SurfaceFace(4).FacePoints(1).z = 3.;

    zonePoly.SurfaceFace(4).FacePoints(2).x = 10.;
    zonePoly.SurfaceFace(4).FacePoints(2).y = 0.;
    zonePoly.SurfaceFace(4).FacePoints(2).z = 0.;

    zonePoly.SurfaceFace(4).FacePoints(3).x = 10.;
    zonePoly.SurfaceFace(4).FacePoints(3).y = 8.;
    zonePoly.SurfaceFace(4).FacePoints(3).z = 0.;

    zonePoly.SurfaceFace(4).FacePoints(4).x = 10.;
    zonePoly.SurfaceFace(4).FacePoints(4).y = 8.;
    zonePoly.SurfaceFace(4).FacePoints(4).z = 3.;

    zonePoly.SurfaceFace(5).SurfNum = 5;
    zonePoly.SurfaceFace(5).NSides = 4;
    zonePoly.SurfaceFace(5).FacePoints.allocate(4);

    zonePoly.SurfaceFace(5).FacePoints(1).x = 0.;
    zonePoly.SurfaceFace(5).FacePoints(1).y = 0.;
    zonePoly.SurfaceFace(5).FacePoints(1).z = 0.;

    zonePoly.SurfaceFace(5).FacePoints(2).x = 0.;
    zonePoly.SurfaceFace(5).FacePoints(2).y = 8.;
    zonePoly.SurfaceFace(5).FacePoints(2).z = 0.;

    zonePoly.SurfaceFace(5).FacePoints(3).x = 10.;
    zonePoly.SurfaceFace(5).FacePoints(3).y = 8.;
    zonePoly.SurfaceFace(5).FacePoints(3).z = 0.;

    zonePoly.SurfaceFace(5).FacePoints(4).x = 10.;
    zonePoly.SurfaceFace(5).FacePoints(4).y = 0.;
    zonePoly.SurfaceFace(5).FacePoints(4).z = 0.;

    zonePoly.SurfaceFace(6).SurfNum = 6;
    zonePoly.SurfaceFace(6).NSides = 4;
    zonePoly.SurfaceFace(6).FacePoints.allocate(4);

    zonePoly.SurfaceFace(6).FacePoints(1).x = 0.;
    zonePoly.SurfaceFace(6).FacePoints(1).y = 8.;
    zonePoly.SurfaceFace(6).FacePoints(1).z = 3.;

    zonePoly.SurfaceFace(6).FacePoints(2).x = 0.;
    zonePoly.SurfaceFace(6).FacePoints(2).y = 0.;
    zonePoly.SurfaceFace(6).FacePoints(2).z = 3.;

    zonePoly.SurfaceFace(6).FacePoints(3).x = 10.;
    zonePoly.SurfaceFace(6).FacePoints(3).y = 0.;
    zonePoly.SurfaceFace(6).FacePoints(3).z = 3.;

    zonePoly.SurfaceFace(6).FacePoints(4).x = 10.;
    zonePoly.SurfaceFace(6).FacePoints(4).y = 8.;
    zonePoly.SurfaceFace(6).FacePoints(4).z = 3.;

    std::vector<Vector> uniqueVertices;
    makeListOfUniqueVertices(zonePoly, uniqueVertices);

    EXPECT_EQ(size_t(10), uniqueVertices.size());

    std::vector<EdgeOfSurf> e1 = edgesNotTwoForEnclosedVolumeTest(zonePoly, uniqueVertices);
    EXPECT_EQ(size_t(6), e1.size());

    DataVectorTypes::Polyhedron updatedZonePoly = updateZonePolygonsForMissingColinearPoints(
        zonePoly, uniqueVertices); // this is done after initial test since it is computationally intensive.

    std::vector<EdgeOfSurf> e2 = edgesNotTwoForEnclosedVolumeTest(updatedZonePoly, uniqueVertices);
    EXPECT_EQ(size_t(0), e2.size());
}

TEST_F(EnergyPlusFixture, SurfaceGeometryUnitTests_insertVertexOnFace_test)
{
    DataVectorTypes::Face faceOfPoly;

    // insert in first position

    faceOfPoly.NSides = 4;
    faceOfPoly.FacePoints.allocate(4);

    faceOfPoly.FacePoints(1) = Vector(1., 1., 1.);
    faceOfPoly.FacePoints(2) = Vector(2., 2., 2.);
    faceOfPoly.FacePoints(3) = Vector(3., 3., 3.);
    faceOfPoly.FacePoints(4) = Vector(4., 4., 4.);

    insertVertexOnFace(faceOfPoly, 1, Vector(99., 99., 99.));

    EXPECT_EQ(5, faceOfPoly.NSides);
    EXPECT_EQ(Vector(99., 99., 99.), faceOfPoly.FacePoints(1));
    EXPECT_EQ(Vector(1., 1., 1.), faceOfPoly.FacePoints(2));
    EXPECT_EQ(Vector(2., 2., 2.), faceOfPoly.FacePoints(3));
    EXPECT_EQ(Vector(3., 3., 3.), faceOfPoly.FacePoints(4));
    EXPECT_EQ(Vector(4., 4., 4.), faceOfPoly.FacePoints(5));

    faceOfPoly.FacePoints.deallocate();

    // insert in second position

    faceOfPoly.NSides = 4;
    faceOfPoly.FacePoints.allocate(4);

    faceOfPoly.FacePoints(1) = Vector(1., 1., 1.);
    faceOfPoly.FacePoints(2) = Vector(2., 2., 2.);
    faceOfPoly.FacePoints(3) = Vector(3., 3., 3.);
    faceOfPoly.FacePoints(4) = Vector(4., 4., 4.);

    insertVertexOnFace(faceOfPoly, 2, Vector(99., 99., 99.));

    EXPECT_EQ(5, faceOfPoly.NSides);
    EXPECT_EQ(Vector(1., 1., 1.), faceOfPoly.FacePoints(1));
    EXPECT_EQ(Vector(99., 99., 99.), faceOfPoly.FacePoints(2));
    EXPECT_EQ(Vector(2., 2., 2.), faceOfPoly.FacePoints(3));
    EXPECT_EQ(Vector(3., 3., 3.), faceOfPoly.FacePoints(4));
    EXPECT_EQ(Vector(4., 4., 4.), faceOfPoly.FacePoints(5));

    faceOfPoly.FacePoints.deallocate();

    // insert in third position

    faceOfPoly.NSides = 4;
    faceOfPoly.FacePoints.allocate(4);

    faceOfPoly.FacePoints(1) = Vector(1., 1., 1.);
    faceOfPoly.FacePoints(2) = Vector(2., 2., 2.);
    faceOfPoly.FacePoints(3) = Vector(3., 3., 3.);
    faceOfPoly.FacePoints(4) = Vector(4., 4., 4.);

    insertVertexOnFace(faceOfPoly, 3, Vector(99., 99., 99.));

    EXPECT_EQ(5, faceOfPoly.NSides);
    EXPECT_EQ(Vector(1., 1., 1.), faceOfPoly.FacePoints(1));
    EXPECT_EQ(Vector(2., 2., 2.), faceOfPoly.FacePoints(2));
    EXPECT_EQ(Vector(99., 99., 99.), faceOfPoly.FacePoints(3));
    EXPECT_EQ(Vector(3., 3., 3.), faceOfPoly.FacePoints(4));
    EXPECT_EQ(Vector(4., 4., 4.), faceOfPoly.FacePoints(5));

    faceOfPoly.FacePoints.deallocate();

    // insert in fourth position

    faceOfPoly.NSides = 4;
    faceOfPoly.FacePoints.allocate(4);

    faceOfPoly.FacePoints(1) = Vector(1., 1., 1.);
    faceOfPoly.FacePoints(2) = Vector(2., 2., 2.);
    faceOfPoly.FacePoints(3) = Vector(3., 3., 3.);
    faceOfPoly.FacePoints(4) = Vector(4., 4., 4.);

    insertVertexOnFace(faceOfPoly, 4, Vector(99., 99., 99.));

    EXPECT_EQ(5, faceOfPoly.NSides);
    EXPECT_EQ(Vector(1., 1., 1.), faceOfPoly.FacePoints(1));
    EXPECT_EQ(Vector(2., 2., 2.), faceOfPoly.FacePoints(2));
    EXPECT_EQ(Vector(3., 3., 3.), faceOfPoly.FacePoints(3));
    EXPECT_EQ(Vector(99., 99., 99.), faceOfPoly.FacePoints(4));
    EXPECT_EQ(Vector(4., 4., 4.), faceOfPoly.FacePoints(5));

    faceOfPoly.FacePoints.deallocate();

    // insert in zero position (invalid)

    faceOfPoly.NSides = 4;
    faceOfPoly.FacePoints.allocate(4);

    faceOfPoly.FacePoints(1) = Vector(1., 1., 1.);
    faceOfPoly.FacePoints(2) = Vector(2., 2., 2.);
    faceOfPoly.FacePoints(3) = Vector(3., 3., 3.);
    faceOfPoly.FacePoints(4) = Vector(4., 4., 4.);

    insertVertexOnFace(faceOfPoly, 0, Vector(99., 99., 99.));

    EXPECT_EQ(4, faceOfPoly.NSides);
    EXPECT_EQ(Vector(1., 1., 1.), faceOfPoly.FacePoints(1));
    EXPECT_EQ(Vector(2., 2., 2.), faceOfPoly.FacePoints(2));
    EXPECT_EQ(Vector(3., 3., 3.), faceOfPoly.FacePoints(3));
    EXPECT_EQ(Vector(4., 4., 4.), faceOfPoly.FacePoints(4));

    faceOfPoly.FacePoints.deallocate();

    // insert in fifth position (invalid)

    faceOfPoly.NSides = 4;
    faceOfPoly.FacePoints.allocate(4);

    faceOfPoly.FacePoints(1) = Vector(1., 1., 1.);
    faceOfPoly.FacePoints(2) = Vector(2., 2., 2.);
    faceOfPoly.FacePoints(3) = Vector(3., 3., 3.);
    faceOfPoly.FacePoints(4) = Vector(4., 4., 4.);

    insertVertexOnFace(faceOfPoly, 5, Vector(99., 99., 99.));

    EXPECT_EQ(4, faceOfPoly.NSides);
    EXPECT_EQ(Vector(1., 1., 1.), faceOfPoly.FacePoints(1));
    EXPECT_EQ(Vector(2., 2., 2.), faceOfPoly.FacePoints(2));
    EXPECT_EQ(Vector(3., 3., 3.), faceOfPoly.FacePoints(3));
    EXPECT_EQ(Vector(4., 4., 4.), faceOfPoly.FacePoints(4));

    faceOfPoly.FacePoints.deallocate();
}

TEST_F(EnergyPlusFixture, SurfaceGeometryUnitTests_isEnclosedVolume_SimpleBox_test)
{
    DataVectorTypes::Polyhedron zonePoly;

    zonePoly.NumSurfaceFaces = 6;
    zonePoly.SurfaceFace.allocate(6);

    zonePoly.SurfaceFace(1).SurfNum = 1;
    zonePoly.SurfaceFace(1).NSides = 4;
    zonePoly.SurfaceFace(1).FacePoints.allocate(4);
    zonePoly.SurfaceFace(1).FacePoints(1) = Vector(0., 0., 3.);
    zonePoly.SurfaceFace(1).FacePoints(2) = Vector(0., 0., 0.);
    zonePoly.SurfaceFace(1).FacePoints(3) = Vector(10., 0., 0.);
    zonePoly.SurfaceFace(1).FacePoints(4) = Vector(10., 0., 3.);

    zonePoly.SurfaceFace(2).SurfNum = 2;
    zonePoly.SurfaceFace(2).NSides = 4;
    zonePoly.SurfaceFace(2).FacePoints.allocate(4);
    zonePoly.SurfaceFace(2).FacePoints(1) = Vector(0., 8., 3.);
    zonePoly.SurfaceFace(2).FacePoints(2) = Vector(0., 8., 0.);
    zonePoly.SurfaceFace(2).FacePoints(3) = Vector(0., 0., 0.);
    zonePoly.SurfaceFace(2).FacePoints(4) = Vector(0., 0., 3.);

    zonePoly.SurfaceFace(3).SurfNum = 3;
    zonePoly.SurfaceFace(3).NSides = 4;
    zonePoly.SurfaceFace(3).FacePoints.allocate(4);
    zonePoly.SurfaceFace(3).FacePoints(1) = Vector(10., 8., 3.);
    zonePoly.SurfaceFace(3).FacePoints(2) = Vector(10., 8., 0.);
    zonePoly.SurfaceFace(3).FacePoints(3) = Vector(0., 8., 0.);
    zonePoly.SurfaceFace(3).FacePoints(4) = Vector(0., 8., 3.);

    zonePoly.SurfaceFace(4).SurfNum = 4;
    zonePoly.SurfaceFace(4).NSides = 4;
    zonePoly.SurfaceFace(4).FacePoints.allocate(4);
    zonePoly.SurfaceFace(4).FacePoints(1) = Vector(10., 0., 3.);
    zonePoly.SurfaceFace(4).FacePoints(2) = Vector(10., 0., 0.);
    zonePoly.SurfaceFace(4).FacePoints(3) = Vector(10., 8., 0.);
    zonePoly.SurfaceFace(4).FacePoints(4) = Vector(10., 8., 3.);

    zonePoly.SurfaceFace(5).SurfNum = 1;
    zonePoly.SurfaceFace(5).NSides = 4;
    zonePoly.SurfaceFace(5).FacePoints.allocate(4);
    zonePoly.SurfaceFace(5).FacePoints(1) = Vector(0., 0., 0.);
    zonePoly.SurfaceFace(5).FacePoints(2) = Vector(0., 8, 0.);
    zonePoly.SurfaceFace(5).FacePoints(3) = Vector(10., 8, 0.);
    zonePoly.SurfaceFace(5).FacePoints(4) = Vector(10., 0, 0.);

    zonePoly.SurfaceFace(6).SurfNum = 2;
    zonePoly.SurfaceFace(6).NSides = 4;
    zonePoly.SurfaceFace(6).FacePoints.allocate(4);
    zonePoly.SurfaceFace(6).FacePoints(1) = Vector(0., 8., 3.);
    zonePoly.SurfaceFace(6).FacePoints(2) = Vector(0., 0., 3.);
    zonePoly.SurfaceFace(6).FacePoints(3) = Vector(10., 0., 3.);
    zonePoly.SurfaceFace(6).FacePoints(4) = Vector(10., 8., 3.);

    std::vector<EdgeOfSurf> edgeNot2;
    EXPECT_TRUE(isEnclosedVolume(zonePoly, edgeNot2));

    // leave gap
    zonePoly.SurfaceFace(1).FacePoints(3) = Vector(9., 0., 0.);
    EXPECT_FALSE(isEnclosedVolume(zonePoly, edgeNot2));
}

TEST_F(EnergyPlusFixture, SurfaceGeometryUnitTests_isEnclosedVolume_BoxWithSplitSide_test)
{
    DataVectorTypes::Polyhedron zonePoly;

    zonePoly.NumSurfaceFaces = 7;
    zonePoly.SurfaceFace.allocate(7);

    // split old surface 1 into two new surfaces 1 and 7

    zonePoly.SurfaceFace(1).SurfNum = 1;
    zonePoly.SurfaceFace(1).NSides = 4;
    zonePoly.SurfaceFace(1).FacePoints.allocate(4);
    zonePoly.SurfaceFace(1).FacePoints(1) = Vector(0., 0., 3.);
    zonePoly.SurfaceFace(1).FacePoints(2) = Vector(0., 0., 0.);
    zonePoly.SurfaceFace(1).FacePoints(3) = Vector(4., 0., 0.);
    zonePoly.SurfaceFace(1).FacePoints(4) = Vector(4., 0., 3.);

    zonePoly.SurfaceFace(7).SurfNum = 7;
    zonePoly.SurfaceFace(7).NSides = 4;
    zonePoly.SurfaceFace(7).FacePoints.allocate(4);
    zonePoly.SurfaceFace(7).FacePoints(1) = Vector(4., 0., 3.);
    zonePoly.SurfaceFace(7).FacePoints(2) = Vector(4., 0., 0.);
    zonePoly.SurfaceFace(7).FacePoints(3) = Vector(10., 0., 0.);
    zonePoly.SurfaceFace(7).FacePoints(4) = Vector(10., 0., 3.);

    zonePoly.SurfaceFace(2).SurfNum = 2;
    zonePoly.SurfaceFace(2).NSides = 4;
    zonePoly.SurfaceFace(2).FacePoints.allocate(4);
    zonePoly.SurfaceFace(2).FacePoints(1) = Vector(0., 8., 3.);
    zonePoly.SurfaceFace(2).FacePoints(2) = Vector(0., 8., 0.);
    zonePoly.SurfaceFace(2).FacePoints(3) = Vector(0., 0., 0.);
    zonePoly.SurfaceFace(2).FacePoints(4) = Vector(0., 0., 3.);

    zonePoly.SurfaceFace(3).SurfNum = 3;
    zonePoly.SurfaceFace(3).NSides = 4;
    zonePoly.SurfaceFace(3).FacePoints.allocate(4);
    zonePoly.SurfaceFace(3).FacePoints(1) = Vector(10., 8., 3.);
    zonePoly.SurfaceFace(3).FacePoints(2) = Vector(10., 8., 0.);
    zonePoly.SurfaceFace(3).FacePoints(3) = Vector(0., 8., 0.);
    zonePoly.SurfaceFace(3).FacePoints(4) = Vector(0., 8., 3.);

    zonePoly.SurfaceFace(4).SurfNum = 4;
    zonePoly.SurfaceFace(4).NSides = 4;
    zonePoly.SurfaceFace(4).FacePoints.allocate(4);
    zonePoly.SurfaceFace(4).FacePoints(1) = Vector(10., 0., 3.);
    zonePoly.SurfaceFace(4).FacePoints(2) = Vector(10., 0., 0.);
    zonePoly.SurfaceFace(4).FacePoints(3) = Vector(10., 8., 0.);
    zonePoly.SurfaceFace(4).FacePoints(4) = Vector(10., 8., 3.);

    zonePoly.SurfaceFace(5).SurfNum = 1;
    zonePoly.SurfaceFace(5).NSides = 4;
    zonePoly.SurfaceFace(5).FacePoints.allocate(4);
    zonePoly.SurfaceFace(5).FacePoints(1) = Vector(0., 0., 0.);
    zonePoly.SurfaceFace(5).FacePoints(2) = Vector(0., 8, 0.);
    zonePoly.SurfaceFace(5).FacePoints(3) = Vector(10., 8, 0.);
    zonePoly.SurfaceFace(5).FacePoints(4) = Vector(10., 0, 0.);

    zonePoly.SurfaceFace(6).SurfNum = 2;
    zonePoly.SurfaceFace(6).NSides = 4;
    zonePoly.SurfaceFace(6).FacePoints.allocate(4);
    zonePoly.SurfaceFace(6).FacePoints(1) = Vector(0., 8., 3.);
    zonePoly.SurfaceFace(6).FacePoints(2) = Vector(0., 0., 3.);
    zonePoly.SurfaceFace(6).FacePoints(3) = Vector(10., 0., 3.);
    zonePoly.SurfaceFace(6).FacePoints(4) = Vector(10., 8., 3.);

    std::vector<EdgeOfSurf> edgeNot2;
    EXPECT_TRUE(isEnclosedVolume(zonePoly, edgeNot2));

    // leave gap
    zonePoly.SurfaceFace(1).FacePoints(3) = Vector(9., 0., 0.);
    EXPECT_FALSE(isEnclosedVolume(zonePoly, edgeNot2));
}

TEST_F(EnergyPlusFixture, CalculateZoneVolume_SimpleBox_test)
{
    using DataGlobals::NumOfZones;

    Array1D_bool enteredCeilingHeight;
    NumOfZones = 1;
    enteredCeilingHeight.dimension(NumOfZones, false);
    Zone.dimension(NumOfZones);
    Zone(1).HasFloor = true;
    Zone(1).SurfaceFirst = 1;
    Zone(1).SurfaceLast = 6;

    Surface.dimension(6);

    Surface(1).Sides = 4;
    Surface(1).Vertex.dimension(4);
    Surface(1).Class = SurfaceClass_Wall;
    Surface(1).Tilt = 90.;
    Surface(1).Vertex(1) = Vector(0., 0., 3.);
    Surface(1).Vertex(2) = Vector(0., 0., 0.);
    Surface(1).Vertex(3) = Vector(10., 0., 0.);
    Surface(1).Vertex(4) = Vector(10., 0., 3.);

    Surface(2).Sides = 4;
    Surface(2).Vertex.dimension(4);
    Surface(2).Class = SurfaceClass_Wall;
    Surface(2).Tilt = 90.;
    Surface(2).Vertex(1) = Vector(0., 8., 3.);
    Surface(2).Vertex(2) = Vector(0., 8., 0.);
    Surface(2).Vertex(3) = Vector(0., 0., 0.);
    Surface(2).Vertex(4) = Vector(0., 0., 3.);

    Surface(3).Sides = 4;
    Surface(3).Vertex.dimension(4);
    Surface(3).Class = SurfaceClass_Wall;
    Surface(3).Tilt = 90.;
    Surface(3).Vertex(1) = Vector(10., 8., 3.);
    Surface(3).Vertex(2) = Vector(10., 8., 0.);
    Surface(3).Vertex(3) = Vector(0., 8., 0.);
    Surface(3).Vertex(4) = Vector(0., 8., 3.);

    Surface(4).Sides = 4;
    Surface(4).Vertex.dimension(4);
    Surface(4).Class = SurfaceClass_Wall;
    Surface(4).Tilt = 90.;
    Surface(4).Vertex(1) = Vector(10., 0., 3.);
    Surface(4).Vertex(2) = Vector(10., 0., 0.);
    Surface(4).Vertex(3) = Vector(10., 8., 0.);
    Surface(4).Vertex(4) = Vector(10., 8., 3.);

    Surface(5).Sides = 4;
    Surface(5).Vertex.dimension(4);
    Surface(5).Class = SurfaceClass_Floor;
    Surface(5).Tilt = 180.;
    Surface(5).Vertex(1) = Vector(0., 0., 0.);
    Surface(5).Vertex(2) = Vector(0., 8, 0.);
    Surface(5).Vertex(3) = Vector(10., 8, 0.);
    Surface(5).Vertex(4) = Vector(10., 0, 0.);

    Surface(6).Sides = 4;
    Surface(6).Vertex.dimension(4);
    Surface(6).Class = SurfaceClass_Roof;
    Surface(6).Tilt = 0.;
    Surface(6).Vertex(1) = Vector(0., 8., 3.);
    Surface(6).Vertex(2) = Vector(0., 0., 3.);
    Surface(6).Vertex(3) = Vector(10., 0., 3.);
    Surface(6).Vertex(4) = Vector(10., 8., 3.);

    CalculateZoneVolume(state.files, enteredCeilingHeight);
    EXPECT_EQ(240., Zone(1).Volume);
}

TEST_F(EnergyPlusFixture, CalculateZoneVolume_BoxOneWallMissing_test)
{
    using DataGlobals::NumOfZones;

    Array1D_bool enteredCeilingHeight;
    NumOfZones = 1;
    enteredCeilingHeight.dimension(NumOfZones, false);
    Zone.dimension(NumOfZones);
    Zone(1).HasFloor = true;
    Zone(1).SurfaceFirst = 1;
    Zone(1).SurfaceLast = 5;

    Surface.dimension(5);

    Surface(1).Sides = 4;
    Surface(1).Vertex.dimension(4);
    Surface(1).Class = SurfaceClass_Wall;
    Surface(1).Tilt = 90.;
    Surface(1).Vertex(1) = Vector(0., 0., 3.);
    Surface(1).Vertex(2) = Vector(0., 0., 0.);
    Surface(1).Vertex(3) = Vector(10., 0., 0.);
    Surface(1).Vertex(4) = Vector(10., 0., 3.);

    Surface(2).Sides = 4;
    Surface(2).Vertex.dimension(4);
    Surface(2).Class = SurfaceClass_Wall;
    Surface(2).Tilt = 90.;
    Surface(2).Vertex(1) = Vector(0., 8., 3.);
    Surface(2).Vertex(2) = Vector(0., 8., 0.);
    Surface(2).Vertex(3) = Vector(0., 0., 0.);
    Surface(2).Vertex(4) = Vector(0., 0., 3.);

    Surface(3).Sides = 4;
    Surface(3).Vertex.dimension(4);
    Surface(3).Class = SurfaceClass_Wall;
    Surface(3).Tilt = 90.;
    Surface(3).Vertex(1) = Vector(10., 8., 3.);
    Surface(3).Vertex(2) = Vector(10., 8., 0.);
    Surface(3).Vertex(3) = Vector(0., 8., 0.);
    Surface(3).Vertex(4) = Vector(0., 8., 3.);

    Surface(4).Sides = 4;
    Surface(4).Vertex.dimension(4);
    Surface(4).Class = SurfaceClass_Floor;
    Surface(4).Tilt = 180.;
    Surface(4).Vertex(1) = Vector(0., 0., 0.);
    Surface(4).Vertex(2) = Vector(0., 8, 0.);
    Surface(4).Vertex(3) = Vector(10., 8, 0.);
    Surface(4).Vertex(4) = Vector(10., 0, 0.);

    Surface(5).Sides = 4;
    Surface(5).Vertex.dimension(4);
    Surface(5).Class = SurfaceClass_Roof;
    Surface(5).Tilt = 0.;
    Surface(5).Vertex(1) = Vector(0., 8., 3.);
    Surface(5).Vertex(2) = Vector(0., 0., 3.);
    Surface(5).Vertex(3) = Vector(10., 0., 3.);
    Surface(5).Vertex(4) = Vector(10., 8., 3.);

    Zone(1).FloorArea = 80.;
    Zone(1).CeilingHeight = 3.;

    CalculateZoneVolume(state.files, enteredCeilingHeight);
    EXPECT_EQ(240., Zone(1).Volume);
}

TEST_F(EnergyPlusFixture, CalculateZoneVolume_BoxNoCeiling_test)
{
    using DataGlobals::NumOfZones;

    Array1D_bool enteredCeilingHeight;
    NumOfZones = 1;
    enteredCeilingHeight.dimension(NumOfZones, false);
    Zone.dimension(NumOfZones);
    Zone(1).HasFloor = true;
    Zone(1).SurfaceFirst = 1;
    Zone(1).SurfaceLast = 5;

    Surface.dimension(5);

    Surface(1).Sides = 4;
    Surface(1).Vertex.dimension(4);
    Surface(1).Class = SurfaceClass_Wall;
    Surface(1).Tilt = 90.;
    Surface(1).Vertex(1) = Vector(0., 0., 3.);
    Surface(1).Vertex(2) = Vector(0., 0., 0.);
    Surface(1).Vertex(3) = Vector(10., 0., 0.);
    Surface(1).Vertex(4) = Vector(10., 0., 3.);

    Surface(2).Sides = 4;
    Surface(2).Vertex.dimension(4);
    Surface(2).Class = SurfaceClass_Wall;
    Surface(2).Tilt = 90.;
    Surface(2).Vertex(1) = Vector(0., 8., 3.);
    Surface(2).Vertex(2) = Vector(0., 8., 0.);
    Surface(2).Vertex(3) = Vector(0., 0., 0.);
    Surface(2).Vertex(4) = Vector(0., 0., 3.);

    Surface(3).Sides = 4;
    Surface(3).Vertex.dimension(4);
    Surface(3).Class = SurfaceClass_Wall;
    Surface(3).Tilt = 90.;
    Surface(3).Vertex(1) = Vector(10., 8., 3.);
    Surface(3).Vertex(2) = Vector(10., 8., 0.);
    Surface(3).Vertex(3) = Vector(0., 8., 0.);
    Surface(3).Vertex(4) = Vector(0., 8., 3.);

    Surface(4).Sides = 4;
    Surface(4).Vertex.dimension(4);
    Surface(4).Class = SurfaceClass_Wall;
    Surface(4).Tilt = 90.;
    Surface(4).Vertex(1) = Vector(10., 0., 3.);
    Surface(4).Vertex(2) = Vector(10., 0., 0.);
    Surface(4).Vertex(3) = Vector(10., 8., 0.);
    Surface(4).Vertex(4) = Vector(10., 8., 3.);

    Surface(5).Sides = 4;
    Surface(5).Vertex.dimension(4);
    Surface(5).Class = SurfaceClass_Floor;
    Surface(5).Tilt = 180.;
    Surface(5).Vertex(1) = Vector(0., 0., 0.);
    Surface(5).Vertex(2) = Vector(0., 8, 0.);
    Surface(5).Vertex(3) = Vector(10., 8, 0.);
    Surface(5).Vertex(4) = Vector(10., 0, 0.);

    Zone(1).FloorArea = 80.;
    Zone(1).CeilingHeight = 3.;

    CalculateZoneVolume(state.files, enteredCeilingHeight);
    EXPECT_EQ(240., Zone(1).Volume);
}

TEST_F(EnergyPlusFixture, CalculateZoneVolume_BoxNoFloor_test)
{
    using DataGlobals::NumOfZones;

    Array1D_bool enteredCeilingHeight;
    NumOfZones = 1;
    enteredCeilingHeight.dimension(NumOfZones, false);
    Zone.dimension(NumOfZones);
    Zone(1).HasFloor = true;
    Zone(1).SurfaceFirst = 1;
    Zone(1).SurfaceLast = 5;

    Surface.dimension(5);

    Surface(1).Sides = 4;
    Surface(1).Vertex.dimension(4);
    Surface(1).Class = SurfaceClass_Wall;
    Surface(1).Tilt = 90.;
    Surface(1).Vertex(1) = Vector(0., 0., 3.);
    Surface(1).Vertex(2) = Vector(0., 0., 0.);
    Surface(1).Vertex(3) = Vector(10., 0., 0.);
    Surface(1).Vertex(4) = Vector(10., 0., 3.);

    Surface(2).Sides = 4;
    Surface(2).Vertex.dimension(4);
    Surface(2).Class = SurfaceClass_Wall;
    Surface(2).Tilt = 90.;
    Surface(2).Vertex(1) = Vector(0., 8., 3.);
    Surface(2).Vertex(2) = Vector(0., 8., 0.);
    Surface(2).Vertex(3) = Vector(0., 0., 0.);
    Surface(2).Vertex(4) = Vector(0., 0., 3.);

    Surface(3).Sides = 4;
    Surface(3).Vertex.dimension(4);
    Surface(3).Class = SurfaceClass_Wall;
    Surface(3).Tilt = 90.;
    Surface(3).Vertex(1) = Vector(10., 8., 3.);
    Surface(3).Vertex(2) = Vector(10., 8., 0.);
    Surface(3).Vertex(3) = Vector(0., 8., 0.);
    Surface(3).Vertex(4) = Vector(0., 8., 3.);

    Surface(4).Sides = 4;
    Surface(4).Vertex.dimension(4);
    Surface(4).Class = SurfaceClass_Wall;
    Surface(4).Tilt = 90.;
    Surface(4).Vertex(1) = Vector(10., 0., 3.);
    Surface(4).Vertex(2) = Vector(10., 0., 0.);
    Surface(4).Vertex(3) = Vector(10., 8., 0.);
    Surface(4).Vertex(4) = Vector(10., 8., 3.);

    Surface(5).Sides = 4;
    Surface(5).Vertex.dimension(4);
    Surface(5).Class = SurfaceClass_Roof;
    Surface(5).Tilt = 0.;
    Surface(5).Vertex(1) = Vector(0., 8., 3.);
    Surface(5).Vertex(2) = Vector(0., 0., 3.);
    Surface(5).Vertex(3) = Vector(10., 0., 3.);
    Surface(5).Vertex(4) = Vector(10., 8., 3.);

    Zone(1).CeilingArea = 80.;
    Zone(1).CeilingHeight = 3.;

    CalculateZoneVolume(state.files, enteredCeilingHeight);
    EXPECT_EQ(240., Zone(1).Volume);
}

TEST_F(EnergyPlusFixture, CalculateZoneVolume_BoxNoCeilingFloor_test)
{
    using DataGlobals::NumOfZones;

    Array1D_bool enteredCeilingHeight;
    NumOfZones = 1;
    enteredCeilingHeight.dimension(NumOfZones, false);
    Zone.dimension(NumOfZones);
    Zone(1).SurfaceFirst = 1;
    Zone(1).SurfaceLast = 4;

    Surface.dimension(4);

    Surface(1).Sides = 4;
    Surface(1).Vertex.dimension(4);
    Surface(1).Class = SurfaceClass_Wall;
    Surface(1).Tilt = 90.;
    Surface(1).Azimuth = 180.;
    Surface(1).Area = 30.;
    Surface(1).Vertex(1) = Vector(0., 0., 3.);
    Surface(1).Vertex(2) = Vector(0., 0., 0.);
    Surface(1).Vertex(3) = Vector(10., 0., 0.);
    Surface(1).Vertex(4) = Vector(10., 0., 3.);

    Surface(2).Sides = 4;
    Surface(2).Vertex.dimension(4);
    Surface(2).Class = SurfaceClass_Wall;
    Surface(2).Tilt = 90.;
    Surface(2).Azimuth = 270.;
    Surface(2).Area = 24.;
    Surface(2).Vertex(1) = Vector(0., 8., 3.);
    Surface(2).Vertex(2) = Vector(0., 8., 0.);
    Surface(2).Vertex(3) = Vector(0., 0., 0.);
    Surface(2).Vertex(4) = Vector(0., 0., 3.);

    Surface(3).Sides = 4;
    Surface(3).Vertex.dimension(4);
    Surface(3).Class = SurfaceClass_Wall;
    Surface(3).Tilt = 90.;
    Surface(3).Azimuth = 0.;
    Surface(3).Area = 30.;
    Surface(3).Vertex(1) = Vector(10., 8., 3.);
    Surface(3).Vertex(2) = Vector(10., 8., 0.);
    Surface(3).Vertex(3) = Vector(0., 8., 0.);
    Surface(3).Vertex(4) = Vector(0., 8., 3.);

    Surface(4).Sides = 4;
    Surface(4).Vertex.dimension(4);
    Surface(4).Class = SurfaceClass_Wall;
    Surface(4).Tilt = 90.;
    Surface(4).Azimuth = 90.;
    Surface(4).Area = 24.;
    Surface(4).Vertex(1) = Vector(10., 0., 3.);
    Surface(4).Vertex(2) = Vector(10., 0., 0.);
    Surface(4).Vertex(3) = Vector(10., 8., 0.);
    Surface(4).Vertex(4) = Vector(10., 8., 3.);

    CalculateZoneVolume(state.files, enteredCeilingHeight);
    EXPECT_EQ(240., Zone(1).Volume);
}

TEST_F(EnergyPlusFixture, MakeRectangularVertices)
{
    int surfNum = 1;
    int zoneNum = 1;
    SurfaceTmp.allocate(surfNum);
    SurfaceTmp(surfNum).Class = SurfaceClass_Wall;
    SurfaceTmp(surfNum).Zone = zoneNum;
    SurfaceTmp(surfNum).Azimuth = 0.;
    SurfaceTmp(surfNum).Tilt = 90.;
    SurfaceTmp(surfNum).Sides = 4;
    SurfaceTmp(surfNum).Vertex.allocate(4);

    Zone.allocate(zoneNum);
    Zone(zoneNum).RelNorth = 0.;

    CosZoneRelNorth.allocate(zoneNum);
    SinZoneRelNorth.allocate(zoneNum);
    CosZoneRelNorth(zoneNum) = std::cos(-Zone(zoneNum).RelNorth * DataGlobals::DegToRadians);
    SinZoneRelNorth(zoneNum) = std::sin(-Zone(zoneNum).RelNorth * DataGlobals::DegToRadians);

    CosBldgRelNorth = 1.0;
    SinBldgRelNorth = 0.0;

    // facing north

    MakeRectangularVertices(1, 0., 0., 0., 5., 3., false);

    EXPECT_NEAR(0., SurfaceTmp(surfNum).Vertex(1).x, 0.001);
    EXPECT_NEAR(0., SurfaceTmp(surfNum).Vertex(1).y, 0.001);
    EXPECT_NEAR(3., SurfaceTmp(surfNum).Vertex(1).z, 0.001);

    EXPECT_NEAR(0., SurfaceTmp(surfNum).Vertex(2).x, 0.001);
    EXPECT_NEAR(0., SurfaceTmp(surfNum).Vertex(2).y, 0.001);
    EXPECT_NEAR(0., SurfaceTmp(surfNum).Vertex(2).z, 0.001);

    EXPECT_NEAR(-5., SurfaceTmp(surfNum).Vertex(3).x, 0.001);
    EXPECT_NEAR(0., SurfaceTmp(surfNum).Vertex(3).y, 0.001);
    EXPECT_NEAR(0., SurfaceTmp(surfNum).Vertex(3).z, 0.001);

    EXPECT_NEAR(-5., SurfaceTmp(surfNum).Vertex(4).x, 0.001);
    EXPECT_NEAR(0., SurfaceTmp(surfNum).Vertex(4).y, 0.001);
    EXPECT_NEAR(3., SurfaceTmp(surfNum).Vertex(4).z, 0.001);

    // facing east

    SurfaceTmp(surfNum).Azimuth = 90.;

    MakeRectangularVertices(1, 0., 0., 0., 5., 3., false);

    EXPECT_NEAR(0, SurfaceTmp(surfNum).Vertex(1).x, 0.001);
    EXPECT_NEAR(0., SurfaceTmp(surfNum).Vertex(1).y, 0.001);
    EXPECT_NEAR(3., SurfaceTmp(surfNum).Vertex(1).z, 0.001);

    EXPECT_NEAR(0., SurfaceTmp(surfNum).Vertex(2).x, 0.001);
    EXPECT_NEAR(0., SurfaceTmp(surfNum).Vertex(2).y, 0.001);
    EXPECT_NEAR(0., SurfaceTmp(surfNum).Vertex(2).z, 0.001);

    EXPECT_NEAR(0., SurfaceTmp(surfNum).Vertex(3).x, 0.001);
    EXPECT_NEAR(5., SurfaceTmp(surfNum).Vertex(3).y, 0.001);
    EXPECT_NEAR(0., SurfaceTmp(surfNum).Vertex(3).z, 0.001);

    EXPECT_NEAR(0., SurfaceTmp(surfNum).Vertex(4).x, 0.001);
    EXPECT_NEAR(5., SurfaceTmp(surfNum).Vertex(4).y, 0.001);
    EXPECT_NEAR(3., SurfaceTmp(surfNum).Vertex(4).z, 0.001);

    // facing south

    SurfaceTmp(surfNum).Azimuth = 180.;

    MakeRectangularVertices(1, 0., 0., 0., 5., 3., false);

    EXPECT_NEAR(0, SurfaceTmp(surfNum).Vertex(1).x, 0.001);
    EXPECT_NEAR(0., SurfaceTmp(surfNum).Vertex(1).y, 0.001);
    EXPECT_NEAR(3., SurfaceTmp(surfNum).Vertex(1).z, 0.001);

    EXPECT_NEAR(0., SurfaceTmp(surfNum).Vertex(2).x, 0.001);
    EXPECT_NEAR(0., SurfaceTmp(surfNum).Vertex(2).y, 0.001);
    EXPECT_NEAR(0., SurfaceTmp(surfNum).Vertex(2).z, 0.001);

    EXPECT_NEAR(5., SurfaceTmp(surfNum).Vertex(3).x, 0.001);
    EXPECT_NEAR(0., SurfaceTmp(surfNum).Vertex(3).y, 0.001);
    EXPECT_NEAR(0., SurfaceTmp(surfNum).Vertex(3).z, 0.001);

    EXPECT_NEAR(5., SurfaceTmp(surfNum).Vertex(4).x, 0.001);
    EXPECT_NEAR(0., SurfaceTmp(surfNum).Vertex(4).y, 0.001);
    EXPECT_NEAR(3., SurfaceTmp(surfNum).Vertex(4).z, 0.001);

    // facing west

    SurfaceTmp(surfNum).Azimuth = 270.;

    MakeRectangularVertices(1, 0., 0., 0., 5., 3., false);

    EXPECT_NEAR(0., SurfaceTmp(surfNum).Vertex(1).x, 0.001);
    EXPECT_NEAR(0., SurfaceTmp(surfNum).Vertex(1).y, 0.001);
    EXPECT_NEAR(3., SurfaceTmp(surfNum).Vertex(1).z, 0.001);

    EXPECT_NEAR(0., SurfaceTmp(surfNum).Vertex(2).x, 0.001);
    EXPECT_NEAR(0., SurfaceTmp(surfNum).Vertex(2).y, 0.001);
    EXPECT_NEAR(0., SurfaceTmp(surfNum).Vertex(2).z, 0.001);

    EXPECT_NEAR(0., SurfaceTmp(surfNum).Vertex(3).x, 0.001);
    EXPECT_NEAR(-5., SurfaceTmp(surfNum).Vertex(3).y, 0.001);
    EXPECT_NEAR(0., SurfaceTmp(surfNum).Vertex(3).z, 0.001);

    EXPECT_NEAR(0., SurfaceTmp(surfNum).Vertex(4).x, 0.001);
    EXPECT_NEAR(-5., SurfaceTmp(surfNum).Vertex(4).y, 0.001);
    EXPECT_NEAR(3., SurfaceTmp(surfNum).Vertex(4).z, 0.001);
}

TEST_F(EnergyPlusFixture, SurfaceGeometry_VertexNumberMismatchTest)
{
    bool ErrorsFound(false);

    std::string const idf_objects = delimited_string({
        "Material,",
        "  8 in.Concrete Block Basement Wall,     !- Name",
        "  MediumRough,                            !- Roughness",
        "  0.2032,                                 !- Thickness{ m }",
        "  1.326,                                  !- Conductivity{ W / m - K }",
        "  1841.99999999999,                       !- Density{ kg / m3 }",
        "  911.999999999999,                       !- Specific Heat{ J / kg - K }",
        "  0.9,                                    !- Thermal Absorptance",
        "  0.7,                                    !- Solar Absorptance",
        "  0.7;                                    !- Visible Absorptance",
        "Construction,",
        "   Typical,   !- Name",
        "   8 in.Concrete Block Basement Wall;     !- Layer 1",

        "BuildingSurface:Detailed,                                   ",
        "	016W88_WaterMeter - Floor : a, !- Name",
        "	Floor, !- Surface Type",
        "	Typical, !- Construction Name",
        "	ZONE 1, !- Zone Name",
        "	Surface, !- Outside Boundary Condition",
        "	006W27_Restrooms - RoofCeiling : a, !- Outside Boundary Condition Object",
        "	NoSun, !- Sun Exposure",
        "	NoWind, !- Wind Exposure",
        "	, !- View Factor to Ground",
        "	, !- Number of Vertices",
        "	251.4600375, 3.5052, 0, !- X, Y, Z Vertex 1 {m}",
        "	251.4600375, 0, 0, !- X, Y, Z Vertex 2 {m}",
        "	249.9571375, 0, 0, !- X, Y, Z Vertex 3 {m}",
        "	248.5215375, 1.0, 0, !- X, Y, Z Vertex 4 {m}",
        "	248.5215375, 3.5052, 0;                 !- X, Y, Z Vertex 5 {m}",

        "BuildingSurface:Detailed,",
        "   006W27_Restrooms - RoofCeiling : a, !- Name",
        "   Ceiling, !- Surface Type",
        "   Typical, !- Construction Name",
        "   ZONE 2, !- Zone Name",
        "   Surface, !- Outside Boundary Condition",
        "   016W88_WaterMeter - Floor : a, !- Outside Boundary Condition Object",
        "   NoSun, !- Sun Exposure",
        "   NoWind, !- Wind Exposure",
        "   , !- View Factor to Ground",
        "   , !- Number of Vertices",
        "   174.6425, 0, 6.1976, !- X, Y, Z Vertex 1 {m}",
        "   174.6425, 3.5052, 6.1976, !- X, Y, Z Vertex 2 {m}",
        "   171.704, 3.5052, 6.1976, !- X, Y, Z Vertex 3 {m}",
        "   171.704, 0, 6.1976;                     !- X, Y, Z Vertex 4 {m}",

    });

    ASSERT_TRUE(process_idf(idf_objects));

    DataGlobals::NumOfZones = 2;
    Zone.allocate(2);
    Zone(1).Name = "ZONE 1";
    Zone(2).Name = "ZONE 2";
    SurfaceTmp.allocate(2);
    int SurfNum = 0;
    int TotHTSurfs = 2;
    Array1D_string const BaseSurfCls(3, {"WALL", "FLOOR", "ROOF"});
    Array1D_int const BaseSurfIDs(3, {1, 2, 3});
    int NeedToAddSurfaces;

    GetGeometryParameters(state.files, ErrorsFound);
    CosZoneRelNorth.allocate(2);
    SinZoneRelNorth.allocate(2);

    CosZoneRelNorth = 1.0;
    SinZoneRelNorth = 0.0;
    SinBldgRelNorth = 0.0;
    CosBldgRelNorth = 1.0;

    GetHTSurfaceData(state, state.files, ErrorsFound, SurfNum, TotHTSurfs, 0, 0, 0, BaseSurfCls, BaseSurfIDs, NeedToAddSurfaces);

    EXPECT_EQ(2, SurfNum);
    std::string const error_string =
        delimited_string({"   ** Severe  ** BuildingSurface:Detailed=\"016W88_WATERMETER - FLOOR : A\", invalid Construction Name=\"TYPICAL\".",
                          "   ** Severe  ** BuildingSurface:Detailed=\"006W27_RESTROOMS - ROOFCEILING : A\", invalid Construction Name=\"TYPICAL\".",
                          "   ** Severe  ** RoofCeiling:Detailed=\"016W88_WATERMETER - FLOOR : A\", Vertex size mismatch between base surface "
                          ":016W88_WATERMETER - FLOOR : A and outside boundary surface: 006W27_RESTROOMS - ROOFCEILING : A",
                          "   **   ~~~   ** The vertex sizes are 5 for base surface and 4 for outside boundary surface. Please check inputs.",
                          "   ** Severe  ** RoofCeiling:Detailed=\"006W27_RESTROOMS - ROOFCEILING : A\", Vertex size mismatch between base surface "
                          ":006W27_RESTROOMS - ROOFCEILING : A and outside boundary surface: 016W88_WATERMETER - FLOOR : A",
                          "   **   ~~~   ** The vertex sizes are 4 for base surface and 5 for outside boundary surface. Please check inputs."});
    EXPECT_TRUE(compare_err_stream(error_string, true));
}

TEST_F(EnergyPlusFixture, SurfaceGeometry_CheckConvexityTest)
{

    // Test a multiple vertex surfaces in ProcessSurfaceVertices and CalcCoordinateTransformation for #6384

    TotSurfaces = 2;
    MaxVerticesPerSurface = 9;
    Surface.allocate(TotSurfaces);
    ShadeV.allocate(TotSurfaces);
    Surface(1).Vertex.allocate(7);
    Surface(2).Vertex.allocate(9);
    SurfaceTmp.allocate(TotSurfaces);
    SurfaceTmp(1).Vertex.allocate(7);
    SurfaceTmp(2).Vertex.allocate(9);

    int ThisSurf(0);

    // Surface 1 - Rectangle with 7 points
    ThisSurf = 1;
    Surface(ThisSurf).Azimuth = 0.0;
    Surface(ThisSurf).Tilt = 180.0;
    Surface(ThisSurf).Sides = 7;
    Surface(ThisSurf).GrossArea = 20.0;

    Surface(ThisSurf).Vertex(1).x = 10.0;
    Surface(ThisSurf).Vertex(1).y = 2.0;
    Surface(ThisSurf).Vertex(1).z = 3.0;

    Surface(ThisSurf).Vertex(2).x = 10.0;
    Surface(ThisSurf).Vertex(2).y = 3.0;
    Surface(ThisSurf).Vertex(2).z = 3.0;

    Surface(ThisSurf).Vertex(3).x = 10.0;
    Surface(ThisSurf).Vertex(3).y = 4.0;
    Surface(ThisSurf).Vertex(3).z = 3.0;

    Surface(ThisSurf).Vertex(4).x = 10.0;
    Surface(ThisSurf).Vertex(4).y = 5.0;
    Surface(ThisSurf).Vertex(4).z = 3.0;

    Surface(ThisSurf).Vertex(5).x = 10.0;
    Surface(ThisSurf).Vertex(5).y = 6.0;
    Surface(ThisSurf).Vertex(5).z = 3.0;

    Surface(ThisSurf).Vertex(6).x = 15.0;
    Surface(ThisSurf).Vertex(6).y = 6.0;
    Surface(ThisSurf).Vertex(6).z = 3.0;

    Surface(ThisSurf).Vertex(7).x = 15.0;
    Surface(ThisSurf).Vertex(7).y = 2.0;
    Surface(ThisSurf).Vertex(7).z = 3.0;

    SurfaceTmp(ThisSurf) = Surface(ThisSurf);
    CheckConvexity(ThisSurf, SurfaceTmp(ThisSurf).Sides);
    Surface(ThisSurf) = SurfaceTmp(ThisSurf);
    EXPECT_EQ(4, Surface(ThisSurf).Sides);
    EXPECT_EQ(10.0, Surface(ThisSurf).Vertex(2).x);
    EXPECT_EQ(6.0, Surface(ThisSurf).Vertex(2).y);
    EXPECT_EQ(15.0, Surface(ThisSurf).Vertex(3).x);
    EXPECT_EQ(6.0, Surface(ThisSurf).Vertex(3).y);

    // Surface 2 - Rectangle with 9 points
    ThisSurf = 2;
    Surface(ThisSurf).Azimuth = 0.0;
    Surface(ThisSurf).Tilt = 0.0;
    Surface(ThisSurf).Sides = 9;
    Surface(ThisSurf).GrossArea = 30.0;

    Surface(ThisSurf).Vertex(1).x = 10.0;
    Surface(ThisSurf).Vertex(1).y = 2.0;
    Surface(ThisSurf).Vertex(1).z = 0.0;

    Surface(ThisSurf).Vertex(2).x = 10.0;
    Surface(ThisSurf).Vertex(2).y = 3.0;
    Surface(ThisSurf).Vertex(2).z = 0.0;

    Surface(ThisSurf).Vertex(3).x = 10.0;
    Surface(ThisSurf).Vertex(3).y = 4.0;
    Surface(ThisSurf).Vertex(3).z = 0.0;

    Surface(ThisSurf).Vertex(4).x = 10.0;
    Surface(ThisSurf).Vertex(4).y = 5.0;
    Surface(ThisSurf).Vertex(4).z = 0.0;

    Surface(ThisSurf).Vertex(5).x = 10.0;
    Surface(ThisSurf).Vertex(5).y = 6.0;
    Surface(ThisSurf).Vertex(5).z = 0.0;

    Surface(ThisSurf).Vertex(6).x = 10.0;
    Surface(ThisSurf).Vertex(6).y = 7.0;
    Surface(ThisSurf).Vertex(6).z = 0.0;

    Surface(ThisSurf).Vertex(7).x = 10.0;
    Surface(ThisSurf).Vertex(7).y = 8.0;
    Surface(ThisSurf).Vertex(7).z = 0.0;

    Surface(ThisSurf).Vertex(8).x = 15.0;
    Surface(ThisSurf).Vertex(8).y = 8.0;
    Surface(ThisSurf).Vertex(8).z = 0.0;

    Surface(ThisSurf).Vertex(9).x = 15.0;
    Surface(ThisSurf).Vertex(9).y = 2.0;
    Surface(ThisSurf).Vertex(9).z = 0.0;

    SurfaceTmp(ThisSurf) = Surface(ThisSurf);
    CheckConvexity(ThisSurf, SurfaceTmp(ThisSurf).Sides);
    Surface(ThisSurf) = SurfaceTmp(ThisSurf);
    EXPECT_EQ(4, Surface(ThisSurf).Sides);
    EXPECT_EQ(10.0, Surface(ThisSurf).Vertex(2).x);
    EXPECT_EQ(8.0, Surface(ThisSurf).Vertex(2).y);
    EXPECT_EQ(15.0, Surface(ThisSurf).Vertex(3).x);
    EXPECT_EQ(8.0, Surface(ThisSurf).Vertex(3).y);
}

TEST_F(EnergyPlusFixture, InitialAssociateWindowShadingControlFenestration_test)
{
    TotWinShadingControl = 3;
    WindowShadingControl.allocate(TotWinShadingControl);
    int zn = 1;

    WindowShadingControl(1).Name = "WSC1";
    WindowShadingControl(1).ZoneIndex = zn;
    WindowShadingControl(1).SequenceNumber = 2;
    WindowShadingControl(1).MultiSurfaceCtrlIsGroup = true;
    WindowShadingControl(1).FenestrationCount = 3;
    WindowShadingControl(1).FenestrationName.allocate(WindowShadingControl(1).FenestrationCount);
    WindowShadingControl(1).FenestrationName(1) = "Fene-01";
    WindowShadingControl(1).FenestrationName(2) = "Fene-02";
    WindowShadingControl(1).FenestrationName(3) = "Fene-03";

    WindowShadingControl(2).Name = "WSC2";
    WindowShadingControl(2).ZoneIndex = zn;
    WindowShadingControl(2).SequenceNumber = 3;
    WindowShadingControl(2).MultiSurfaceCtrlIsGroup = false;
    WindowShadingControl(2).FenestrationCount = 4;
    WindowShadingControl(2).FenestrationName.allocate(WindowShadingControl(2).FenestrationCount);
    WindowShadingControl(2).FenestrationName(1) = "Fene-04";
    WindowShadingControl(2).FenestrationName(2) = "Fene-05";
    WindowShadingControl(2).FenestrationName(3) = "Fene-06";
    WindowShadingControl(2).FenestrationName(4) = "Fene-07";

    WindowShadingControl(3).Name = "WSC3";
    WindowShadingControl(3).ZoneIndex = zn;
    WindowShadingControl(3).SequenceNumber = 1;
    WindowShadingControl(3).MultiSurfaceCtrlIsGroup = true;
    WindowShadingControl(3).FenestrationCount = 2;
    WindowShadingControl(3).FenestrationName.allocate(WindowShadingControl(3).FenestrationCount);
    WindowShadingControl(3).FenestrationName(1) = "Fene-08";
    WindowShadingControl(3).FenestrationName(2) = "Fene-09";

    dataConstruction.Construct.allocate(1);
    dataConstruction.Construct(1).WindowTypeEQL = false;

    SurfaceTmp.allocate(9);

    SurfaceTmp(1).Name = "Fene-04";
    SurfaceTmp(1).Construction = 1;
    SurfaceTmp(1).ExtBoundCond = ExternalEnvironment;

    SurfaceTmp(2).Name = "Fene-05";
    SurfaceTmp(2).Construction = 1;
    SurfaceTmp(2).ExtBoundCond = ExternalEnvironment;

    SurfaceTmp(3).Name = "Fene-06";
    SurfaceTmp(3).Construction = 1;
    SurfaceTmp(3).ExtBoundCond = ExternalEnvironment;

    SurfaceTmp(4).Name = "Fene-01";
    SurfaceTmp(4).Construction = 1;
    SurfaceTmp(4).ExtBoundCond = ExternalEnvironment;

    SurfaceTmp(5).Name = "Fene-02";
    SurfaceTmp(5).Construction = 1;
    SurfaceTmp(5).ExtBoundCond = ExternalEnvironment;

    SurfaceTmp(6).Name = "Fene-03";
    SurfaceTmp(6).Construction = 1;
    SurfaceTmp(6).ExtBoundCond = ExternalEnvironment;

    SurfaceTmp(7).Name = "Fene-07";
    SurfaceTmp(7).Construction = 1;
    SurfaceTmp(7).ExtBoundCond = ExternalEnvironment;

    SurfaceTmp(8).Name = "Fene-08";
    SurfaceTmp(8).Construction = 1;
    SurfaceTmp(8).ExtBoundCond = ExternalEnvironment;

    SurfaceTmp(9).Name = "Fene-09";
    SurfaceTmp(9).Construction = 1;
    SurfaceTmp(9).ExtBoundCond = ExternalEnvironment;

    bool Err = false;

    int surfNum = 1;
    InitialAssociateWindowShadingControlFenestration(Err, surfNum);
    EXPECT_TRUE(SurfaceTmp(surfNum).HasShadeControl);
    EXPECT_EQ(SurfaceTmp(surfNum).WindowShadingControlPtr, 2);
    EXPECT_FALSE(Err);

    surfNum = 2;
    InitialAssociateWindowShadingControlFenestration(Err, surfNum);
    EXPECT_TRUE(SurfaceTmp(surfNum).HasShadeControl);
    EXPECT_EQ(SurfaceTmp(surfNum).WindowShadingControlPtr, 2);
    EXPECT_FALSE(Err);

    surfNum = 3;
    InitialAssociateWindowShadingControlFenestration(Err, surfNum);
    EXPECT_TRUE(SurfaceTmp(surfNum).HasShadeControl);
    EXPECT_EQ(SurfaceTmp(surfNum).WindowShadingControlPtr, 2);
    EXPECT_FALSE(Err);

    surfNum = 4;
    InitialAssociateWindowShadingControlFenestration(Err, surfNum);
    EXPECT_TRUE(SurfaceTmp(surfNum).HasShadeControl);
    EXPECT_EQ(SurfaceTmp(surfNum).WindowShadingControlPtr, 1);
    EXPECT_FALSE(Err);

    surfNum = 5;
    InitialAssociateWindowShadingControlFenestration(Err, surfNum);
    EXPECT_TRUE(SurfaceTmp(surfNum).HasShadeControl);
    EXPECT_EQ(SurfaceTmp(surfNum).WindowShadingControlPtr, 1);
    EXPECT_FALSE(Err);

    surfNum = 6;
    InitialAssociateWindowShadingControlFenestration(Err, surfNum);
    EXPECT_TRUE(SurfaceTmp(surfNum).HasShadeControl);
    EXPECT_EQ(SurfaceTmp(surfNum).WindowShadingControlPtr, 1);
    EXPECT_FALSE(Err);

    surfNum = 7;
    InitialAssociateWindowShadingControlFenestration(Err, surfNum);
    EXPECT_TRUE(SurfaceTmp(surfNum).HasShadeControl);
    EXPECT_EQ(SurfaceTmp(surfNum).WindowShadingControlPtr, 2);
    EXPECT_FALSE(Err);

    surfNum = 8;
    InitialAssociateWindowShadingControlFenestration(Err, surfNum);
    EXPECT_TRUE(SurfaceTmp(surfNum).HasShadeControl);
    EXPECT_EQ(SurfaceTmp(surfNum).WindowShadingControlPtr, 3);
    EXPECT_FALSE(Err);

    surfNum = 9;
    InitialAssociateWindowShadingControlFenestration(Err, surfNum);
    EXPECT_TRUE(SurfaceTmp(surfNum).HasShadeControl);
    EXPECT_EQ(SurfaceTmp(surfNum).WindowShadingControlPtr, 3);
    EXPECT_FALSE(Err);
}

TEST_F(EnergyPlusFixture, FinalAssociateWindowShadingControlFenestration_test)
{
    TotWinShadingControl = 3;
    WindowShadingControl.allocate(TotWinShadingControl);
    int zn = 1;

    WindowShadingControl(1).Name = "WSC1";
    WindowShadingControl(1).ZoneIndex = zn;
    WindowShadingControl(1).SequenceNumber = 2;
    WindowShadingControl(1).MultiSurfaceCtrlIsGroup = true;
    WindowShadingControl(1).FenestrationCount = 3;
    WindowShadingControl(1).FenestrationName.allocate(WindowShadingControl(1).FenestrationCount);
    WindowShadingControl(1).FenestrationIndex.allocate(WindowShadingControl(1).FenestrationCount);
    WindowShadingControl(1).FenestrationName(1) = "Fene-01";
    WindowShadingControl(1).FenestrationName(2) = "Fene-02";
    WindowShadingControl(1).FenestrationName(3) = "Fene-03";

    WindowShadingControl(2).Name = "WSC2";
    WindowShadingControl(2).ZoneIndex = zn;
    WindowShadingControl(2).SequenceNumber = 3;
    WindowShadingControl(2).MultiSurfaceCtrlIsGroup = false;
    WindowShadingControl(2).FenestrationCount = 4;
    WindowShadingControl(2).FenestrationName.allocate(WindowShadingControl(2).FenestrationCount);
    WindowShadingControl(2).FenestrationIndex.allocate(WindowShadingControl(2).FenestrationCount);
    WindowShadingControl(2).FenestrationName(1) = "Fene-04";
    WindowShadingControl(2).FenestrationName(2) = "Fene-05";
    WindowShadingControl(2).FenestrationName(3) = "Fene-06";
    WindowShadingControl(2).FenestrationName(4) = "Fene-07";

    WindowShadingControl(3).Name = "WSC3";
    WindowShadingControl(3).ZoneIndex = zn;
    WindowShadingControl(3).SequenceNumber = 1;
    WindowShadingControl(3).MultiSurfaceCtrlIsGroup = true;
    WindowShadingControl(3).FenestrationCount = 2;
    WindowShadingControl(3).FenestrationName.allocate(WindowShadingControl(3).FenestrationCount);
    WindowShadingControl(3).FenestrationIndex.allocate(WindowShadingControl(3).FenestrationCount);
    WindowShadingControl(3).FenestrationName(1) = "Fene-08";
    WindowShadingControl(3).FenestrationName(2) = "Fene-09";

    TotSurfaces = 12;
    Surface.allocate(TotSurfaces);

    Surface(1).Name = "Fene-07";
    Surface(1).WindowShadingControlPtr = 2;

    Surface(2).Name = "Fene-01";
    Surface(2).WindowShadingControlPtr = 1;

    Surface(3).Name = "Fene-08";
    Surface(3).WindowShadingControlPtr = 3;

    Surface(4).Name = "Fene-02";
    Surface(4).WindowShadingControlPtr = 1;

    Surface(5).Name = "Fene-10";
    Surface(5).WindowShadingControlPtr = 0;

    Surface(6).Name = "Fene-03";
    Surface(6).WindowShadingControlPtr = 1;

    Surface(7).Name = "Fene-09";
    Surface(7).WindowShadingControlPtr = 3;

    Surface(8).Name = "Fene-04";
    Surface(8).WindowShadingControlPtr = 2;

    Surface(9).Name = "Fene-10";
    Surface(9).WindowShadingControlPtr = 0;

    Surface(10).Name = "Fene-05";
    Surface(10).WindowShadingControlPtr = 2;

    Surface(11).Name = "Fene-11";
    Surface(11).WindowShadingControlPtr = 0;

    Surface(12).Name = "Fene-06";
    Surface(12).WindowShadingControlPtr = 2;

    bool Err = false;

    FinalAssociateWindowShadingControlFenestration(Err);
    EXPECT_FALSE(Err);

    EXPECT_EQ(WindowShadingControl(1).FenestrationIndex(1), 2);
    EXPECT_EQ(WindowShadingControl(1).FenestrationIndex(2), 4);
    EXPECT_EQ(WindowShadingControl(1).FenestrationIndex(3), 6);

    EXPECT_EQ(WindowShadingControl(2).FenestrationIndex(1), 8);
    EXPECT_EQ(WindowShadingControl(2).FenestrationIndex(2), 10);
    EXPECT_EQ(WindowShadingControl(2).FenestrationIndex(3), 12);
    EXPECT_EQ(WindowShadingControl(2).FenestrationIndex(4), 1);

    EXPECT_EQ(WindowShadingControl(3).FenestrationIndex(1), 3);
    EXPECT_EQ(WindowShadingControl(3).FenestrationIndex(2), 7);
}

TEST_F(EnergyPlusFixture, SurfaceGeometry_HeatTransferAlgorithmTest)
{
    // Test surface heat transfer algorithms and heat balance surface lists
    bool ErrorsFound(false);

    std::string const idf_objects = delimited_string({
        "  HeatBalanceAlgorithm,",
        "  MoisturePenetrationDepthConductionTransferFunction; !- Algorithm",
        "Material,",
        "    Gypsum Board,            !- Name",
        "    MediumSmooth,            !- Roughness",
        "    0.0159,                  !- Thickness {m}",
        "    0.16,                    !- Conductivity {W/m-K}",
        "    800,                     !- Density {kg/m3}",
        "    1090,                    !- Specific Heat {J/kg-K}",
        "    0.9,                     !- Thermal Absorptance",
        "    0.7,                     !- Solar Absorptance",
        "    0.7;                     !- Visible Absorptance",
        "Material,",
        "    InsulationBatt,        !- Name",
        "    VeryRough,               !- Roughness",
        "    0.3048,                  !- Thickness {m}",
        "    0.05,                    !- Conductivity {W/m-K}",
        "    19,                      !- Density {kg/m3}",
        "    960,                     !- Specific Heat {J/kg-K}",
        "    0.9,                     !- Thermal Absorptance",
        "    0.7,                     !- Solar Absorptance",
        "    0.7;                     !- Visible Absorptance",
        "Material,",
        "    InfiniteRPCM23C,         !- Name",
        "    VeryRough,               !- Roughness",
        "    0.006,                   !- Thickness {m}",
        "    0.815,                   !- Conductivity {W/m-K}",
        "    929,                     !- Density {kg/m3}",
        "    3140,                    !- Specific Heat {J/kg-K}",
        "    0.9,                     !- Thermal Absorptance",
        "    0.7,                     !- Solar Absorptance",
        "    0.7;                     !- Visible Absorptance",
        "Construction,",
        "    Project semi-exposed ceiling,  !- Name",
        "    InsulationBatt,        !- Outside Layer",
        "    InfiniteRPCM23C,         !- Layer 2",
        "    Gypsum Board;            !- Layer 3",

        "Construction,",
        "    Project semi-exposed ceiling_Rev,  !- Name",
        "    Gypsum Board,            !- Outside Layer",
        "    InfiniteRPCM23C,         !- Layer 2",
        "    InsulationBatt;        !- Layer 3",

        "BuildingSurface:Detailed,",
        "    DATATELCOM_Ceiling_1_0_0,  !- Name",
        "    Ceiling,                 !- Surface Type",
        "    Project semi-exposed ceiling,  !- Construction Name",
        "    DATATELCOM,       !- Zone Name",
        "    Surface,                 !- Outside Boundary Condition",
        "    Zone1_Floor_4_0_10000,  !- Outside Boundary Condition Object",
        "    NoSun,                   !- Sun Exposure",
        "    NoWind,                  !- Wind Exposure",
        "    0,                       !- View Factor to Ground",
        "    4,                       !- Number of Vertices",
        "    9.64595244,              !- Vertex 1 X-coordinate {m}",
        "    8.1545602599,            !- Vertex 1 Y-coordinate {m}",
        "    3.499104,                !- Vertex 1 Z-coordinate {m}",
        "    13.20708687,             !- Vertex 2 X-coordinate {m}",
        "    8.1545602599,            !- Vertex 2 Y-coordinate {m}",
        "    3.499104,                !- Vertex 2 Z-coordinate {m}",
        "    13.20708687,             !- Vertex 3 X-coordinate {m}",
        "    10.0470868899,           !- Vertex 3 Y-coordinate {m}",
        "    3.499104,                !- Vertex 3 Z-coordinate {m}",
        "    9.64595244,              !- Vertex 4 X-coordinate {m}",
        "    10.0470868899,           !- Vertex 4 Y-coordinate {m}",
        "    3.499104;                !- Vertex 4 Z-coordinate {m}",

        "BuildingSurface:Detailed,",
        "    Zone1_Floor_4_0_10000,  !- Name",
        "    Floor,                   !- Surface Type",
        "    Project semi-exposed ceiling_Rev,  !- Construction Name",
        "    ZONE1,             !- Zone Name",
        "    Surface,                 !- Outside Boundary Condition",
        "    DATATELCOM_Ceiling_1_0_0,  !- Outside Boundary Condition Object",
        "    NoSun,                   !- Sun Exposure",
        "    NoWind,                  !- Wind Exposure",
        "    0,                       !- View Factor to Ground",
        "    4,                       !- Number of Vertices",
        "    13.20708687,             !- Vertex 1 X-coordinate {m}",
        "    8.1545602599,            !- Vertex 1 Y-coordinate {m}",
        "    3.499104,                !- Vertex 1 Z-coordinate {m}",
        "    9.64595244,              !- Vertex 2 X-coordinate {m}",
        "    8.1545602599,            !- Vertex 2 Y-coordinate {m}",
        "    3.499104,                !- Vertex 2 Z-coordinate {m}",
        "    9.64595244,              !- Vertex 3 X-coordinate {m}",
        "    10.0470868899,           !- Vertex 3 Y-coordinate {m}",
        "    3.499104,                !- Vertex 3 Z-coordinate {m}",
        "    13.20708687,             !- Vertex 4 X-coordinate {m}",
        "    10.0470868899,           !- Vertex 4 Y-coordinate {m}",
        "    3.499104;                !- Vertex 4 Z-coordinate {m}",

        "BuildingSurface:Detailed,",
        "    Zone1_Floor_4_0_20000,  !- Name",
        "    Floor,                   !- Surface Type",
        "    Project semi-exposed ceiling_Rev,  !- Construction Name",
        "    ZONE1,             !- Zone Name",
        "    Outdoors,                 !- Outside Boundary Condition",
        "    ,  !- Outside Boundary Condition Object",
        "    NoSun,                   !- Sun Exposure",
        "    NoWind,                  !- Wind Exposure",
        "    0,                       !- View Factor to Ground",
        "    4,                       !- Number of Vertices",
        "    23.20708687,             !- Vertex 1 X-coordinate {m}",
        "    8.1545602599,            !- Vertex 1 Y-coordinate {m}",
        "    3.499104,                !- Vertex 1 Z-coordinate {m}",
        "    19.64595244,              !- Vertex 2 X-coordinate {m}",
        "    8.1545602599,            !- Vertex 2 Y-coordinate {m}",
        "    3.499104,                !- Vertex 2 Z-coordinate {m}",
        "    19.64595244,              !- Vertex 3 X-coordinate {m}",
        "    10.0470868899,           !- Vertex 3 Y-coordinate {m}",
        "    3.499104,                !- Vertex 3 Z-coordinate {m}",
        "    23.20708687,             !- Vertex 4 X-coordinate {m}",
        "    10.0470868899,           !- Vertex 4 Y-coordinate {m}",
        "    3.499104;                !- Vertex 4 Z-coordinate {m}",

        "BuildingSurface:Detailed,",
        "    Zone1_Floor_4_0_30000,  !- Name",
        "    Floor,                   !- Surface Type",
        "    Project semi-exposed ceiling_Rev,  !- Construction Name",
        "    ZONE1,             !- Zone Name",
        "    Outdoors,                 !- Outside Boundary Condition",
        "    ,  !- Outside Boundary Condition Object",
        "    NoSun,                   !- Sun Exposure",
        "    NoWind,                  !- Wind Exposure",
        "    0,                       !- View Factor to Ground",
        "    4,                       !- Number of Vertices",
        "    23.20708687,             !- Vertex 1 X-coordinate {m}",
        "    8.1545602599,            !- Vertex 1 Y-coordinate {m}",
        "    3.499104,                !- Vertex 1 Z-coordinate {m}",
        "    19.64595244,              !- Vertex 2 X-coordinate {m}",
        "    8.1545602599,            !- Vertex 2 Y-coordinate {m}",
        "    3.499104,                !- Vertex 2 Z-coordinate {m}",
        "    19.64595244,              !- Vertex 3 X-coordinate {m}",
        "    10.0470868899,           !- Vertex 3 Y-coordinate {m}",
        "    3.499104,                !- Vertex 3 Z-coordinate {m}",
        "    23.20708687,             !- Vertex 4 X-coordinate {m}",
        "    10.0470868899,           !- Vertex 4 Y-coordinate {m}",
        "    3.499104;                !- Vertex 4 Z-coordinate {m}",

        "SurfaceProperty:HeatTransferAlgorithm:Construction,",
        "    Ceilings CondFD,               !- Name",
        "    ConductionFiniteDifference,    !- Algorithm",
        "    Project semi-exposed ceiling;  !- Construction Name",

        "SurfaceProperty:HeatTransferAlgorithm,",
        "    Zone1_Floor_4_0_20000,       !- Surface Name",
        "    CombinedHeatAndMoistureFiniteElement;  !- Algorithm",

        "SurfaceProperty:HeatTransferAlgorithm,",
        "    Zone1_Floor_4_0_30000,       !- Surface Name",
        "    ConductionTransferFunction;  !- Algorithm",

        "Zone,",
        "    DATATELCOM,       !- Name",
        "    0,                       !- Direction of Relative North {deg}",
        "    0,                       !- X Origin {m}",
        "    0,                       !- Y Origin {m}",
        "    0,                       !- Z Origin {m}",
        "    1,                       !- Type",
        "    1,                       !- Multiplier",
        "    ,                        !- Ceiling Height {m}",
        "    23.5824,                 !- Volume {m3}",
        "    6.7395,                  !- Floor Area {m2}",
        "    TARP;                    !- Zone Inside Convection Algorithm",
        "Zone,",
        "    ZONE1,             !- Name",
        "    0,                       !- Direction of Relative North {deg}",
        "    0,                       !- X Origin {m}",
        "    0,                       !- Y Origin {m}",
        "    0,                       !- Z Origin {m}",
        "    1,                       !- Type",
        "    1,                       !- Multiplier",
        "    ,                        !- Ceiling Height {m}",
        "    999.6521,                !- Volume {m3}",
        "    454.1032,                !- Floor Area {m2}",
        "    TARP;                    !- Zone Inside Convection Algorithm",

    });

    ASSERT_TRUE(process_idf(idf_objects));

    GetProjectControlData(state, ErrorsFound); // read project control data
    EXPECT_FALSE(ErrorsFound);          // expect no errors

<<<<<<< HEAD
    GetMaterialData(*state.dataWindowEquivalentLayer, state.files, ErrorsFound); // read material data
=======
    GetMaterialData(state, state.dataWindowEquivalentLayer, state.files, ErrorsFound); // read material data
>>>>>>> 874857a2
    EXPECT_FALSE(ErrorsFound);    // expect no errors

    GetConstructData(state.files, ErrorsFound); // read construction data
    EXPECT_FALSE(ErrorsFound);     // expect no errors

    GetZoneData(ErrorsFound);  // read zone data
    EXPECT_FALSE(ErrorsFound); // expect no errors

    CosZoneRelNorth.allocate(2);
    SinZoneRelNorth.allocate(2);

    CosZoneRelNorth(1) = std::cos(-Zone(1).RelNorth * DataGlobals::DegToRadians);
    SinZoneRelNorth(1) = std::sin(-Zone(1).RelNorth * DataGlobals::DegToRadians);
    CosZoneRelNorth(2) = CosZoneRelNorth(1);
    SinZoneRelNorth(2) = SinZoneRelNorth(1);
    CosBldgRelNorth = 1.0;
    SinBldgRelNorth = 0.0;

    GetSurfaceData(state, state.files, ErrorsFound); // setup zone geometry and get zone data
    EXPECT_FALSE(ErrorsFound);   // expect no errors

    int surfNum = UtilityRoutines::FindItemInList("DATATELCOM_CEILING_1_0_0", DataSurfaces::Surface);
    EXPECT_EQ(DataSurfaces::HeatTransferModel_CondFD, DataSurfaces::Surface(surfNum).HeatTransferAlgorithm);
    EXPECT_TRUE(DataHeatBalance::AnyCondFD);

    surfNum = UtilityRoutines::FindItemInList("ZONE1_FLOOR_4_0_10000", DataSurfaces::Surface);
    EXPECT_EQ(DataSurfaces::HeatTransferModel_CondFD, DataSurfaces::Surface(surfNum).HeatTransferAlgorithm);
    EXPECT_TRUE(DataHeatBalance::AnyEMPD); // input as EMPD but then later overriden to CondFD - see error message below

    surfNum = UtilityRoutines::FindItemInList("ZONE1_FLOOR_4_0_20000", DataSurfaces::Surface);
    EXPECT_EQ(DataSurfaces::HeatTransferModel_HAMT, DataSurfaces::Surface(surfNum).HeatTransferAlgorithm);
    EXPECT_TRUE(DataHeatBalance::AnyHAMT);

    surfNum = UtilityRoutines::FindItemInList("ZONE1_FLOOR_4_0_30000", DataSurfaces::Surface);
    EXPECT_EQ(DataSurfaces::HeatTransferModel_CTF, DataSurfaces::Surface(surfNum).HeatTransferAlgorithm);
    EXPECT_TRUE(DataHeatBalance::AnyCTF);

    std::string const error_string = delimited_string({
        "   ** Warning ** GetSurfaceData: Entered Zone Floor Areas differ from calculated Zone Floor Area(s).",
        "   **   ~~~   ** ...use Output:Diagnostics,DisplayExtraWarnings; to show more details on individual zones.",
        "   ** Warning ** The moisture penetration depth conduction transfer function algorithm is used but the input file includes no "
        "MaterialProperty:MoisturePenetrationDepth:Settings objects.",
        "   ** Warning ** The combined heat and moisture finite element algorithm is used but the input file includes no "
        "MaterialProperty:HeatAndMoistureTransfer:* objects.",
        "   **   ~~~   ** Certain materials objects are necessary to achieve proper results with the heat transfer algorithm(s) selected.",
        "   ** Warning ** An interior surface is defined as two surfaces with reverse constructions. The HeatTransferAlgorithm in both constructions "
        "should be same.",
        "   **   ~~~   ** The HeatTransferAlgorithm of Surface: DATATELCOM_CEILING_1_0_0, is CondFD - ConductionFiniteDifference",
        "   **   ~~~   ** The HeatTransferAlgorithm of Surface: ZONE1_FLOOR_4_0_10000, is EMPD - MoisturePenetrationDepthConductionTransferFunction",
        "   **   ~~~   ** The HeatTransferAlgorithm of Surface: ZONE1_FLOOR_4_0_10000, is assigned to CondFD - ConductionFiniteDifference. "
        "Simulation continues.",
    });
    EXPECT_TRUE(compare_err_stream(error_string, true));

    // Check heat balance surface lists
    // Remember that ZoneHTSurfaceList includes all HT surfaces in the zone PLUS any adjacent interzone surfaces - same for ZoneIZSurfaceList
    EXPECT_EQ(DataSurfaces::AllHTSurfaceList.size(), 4u);
    EXPECT_EQ(DataSurfaces::AllIZSurfaceList.size(), 2u);

    int zoneNum = UtilityRoutines::FindItemInList("DATATELCOM", DataHeatBalance::Zone);
    EXPECT_EQ(DataHeatBalance::Zone(zoneNum).ZoneHTSurfaceList.size(), 2u);
    EXPECT_EQ(DataHeatBalance::Zone(zoneNum).ZoneIZSurfaceList.size(), 2u);

    zoneNum = UtilityRoutines::FindItemInList("ZONE1", DataHeatBalance::Zone);
    EXPECT_EQ(DataHeatBalance::Zone(zoneNum).ZoneHTSurfaceList.size(), 4u);
    EXPECT_EQ(DataHeatBalance::Zone(zoneNum).ZoneIZSurfaceList.size(), 2u);
}

// Test for #7071: if a Surface references an outside boundary surface that cannot be found, we handle it gracefully with an error message
// instead of throwing an assert 'contains' error
TEST_F(EnergyPlusFixture, SurfaceGeometry_SurfaceReferencesNonExistingSurface)
{
    bool ErrorsFound(false);

    std::string const idf_objects = delimited_string({
        "Material,",
        "  8 in.Concrete Block Basement Wall,      !- Name",
        "  MediumRough,                            !- Roughness",
        "  0.2032,                                 !- Thickness{ m }",
        "  1.326,                                  !- Conductivity{ W / m - K }",
        "  1841.99999999999,                       !- Density{ kg / m3 }",
        "  911.999999999999,                       !- Specific Heat{ J / kg - K }",
        "  0.9,                                    !- Thermal Absorptance",
        "  0.7,                                    !- Solar Absorptance",
        "  0.7;                                    !- Visible Absorptance",
        "",
        "Construction,",
        "   Typical,   !- Name",
        "   8 in.Concrete Block Basement Wall;     !- Layer 1",

        "BuildingSurface:Detailed,                                   ",
        "  Surface A,               !- Name",
        "  Wall,                    !- Surface Type",
        "  Typical,                 !- Construction Name",
        "  ZONE 1,                  !- Zone Name",
        "  Surface,                 !- Outside Boundary Condition",
        "  Surface B,               !- Outside Boundary Condition Object", // Surface B doesn't exist!
        "  NoSun,                   !- Sun Exposure",
        "  NoWind,                  !- Wind Exposure",
        "  ,                        !- View Factor to Ground",
        "  ,                        !- Number of Vertices",
        "  251.4600375, 3.5052, 0, !- X, Y, Z Vertex 1 {m}",
        "  251.4600375, 0, 0, !- X, Y, Z Vertex 2 {m}",
        "  249.9571375, 0, 0, !- X, Y, Z Vertex 3 {m}",
        "  248.5215375, 1.0, 0, !- X, Y, Z Vertex 4 {m}",
        "  248.5215375, 3.5052, 0;                 !- X, Y, Z Vertex 5 {m}",

    });

    ASSERT_TRUE(process_idf(idf_objects));

    // Read Material and Construction, and expect no errors
<<<<<<< HEAD
    GetMaterialData(*state.dataWindowEquivalentLayer, state.files, ErrorsFound);
=======
    GetMaterialData(state, state.dataWindowEquivalentLayer, state.files, ErrorsFound);
>>>>>>> 874857a2
    EXPECT_FALSE(ErrorsFound);
    GetConstructData(state.files, ErrorsFound);
    EXPECT_FALSE(ErrorsFound);

    DataGlobals::NumOfZones = 2;
    Zone.allocate(2);
    Zone(1).Name = "ZONE 1";
    Zone(2).Name = "ZONE 2";
    SurfaceTmp.allocate(1);
    int SurfNum = 0;
    int TotHTSurfs = 1;
    Array1D_string const BaseSurfCls(3, {"WALL", "FLOOR", "ROOF"});
    Array1D_int const BaseSurfIDs(3, {1, 2, 3});
    int NeedToAddSurfaces;

    GetGeometryParameters(state.files, ErrorsFound);
    CosZoneRelNorth.allocate(1);
    SinZoneRelNorth.allocate(1);

    CosZoneRelNorth = 1.0;
    SinZoneRelNorth = 0.0;
    SinBldgRelNorth = 0.0;
    CosBldgRelNorth = 1.0;

    GetHTSurfaceData(state, state.files, ErrorsFound, SurfNum, TotHTSurfs, 0, 0, 0, BaseSurfCls, BaseSurfIDs, NeedToAddSurfaces);

    // We expect one surface, but an error since Surface B cannot be located
    EXPECT_EQ(1, SurfNum);
    EXPECT_TRUE(ErrorsFound);

    std::string const error_string = delimited_string(
        {"   ** Severe  ** RoofCeiling:Detailed=\"SURFACE A\" references an outside boundary surface that cannot be found:SURFACE B"});
    EXPECT_TRUE(compare_err_stream(error_string, true));
}

TEST_F(EnergyPlusFixture, SurfaceGeometry_InternalMassSurfacesCount)
{
    bool ErrorsFound(false);

    std::string const idf_objects = delimited_string({
        "  Zone,",
        "    G SW Apartment,          !- Name",
        "    0,                       !- Direction of Relative North {deg}",
        "    0,                       !- X Origin {m}",
        "    0,                       !- Y Origin {m}",
        "    0,                       !- Z Origin {m}",
        "    1,                       !- Type",
        "    1;                       !- Multiplier",

        "  Zone,",
        "    G NW Apartment,          !- Name",
        "    0,                       !- Direction of Relative North {deg}",
        "    0,                       !- X Origin {m}",
        "    9.29594664423115,        !- Y Origin {m}",
        "    0,                       !- Z Origin {m}",
        "    1,                       !- Type",
        "    1;                       !- Multiplier",

        "  Zone,",
        "    Office,                  !- Name",
        "    0,                       !- Direction of Relative North {deg}",
        "    34.7455054899131,        !- X Origin {m}",
        "    0,                       !- Y Origin {m}",
        "    0,                       !- Z Origin {m}",
        "    1,                       !- Type",
        "    1;                       !- Multiplier",

        "  Zone,",
        "    G NE Apartment,          !- Name",
        "    0,                       !- Direction of Relative North {deg}",
        "    34.7455054899131,        !- X Origin {m}",
        "    9.29594664423115,        !- Y Origin {m}",
        "    0,                       !- Z Origin {m}",
        "    1,                       !- Type",
        "    1;                       !- Multiplier",

        "  Zone,",
        "    G N1 Apartment,          !- Name",
        "    0,                       !- Direction of Relative North {deg}",
        "    11.5818351633044,        !- X Origin {m}",
        "    9.29594664423115,        !- Y Origin {m}",
        "    0,                       !- Z Origin {m}",
        "    1,                       !- Type",
        "    1;                       !- Multiplier",

        "  Zone,",
        "    G N2 Apartment,          !- Name",
        "    0,                       !- Direction of Relative North {deg}",
        "    23.1636703266088,        !- X Origin {m}",
        "    9.29594664423115,        !- Y Origin {m}",
        "    0,                       !- Z Origin {m}",
        "    1,                       !- Type",
        "    1;                       !- Multiplier",

        "  Zone,",
        "    G S1 Apartment,          !- Name",
        "    0,                       !- Direction of Relative North {deg}",
        "    11.5818351633044,        !- X Origin {m}",
        "    0,                       !- Y Origin {m}",
        "    0,                       !- Z Origin {m}",
        "    1,                       !- Type",
        "    1;                       !- Multiplier",

        "  Zone,",
        "    G S2 Apartment,          !- Name",
        "    0,                       !- Direction of Relative North {deg}",
        "    23.1636703266088,        !- X Origin {m}",
        "    0,                       !- Y Origin {m}",
        "    0,                       !- Z Origin {m}",
        "    1,                       !- Type",
        "    1;                       !- Multiplier",

        "  Zone,",
        "    M SW Apartment,          !- Name",
        "    0,                       !- Direction of Relative North {deg}",
        "    0,                       !- X Origin {m}",
        "    0,                       !- Y Origin {m}",
        "    3.04785135876431,        !- Z Origin {m}",
        "    1,                       !- Type",
        "    1;                       !- Multiplier",

        "  Zone,",
        "    M NW Apartment,          !- Name",
        "    0,                       !- Direction of Relative North {deg}",
        "    0,                       !- X Origin {m}",
        "    9.29594664423115,        !- Y Origin {m}",
        "    3.04785135876431,        !- Z Origin {m}",
        "    1,                       !- Type",
        "    1;                       !- Multiplier",

        "  Zone,",
        "    M SE Apartment,          !- Name",
        "    0,                       !- Direction of Relative North {deg}",
        "    34.7455054899131,        !- X Origin {m}",
        "    0,                       !- Y Origin {m}",
        "    3.04785135876431,        !- Z Origin {m}",
        "    1,                       !- Type",
        "    1;                       !- Multiplier",

        "  Zone,",
        "    M NE Apartment,          !- Name",
        "    0,                       !- Direction of Relative North {deg}",
        "    34.7455054899131,        !- X Origin {m}",
        "    9.29594664423115,        !- Y Origin {m}",
        "    3.04785135876431,        !- Z Origin {m}",
        "    1,                       !- Type",
        "    1;                       !- Multiplier",

        "  Zone,",
        "    M N1 Apartment,          !- Name",
        "    0,                       !- Direction of Relative North {deg}",
        "    11.5818351633044,        !- X Origin {m}",
        "    9.29594664423115,        !- Y Origin {m}",
        "    3.04785135876431,        !- Z Origin {m}",
        "    1,                       !- Type",
        "    1;                       !- Multiplier",

        "  Zone,",
        "    M N2 Apartment,          !- Name",
        "    0,                       !- Direction of Relative North {deg}",
        "    23.1636703266088,        !- X Origin {m}",
        "    9.29594664423115,        !- Y Origin {m}",
        "    3.04785135876431,        !- Z Origin {m}",
        "    1,                       !- Type",
        "    1;                       !- Multiplier",

        "  Zone,",
        "    M S1 Apartment,          !- Name",
        "    0,                       !- Direction of Relative North {deg}",
        "    11.5818351633044,        !- X Origin {m}",
        "    0,                       !- Y Origin {m}",
        "    3.04785135876431,        !- Z Origin {m}",
        "    1,                       !- Type",
        "    1;                       !- Multiplier",

        "  Zone,",
        "    M S2 Apartment,          !- Name",
        "    0,                       !- Direction of Relative North {deg}",
        "    23.1636703266088,        !- X Origin {m}",
        "    0,                       !- Y Origin {m}",
        "    3.04785135876431,        !- Z Origin {m}",
        "    1,                       !- Type",
        "    1;                       !- Multiplier",

        "  Zone,",
        "    T SW Apartment,          !- Name",
        "    0,                       !- Direction of Relative North {deg}",
        "    0,                       !- X Origin {m}",
        "    0,                       !- Y Origin {m}",
        "    9.14355407629293,        !- Z Origin {m}",
        "    1,                       !- Type",
        "    1;                       !- Multiplier",

        "  Zone,",
        "    T NW Apartment,          !- Name",
        "    0,                       !- Direction of Relative North {deg}",
        "    0,                       !- X Origin {m}",
        "    9.29594664423115,        !- Y Origin {m}",
        "    9.14355407629293,        !- Z Origin {m}",
        "    1,                       !- Type",
        "    1;                       !- Multiplier",

        "  Zone,",
        "    T SE Apartment,          !- Name",
        "    0,                       !- Direction of Relative North {deg}",
        "    34.7455054899131,        !- X Origin {m}",
        "    0,                       !- Y Origin {m}",
        "    9.14355407629293,        !- Z Origin {m}",
        "    1,                       !- Type",
        "    1;                       !- Multiplier",

        "  Zone,",
        "    T NE Apartment,          !- Name",
        "    0,                       !- Direction of Relative North {deg}",
        "    34.7455054899131,        !- X Origin {m}",
        "    9.29594664423115,        !- Y Origin {m}",
        "    9.14355407629293,        !- Z Origin {m}",
        "    1,                       !- Type",
        "    1;                       !- Multiplier",

        "  Zone,",
        "    T N1 Apartment,          !- Name",
        "    0,                       !- Direction of Relative North {deg}",
        "    11.5818351633044,        !- X Origin {m}",
        "    9.29594664423115,        !- Y Origin {m}",
        "    9.14355407629293,        !- Z Origin {m}",
        "    1,                       !- Type",
        "    1;                       !- Multiplier",

        "  Zone,",
        "    T N2 Apartment,          !- Name",
        "    0,                       !- Direction of Relative North {deg}",
        "    23.1636703266088,        !- X Origin {m}",
        "    9.29594664423115,        !- Y Origin {m}",
        "    9.14355407629293,        !- Z Origin {m}",
        "    1,                       !- Type",
        "    1;                       !- Multiplier",

        "  Zone,",
        "    T S1 Apartment,          !- Name",
        "    0,                       !- Direction of Relative North {deg}",
        "    11.5818351633044,        !- X Origin {m}",
        "    0,                       !- Y Origin {m}",
        "    9.14355407629293,        !- Z Origin {m}",
        "    1,                       !- Type",
        "    1;                       !- Multiplier",

        "  Zone,",
        "    T S2 Apartment,          !- Name",
        "    0,                       !- Direction of Relative North {deg}",
        "    23.1636703266088,        !- X Origin {m}",
        "    0,                       !- Y Origin {m}",
        "    9.14355407629293,        !- Z Origin {m}",
        "    1,                       !- Type",
        "    1;                       !- Multiplier",

        "  Zone,",
        "    T Corridor,              !- Name",
        "    ,                        !- Direction of Relative North {deg}",
        "    0,                       !- X Origin {m}",
        "    7.61962839691078,        !- Y Origin {m}",
        "    9.14355407629293,        !- Z Origin {m}",
        "    1,                       !- Type",
        "    1;                       !- Multiplier",

        "  Zone,",
        "    G Corridor,              !- Name",
        "    0,                       !- Direction of Relative North {deg}",
        "    0,                       !- X Origin {m}",
        "    7.61962839691078,        !- Y Origin {m}",
        "    0,                       !- Z Origin {m}",
        "    1,                       !- Type",
        "    1;                       !- Multiplier",

        "  Zone,",
        "    M Corridor,              !- Name",
        "    ,                        !- Direction of Relative North {deg}",
        "    0,                       !- X Origin {m}",
        "    7.61962839691078,        !- Y Origin {m}",
        "    3.04785135876431,        !- Z Origin {m}",
        "    1,                       !- Type",
        "    1;                       !- Multiplier",

        "  Construction,",
        "    InteriorFurnishings,     !- Name",
        "    Std Wood 6inch;          !- Outside Layer",

        "  Material,",
        "    Std Wood 6inch,          !- Name",
        "    MediumSmooth,            !- Roughness",
        "    0.15,                    !- Thickness {m}",
        "    0.12,                    !- Conductivity {W/m-K}",
        "    540.0000,                !- Density {kg/m3}",
        "    1210,                    !- Specific Heat {J/kg-K}",
        "    0.9000000,               !- Thermal Absorptance",
        "    0.7000000,               !- Solar Absorptance",
        "    0.7000000;               !- Visible Absorptance",

        "  InternalMass,",
        "    GFloorZonesIntMass,      !- Name",
        "    InteriorFurnishings,     !- Construction Name",
        "    IntMassZoneList_GF,      !- Zone or ZoneList Name",
        "    88.249272671219;         !- Surface Area {m2}",

        "  ZoneList,",
        "    IntMassZoneList_GF,      !- Name",
        "    G SW Apartment,          !- Zone 1 Name",
        "    G NW Apartment,          !- Zone 2 Name",
        "    Office,                  !- Zone 3 Name",
        "    G NE Apartment,          !- Zone 4 Name",
        "    G N1 Apartment,          !- Zone 5 Name",
        "    G N2 Apartment,          !- Zone 6 Name",
        "    G S1 Apartment,          !- Zone 7 Name",
        "    G S2 Apartment;          !- Zone 8 Name",

        "  InternalMass,",
        "    MFloorZonesIntMass,      !- Name",
        "    InteriorFurnishings,     !- Construction Name",
        "    IntMassZoneList_MF,      !- Zone or ZoneList Name",
        "    176.498545342438;        !- Surface Area {m2}",

        "  ZoneList,",
        "    IntMassZoneList_MF,      !- Name",
        "    M SW Apartment,          !- Zone 1 Name",
        "    M NW Apartment,          !- Zone 2 Name",
        "    M SE Apartment,          !- Zone 3 Name",
        "    M NE Apartment,          !- Zone 4 Name",
        "    M N1 Apartment,          !- Zone 5 Name",
        "    M N2 Apartment,          !- Zone 6 Name",
        "    M S1 Apartment,          !- Zone 7 Name",
        "    M S2 Apartment;          !- Zone 8 Name",

        "  InternalMass,",
        "    TFloorZonesIntMass,      !- Name",
        "    InteriorFurnishings,     !- Construction Name",
        "    IntMassZoneList_TF,      !- Zone or ZoneList Name",
        "    88.249272671219;         !- Surface Area {m2}",

        "  ZoneList,",
        "    IntMassZoneList_TF,      !- Name",
        "    T SW Apartment,          !- Zone 1 Name",
        "    T NW Apartment,          !- Zone 2 Name",
        "    T SE Apartment,          !- Zone 3 Name",
        "    T NE Apartment,          !- Zone 4 Name",
        "    T N1 Apartment,          !- Zone 5 Name",
        "    T N2 Apartment,          !- Zone 6 Name",
        "    T S1 Apartment,          !- Zone 7 Name",
        "    T S2 Apartment;          !- Zone 8 Name",

    });

    ASSERT_TRUE(process_idf(idf_objects));

    // Read Materials
<<<<<<< HEAD
    GetMaterialData(*state.dataWindowEquivalentLayer, state.files, ErrorsFound);
=======
    GetMaterialData(state, state.dataWindowEquivalentLayer, state.files, ErrorsFound);
>>>>>>> 874857a2
    EXPECT_FALSE(ErrorsFound);
    // Construction
    GetConstructData(state.files, ErrorsFound);
    EXPECT_FALSE(ErrorsFound);
    // Read Zones
    GetZoneData(ErrorsFound);
    ASSERT_FALSE(ErrorsFound);

    // Read InternalMass Object Count
    int TotIntMass = inputProcessor->getNumObjectsFound("InternalMass");
    // check the three internal mass objects
    EXPECT_EQ(3, TotIntMass);

    // Read InternalMass Surfaces Count
    int TotalNumOfInternalMassSurfaces = GetNumIntMassSurfaces();
    // check the 24 internal mass surfaces created from the three zoneLists
    EXPECT_EQ(24, TotalNumOfInternalMassSurfaces);
}
TEST_F(EnergyPlusFixture, SurfaceGeometry_CreateInternalMassSurfaces)
{
    bool ErrorsFound(false);

    std::string const idf_objects = delimited_string({
        "  Zone,",
        "    G SW Apartment,          !- Name",
        "    0,                       !- Direction of Relative North {deg}",
        "    0,                       !- X Origin {m}",
        "    0,                       !- Y Origin {m}",
        "    0,                       !- Z Origin {m}",
        "    1,                       !- Type",
        "    1;                       !- Multiplier",

        "  Zone,",
        "    G NW Apartment,          !- Name",
        "    0,                       !- Direction of Relative North {deg}",
        "    0,                       !- X Origin {m}",
        "    9.29594664423115,        !- Y Origin {m}",
        "    0,                       !- Z Origin {m}",
        "    1,                       !- Type",
        "    1;                       !- Multiplier",

        "  Zone,",
        "    Office,                  !- Name",
        "    0,                       !- Direction of Relative North {deg}",
        "    34.7455054899131,        !- X Origin {m}",
        "    0,                       !- Y Origin {m}",
        "    0,                       !- Z Origin {m}",
        "    1,                       !- Type",
        "    1;                       !- Multiplier",

        "  Zone,",
        "    G NE Apartment,          !- Name",
        "    0,                       !- Direction of Relative North {deg}",
        "    34.7455054899131,        !- X Origin {m}",
        "    9.29594664423115,        !- Y Origin {m}",
        "    0,                       !- Z Origin {m}",
        "    1,                       !- Type",
        "    1;                       !- Multiplier",

        "  Zone,",
        "    G N1 Apartment,          !- Name",
        "    0,                       !- Direction of Relative North {deg}",
        "    11.5818351633044,        !- X Origin {m}",
        "    9.29594664423115,        !- Y Origin {m}",
        "    0,                       !- Z Origin {m}",
        "    1,                       !- Type",
        "    1;                       !- Multiplier",

        "  Zone,",
        "    G N2 Apartment,          !- Name",
        "    0,                       !- Direction of Relative North {deg}",
        "    23.1636703266088,        !- X Origin {m}",
        "    9.29594664423115,        !- Y Origin {m}",
        "    0,                       !- Z Origin {m}",
        "    1,                       !- Type",
        "    1;                       !- Multiplier",

        "  Zone,",
        "    G S1 Apartment,          !- Name",
        "    0,                       !- Direction of Relative North {deg}",
        "    11.5818351633044,        !- X Origin {m}",
        "    0,                       !- Y Origin {m}",
        "    0,                       !- Z Origin {m}",
        "    1,                       !- Type",
        "    1;                       !- Multiplier",

        "  Zone,",
        "    G S2 Apartment,          !- Name",
        "    0,                       !- Direction of Relative North {deg}",
        "    23.1636703266088,        !- X Origin {m}",
        "    0,                       !- Y Origin {m}",
        "    0,                       !- Z Origin {m}",
        "    1,                       !- Type",
        "    1;                       !- Multiplier",

        "  Zone,",
        "    M SW Apartment,          !- Name",
        "    0,                       !- Direction of Relative North {deg}",
        "    0,                       !- X Origin {m}",
        "    0,                       !- Y Origin {m}",
        "    3.04785135876431,        !- Z Origin {m}",
        "    1,                       !- Type",
        "    1;                       !- Multiplier",

        "  Zone,",
        "    M NW Apartment,          !- Name",
        "    0,                       !- Direction of Relative North {deg}",
        "    0,                       !- X Origin {m}",
        "    9.29594664423115,        !- Y Origin {m}",
        "    3.04785135876431,        !- Z Origin {m}",
        "    1,                       !- Type",
        "    1;                       !- Multiplier",

        "  Zone,",
        "    M SE Apartment,          !- Name",
        "    0,                       !- Direction of Relative North {deg}",
        "    34.7455054899131,        !- X Origin {m}",
        "    0,                       !- Y Origin {m}",
        "    3.04785135876431,        !- Z Origin {m}",
        "    1,                       !- Type",
        "    1;                       !- Multiplier",

        "  Zone,",
        "    M NE Apartment,          !- Name",
        "    0,                       !- Direction of Relative North {deg}",
        "    34.7455054899131,        !- X Origin {m}",
        "    9.29594664423115,        !- Y Origin {m}",
        "    3.04785135876431,        !- Z Origin {m}",
        "    1,                       !- Type",
        "    1;                       !- Multiplier",

        "  Zone,",
        "    M N1 Apartment,          !- Name",
        "    0,                       !- Direction of Relative North {deg}",
        "    11.5818351633044,        !- X Origin {m}",
        "    9.29594664423115,        !- Y Origin {m}",
        "    3.04785135876431,        !- Z Origin {m}",
        "    1,                       !- Type",
        "    1;                       !- Multiplier",

        "  Zone,",
        "    M N2 Apartment,          !- Name",
        "    0,                       !- Direction of Relative North {deg}",
        "    23.1636703266088,        !- X Origin {m}",
        "    9.29594664423115,        !- Y Origin {m}",
        "    3.04785135876431,        !- Z Origin {m}",
        "    1,                       !- Type",
        "    1;                       !- Multiplier",

        "  Zone,",
        "    M S1 Apartment,          !- Name",
        "    0,                       !- Direction of Relative North {deg}",
        "    11.5818351633044,        !- X Origin {m}",
        "    0,                       !- Y Origin {m}",
        "    3.04785135876431,        !- Z Origin {m}",
        "    1,                       !- Type",
        "    1;                       !- Multiplier",

        "  Zone,",
        "    M S2 Apartment,          !- Name",
        "    0,                       !- Direction of Relative North {deg}",
        "    23.1636703266088,        !- X Origin {m}",
        "    0,                       !- Y Origin {m}",
        "    3.04785135876431,        !- Z Origin {m}",
        "    1,                       !- Type",
        "    1;                       !- Multiplier",

        "  Zone,",
        "    T SW Apartment,          !- Name",
        "    0,                       !- Direction of Relative North {deg}",
        "    0,                       !- X Origin {m}",
        "    0,                       !- Y Origin {m}",
        "    9.14355407629293,        !- Z Origin {m}",
        "    1,                       !- Type",
        "    1;                       !- Multiplier",

        "  Zone,",
        "    T NW Apartment,          !- Name",
        "    0,                       !- Direction of Relative North {deg}",
        "    0,                       !- X Origin {m}",
        "    9.29594664423115,        !- Y Origin {m}",
        "    9.14355407629293,        !- Z Origin {m}",
        "    1,                       !- Type",
        "    1;                       !- Multiplier",

        "  Zone,",
        "    T SE Apartment,          !- Name",
        "    0,                       !- Direction of Relative North {deg}",
        "    34.7455054899131,        !- X Origin {m}",
        "    0,                       !- Y Origin {m}",
        "    9.14355407629293,        !- Z Origin {m}",
        "    1,                       !- Type",
        "    1;                       !- Multiplier",

        "  Zone,",
        "    T NE Apartment,          !- Name",
        "    0,                       !- Direction of Relative North {deg}",
        "    34.7455054899131,        !- X Origin {m}",
        "    9.29594664423115,        !- Y Origin {m}",
        "    9.14355407629293,        !- Z Origin {m}",
        "    1,                       !- Type",
        "    1;                       !- Multiplier",

        "  Zone,",
        "    T N1 Apartment,          !- Name",
        "    0,                       !- Direction of Relative North {deg}",
        "    11.5818351633044,        !- X Origin {m}",
        "    9.29594664423115,        !- Y Origin {m}",
        "    9.14355407629293,        !- Z Origin {m}",
        "    1,                       !- Type",
        "    1;                       !- Multiplier",

        "  Zone,",
        "    T N2 Apartment,          !- Name",
        "    0,                       !- Direction of Relative North {deg}",
        "    23.1636703266088,        !- X Origin {m}",
        "    9.29594664423115,        !- Y Origin {m}",
        "    9.14355407629293,        !- Z Origin {m}",
        "    1,                       !- Type",
        "    1;                       !- Multiplier",

        "  Zone,",
        "    T S1 Apartment,          !- Name",
        "    0,                       !- Direction of Relative North {deg}",
        "    11.5818351633044,        !- X Origin {m}",
        "    0,                       !- Y Origin {m}",
        "    9.14355407629293,        !- Z Origin {m}",
        "    1,                       !- Type",
        "    1;                       !- Multiplier",

        "  Zone,",
        "    T S2 Apartment,          !- Name",
        "    0,                       !- Direction of Relative North {deg}",
        "    23.1636703266088,        !- X Origin {m}",
        "    0,                       !- Y Origin {m}",
        "    9.14355407629293,        !- Z Origin {m}",
        "    1,                       !- Type",
        "    1;                       !- Multiplier",

        "  Zone,",
        "    T Corridor,              !- Name",
        "    ,                        !- Direction of Relative North {deg}",
        "    0,                       !- X Origin {m}",
        "    7.61962839691078,        !- Y Origin {m}",
        "    9.14355407629293,        !- Z Origin {m}",
        "    1,                       !- Type",
        "    1;                       !- Multiplier",

        "  Zone,",
        "    G Corridor,              !- Name",
        "    0,                       !- Direction of Relative North {deg}",
        "    0,                       !- X Origin {m}",
        "    7.61962839691078,        !- Y Origin {m}",
        "    0,                       !- Z Origin {m}",
        "    1,                       !- Type",
        "    1;                       !- Multiplier",

        "  Zone,",
        "    M Corridor,              !- Name",
        "    ,                        !- Direction of Relative North {deg}",
        "    0,                       !- X Origin {m}",
        "    7.61962839691078,        !- Y Origin {m}",
        "    3.04785135876431,        !- Z Origin {m}",
        "    1,                       !- Type",
        "    1;                       !- Multiplier",

        "  Construction,",
        "    InteriorFurnishings,     !- Name",
        "    Std Wood 6inch;          !- Outside Layer",

        "  Material,",
        "    Std Wood 6inch,          !- Name",
        "    MediumSmooth,            !- Roughness",
        "    0.15,                    !- Thickness {m}",
        "    0.12,                    !- Conductivity {W/m-K}",
        "    540.0000,                !- Density {kg/m3}",
        "    1210,                    !- Specific Heat {J/kg-K}",
        "    0.9000000,               !- Thermal Absorptance",
        "    0.7000000,               !- Solar Absorptance",
        "    0.7000000;               !- Visible Absorptance",

        "  InternalMass,",
        "    GFloorZonesIntMass,      !- Name",
        "    InteriorFurnishings,     !- Construction Name",
        "    IntMassZoneList_GF,      !- Zone or ZoneList Name",
        "    88.249272671219;         !- Surface Area {m2}",

        "  ZoneList,",
        "    IntMassZoneList_GF,      !- Name",
        "    G SW Apartment,          !- Zone 1 Name",
        "    G NW Apartment,          !- Zone 2 Name",
        "    Office,                  !- Zone 3 Name",
        "    G NE Apartment,          !- Zone 4 Name",
        "    G N1 Apartment,          !- Zone 5 Name",
        "    G N2 Apartment,          !- Zone 6 Name",
        "    G S1 Apartment,          !- Zone 7 Name",
        "    G S2 Apartment;          !- Zone 8 Name",

        "  InternalMass,",
        "    MFloorZonesIntMass,      !- Name",
        "    InteriorFurnishings,     !- Construction Name",
        "    IntMassZoneList_MF,      !- Zone or ZoneList Name",
        "    176.498545342438;        !- Surface Area {m2}",

        "  ZoneList,",
        "    IntMassZoneList_MF,      !- Name",
        "    M SW Apartment,          !- Zone 1 Name",
        "    M NW Apartment,          !- Zone 2 Name",
        "    M SE Apartment,          !- Zone 3 Name",
        "    M NE Apartment,          !- Zone 4 Name",
        "    M N1 Apartment,          !- Zone 5 Name",
        "    M N2 Apartment,          !- Zone 6 Name",
        "    M S1 Apartment,          !- Zone 7 Name",
        "    M S2 Apartment;          !- Zone 8 Name",

        "  InternalMass,",
        "    TFloorZonesIntMass,      !- Name",
        "    InteriorFurnishings,     !- Construction Name",
        "    IntMassZoneList_TF,      !- Zone or ZoneList Name",
        "    88.249272671219;         !- Surface Area {m2}",

        "  ZoneList,",
        "    IntMassZoneList_TF,      !- Name",
        "    T SW Apartment,          !- Zone 1 Name",
        "    T NW Apartment,          !- Zone 2 Name",
        "    T SE Apartment,          !- Zone 3 Name",
        "    T NE Apartment,          !- Zone 4 Name",
        "    T N1 Apartment,          !- Zone 5 Name",
        "    T N2 Apartment,          !- Zone 6 Name",
        "    T S1 Apartment,          !- Zone 7 Name",
        "    T S2 Apartment;          !- Zone 8 Name",

    });

    ASSERT_TRUE(process_idf(idf_objects));

    // Read Materials
<<<<<<< HEAD
    GetMaterialData(*state.dataWindowEquivalentLayer, state.files, ErrorsFound);
=======
    GetMaterialData(state, state.dataWindowEquivalentLayer, state.files, ErrorsFound);
>>>>>>> 874857a2
    EXPECT_FALSE(ErrorsFound);
    // Construction
    GetConstructData(state.files, ErrorsFound);
    EXPECT_FALSE(ErrorsFound);
    // Read Zones
    GetZoneData(ErrorsFound);
    ASSERT_FALSE(ErrorsFound);

    // Read InternalMass Object Count
    int TotIntMass = inputProcessor->getNumObjectsFound("InternalMass");
    EXPECT_EQ(3, TotIntMass);

    // Read InternalMass Surfaces Count
    int TotalNumOfInternalMassSurfaces = GetNumIntMassSurfaces();
    EXPECT_EQ(24, TotalNumOfInternalMassSurfaces);

    DataSurfaces::TotSurfaces = TotalNumOfInternalMassSurfaces;
    SurfaceTmp.allocate(TotSurfaces);

    int SurfNum = 0;
    GetIntMassSurfaceData(ErrorsFound, SurfNum);
    ASSERT_FALSE(ErrorsFound);

    // check internal mass surface count and object names
    EXPECT_EQ(8, DataSurfaces::IntMassObjects(1).NumOfZones);
    EXPECT_EQ("GFLOORZONESINTMASS", DataSurfaces::IntMassObjects(1).Name);
    EXPECT_EQ(8, DataSurfaces::IntMassObjects(2).NumOfZones);
    EXPECT_EQ("MFLOORZONESINTMASS", DataSurfaces::IntMassObjects(2).Name);
    EXPECT_EQ(8, DataSurfaces::IntMassObjects(3).NumOfZones);
    EXPECT_EQ("TFLOORZONESINTMASS", DataSurfaces::IntMassObjects(3).Name);
    // check total count of internal surfaces created
    EXPECT_EQ(24, TotSurfaces);

    // check unique internal surface name created created from a combination
    // of zone name and internal mass object name represented in the zone
    // first zone in the ground floor ZoneList
    EXPECT_EQ("G SW APARTMENT", Zone(1).Name);
    EXPECT_EQ("GFLOORZONESINTMASS", DataSurfaces::IntMassObjects(1).Name);
    EXPECT_EQ("G SW APARTMENT GFLOORZONESINTMASS", SurfaceTmp(1).Name);
    // first zone in the middle floor ZoneList
    EXPECT_EQ("M SW APARTMENT", Zone(9).Name);
    EXPECT_EQ("MFLOORZONESINTMASS", DataSurfaces::IntMassObjects(2).Name);
    EXPECT_EQ("M SW APARTMENT MFLOORZONESINTMASS", SurfaceTmp(9).Name);
    // first zone in the top floor ZoneList
    EXPECT_EQ("T SW APARTMENT", Zone(17).Name);
    EXPECT_EQ("TFLOORZONESINTMASS", DataSurfaces::IntMassObjects(3).Name);
    EXPECT_EQ("T SW APARTMENT TFLOORZONESINTMASS", SurfaceTmp(17).Name);
}

TEST_F(EnergyPlusFixture, WorldCoord_with_RelativeRectSurfCoord_test1)
{
    // Case 1) NOT world coordinate system (Relative) - No error

    std::string const idf_objects = delimited_string({

        "GlobalGeometryRules,",
        "    UpperLeftCorner,         !- Starting Vertex Position",
        "    CounterClockWise,        !- Vertex Entry Direction",
        "    Relative,                !- Coordinate System",
        "    Relative,                !- Daylighting Reference Point Coordinate System",
        "    Relative;                !- Rectangular Surface Coordinate System",

    });

    ASSERT_TRUE(process_idf(idf_objects));

    bool ErrorsFound(false);

    DataGlobals::NumOfZones = 1;
    Zone.allocate(1);
    Zone(1).Name = "ZONE 1";
    Zone(1).OriginX = 0;
    Zone(1).OriginY = 0;
    Zone(1).OriginZ = 0;

    GetGeometryParameters(state.files, ErrorsFound);
    EXPECT_FALSE(has_err_output(true));
}

TEST_F(EnergyPlusFixture, WorldCoord_with_RelativeRectSurfCoord_test2)
{
    // Case 2) World coordinate system & All zero zone origins - No error

    std::string const idf_objects = delimited_string({

        "GlobalGeometryRules,",
        "    UpperLeftCorner,         !- Starting Vertex Position",
        "    CounterClockWise,        !- Vertex Entry Direction",
        "    World,                   !- Coordinate System",
        "    Relative,                !- Daylighting Reference Point Coordinate System",
        "    Relative;                !- Rectangular Surface Coordinate System",

    });

    ASSERT_TRUE(process_idf(idf_objects));

    bool ErrorsFound(false);

    DataGlobals::NumOfZones = 1;
    Zone.allocate(1);
    Zone(1).Name = "ZONE 1";
    Zone(1).OriginX = 0;
    Zone(1).OriginY = 0;
    Zone(1).OriginZ = 0;

    GetGeometryParameters(state.files, ErrorsFound);
    EXPECT_FALSE(has_err_output(true));
}

TEST_F(EnergyPlusFixture, WorldCoord_with_RelativeRectSurfCoord_test3)
{
    // Case 3) World coordinate system & Relative Rect. surf, coordinate system & Non-zero zone origin

    std::string const idf_objects = delimited_string({

        "GlobalGeometryRules,",
        "    UpperLeftCorner,         !- Starting Vertex Position",
        "    CounterClockWise,        !- Vertex Entry Direction",
        "    World,                   !- Coordinate System",
        "    Relative,                !- Daylighting Reference Point Coordinate System",
        "    Relative;                !- Rectangular Surface Coordinate System",

    });

    ASSERT_TRUE(process_idf(idf_objects));

    bool ErrorsFound(false);

    DataGlobals::NumOfZones = 1;
    Zone.allocate(1);
    Zone(1).Name = "ZONE 1";
    Zone(1).OriginX = 6;
    Zone(1).OriginY = 6;
    Zone(1).OriginZ = 0;

    GetGeometryParameters(state.files, ErrorsFound);
    EXPECT_TRUE(has_err_output(false));

    std::string error_string = delimited_string({
        "   ** Warning ** GlobalGeometryRules: Potential mismatch of coordinate specifications. Note that the rectangular surfaces are relying on the default SurfaceGeometry for 'Relative to zone' coordinate.",
        "   **   ~~~   ** Coordinate System=\"WORLD\"; while ",
        "   **   ~~~   ** Rectangular Surface Coordinate System=\"RELATIVE\".",
    });
    EXPECT_TRUE(compare_err_stream(error_string, true));
}

TEST_F(EnergyPlusFixture, WorldCoord_with_RelativeRectSurfCoord_test4)
{
    // Case 4) World coordinate system & Defalut Rect. surf, coordinate system & Non-zero zone origin

    std::string const idf_objects = delimited_string({

        "GlobalGeometryRules,",
        "    UpperLeftCorner,         !- Starting Vertex Position",
        "    CounterClockWise,        !- Vertex Entry Direction",
        "    World,                   !- Coordinate System",

    });

    ASSERT_TRUE(process_idf(idf_objects));

    bool ErrorsFound(false);

    DataGlobals::NumOfZones = 1;
    Zone.allocate(1);
    Zone(1).Name = "ZONE 1";
    Zone(1).OriginX = 6;
    Zone(1).OriginY = 6;
    Zone(1).OriginZ = 0;

    GetGeometryParameters(state.files, ErrorsFound);
    EXPECT_TRUE(has_err_output(false));

    std::string error_string = delimited_string({
        "   ** Warning ** GlobalGeometryRules: Potential mismatch of coordinate specifications. Note that the rectangular surfaces are relying on the default SurfaceGeometry for 'Relative to zone' coordinate.",
        "   **   ~~~   ** Coordinate System=\"WORLD\"; while ",
        "   **   ~~~   ** Rectangular Surface Coordinate System=\"defaults to RELATIVE\".",
    });
    EXPECT_TRUE(compare_err_stream(error_string, true));
}

TEST_F(EnergyPlusFixture, SurfaceGeometry_CheckForReversedLayers)
{
    bool RevLayerDiffs;
    dataConstruction.Construct.allocate(6);
    dataMaterial.Material.allocate(7);

    // Case 1a: Constructs with regular materials are a reverse of each other--material layers match in reverse (should get a "false" answer)
    dataConstruction.Construct(1).TotLayers = 3;
    dataConstruction.Construct(1).LayerPoint(1) = 1;
    dataConstruction.Construct(1).LayerPoint(2) = 2;
    dataConstruction.Construct(1).LayerPoint(3) = 3;
    dataConstruction.Construct(2).TotLayers = 3;
    dataConstruction.Construct(2).LayerPoint(1) = 3;
    dataConstruction.Construct(2).LayerPoint(2) = 2;
    dataConstruction.Construct(2).LayerPoint(3) = 1;
    RevLayerDiffs = true;
    // ExpectResult = false;
    CheckForReversedLayers(RevLayerDiffs, 1, 2, 3);
    EXPECT_FALSE(RevLayerDiffs);

    // Case 1a: Constructs with regular materials are not reverse of each other--material layers do not match in reverse (should get a "true" answer)
    dataConstruction.Construct(2).LayerPoint(1) = 1;
    dataConstruction.Construct(2).LayerPoint(3) = 3;
    dataMaterial.Material(1).Group = RegularMaterial;
    dataMaterial.Material(2).Group = RegularMaterial;
    dataMaterial.Material(3).Group = RegularMaterial;
    RevLayerDiffs = false;
    // ExpectResult = true;
    CheckForReversedLayers(RevLayerDiffs, 1, 2, 3);
    EXPECT_TRUE(RevLayerDiffs);

    // Case 2a: Constructs are reverse of each other using WindowGlass, front/back properties properly switched (should get a "false" answer)
    dataConstruction.Construct(3).TotLayers = 3;
    dataConstruction.Construct(3).LayerPoint(1) = 4;
    dataConstruction.Construct(3).LayerPoint(2) = 2;
    dataConstruction.Construct(3).LayerPoint(3) = 5;
    dataConstruction.Construct(4).TotLayers = 3;
    dataConstruction.Construct(4).LayerPoint(1) = 4;
    dataConstruction.Construct(4).LayerPoint(2) = 2;
    dataConstruction.Construct(4).LayerPoint(3) = 5;
    dataMaterial.Material(4).Group = WindowGlass;
    dataMaterial.Material(4).Thickness = 0.15;
    dataMaterial.Material(4).ReflectSolBeamFront = 0.35;
    dataMaterial.Material(4).ReflectSolBeamBack = 0.25;
    dataMaterial.Material(4).TransVis = 0.45;
    dataMaterial.Material(4).ReflectVisBeamFront = 0.34;
    dataMaterial.Material(4).ReflectVisBeamBack = 0.24;
    dataMaterial.Material(4).TransThermal = 0.44;
    dataMaterial.Material(4).AbsorpThermalFront = 0.33;
    dataMaterial.Material(4).AbsorpThermalBack = 0.23;
    dataMaterial.Material(4).Conductivity = 0.43;
    dataMaterial.Material(4).GlassTransDirtFactor = 0.67;
    dataMaterial.Material(4).SolarDiffusing = true;
    dataMaterial.Material(4).YoungModulus = 0.89;
    dataMaterial.Material(4).PoissonsRatio = 1.11;
    dataMaterial.Material(5).Group = WindowGlass;
    dataMaterial.Material(5).Thickness = 0.15;
    dataMaterial.Material(5).ReflectSolBeamFront = 0.25;
    dataMaterial.Material(5).ReflectSolBeamBack = 0.35;
    dataMaterial.Material(5).TransVis = 0.45;
    dataMaterial.Material(5).ReflectVisBeamFront = 0.24;
    dataMaterial.Material(5).ReflectVisBeamBack = 0.34;
    dataMaterial.Material(5).TransThermal = 0.44;
    dataMaterial.Material(5).AbsorpThermalFront = 0.23;
    dataMaterial.Material(5).AbsorpThermalBack = 0.33;
    dataMaterial.Material(5).Conductivity = 0.43;
    dataMaterial.Material(5).GlassTransDirtFactor = 0.67;
    dataMaterial.Material(5).SolarDiffusing = true;
    dataMaterial.Material(5).YoungModulus = 0.89;
    dataMaterial.Material(5).PoissonsRatio = 1.11;
    RevLayerDiffs = true;
    // ExpectResult = false;
    CheckForReversedLayers(RevLayerDiffs, 3, 4, 3);
    EXPECT_FALSE(RevLayerDiffs);

    // Case 2b: Constructs are reverse of each other using WindowGlass, front/back properties NOT properly switched (should get a "true" answer)
    dataMaterial.Material(5).ReflectVisBeamFront = 0.34; // correct would be 0.24
    dataMaterial.Material(5).ReflectVisBeamBack = 0.24;  // correct would be 0.34
    RevLayerDiffs = false;
    // ExpectResult = true;
    CheckForReversedLayers(RevLayerDiffs, 3, 4, 3);
    EXPECT_TRUE(RevLayerDiffs);

    // Case 3a: Single layer constructs using Equivalent Glass, front/back properties properly switched (should get a "false" answer)
    dataConstruction.Construct(5).TotLayers = 1;
    dataConstruction.Construct(5).LayerPoint(1) = 6;
    dataConstruction.Construct(6).TotLayers = 1;
    dataConstruction.Construct(6).LayerPoint(1) = 7;
    dataMaterial.Material(6).Group = GlassEquivalentLayer;
    dataMaterial.Material(6).TausFrontBeamBeam = 0.39;
    dataMaterial.Material(6).TausBackBeamBeam = 0.29;
    dataMaterial.Material(6).ReflFrontBeamBeam = 0.38;
    dataMaterial.Material(6).ReflBackBeamBeam = 0.28;
    dataMaterial.Material(6).TausFrontBeamBeamVis = 0.37;
    dataMaterial.Material(6).TausBackBeamBeamVis = 0.27;
    dataMaterial.Material(6).ReflFrontBeamBeamVis = 0.36;
    dataMaterial.Material(6).ReflBackBeamBeamVis = 0.26;
    dataMaterial.Material(6).TausFrontBeamDiff = 0.35;
    dataMaterial.Material(6).TausBackBeamDiff = 0.25;
    dataMaterial.Material(6).ReflFrontBeamDiff = 0.34;
    dataMaterial.Material(6).ReflBackBeamDiff = 0.24;
    dataMaterial.Material(6).TausFrontBeamDiffVis = 0.33;
    dataMaterial.Material(6).TausBackBeamDiffVis = 0.23;
    dataMaterial.Material(6).ReflFrontBeamDiffVis = 0.32;
    dataMaterial.Material(6).ReflBackBeamDiffVis = 0.22;
    dataMaterial.Material(6).TausDiffDiff = 0.456;
    dataMaterial.Material(6).ReflFrontDiffDiff = 0.31;
    dataMaterial.Material(6).ReflBackDiffDiff = 0.21;
    dataMaterial.Material(6).TausDiffDiffVis = 0.345;
    dataMaterial.Material(6).ReflFrontDiffDiffVis = 0.30;
    dataMaterial.Material(6).ReflBackDiffDiffVis = 0.20;
    dataMaterial.Material(6).TausThermal = 0.234;
    dataMaterial.Material(6).EmissThermalFront = 0.888;
    dataMaterial.Material(6).EmissThermalBack = 0.777;
    dataMaterial.Material(6).Resistance = 1.234;
    dataMaterial.Material(7).Group = GlassEquivalentLayer;
    dataMaterial.Material(7).TausFrontBeamBeam = 0.29;
    dataMaterial.Material(7).TausBackBeamBeam = 0.39;
    dataMaterial.Material(7).ReflFrontBeamBeam = 0.28;
    dataMaterial.Material(7).ReflBackBeamBeam = 0.38;
    dataMaterial.Material(7).TausFrontBeamBeamVis = 0.27;
    dataMaterial.Material(7).TausBackBeamBeamVis = 0.37;
    dataMaterial.Material(7).ReflFrontBeamBeamVis = 0.26;
    dataMaterial.Material(7).ReflBackBeamBeamVis = 0.36;
    dataMaterial.Material(7).TausFrontBeamDiff = 0.25;
    dataMaterial.Material(7).TausBackBeamDiff = 0.35;
    dataMaterial.Material(7).ReflFrontBeamDiff = 0.24;
    dataMaterial.Material(7).ReflBackBeamDiff = 0.34;
    dataMaterial.Material(7).TausFrontBeamDiffVis = 0.23;
    dataMaterial.Material(7).TausBackBeamDiffVis = 0.33;
    dataMaterial.Material(7).ReflFrontBeamDiffVis = 0.22;
    dataMaterial.Material(7).ReflBackBeamDiffVis = 0.32;
    dataMaterial.Material(7).TausDiffDiff = 0.456;
    dataMaterial.Material(7).ReflFrontDiffDiff = 0.21;
    dataMaterial.Material(7).ReflBackDiffDiff = 0.31;
    dataMaterial.Material(7).TausDiffDiffVis = 0.345;
    dataMaterial.Material(7).ReflFrontDiffDiffVis = 0.20;
    dataMaterial.Material(7).ReflBackDiffDiffVis = 0.30;
    dataMaterial.Material(7).TausThermal = 0.234;
    dataMaterial.Material(7).EmissThermalFront = 0.777;
    dataMaterial.Material(7).EmissThermalBack = 0.888;
    dataMaterial.Material(7).Resistance = 1.234;
    RevLayerDiffs = true;
    // ExpectResult = false;
    CheckForReversedLayers(RevLayerDiffs, 5, 6, 1);
    EXPECT_FALSE(RevLayerDiffs);

    // Case 3a: Single layer constructs using Equivalent Glass, front/back properties NOT properly switched (should get a "true" answer)
    dataMaterial.Material(7).EmissThermalFront = 0.888;
    RevLayerDiffs = false;
    // ExpectResult = true;
    CheckForReversedLayers(RevLayerDiffs, 5, 6, 1);
    EXPECT_TRUE(RevLayerDiffs);

}

TEST_F(EnergyPlusFixture, HeatBalanceIntRadExchange_SetupEnclosuresNoAirBoundaries)
{

    std::string const idf_objects = delimited_string({
        "Zone,",
        "Zone 1;             !- Name",

        "Zone,",
        "Zone 2;             !- Name",

        "Zone,",
        "Zone 3;             !- Name",

        "Material,",
        "    Some Material,         !- Name",
        "    VeryRough,               !- Roughness",
        "    0.006,                   !- Thickness {m}",
        "    0.815,                   !- Conductivity {W/m-K}",
        "    929,                     !- Density {kg/m3}",
        "    3140,                    !- Specific Heat {J/kg-K}",
        "    0.9,                     !- Thermal Absorptance",
        "    0.7,                     !- Solar Absorptance",
        "    0.7;                     !- Visible Absorptance",
        "Construction,",
        "    Some Construction,  !- Name",
        "    Some Material;        !- Outside Layer",

        "BuildingSurface:Detailed,",
        "    Zone1-Surface1,  !- Name",
        "    Wall,                 !- Surface Type",
        "    Some Construction,  !- Construction Name",
        "    Zone 1,       !- Zone Name",
        "    Surface,                 !- Outside Boundary Condition",
        "    Zone2-Surface1,  !- Outside Boundary Condition Object",
        "    NoSun,                   !- Sun Exposure",
        "    NoWind,                  !- Wind Exposure",
        "    ,                        !- View Factor to Ground",
        "    4,                       !- Number of Vertices",
        "    0,0,0,              !- Vertex 1",
        "    0,1,0,              !- Vertex 1",
        "    0,1,1,              !- Vertex 1",
        "    0,0,1;              !- Vertex 1",

        "BuildingSurface:Detailed,",
        "    Zone2-Surface1,  !- Name",
        "    Wall,                 !- Surface Type",
        "    Some Construction,  !- Construction Name",
        "    Zone 2,       !- Zone Name",
        "    Surface,                 !- Outside Boundary Condition",
        "    Zone1-Surface1,  !- Outside Boundary Condition Object",
        "    NoSun,                   !- Sun Exposure",
        "    NoWind,                  !- Wind Exposure",
        "    ,                        !- View Factor to Ground",
        "    4,                       !- Number of Vertices",
        "    0,0,0,              !- Vertex 1",
        "    0,1,0,              !- Vertex 1",
        "    0,1,1,              !- Vertex 1",
        "    0,0,1;              !- Vertex 1",

        "BuildingSurface:Detailed,",
        "    Zone1-Surface2,  !- Name",
        "    Wall,                 !- Surface Type",
        "    Some Construction,  !- Construction Name",
        "    Zone 1,       !- Zone Name",
        "    Surface,                 !- Outside Boundary Condition",
        "    Zone3-Surface1,  !- Outside Boundary Condition Object",
        "    NoSun,                   !- Sun Exposure",
        "    NoWind,                  !- Wind Exposure",
        "    ,                        !- View Factor to Ground",
        "    4,                       !- Number of Vertices",
        "    0,0,0,              !- Vertex 1",
        "    0,1,0,              !- Vertex 1",
        "    0,1,1,              !- Vertex 1",
        "    0,0,1;              !- Vertex 1",

        "BuildingSurface:Detailed,",
        "    Zone3-Surface1,  !- Name",
        "    Wall,                 !- Surface Type",
        "    Some Construction,  !- Construction Name",
        "    Zone 3,       !- Zone Name",
        "    Surface,                 !- Outside Boundary Condition",
        "    Zone1-Surface2,  !- Outside Boundary Condition Object",
        "    NoSun,                   !- Sun Exposure",
        "    NoWind,                  !- Wind Exposure",
        "    ,                        !- View Factor to Ground",
        "    4,                       !- Number of Vertices",
        "    0,0,0,              !- Vertex 1",
        "    0,1,0,              !- Vertex 1",
        "    0,1,1,              !- Vertex 1",
        "    0,0,1;              !- Vertex 1",
        });
    ASSERT_TRUE(process_idf(idf_objects));
    bool ErrorsFound = false;

<<<<<<< HEAD
    GetMaterialData(*state.dataWindowEquivalentLayer, state.files, ErrorsFound); // read material data
=======
    GetMaterialData(state, state.dataWindowEquivalentLayer, state.files, ErrorsFound); // read material data
>>>>>>> 874857a2
    EXPECT_FALSE(ErrorsFound);    // expect no errors

    GetConstructData(state.files, ErrorsFound); // read construction data
    EXPECT_FALSE(ErrorsFound);     // expect no errors

    GetZoneData(ErrorsFound);  // read zone data
    EXPECT_FALSE(ErrorsFound); // expect no errors

    SetupZoneGeometry(state, ErrorsFound);
    // SetupZoneGeometry calls SurfaceGeometry::GetSurfaceData
    // SetupZoneGeometry calls SurfaceGeometry::SetupSolarEnclosuresAndAirBoundaries
    // SetupZoneGeometry calls SurfaceGeometry::SetupRadiantEnclosuresAndAirBoundaries
    EXPECT_FALSE(ErrorsFound); // expect no errors

    EXPECT_EQ(DataViewFactorInformation::NumOfRadiantEnclosures, 3);
    EXPECT_TRUE(UtilityRoutines::SameString(DataViewFactorInformation::ZoneRadiantInfo(1).Name, "Zone 1"));
    EXPECT_TRUE(UtilityRoutines::SameString(DataViewFactorInformation::ZoneRadiantInfo(2).Name, "Zone 2"));
    EXPECT_TRUE(UtilityRoutines::SameString(DataViewFactorInformation::ZoneRadiantInfo(3).Name, "Zone 3"));
    EXPECT_TRUE(UtilityRoutines::SameString(DataViewFactorInformation::ZoneRadiantInfo(1).ZoneNames[0], "Zone 1"));
    EXPECT_TRUE(UtilityRoutines::SameString(DataViewFactorInformation::ZoneRadiantInfo(2).ZoneNames[0], "Zone 2"));
    EXPECT_TRUE(UtilityRoutines::SameString(DataViewFactorInformation::ZoneRadiantInfo(3).ZoneNames[0], "Zone 3"));
    EXPECT_EQ(DataHeatBalance::Zone(1).RadiantEnclosureNum, 1);
    EXPECT_EQ(DataHeatBalance::Zone(2).RadiantEnclosureNum, 2);
    EXPECT_EQ(DataHeatBalance::Zone(3).RadiantEnclosureNum, 3);

    EXPECT_EQ(DataViewFactorInformation::NumOfSolarEnclosures, 3);
    EXPECT_TRUE(UtilityRoutines::SameString(DataViewFactorInformation::ZoneSolarInfo(1).Name, "Zone 1"));
    EXPECT_TRUE(UtilityRoutines::SameString(DataViewFactorInformation::ZoneSolarInfo(2).Name, "Zone 2"));
    EXPECT_TRUE(UtilityRoutines::SameString(DataViewFactorInformation::ZoneSolarInfo(3).Name, "Zone 3"));
    EXPECT_TRUE(UtilityRoutines::SameString(DataViewFactorInformation::ZoneSolarInfo(1).ZoneNames[0], "Zone 1"));
    EXPECT_TRUE(UtilityRoutines::SameString(DataViewFactorInformation::ZoneSolarInfo(2).ZoneNames[0], "Zone 2"));
    EXPECT_TRUE(UtilityRoutines::SameString(DataViewFactorInformation::ZoneSolarInfo(3).ZoneNames[0], "Zone 3"));
    EXPECT_EQ(DataHeatBalance::Zone(1).SolarEnclosureNum, 1);
    EXPECT_EQ(DataHeatBalance::Zone(2).SolarEnclosureNum, 2);
    EXPECT_EQ(DataHeatBalance::Zone(3).SolarEnclosureNum, 3);

}

TEST_F(EnergyPlusFixture, HeatBalanceIntRadExchange_SetupEnclosuresWithAirBoundaries1)
{

    std::string const idf_objects = delimited_string({
        "Zone,",
        "Zone 1;             !- Name",

        "Zone,",
        "Zone 2;             !- Name",

        "Zone,",
        "Zone 3;             !- Name",

        "Material,",
        "    Some Material,         !- Name",
        "    VeryRough,               !- Roughness",
        "    0.006,                   !- Thickness {m}",
        "    0.815,                   !- Conductivity {W/m-K}",
        "    929,                     !- Density {kg/m3}",
        "    3140,                    !- Specific Heat {J/kg-K}",
        "    0.9,                     !- Thermal Absorptance",
        "    0.7,                     !- Solar Absorptance",
        "    0.7;                     !- Visible Absorptance",
        "Construction,",
        "    Some Construction,  !- Name",
        "    Some Material;        !- Outside Layer",
        "Construction:AirBoundary,",
        "Grouped Air Boundary, !- Name",
        "GroupedZones,            !- Solar and Daylighting Method",
        "GroupedZones,            !- Radiant Exchange Method",
        "None;                    !- Air Exchange Method",

        "BuildingSurface:Detailed,",
        "    Zone1-Surface1,  !- Name",
        "    Wall,                 !- Surface Type",
        "    Grouped Air Boundary,  !- Construction Name",
        "    Zone 1,       !- Zone Name",
        "    Surface,                 !- Outside Boundary Condition",
        "    Zone2-Surface1,  !- Outside Boundary Condition Object",
        "    NoSun,                   !- Sun Exposure",
        "    NoWind,                  !- Wind Exposure",
        "    ,                        !- View Factor to Ground",
        "    4,                       !- Number of Vertices",
        "    0,0,0,              !- Vertex 1",
        "    0,1,0,              !- Vertex 1",
        "    0,1,1,              !- Vertex 1",
        "    0,0,1;              !- Vertex 1",

        "BuildingSurface:Detailed,",
        "    Zone2-Surface1,  !- Name",
        "    Wall,                 !- Surface Type",
        "    Grouped Air Boundary,  !- Construction Name",
        "    Zone 2,       !- Zone Name",
        "    Surface,                 !- Outside Boundary Condition",
        "    Zone1-Surface1,  !- Outside Boundary Condition Object",
        "    NoSun,                   !- Sun Exposure",
        "    NoWind,                  !- Wind Exposure",
        "    ,                        !- View Factor to Ground",
        "    4,                       !- Number of Vertices",
        "    0,0,0,              !- Vertex 1",
        "    0,1,0,              !- Vertex 1",
        "    0,1,1,              !- Vertex 1",
        "    0,0,1;              !- Vertex 1",

        "BuildingSurface:Detailed,",
        "    Zone1-Surface2,  !- Name",
        "    Wall,                 !- Surface Type",
        "    Grouped Air Boundary,  !- Construction Name",
        "    Zone 1,       !- Zone Name",
        "    Surface,                 !- Outside Boundary Condition",
        "    Zone3-Surface1,  !- Outside Boundary Condition Object",
        "    NoSun,                   !- Sun Exposure",
        "    NoWind,                  !- Wind Exposure",
        "    ,                        !- View Factor to Ground",
        "    4,                       !- Number of Vertices",
        "    0,0,0,              !- Vertex 1",
        "    0,1,0,              !- Vertex 1",
        "    0,1,1,              !- Vertex 1",
        "    0,0,1;              !- Vertex 1",

        "BuildingSurface:Detailed,",
        "    Zone3-Surface1,  !- Name",
        "    Wall,                 !- Surface Type",
        "    Grouped Air Boundary,  !- Construction Name",
        "    Zone 3,       !- Zone Name",
        "    Surface,                 !- Outside Boundary Condition",
        "    Zone1-Surface2,  !- Outside Boundary Condition Object",
        "    NoSun,                   !- Sun Exposure",
        "    NoWind,                  !- Wind Exposure",
        "    ,                        !- View Factor to Ground",
        "    4,                       !- Number of Vertices",
        "    0,0,0,              !- Vertex 1",
        "    0,1,0,              !- Vertex 1",
        "    0,1,1,              !- Vertex 1",
        "    0,0,1;              !- Vertex 1",
        });
    ASSERT_TRUE(process_idf(idf_objects));
    bool ErrorsFound = false;

<<<<<<< HEAD
    GetMaterialData(*state.dataWindowEquivalentLayer, state.files, ErrorsFound); // read material data
=======
    GetMaterialData(state, state.dataWindowEquivalentLayer, state.files, ErrorsFound); // read material data
>>>>>>> 874857a2
    EXPECT_FALSE(ErrorsFound);    // expect no errors

    GetConstructData(state.files, ErrorsFound); // read construction data
    EXPECT_FALSE(ErrorsFound);     // expect no errors

    GetZoneData(ErrorsFound);  // read zone data
    EXPECT_FALSE(ErrorsFound); // expect no errors

    SetupZoneGeometry(state, ErrorsFound);
    // SetupZoneGeometry calls SurfaceGeometry::GetSurfaceData
    // SetupZoneGeometry calls SurfaceGeometry::SetupSolarEnclosuresAndAirBoundaries
    // SetupZoneGeometry calls SurfaceGeometry::SetupRadiantEnclosuresAndAirBoundaries
    EXPECT_FALSE(ErrorsFound); // expect no errors

    EXPECT_EQ(DataViewFactorInformation::NumOfRadiantEnclosures, 1);
    EXPECT_TRUE(UtilityRoutines::SameString(DataViewFactorInformation::ZoneRadiantInfo(1).Name, "Radiant Enclosure 1"));
    EXPECT_TRUE(UtilityRoutines::SameString(DataViewFactorInformation::ZoneRadiantInfo(1).ZoneNames[0], "Zone 1"));
    EXPECT_TRUE(UtilityRoutines::SameString(DataViewFactorInformation::ZoneRadiantInfo(1).ZoneNames[1], "Zone 2"));
    EXPECT_TRUE(UtilityRoutines::SameString(DataViewFactorInformation::ZoneRadiantInfo(1).ZoneNames[2], "Zone 3"));
    EXPECT_EQ(DataHeatBalance::Zone(1).RadiantEnclosureNum, 1);
    EXPECT_EQ(DataHeatBalance::Zone(2).RadiantEnclosureNum, 1);
    EXPECT_EQ(DataHeatBalance::Zone(3).RadiantEnclosureNum, 1);

    EXPECT_EQ(DataViewFactorInformation::NumOfSolarEnclosures, 1);
    EXPECT_TRUE(UtilityRoutines::SameString(DataViewFactorInformation::ZoneSolarInfo(1).Name, "Solar Enclosure 1"));
    EXPECT_TRUE(UtilityRoutines::SameString(DataViewFactorInformation::ZoneSolarInfo(1).ZoneNames[0], "Zone 1"));
    EXPECT_TRUE(UtilityRoutines::SameString(DataViewFactorInformation::ZoneSolarInfo(1).ZoneNames[1], "Zone 2"));
    EXPECT_TRUE(UtilityRoutines::SameString(DataViewFactorInformation::ZoneSolarInfo(1).ZoneNames[2], "Zone 3"));
    EXPECT_EQ(DataHeatBalance::Zone(1).SolarEnclosureNum, 1);
    EXPECT_EQ(DataHeatBalance::Zone(2).SolarEnclosureNum, 1);
    EXPECT_EQ(DataHeatBalance::Zone(3).SolarEnclosureNum, 1);

}

TEST_F(EnergyPlusFixture, HeatBalanceIntRadExchange_SetupEnclosuresWithAirBoundaries2)
{

    std::string const idf_objects = delimited_string({
        "Zone,",
        "Zone 1;             !- Name",

        "Zone,",
        "Zone 2;             !- Name",

        "Zone,",
        "Zone 3;             !- Name",

        "Material,",
        "    Some Material,         !- Name",
        "    VeryRough,               !- Roughness",
        "    0.006,                   !- Thickness {m}",
        "    0.815,                   !- Conductivity {W/m-K}",
        "    929,                     !- Density {kg/m3}",
        "    3140,                    !- Specific Heat {J/kg-K}",
        "    0.9,                     !- Thermal Absorptance",
        "    0.7,                     !- Solar Absorptance",
        "    0.7;                     !- Visible Absorptance",
        "Construction,",
        "    Some Construction,  !- Name",
        "    Some Material;        !- Outside Layer",

        "Construction:AirBoundary,",
        "Grouped Radiant Air Boundary, !- Name",
        "InteriorWindow,            !- Solar and Daylighting Method",
        "GroupedZones,            !- Radiant Exchange Method",
        "None;                    !- Air Exchange Method",

        "Construction:AirBoundary,",
        "Grouped Solar Air Boundary, !- Name",
        "GroupedZones,            !- Solar and Daylighting Method",
        "IRTSurface,            !- Radiant Exchange Method",
        "None;                    !- Air Exchange Method",

        "BuildingSurface:Detailed,",
        "    Zone1-Surface1,  !- Name",
        "    Wall,                 !- Surface Type",
        "    Grouped Radiant Air Boundary,  !- Construction Name",
        "    Zone 1,       !- Zone Name",
        "    Surface,                 !- Outside Boundary Condition",
        "    Zone2-Surface1,  !- Outside Boundary Condition Object",
        "    NoSun,                   !- Sun Exposure",
        "    NoWind,                  !- Wind Exposure",
        "    ,                        !- View Factor to Ground",
        "    4,                       !- Number of Vertices",
        "    0,0,0,              !- Vertex 1",
        "    0,1,0,              !- Vertex 1",
        "    0,1,1,              !- Vertex 1",
        "    0,0,1;              !- Vertex 1",

        "BuildingSurface:Detailed,",
        "    Zone2-Surface1,  !- Name",
        "    Wall,                 !- Surface Type",
        "    Grouped Radiant Air Boundary,  !- Construction Name",
        "    Zone 2,       !- Zone Name",
        "    Surface,                 !- Outside Boundary Condition",
        "    Zone1-Surface1,  !- Outside Boundary Condition Object",
        "    NoSun,                   !- Sun Exposure",
        "    NoWind,                  !- Wind Exposure",
        "    ,                        !- View Factor to Ground",
        "    4,                       !- Number of Vertices",
        "    0,0,0,              !- Vertex 1",
        "    0,1,0,              !- Vertex 1",
        "    0,1,1,              !- Vertex 1",
        "    0,0,1;              !- Vertex 1",

        "BuildingSurface:Detailed,",
        "    Zone1-Surface2,  !- Name",
        "    Wall,                 !- Surface Type",
        "    Grouped Solar Air Boundary,  !- Construction Name",
        "    Zone 1,       !- Zone Name",
        "    Surface,                 !- Outside Boundary Condition",
        "    Zone3-Surface1,  !- Outside Boundary Condition Object",
        "    NoSun,                   !- Sun Exposure",
        "    NoWind,                  !- Wind Exposure",
        "    ,                        !- View Factor to Ground",
        "    4,                       !- Number of Vertices",
        "    0,0,0,              !- Vertex 1",
        "    0,1,0,              !- Vertex 1",
        "    0,1,1,              !- Vertex 1",
        "    0,0,1;              !- Vertex 1",

        "BuildingSurface:Detailed,",
        "    Zone3-Surface1,  !- Name",
        "    Wall,                 !- Surface Type",
        "    Grouped Solar Air Boundary,  !- Construction Name",
        "    Zone 3,       !- Zone Name",
        "    Surface,                 !- Outside Boundary Condition",
        "    Zone1-Surface2,  !- Outside Boundary Condition Object",
        "    NoSun,                   !- Sun Exposure",
        "    NoWind,                  !- Wind Exposure",
        "    ,                        !- View Factor to Ground",
        "    4,                       !- Number of Vertices",
        "    0,0,0,              !- Vertex 1",
        "    0,1,0,              !- Vertex 1",
        "    0,1,1,              !- Vertex 1",
        "    0,0,1;              !- Vertex 1",
        });
    ASSERT_TRUE(process_idf(idf_objects));
    bool ErrorsFound = false;

<<<<<<< HEAD
    GetMaterialData(*state.dataWindowEquivalentLayer, state.files, ErrorsFound); // read material data
=======
    GetMaterialData(state, state.dataWindowEquivalentLayer, state.files, ErrorsFound); // read material data
>>>>>>> 874857a2
    EXPECT_FALSE(ErrorsFound);    // expect no errors

    GetConstructData(state.files, ErrorsFound); // read construction data
    EXPECT_FALSE(ErrorsFound);     // expect no errors

    GetZoneData(ErrorsFound);  // read zone data
    EXPECT_FALSE(ErrorsFound); // expect no errors

    SetupZoneGeometry(state, ErrorsFound);
    // SetupZoneGeometry calls SurfaceGeometry::GetSurfaceData
    // SetupZoneGeometry calls SurfaceGeometry::SetupSolarEnclosuresAndAirBoundaries
    // SetupZoneGeometry calls SurfaceGeometry::SetupRadiantEnclosuresAndAirBoundaries
    EXPECT_FALSE(ErrorsFound); // expect no errors

    ErrorsFound = false;

    //std::string const error_string = delimited_string({
    //"   ** Severe  ** AlignInputViewFactors: ZoneProperty:UserViewFactors:BySurfaceName=\"Zone 6\" did not find a matching radiant or solar enclosure name."
    //    });
    //EXPECT_TRUE(compare_err_stream(error_string, true));

    // For this test case, Zones 1 and 2 share a radiant enclosure and Zone 1 and 3 share a solar enclosure

    EXPECT_EQ(DataViewFactorInformation::NumOfRadiantEnclosures, 2);
    EXPECT_TRUE(UtilityRoutines::SameString(DataViewFactorInformation::ZoneRadiantInfo(1).Name, "Radiant Enclosure 1"));
    EXPECT_TRUE(UtilityRoutines::SameString(DataViewFactorInformation::ZoneRadiantInfo(1).ZoneNames[0], "Zone 1"));
    EXPECT_TRUE(UtilityRoutines::SameString(DataViewFactorInformation::ZoneRadiantInfo(1).ZoneNames[1], "Zone 2"));
    EXPECT_TRUE(UtilityRoutines::SameString(DataViewFactorInformation::ZoneRadiantInfo(2).Name, "Zone 3"));
    EXPECT_TRUE(UtilityRoutines::SameString(DataViewFactorInformation::ZoneRadiantInfo(2).ZoneNames[0], "Zone 3"));
    EXPECT_EQ(DataHeatBalance::Zone(1).RadiantEnclosureNum, 1);
    EXPECT_EQ(DataHeatBalance::Zone(2).RadiantEnclosureNum, 1);
    EXPECT_EQ(DataHeatBalance::Zone(3).RadiantEnclosureNum, 2);

    EXPECT_EQ(DataViewFactorInformation::NumOfSolarEnclosures, 2);
    EXPECT_TRUE(UtilityRoutines::SameString(DataViewFactorInformation::ZoneSolarInfo(1).Name, "Solar Enclosure 1"));
    EXPECT_TRUE(UtilityRoutines::SameString(DataViewFactorInformation::ZoneSolarInfo(1).ZoneNames[0], "Zone 1"));
    EXPECT_TRUE(UtilityRoutines::SameString(DataViewFactorInformation::ZoneSolarInfo(1).ZoneNames[1], "Zone 3"));
    EXPECT_TRUE(UtilityRoutines::SameString(DataViewFactorInformation::ZoneSolarInfo(2).Name, "Zone 2"));
    EXPECT_TRUE(UtilityRoutines::SameString(DataViewFactorInformation::ZoneSolarInfo(2).ZoneNames[0], "Zone 2"));
    EXPECT_EQ(DataHeatBalance::Zone(1).SolarEnclosureNum, 1);
    EXPECT_EQ(DataHeatBalance::Zone(2).SolarEnclosureNum, 2);
    EXPECT_EQ(DataHeatBalance::Zone(3).SolarEnclosureNum, 1);

}

TEST_F(EnergyPlusFixture, HeatBalanceIntRadExchange_SetupEnclosuresWithAirBoundaries3)
{

    std::string const idf_objects = delimited_string({
        "Zone,",
        "Zone 1;             !- Name",

        "Zone,",
        "Zone 2;             !- Name",

        "Zone,",
        "Zone 3;             !- Name",

        "Zone,",
        "Zone 4;             !- Name",

        "Zone,",
        "Zone 5;             !- Name",

        "Material,",
        "    Some Material,         !- Name",
        "    VeryRough,               !- Roughness",
        "    0.006,                   !- Thickness {m}",
        "    0.815,                   !- Conductivity {W/m-K}",
        "    929,                     !- Density {kg/m3}",
        "    3140,                    !- Specific Heat {J/kg-K}",
        "    0.9,                     !- Thermal Absorptance",
        "    0.7,                     !- Solar Absorptance",
        "    0.7;                     !- Visible Absorptance",
        "Construction,",
        "    Some Construction,  !- Name",
        "    Some Material;        !- Outside Layer",
        "Construction:AirBoundary,",
        "Grouped Air Boundary, !- Name",
        "GroupedZones,            !- Solar and Daylighting Method",
        "GroupedZones,            !- Radiant Exchange Method",
        "None;                    !- Air Exchange Method",

        "BuildingSurface:Detailed,",
        "    Zone1-Surface1,  !- Name",
        "    Wall,                 !- Surface Type",
        "    Grouped Air Boundary,  !- Construction Name",
        "    Zone 1,       !- Zone Name",
        "    Surface,                 !- Outside Boundary Condition",
        "    Zone2-Surface1,  !- Outside Boundary Condition Object",
        "    NoSun,                   !- Sun Exposure",
        "    NoWind,                  !- Wind Exposure",
        "    ,                        !- View Factor to Ground",
        "    4,                       !- Number of Vertices",
        "    0,0,0,              !- Vertex 1",
        "    0,1,0,              !- Vertex 1",
        "    0,1,1,              !- Vertex 1",
        "    0,0,1;              !- Vertex 1",

        "BuildingSurface:Detailed,",
        "    Zone2-Surface1,  !- Name",
        "    Wall,                 !- Surface Type",
        "    Grouped Air Boundary,  !- Construction Name",
        "    Zone 2,       !- Zone Name",
        "    Surface,                 !- Outside Boundary Condition",
        "    Zone1-Surface1,  !- Outside Boundary Condition Object",
        "    NoSun,                   !- Sun Exposure",
        "    NoWind,                  !- Wind Exposure",
        "    ,                        !- View Factor to Ground",
        "    4,                       !- Number of Vertices",
        "    0,0,0,              !- Vertex 1",
        "    0,1,0,              !- Vertex 1",
        "    0,1,1,              !- Vertex 1",
        "    0,0,1;              !- Vertex 1",

        "BuildingSurface:Detailed,",
        "    Zone2-Surface2,  !- Name",
        "    Wall,                 !- Surface Type",
        "    Some Construction,  !- Construction Name",
        "    Zone 2,       !- Zone Name",
        "    Surface,                 !- Outside Boundary Condition",
        "    Zone3-Surface1,  !- Outside Boundary Condition Object",
        "    NoSun,                   !- Sun Exposure",
        "    NoWind,                  !- Wind Exposure",
        "    ,                        !- View Factor to Ground",
        "    4,                       !- Number of Vertices",
        "    0,0,0,              !- Vertex 1",
        "    0,1,0,              !- Vertex 1",
        "    0,1,1,              !- Vertex 1",
        "    0,0,1;              !- Vertex 1",

        "BuildingSurface:Detailed,",
        "    Zone3-Surface1,  !- Name",
        "    Wall,                 !- Surface Type",
        "    Some Construction,  !- Construction Name",
        "    Zone 3,       !- Zone Name",
        "    Surface,                 !- Outside Boundary Condition",
        "    Zone2-Surface2,  !- Outside Boundary Condition Object",
        "    NoSun,                   !- Sun Exposure",
        "    NoWind,                  !- Wind Exposure",
        "    ,                        !- View Factor to Ground",
        "    4,                       !- Number of Vertices",
        "    0,0,0,              !- Vertex 1",
        "    0,1,0,              !- Vertex 1",
        "    0,1,1,              !- Vertex 1",
        "    0,0,1;              !- Vertex 1",

        "BuildingSurface:Detailed,",
        "    Zone3-Surface2,  !- Name",
        "    Wall,                 !- Surface Type",
        "    Grouped Air Boundary,  !- Construction Name",
        "    Zone 3,       !- Zone Name",
        "    Surface,                 !- Outside Boundary Condition",
        "    Zone4-Surface1,  !- Outside Boundary Condition Object",
        "    NoSun,                   !- Sun Exposure",
        "    NoWind,                  !- Wind Exposure",
        "    ,                        !- View Factor to Ground",
        "    4,                       !- Number of Vertices",
        "    0,0,0,              !- Vertex 1",
        "    0,1,0,              !- Vertex 1",
        "    0,1,1,              !- Vertex 1",
        "    0,0,1;              !- Vertex 1",

        "BuildingSurface:Detailed,",
        "    Zone4-Surface1,  !- Name",
        "    Wall,                 !- Surface Type",
        "    Grouped Air Boundary,  !- Construction Name",
        "    Zone 4,       !- Zone Name",
        "    Surface,                 !- Outside Boundary Condition",
        "    Zone3-Surface2,  !- Outside Boundary Condition Object",
        "    NoSun,                   !- Sun Exposure",
        "    NoWind,                  !- Wind Exposure",
        "    ,                        !- View Factor to Ground",
        "    4,                       !- Number of Vertices",
        "    0,0,0,              !- Vertex 1",
        "    0,1,0,              !- Vertex 1",
        "    0,1,1,              !- Vertex 1",
        "    0,0,1;              !- Vertex 1",

         "BuildingSurface:Detailed,",
        "    Zone4-Surface2,  !- Name",
        "    Wall,                 !- Surface Type",
        "    Grouped Air Boundary,  !- Construction Name",
        "    Zone 4,       !- Zone Name",
        "    Surface,                 !- Outside Boundary Condition",
        "    Zone5-Surface1,  !- Outside Boundary Condition Object",
        "    NoSun,                   !- Sun Exposure",
        "    NoWind,                  !- Wind Exposure",
        "    ,                        !- View Factor to Ground",
        "    4,                       !- Number of Vertices",
        "    0,0,0,              !- Vertex 1",
        "    0,1,0,              !- Vertex 1",
        "    0,1,1,              !- Vertex 1",
        "    0,0,1;              !- Vertex 1",

        "BuildingSurface:Detailed,",
        "    Zone5-Surface1,  !- Name",
        "    Wall,                 !- Surface Type",
        "    Grouped Air Boundary,  !- Construction Name",
        "    Zone 5,       !- Zone Name",
        "    Surface,                 !- Outside Boundary Condition",
        "    Zone4-Surface2,  !- Outside Boundary Condition Object",
        "    NoSun,                   !- Sun Exposure",
        "    NoWind,                  !- Wind Exposure",
        "    ,                        !- View Factor to Ground",
        "    4,                       !- Number of Vertices",
        "    0,0,0,              !- Vertex 1",
        "    0,1,0,              !- Vertex 1",
        "    0,1,1,              !- Vertex 1",
        "    0,0,1;              !- Vertex 1",

       "BuildingSurface:Detailed,",
        "    Zone1-Surface3,  !- Name",
        "    Wall,                 !- Surface Type",
        "    Grouped Air Boundary,  !- Construction Name",
        "    Zone 1,       !- Zone Name",
        "    Surface,                 !- Outside Boundary Condition",
        "    Zone5-Surface2,  !- Outside Boundary Condition Object",
        "    NoSun,                   !- Sun Exposure",
        "    NoWind,                  !- Wind Exposure",
        "    ,                        !- View Factor to Ground",
        "    4,                       !- Number of Vertices",
        "    0,0,0,              !- Vertex 1",
        "    0,1,0,              !- Vertex 1",
        "    0,1,1,              !- Vertex 1",
        "    0,0,1;              !- Vertex 1",

        "BuildingSurface:Detailed,",
        "    Zone5-Surface2,  !- Name",
        "    Wall,                 !- Surface Type",
        "    Grouped Air Boundary,  !- Construction Name",
        "    Zone 5,       !- Zone Name",
        "    Surface,                 !- Outside Boundary Condition",
        "    Zone1-Surface3,  !- Outside Boundary Condition Object",
        "    NoSun,                   !- Sun Exposure",
        "    NoWind,                  !- Wind Exposure",
        "    ,                        !- View Factor to Ground",
        "    4,                       !- Number of Vertices",
        "    0,0,0,              !- Vertex 1",
        "    0,1,0,              !- Vertex 1",
        "    0,1,1,              !- Vertex 1",
        "    0,0,1;              !- Vertex 1",

        });
    ASSERT_TRUE(process_idf(idf_objects));
    bool ErrorsFound = false;

<<<<<<< HEAD
    GetMaterialData(*state.dataWindowEquivalentLayer, state.files, ErrorsFound); // read material data
=======
    GetMaterialData(state, state.dataWindowEquivalentLayer, state.files, ErrorsFound); // read material data
>>>>>>> 874857a2
    EXPECT_FALSE(ErrorsFound);    // expect no errors

    GetConstructData(state.files, ErrorsFound); // read construction data
    EXPECT_FALSE(ErrorsFound);     // expect no errors

    GetZoneData(ErrorsFound);  // read zone data
    EXPECT_FALSE(ErrorsFound); // expect no errors

    SetupZoneGeometry(state, ErrorsFound);
    // SetupZoneGeometry calls SurfaceGeometry::GetSurfaceData
    // SetupZoneGeometry calls SurfaceGeometry::SetupSolarEnclosuresAndAirBoundaries
    // SetupZoneGeometry calls SurfaceGeometry::SetupRadiantEnclosuresAndAirBoundaries
    EXPECT_FALSE(ErrorsFound); // expect no errors

    // For this test case, there are air boundaries
    // Between Zones 1 and 2
    // None between Zones 2 and 3
    // Between Zones 3 and 4
    // Between Zones 4 and 5
    // Between Zones 1 and 5
    // This should trigger the enclosure merging and all five zones should share a radiant and solar enclosure

    EXPECT_EQ(DataViewFactorInformation::NumOfRadiantEnclosures, 1);
    EXPECT_TRUE(UtilityRoutines::SameString(DataViewFactorInformation::ZoneRadiantInfo(1).Name, "Radiant Enclosure 1"));
    EXPECT_TRUE(UtilityRoutines::SameString(DataViewFactorInformation::ZoneRadiantInfo(1).ZoneNames[0], "Zone 1"));
    EXPECT_TRUE(UtilityRoutines::SameString(DataViewFactorInformation::ZoneRadiantInfo(1).ZoneNames[1], "Zone 2"));
    EXPECT_TRUE(UtilityRoutines::SameString(DataViewFactorInformation::ZoneRadiantInfo(1).ZoneNames[2], "Zone 5"));
    EXPECT_TRUE(UtilityRoutines::SameString(DataViewFactorInformation::ZoneRadiantInfo(1).ZoneNames[3], "Zone 3"));
    EXPECT_TRUE(UtilityRoutines::SameString(DataViewFactorInformation::ZoneRadiantInfo(1).ZoneNames[4], "Zone 4"));
    EXPECT_EQ(DataHeatBalance::Zone(1).RadiantEnclosureNum, 1);
    EXPECT_EQ(DataHeatBalance::Zone(2).RadiantEnclosureNum, 1);
    EXPECT_EQ(DataHeatBalance::Zone(3).RadiantEnclosureNum, 1);
    EXPECT_EQ(DataHeatBalance::Zone(4).RadiantEnclosureNum, 1);
    EXPECT_EQ(DataHeatBalance::Zone(5).RadiantEnclosureNum, 1);

    EXPECT_EQ(DataViewFactorInformation::NumOfSolarEnclosures, 1);
    EXPECT_TRUE(UtilityRoutines::SameString(DataViewFactorInformation::ZoneSolarInfo(1).Name, "Solar Enclosure 1"));
    EXPECT_TRUE(UtilityRoutines::SameString(DataViewFactorInformation::ZoneSolarInfo(1).ZoneNames[0], "Zone 1"));
    EXPECT_TRUE(UtilityRoutines::SameString(DataViewFactorInformation::ZoneSolarInfo(1).ZoneNames[1], "Zone 2"));
    EXPECT_TRUE(UtilityRoutines::SameString(DataViewFactorInformation::ZoneSolarInfo(1).ZoneNames[2], "Zone 5"));
    EXPECT_TRUE(UtilityRoutines::SameString(DataViewFactorInformation::ZoneSolarInfo(1).ZoneNames[3], "Zone 3"));
    EXPECT_TRUE(UtilityRoutines::SameString(DataViewFactorInformation::ZoneSolarInfo(1).ZoneNames[4], "Zone 4"));
    EXPECT_EQ(DataHeatBalance::Zone(1).SolarEnclosureNum, 1);
    EXPECT_EQ(DataHeatBalance::Zone(2).SolarEnclosureNum, 1);
    EXPECT_EQ(DataHeatBalance::Zone(3).SolarEnclosureNum, 1);
    EXPECT_EQ(DataHeatBalance::Zone(4).SolarEnclosureNum, 1);
    EXPECT_EQ(DataHeatBalance::Zone(5).SolarEnclosureNum, 1);

}

TEST_F(EnergyPlusFixture, GetSurfaceData_SurfaceOrder)
{

    bool ErrorsFound(false);

    std::string const idf_objects = delimited_string({
        "  Material,",
        "    A1 - 1 IN STUCCO,        !- Name",
        "    Smooth,                  !- Roughness",
        "    2.5389841E-02,           !- Thickness {m}",
        "    0.6918309,               !- Conductivity {W/m-K}",
        "    1858.142,                !- Density {kg/m3}",
        "    836.8000,                !- Specific Heat {J/kg-K}",
        "    0.9000000,               !- Thermal Absorptance",
        "    0.9200000,               !- Solar Absorptance",
        "    0.9200000;               !- Visible Absorptance",

        "  Material,",
        "    CB11,                    !- Name",
        "    MediumRough,             !- Roughness",
        "    0.2032000,               !- Thickness {m}",
        "    1.048000,                !- Conductivity {W/m-K}",
        "    1105.000,                !- Density {kg/m3}",
        "    837.0000,                !- Specific Heat {J/kg-K}",
        "    0.9000000,               !- Thermal Absorptance",
        "    0.2000000,               !- Solar Absorptance",
        "    0.2000000;               !- Visible Absorptance",

        "  Material,",
        "    GP01,                    !- Name",
        "    MediumSmooth,            !- Roughness",
        "    1.2700000E-02,           !- Thickness {m}",
        "    0.1600000,               !- Conductivity {W/m-K}",
        "    801.0000,                !- Density {kg/m3}",
        "    837.0000,                !- Specific Heat {J/kg-K}",
        "    0.9000000,               !- Thermal Absorptance",
        "    0.7500000,               !- Solar Absorptance",
        "    0.7500000;               !- Visible Absorptance",

        "  Material,",
        "    IN02,                    !- Name",
        "    Rough,                   !- Roughness",
        "    9.0099998E-02,           !- Thickness {m}",
        "    4.3000001E-02,           !- Conductivity {W/m-K}",
        "    10.00000,                !- Density {kg/m3}",
        "    837.0000,                !- Specific Heat {J/kg-K}",
        "    0.9000000,               !- Thermal Absorptance",
        "    0.7500000,               !- Solar Absorptance",
        "    0.7500000;               !- Visible Absorptance",

        "  Material,",
        "    IN05,                    !- Name",
        "    Rough,                   !- Roughness",
        "    0.2458000,               !- Thickness {m}",
        "    4.3000001E-02,           !- Conductivity {W/m-K}",
        "    10.00000,                !- Density {kg/m3}",
        "    837.0000,                !- Specific Heat {J/kg-K}",
        "    0.9000000,               !- Thermal Absorptance",
        "    0.7500000,               !- Solar Absorptance",
        "    0.7500000;               !- Visible Absorptance",

        "  Material,",
        "    PW03,                    !- Name",
        "    MediumSmooth,            !- Roughness",
        "    1.2700000E-02,           !- Thickness {m}",
        "    0.1150000,               !- Conductivity {W/m-K}",
        "    545.0000,                !- Density {kg/m3}",
        "    1213.000,                !- Specific Heat {J/kg-K}",
        "    0.9000000,               !- Thermal Absorptance",
        "    0.7800000,               !- Solar Absorptance",
        "    0.7800000;               !- Visible Absorptance",

        "  Material,",
        "    CC03,                    !- Name",
        "    MediumRough,             !- Roughness",
        "    0.1016000,               !- Thickness {m}",
        "    1.310000,                !- Conductivity {W/m-K}",
        "    2243.000,                !- Density {kg/m3}",
        "    837.0000,                !- Specific Heat {J/kg-K}",
        "    0.9000000,               !- Thermal Absorptance",
        "    0.6500000,               !- Solar Absorptance",
        "    0.6500000;               !- Visible Absorptance",

        "  Material,",
        "    HF-A3,                   !- Name",
        "    Smooth,                  !- Roughness",
        "    1.5000000E-03,           !- Thickness {m}",
        "    44.96960,                !- Conductivity {W/m-K}",
        "    7689.000,                !- Density {kg/m3}",
        "    418.0000,                !- Specific Heat {J/kg-K}",
        "    0.9000000,               !- Thermal Absorptance",
        "    0.2000000,               !- Solar Absorptance",
        "    0.2000000;               !- Visible Absorptance",

        "  Material:NoMass,",
        "    AR02,                    !- Name",
        "    VeryRough,               !- Roughness",
        "    7.8000002E-02,           !- Thermal Resistance {m2-K/W}",
        "    0.9000000,               !- Thermal Absorptance",
        "    0.7000000,               !- Solar Absorptance",
        "    0.7000000;               !- Visible Absorptance",

        "  Material:NoMass,",
        "    CP02,                    !- Name",
        "    Rough,                   !- Roughness",
        "    0.2170000,               !- Thermal Resistance {m2-K/W}",
        "    0.9000000,               !- Thermal Absorptance",
        "    0.7500000,               !- Solar Absorptance",
        "    0.7500000;               !- Visible Absorptance",

        "  WindowMaterial:Glazing,",
        "    CLEAR 3MM,               !- Name",
        "    SpectralAverage,         !- Optical Data Type",
        "    ,                        !- Window Glass Spectral Data Set Name",
        "    0.003,                   !- Thickness {m}",
        "    0.837,                   !- Solar Transmittance at Normal Incidence",
        "    0.075,                   !- Front Side Solar Reflectance at Normal Incidence",
        "    0.075,                   !- Back Side Solar Reflectance at Normal Incidence",
        "    0.898,                   !- Visible Transmittance at Normal Incidence",
        "    0.081,                   !- Front Side Visible Reflectance at Normal Incidence",
        "    0.081,                   !- Back Side Visible Reflectance at Normal Incidence",
        "    0.0,                     !- Infrared Transmittance at Normal Incidence",
        "    0.84,                    !- Front Side Infrared Hemispherical Emissivity",
        "    0.84,                    !- Back Side Infrared Hemispherical Emissivity",
        "    0.9;                     !- Conductivity {W/m-K}",

        "  WindowMaterial:Gas,",
        "    AIR 6MM,                 !- Name",
        "    AIR,                     !- Gas Type",
        "    0.006;                   !- Thickness {m}",

        "  Construction,",
        "    EXTWALL:LIVING,          !- Name",
        "    A1 - 1 IN STUCCO,        !- Outside Layer",
        "    CB11,                    !- Layer 2",
        "    GP01;                    !- Layer 3",

        "  Construction,",
        "    INTERIORWall,            !- Name",
        "    GP01,                    !- Outside Layer",
        "    IN02,                    !- Layer 2",
        "    GP01;                    !- Layer 3",

        "  Construction,",
        "    FLOOR:GARAGE,            !- Name",
        "    CC03;                    !- Outside Layer",

        "  Construction,",
        "    FLOOR:LIVING,            !- Name",
        "    CC03,                    !- Outside Layer",
        "    CP02;                    !- Layer 2",

        "  Construction,",
        "    ROOF,                    !- Name",
        "    AR02,                    !- Outside Layer",
        "    PW03;                    !- Layer 2",

        "  Construction,",
        "    EXTWALL:GARAGE,          !- Name",
        "    A1 - 1 IN STUCCO,        !- Outside Layer",
        "    CB11;                    !- Layer 2",

        "  Construction,",
        "    CEILING:LIVING,          !- Name",
        "    IN05,                    !- Outside Layer",
        "    GP01;                    !- Layer 2",

        "  Construction,",
        "    reverseCEILING:LIVING,   !- Name",
        "    GP01,                    !- Outside Layer",
        "    IN05;                    !- Layer 2",

        "  Construction,",
        "    GABLE,                   !- Name",
        "    PW03;                    !- Outside Layer",

        "  Construction,",
        "    Dbl Clr 3mm/6mm Air,     !- Name",
        "    CLEAR 3MM,               !- Outside Layer",
        "    AIR 6MM,                 !- Layer 2",
        "    CLEAR 3MM;               !- Layer 3",

        "  Construction,",
        "    Garage:SteelDoor,        !- Name",
        "    HF-A3;                   !- Outside Layer",

        "  Construction,",
        "    CEILING:Garage,          !- Name",
        "    GP01;                    !- Outside Layer",

        "  Zone,",
        "    LIVING ZONE;             !- Name",

        "  Zone,",
        "    GARAGE ZONE;             !- Name",

        "  Zone,",
        "    ATTIC ZONE;              !- Name",

        "  GlobalGeometryRules,",
        "    UpperLeftCorner,         !- Starting Vertex Position",
        "    CounterClockWise,        !- Vertex Entry Direction",
        "    World;                   !- Coordinate System",

        "  WindowMaterial:Glazing,",
        "    Clear Acrylic Plastic,   !- Name",
        "    SpectralAverage,         !- Optical Data Type",
        "    ,                        !- Window Glass Spectral Data Set Name",
        "    0.003,                   !- Thickness {m}",
        "    0.92,                    !- Solar Transmittance at Normal Incidence",
        "    0.05,                    !- Front Side Solar Reflectance at Normal Incidence",
        "    0.05,                    !- Back Side Solar Reflectance at Normal Incidence",
        "    0.92,                    !- Visible Transmittance at Normal Incidence",
        "    0.05,                    !- Front Side Visible Reflectance at Normal Incidence",
        "    0.05,                    !- Back Side Visible Reflectance at Normal Incidence",
        "    0.00,                    !- Infrared Transmittance at Normal Incidence",
        "    0.90,                    !- Front Side Infrared Hemispherical Emissivity",
        "    0.90,                    !- Back Side Infrared Hemispherical Emissivity",
        "    0.90;                    !- Conductivity {W/m-K}",

        "  WindowMaterial:Glazing,",
        "    Diffusing Acrylic Plastic,  !- Name",
        "    SpectralAverage,         !- Optical Data Type",
        "    ,                        !- Window Glass Spectral Data Set Name",
        "    0.0022,                  !- Thickness {m}",
        "    0.90,                    !- Solar Transmittance at Normal Incidence",
        "    0.08,                    !- Front Side Solar Reflectance at Normal Incidence",
        "    0.08,                    !- Back Side Solar Reflectance at Normal Incidence",
        "    0.90,                    !- Visible Transmittance at Normal Incidence",
        "    0.08,                    !- Front Side Visible Reflectance at Normal Incidence",
        "    0.08,                    !- Back Side Visible Reflectance at Normal Incidence",
        "    0.00,                    !- Infrared Transmittance at Normal Incidence",
        "    0.90,                    !- Front Side Infrared Hemispherical Emissivity",
        "    0.90,                    !- Back Side Infrared Hemispherical Emissivity",
        "    0.90;                    !- Conductivity {W/m-K}",
        "",
        "  Material,",
        "    Very High Reflectivity Surface,  !- Name",
        "    Smooth,                  !- Roughness",
        "    0.0005,                  !- Thickness {m}",
        "    237,                     !- Conductivity {W/m-K}",
        "    2702,                    !- Density {kg/m3}",
        "    903,                     !- Specific Heat {J/kg-K}",
        "    0.90,                    !- Thermal Absorptance",
        "    0.05,                    !- Solar Absorptance",
        "    0.05;                    !- Visible Absorptance",
        "  Construction,",
        "    TDD Pipe,                !- Name",
        "    Very High Reflectivity Surface;  !- Outside Layer",
        "",
        "  Construction,",
        "    TDD Dome,                !- Name",
        "    Clear Acrylic Plastic;   !- Outside Layer",
        "",
        "  Construction,",
        "    TDD Diffuser,            !- Name",
        "    Diffusing Acrylic Plastic;  !- Outside Layer",

        "  DaylightingDevice:Tubular,",
        "    Pipe1,                   !- Name",
        "    TubularDaylightingDome1,                   !- Dome Name",
        "    TubularDaylightingDiffuser1,               !- Diffuser Name",
        "    TDD Pipe,                !- Construction Name",
        "    0.3556,                  !- Diameter {m}",
        "    1.4,                     !- Total Length {m}",
        "    0.28,                    !- Effective Thermal Resistance {m2-K/W}",
        "    ATTIC ZONE,              !- Transition Zone 1 Name",
        "    1.1;                     !- Transition Zone 1 Length {m}",

        "  FenestrationSurface:Detailed,",
        "    TubularDaylightingDome1,                   !- Name",
        "    TubularDaylightDome,     !- Surface Type",
        "    TDD Dome,                !- Construction Name",
        "    NorthRoof1,              !- Building Surface Name",
        "    ,                        !- Outside Boundary Condition Object",
        "    0.0,                     !- View Factor to Ground",
        "    ,                        !- Frame and Divider Name",
        "    1.0,                     !- Multiplier",
        "    4,                       !- Number of Vertices",
        "    13.782,5.389,4.6838,  !- X,Y,Z ==> Vertex 1 {m}",
        "    13.782,6.3172,3.8804,  !- X,Y,Z ==> Vertex 2 {m}",
        "    0,6.3172,3.8804,  !- X,Y,Z ==> Vertex 3 {m}",
        "    0,5.389,4.6838;  !- X,Y,Z ==> Vertex 4 {m}",

        "  FenestrationSurface:Detailed,",
        "    TubularDaylightingDiffuser1,               !- Name",
        "    TubularDaylightDiffuser, !- Surface Type",
        "    TDD Diffuser,            !- Construction Name",
        "    Living:Ceiling,          !- Building Surface Name",
        "    ,                        !- Outside Boundary Condition Object",
        "    0.0,                     !- View Factor to Ground",
        "    ,                        !- Frame and Divider Name",
        "    1.0,                     !- Multiplier",
        "    4,                       !- Number of Vertices",
        "    2.3425,3.1575,2.5,  !- X,Y,Z ==> Vertex 1 {m}",
        "    2.3425,2.8425,2.5,  !- X,Y,Z ==> Vertex 2 {m}",
        "    2.6575,2.8425,2.5,  !- X,Y,Z ==> Vertex 3 {m}",
        "    2.6575,3.1575,2.5;  !- X,Y,Z ==> Vertex 4 {m}",

        "  BuildingSurface:Detailed,",
        "    Living:North,            !- Name",
        "    Wall,                    !- Surface Type",
        "    EXTWALL:LIVING,          !- Construction Name",
        "    LIVING ZONE,             !- Zone Name",
        "    Outdoors,                !- Outside Boundary Condition",
        "    ,                        !- Outside Boundary Condition Object",
        "    SunExposed,              !- Sun Exposure",
        "    WindExposed,             !- Wind Exposure",
        "    0.5000000,               !- View Factor to Ground",
        "    4,                       !- Number of Vertices",
        "    10.323,10.778,2.4384,  !- X,Y,Z ==> Vertex 1 {m}",
        "    10.323,10.778,0,  !- X,Y,Z ==> Vertex 2 {m}",
        "    0,10.778,0,  !- X,Y,Z ==> Vertex 3 {m}",
        "    0,10.778,2.4384;  !- X,Y,Z ==> Vertex 4 {m}",

        "  BuildingSurface:Detailed,",
        "    Living:East,             !- Name",
        "    Wall,                    !- Surface Type",
        "    EXTWALL:LIVING,          !- Construction Name",
        "    LIVING ZONE,             !- Zone Name",
        "    Outdoors,                !- Outside Boundary Condition",
        "    ,                        !- Outside Boundary Condition Object",
        "    SunExposed,              !- Sun Exposure",
        "    WindExposed,             !- Wind Exposure",
        "    0.5000000,               !- View Factor to Ground",
        "    4,                       !- Number of Vertices",
        "    17.242,0,2.4384,  !- X,Y,Z ==> Vertex 1 {m}",
        "    17.242,0,0,  !- X,Y,Z ==> Vertex 2 {m}",
        "    17.242,10.778,0,  !- X,Y,Z ==> Vertex 3 {m}",
        "    17.242,10.778,2.4384;  !- X,Y,Z ==> Vertex 4 {m}",

        "  BuildingSurface:Detailed,",
        "    Living:South,            !- Name",
        "    Wall,                    !- Surface Type",
        "    EXTWALL:LIVING,          !- Construction Name",
        "    LIVING ZONE,             !- Zone Name",
        "    Outdoors,                !- Outside Boundary Condition",
        "    ,                        !- Outside Boundary Condition Object",
        "    SunExposed,              !- Sun Exposure",
        "    WindExposed,             !- Wind Exposure",
        "    0.5000000,               !- View Factor to Ground",
        "    4,                       !- Number of Vertices",
        "    0,0,2.4383,  !- X,Y,Z ==> Vertex 1 {m}",
        "    0,0,0,  !- X,Y,Z ==> Vertex 2 {m}",
        "    17.242,0,0,  !- X,Y,Z ==> Vertex 3 {m}",
        "    17.242,0,2.4384;  !- X,Y,Z ==> Vertex 4 {m}",

        "  BuildingSurface:Detailed,",
        "    Living:West,             !- Name",
        "    Wall,                    !- Surface Type",
        "    EXTWALL:LIVING,          !- Construction Name",
        "    LIVING ZONE,             !- Zone Name",
        "    Outdoors,                !- Outside Boundary Condition",
        "    ,                        !- Outside Boundary Condition Object",
        "    SunExposed,              !- Sun Exposure",
        "    WindExposed,             !- Wind Exposure",
        "    0.5000000,               !- View Factor to Ground",
        "    4,                       !- Number of Vertices",
        "    0,10.778,2.4384,  !- X,Y,Z ==> Vertex 1 {m}",
        "    0,10.778,0,  !- X,Y,Z ==> Vertex 2 {m}",
        "    0,0,0,  !- X,Y,Z ==> Vertex 3 {m}",
        "    0,0,2.4384;  !- X,Y,Z ==> Vertex 4 {m}",

        "  BuildingSurface:Detailed,",
        "    Garage:Interior,         !- Name",
        "    WALL,                    !- Surface Type",
        "    INTERIORWall,            !- Construction Name",
        "    GARAGE ZONE,             !- Zone Name",
        "    Surface,                 !- Outside Boundary Condition",
        "    Living:Interior,         !- Outside Boundary Condition Object",
        "    NoSun,                   !- Sun Exposure",
        "    NoWind,                  !- Wind Exposure",
        "    0.5,                     !- View Factor to Ground",
        "    4,                       !- Number of Vertices",
        "    10.323,10.778,2.4384,  !- X,Y,Z ==> Vertex 1 {m}",
        "    10.323,10.778,0,  !- X,Y,Z ==> Vertex 2 {m}",
        "    17.242,10.778,0,  !- X,Y,Z ==> Vertex 3 {m}",
        "    17.242,10.778,2.4384;  !- X,Y,Z ==> Vertex 4 {m}",

        "  BuildingSurface:Detailed,",
        "    Living:Interior,         !- Name",
        "    WALL,                    !- Surface Type",
        "    INTERIORWall,            !- Construction Name",
        "    LIVING ZONE,             !- Zone Name",
        "    Surface,                 !- Outside Boundary Condition",
        "    Garage:Interior,         !- Outside Boundary Condition Object",
        "    NoSun,                   !- Sun Exposure",
        "    NoWind,                  !- Wind Exposure",
        "    0.5,                     !- View Factor to Ground",
        "    4,                       !- Number of Vertices",
        "    17.242,10.778,2.4384,  !- X,Y,Z ==> Vertex 1 {m}",
        "    17.242,10.778,0,  !- X,Y,Z ==> Vertex 2 {m}",
        "    10.323,10.778,0,  !- X,Y,Z ==> Vertex 3 {m}",
        "    10.323,10.778,2.4384;  !- X,Y,Z ==> Vertex 4 {m}",

        "  BuildingSurface:Detailed,",
        "    Living:Floor,            !- Name",
        "    FLOOR,                   !- Surface Type",
        "    FLOOR:LIVING,            !- Construction Name",
        "    LIVING ZONE,             !- Zone Name",
        "    Surface,                 !- Outside Boundary Condition",
        "    Living:Floor,            !- Outside Boundary Condition Object",
        "    NoSun,                   !- Sun Exposure",
        "    NoWind,                  !- Wind Exposure",
        "    0,                       !- View Factor to Ground",
        "    4,                       !- Number of Vertices",
        "    0,0,0,  !- X,Y,Z ==> Vertex 1 {m}",
        "    0,10.778,0,  !- X,Y,Z ==> Vertex 2 {m}",
        "    17.242,10.778,0,  !- X,Y,Z ==> Vertex 3 {m}",
        "    17.242,0,0;  !- X,Y,Z ==> Vertex 4 {m}",

        "  BuildingSurface:Detailed,",
        "    Living:Ceiling,          !- Name",
        "    CEILING,                 !- Surface Type",
        "    CEILING:LIVING,          !- Construction Name",
        "    LIVING ZONE,             !- Zone Name",
        "    Surface,                 !- Outside Boundary Condition",
        "    Attic:LivingFloor,       !- Outside Boundary Condition Object",
        "    NoSun,                   !- Sun Exposure",
        "    NoWind,                  !- Wind Exposure",
        "    0,                       !- View Factor to Ground",
        "    4,                       !- Number of Vertices",
        "    0,10.778,2.4384,  !- X,Y,Z ==> Vertex 1 {m}",
        "    0,0,2.4384,  !- X,Y,Z ==> Vertex 2 {m}",
        "    17.242,0,2.4384,  !- X,Y,Z ==> Vertex 3 {m}",
        "    17.242,10.778,2.4384;  !- X,Y,Z ==> Vertex 4 {m}",

        "  BuildingSurface:Detailed,",
        "    Attic:LivingFloor,       !- Name",
        "    FLOOR,                   !- Surface Type",
        "    reverseCEILING:LIVING,   !- Construction Name",
        "    ATTIC ZONE,              !- Zone Name",
        "    Surface,                 !- Outside Boundary Condition",
        "    Living:Ceiling,          !- Outside Boundary Condition Object",
        "    NoSun,                   !- Sun Exposure",
        "    NoWind,                  !- Wind Exposure",
        "    0.5000000,               !- View Factor to Ground",
        "    4,                       !- Number of Vertices",
        "    0,0,2.4384,  !- X,Y,Z ==> Vertex 1 {m}",
        "    0,10.778,2.4384,  !- X,Y,Z ==> Vertex 2 {m}",
        "    17.242,10.778,2.4384,  !- X,Y,Z ==> Vertex 3 {m}",
        "    17.242,0,2.4384;  !- X,Y,Z ==> Vertex 4 {m}",

        "  BuildingSurface:Detailed,",
        "    NorthRoof1,              !- Name",
        "    ROOF,                    !- Surface Type",
        "    ROOF,                    !- Construction Name",
        "    ATTIC ZONE,              !- Zone Name",
        "    Outdoors,                !- Outside Boundary Condition",
        "    ,                        !- Outside Boundary Condition Object",
        "    SunExposed,              !- Sun Exposure",
        "    WindExposed,             !- Wind Exposure",
        "    0.9,                     !- View Factor to Ground",
        "    4,                       !- Number of Vertices",
        "    13.782,5.389,4.6838,  !- X,Y,Z ==> Vertex 1 {m}",
        "    13.782,7.3172,3.8804,  !- X,Y,Z ==> Vertex 2 {m}",
        "    0,7.3172,3.8804,  !- X,Y,Z ==> Vertex 3 {m}",
        "    0,5.389,4.6838;  !- X,Y,Z ==> Vertex 4 {m}",

        "  BuildingSurface:Detailed,",
        "    SouthRoof,               !- Name",
        "    ROOF,                    !- Surface Type",
        "    ROOF,                    !- Construction Name",
        "    ATTIC ZONE,              !- Zone Name",
        "    Outdoors,                !- Outside Boundary Condition",
        "    ,                        !- Outside Boundary Condition Object",
        "    SunExposed,              !- Sun Exposure",
        "    WindExposed,             !- Wind Exposure",
        "    0.5000000,               !- View Factor to Ground",
        "    4,                       !- Number of Vertices",
        "    0.000000,5.389000,4.683800,  !- X,Y,Z ==> Vertex 1 {m}",
        "    0.000000,0.000000,2.438400,  !- X,Y,Z ==> Vertex 2 {m}",
        "    17.24200,0.000000,2.438400,  !- X,Y,Z ==> Vertex 3 {m}",
        "    17.24200,5.389000,4.683800;  !- X,Y,Z ==> Vertex 4 {m}",

        "  BuildingSurface:Detailed,",
        "    NorthRoof2,              !- Name",
        "    ROOF,                    !- Surface Type",
        "    ROOF,                    !- Construction Name",
        "    ATTIC ZONE,              !- Zone Name",
        "    Outdoors,                !- Outside Boundary Condition",
        "    ,                        !- Outside Boundary Condition Object",
        "    SunExposed,              !- Sun Exposure",
        "    WindExposed,             !- Wind Exposure",
        "    0.9,                     !- View Factor to Ground",
        "    4,                       !- Number of Vertices",
        "    13.782,7.3172,3.8804,  !- X,Y,Z ==> Vertex 1 {m}",
        "    10.332,10.778,2.4384,  !- X,Y,Z ==> Vertex 2 {m}",
        "    0.0,10.778,2.4384,  !- X,Y,Z ==> Vertex 3 {m}",
        "    0.0,7.3172,3.8804;  !- X,Y,Z ==> Vertex 4 {m}",

        "  BuildingSurface:Detailed,",
        "    NorthRoof3,              !- Name",
        "    ROOF,                    !- Surface Type",
        "    ROOF,                    !- Construction Name",
        "    ATTIC ZONE,              !- Zone Name",
        "    Outdoors,                !- Outside Boundary Condition",
        "    ,                        !- Outside Boundary Condition Object",
        "    SunExposed,              !- Sun Exposure",
        "    WindExposed,             !- Wind Exposure",
        "    0.9,                     !- View Factor to Ground",
        "    4,                       !- Number of Vertices",
        "    17.242,5.389,4.6838,  !- X,Y,Z ==> Vertex 1 {m}",
        "    17.242,7.3172,3.8804,  !- X,Y,Z ==> Vertex 2 {m}",
        "    13.782,7.3172,3.8804,  !- X,Y,Z ==> Vertex 3 {m}",
        "    13.782,5.389,4.6838;  !- X,Y,Z ==> Vertex 4 {m}",

        "  BuildingSurface:Detailed,",
        "    NorthRoof4,              !- Name",
        "    ROOF,                    !- Surface Type",
        "    ROOF,                    !- Construction Name",
        "    ATTIC ZONE,              !- Zone Name",
        "    Outdoors,                !- Outside Boundary Condition",
        "    ,                        !- Outside Boundary Condition Object",
        "    SunExposed,              !- Sun Exposure",
        "    WindExposed,             !- Wind Exposure",
        "    0.9,                     !- View Factor to Ground",
        "    3,                       !- Number of Vertices",
        "    17.242,7.3172,3.8804,  !- X,Y,Z ==> Vertex 1 {m}",
        "    17.242,10.778,2.4384,  !- X,Y,Z ==> Vertex 2 {m}",
        "    13.782,7.3172,3.8804;  !- X,Y,Z ==> Vertex 3 {m}",

        "  BuildingSurface:Detailed,",
        "    EastGable,               !- Name",
        "    WALL,                    !- Surface Type",
        "    GABLE,                   !- Construction Name",
        "    ATTIC ZONE,              !- Zone Name",
        "    Outdoors,                !- Outside Boundary Condition",
        "    ,                        !- Outside Boundary Condition Object",
        "    SunExposed,              !- Sun Exposure",
        "    WindExposed,             !- Wind Exposure",
        "    0.5,                     !- View Factor to Ground",
        "    3,                       !- Number of Vertices",
        "    17.242,5.389,4.6838,  !- X,Y,Z ==> Vertex 1 {m}",
        "    17.242,0.0,2.4384,  !- X,Y,Z ==> Vertex 2 {m}",
        "    17.242,10.778,2.4384;  !- X,Y,Z ==> Vertex 3 {m}",

        "  BuildingSurface:Detailed,",
        "    WestGable,               !- Name",
        "    WALL,                    !- Surface Type",
        "    GABLE,                   !- Construction Name",
        "    ATTIC ZONE,              !- Zone Name",
        "    Outdoors,                !- Outside Boundary Condition",
        "    ,                        !- Outside Boundary Condition Object",
        "    SunExposed,              !- Sun Exposure",
        "    WindExposed,             !- Wind Exposure",
        "    0.5,                     !- View Factor to Ground",
        "    3,                       !- Number of Vertices",
        "    0.0,5.389,4.6838,  !- X,Y,Z ==> Vertex 1 {m}",
        "    0.0,10.778,2.4384,  !- X,Y,Z ==> Vertex 2 {m}",
        "    0.0,0.0,2.4384;  !- X,Y,Z ==> Vertex 3 {m}",

        "  BuildingSurface:Detailed,",
        "    EastRoof,                !- Name",
        "    ROOF,                    !- Surface Type",
        "    ROOF,                    !- Construction Name",
        "    ATTIC ZONE,              !- Zone Name",
        "    Outdoors,                !- Outside Boundary Condition",
        "    ,                        !- Outside Boundary Condition Object",
        "    SunExposed,              !- Sun Exposure",
        "    WindExposed,             !- Wind Exposure",
        "    0.9,                     !- View Factor to Ground",
        "    4,                       !- Number of Vertices",
        "    13.782,16.876,3.8804,  !- X,Y,Z ==> Vertex 1 {m}",
        "    13.782,7.3172,3.8804,  !- X,Y,Z ==> Vertex 2 {m}",
        "    17.242,10.778,2.4384,  !- X,Y,Z ==> Vertex 3 {m}",
        "    17.242,16.876,2.4384;  !- X,Y,Z ==> Vertex 4 {m}",

        "  BuildingSurface:Detailed,",
        "    WestRoof,                !- Name",
        "    ROOF,                    !- Surface Type",
        "    ROOF,                    !- Construction Name",
        "    ATTIC ZONE,              !- Zone Name",
        "    Outdoors,                !- Outside Boundary Condition",
        "    ,                        !- Outside Boundary Condition Object",
        "    SunExposed,              !- Sun Exposure",
        "    WindExposed,             !- Wind Exposure",
        "    0.9,                     !- View Factor to Ground",
        "    4,                       !- Number of Vertices",
        "    10.323,16.876,2.4384,  !- X,Y,Z ==> Vertex 1 {m}",
        "    10.323,10.778,2.4384,  !- X,Y,Z ==> Vertex 2 {m}",
        "    13.782,7.3172,3.8804,  !- X,Y,Z ==> Vertex 3 {m}",
        "    13.782,16.876,3.8804;  !- X,Y,Z ==> Vertex 4 {m}",

        "  BuildingSurface:Detailed,",
        "    NorthGable,        !- Name",
        "    WALL,                    !- Surface Type",
        "    GABLE,                   !- Construction Name",
        "    ATTIC ZONE,              !- Zone Name",
        "    Outdoors,                !- Outside Boundary Condition",
        "    ,                        !- Outside Boundary Condition Object",
        "    SunExposed,              !- Sun Exposure",
        "    WindExposed,             !- Wind Exposure",
        "    0.5,                     !- View Factor to Ground",
        "    3,                       !- Number of Vertices",
        "    13.782,16.876,3.8804,  !- X,Y,Z ==> Vertex 1 {m}",
        "    17.242,16.876,2.4384,  !- X,Y,Z ==> Vertex 2 {m}",
        "    10.323,16.876,2.4384;  !- X,Y,Z ==> Vertex 3 {m}",

        "  BuildingSurface:Detailed,",
        "    Garage:EastWall,         !- Name",
        "    WALL,                    !- Surface Type",
        "    EXTWALL:GARAGE,          !- Construction Name",
        "    GARAGE ZONE,             !- Zone Name",
        "    Outdoors,                !- Outside Boundary Condition",
        "    ,                        !- Outside Boundary Condition Object",
        "    SunExposed,              !- Sun Exposure",
        "    WindExposed,             !- Wind Exposure",
        "    0.5,                     !- View Factor to Ground",
        "    4,                       !- Number of Vertices",
        "    17.242,10.778,2.4384,  !- X,Y,Z ==> Vertex 1 {m}",
        "    17.242,10.778,0.0,  !- X,Y,Z ==> Vertex 2 {m}",
        "    17.242,16.876,0.0,  !- X,Y,Z ==> Vertex 3 {m}",
        "    17.242,16.876,2.4384;  !- X,Y,Z ==> Vertex 4 {m}",

        "  BuildingSurface:Detailed,",
        "    Garage:WestWall,         !- Name",
        "    WALL,                    !- Surface Type",
        "    EXTWALL:GARAGE,          !- Construction Name",
        "    GARAGE ZONE,             !- Zone Name",
        "    Outdoors,                !- Outside Boundary Condition",
        "    ,                        !- Outside Boundary Condition Object",
        "    SunExposed,              !- Sun Exposure",
        "    WindExposed,             !- Wind Exposure",
        "    0.5,                     !- View Factor to Ground",
        "    4,                       !- Number of Vertices",
        "    10.323,16.876,2.4384,  !- X,Y,Z ==> Vertex 1 {m}",
        "    10.323,16.876,0.0,  !- X,Y,Z ==> Vertex 2 {m}",
        "    10.323,10.778,0.0,  !- X,Y,Z ==> Vertex 3 {m}",
        "    10.323,10.778,2.4384;  !- X,Y,Z ==> Vertex 4 {m}",

        "  InternalMass,",
        "    EVChargingStation,      !- Name",
        "    Garage:SteelDoor,     !- Construction Name",
        "    GARAGE ZONE,      !- Zone or ZoneList Name",
        "    88.249272671219;         !- Surface Area {m2}",

        "  BuildingSurface:Detailed,",
        "    Garage:FrontDoor,        !- Name",
        "    WALL,                    !- Surface Type",
        "    Garage:SteelDoor,        !- Construction Name",
        "    GARAGE ZONE,             !- Zone Name",
        "    Outdoors,                !- Outside Boundary Condition",
        "    ,                        !- Outside Boundary Condition Object",
        "    SunExposed,              !- Sun Exposure",
        "    WindExposed,             !- Wind Exposure",
        "    0.5,                     !- View Factor to Ground",
        "    4,                       !- Number of Vertices",
        "    17.242,16.876,2.4384,  !- X,Y,Z ==> Vertex 1 {m}",
        "    17.242,16.876,0.0,  !- X,Y,Z ==> Vertex 2 {m}",
        "    10.323,16.876,0.0,  !- X,Y,Z ==> Vertex 3 {m}",
        "    10.323,16.876,2.4384;  !- X,Y,Z ==> Vertex 4 {m}",

        "  BuildingSurface:Detailed,",
        "    Attic:GarageFloor,       !- Name",
        "    FLOOR,                   !- Surface Type",
        "    CEILING:Garage,          !- Construction Name",
        "    ATTIC ZONE,              !- Zone Name",
        "    Surface,                 !- Outside Boundary Condition",
        "    Garage:Ceiling,          !- Outside Boundary Condition Object",
        "    NoSun,                   !- Sun Exposure",
        "    NoWind,                  !- Wind Exposure",
        "    0.5,                     !- View Factor to Ground",
        "    4,                       !- Number of Vertices",
        "    10.323,10.778,2.4384,  !- X,Y,Z ==> Vertex 1 {m}",
        "    10.323,16.876,2.4384,  !- X,Y,Z ==> Vertex 2 {m}",
        "    17.242,16.876,2.4384,  !- X,Y,Z ==> Vertex 3 {m}",
        "    17.242,10.778,2.4384;  !- X,Y,Z ==> Vertex 4 {m}",

        "  BuildingSurface:Detailed,",
        "    Garage:Ceiling,          !- Name",
        "    CEILING,                 !- Surface Type",
        "    CEILING:Garage,          !- Construction Name",
        "    GARAGE ZONE,             !- Zone Name",
        "    Surface,                 !- Outside Boundary Condition",
        "    Attic:GarageFloor,       !- Outside Boundary Condition Object",
        "    NoSun,                   !- Sun Exposure",
        "    NoWind,                  !- Wind Exposure",
        "    0.5,                     !- View Factor to Ground",
        "    4,                       !- Number of Vertices",
        "    10.323,16.876,2.4384,  !- X,Y,Z ==> Vertex 1 {m}",
        "    10.323,10.778,2.4384,  !- X,Y,Z ==> Vertex 2 {m}",
        "    17.242,10.778,2.4384,  !- X,Y,Z ==> Vertex 3 {m}",
        "    17.242,16.876,2.4384;  !- X,Y,Z ==> Vertex 4 {m}",

        "  BuildingSurface:Detailed,",
        "    Garage:Floor,            !- Name",
        "    FLOOR,                   !- Surface Type",
        "    FLOOR:GARAGE,            !- Construction Name",
        "    GARAGE ZONE,             !- Zone Name",
        "    Surface,                 !- Outside Boundary Condition",
        "    Garage:Floor,            !- Outside Boundary Condition Object",
        "    NoSun,                   !- Sun Exposure",
        "    NoWind,                  !- Wind Exposure",
        "    0,                       !- View Factor to Ground",
        "    4,                       !- Number of Vertices",
        "    10.323,10.778,0,  !- X,Y,Z ==> Vertex 1 {m}",
        "    10.323,16.876,0,  !- X,Y,Z ==> Vertex 2 {m}",
        "    17.242,16.876,0,  !- X,Y,Z ==> Vertex 3 {m}",
        "    17.242,10.778,0;  !- X,Y,Z ==> Vertex 4 {m}",

        "  FenestrationSurface:Detailed,",
        "    NorthWindow,             !- Name",
        "    Window,                  !- Surface Type",
        "    Dbl Clr 3mm/6mm Air,     !- Construction Name",
        "    Living:North,            !- Building Surface Name",
        "    ,                        !- Outside Boundary Condition Object",
        "    0.5000000,               !- View Factor to Ground",
        "    ,                        !- Frame and Divider Name",
        "    1.0,                     !- Multiplier",
        "    4,                       !- Number of Vertices",
        "    6.572,10.778,2.1336,  !- X,Y,Z ==> Vertex 1 {m}",
        "    6.572,10.778,0.6096,  !- X,Y,Z ==> Vertex 2 {m}",
        "    2,10.778,0.6096,  !- X,Y,Z ==> Vertex 3 {m}",
        "    2,10.778,2.1336;  !- X,Y,Z ==> Vertex 4 {m}",

        "  FenestrationSurface:Detailed,",
        "    EastWindow,              !- Name",
        "    Window,                  !- Surface Type",
        "    Dbl Clr 3mm/6mm Air,     !- Construction Name",
        "    Living:East,             !- Building Surface Name",
        "    ,                        !- Outside Boundary Condition Object",
        "    0.5000000,               !- View Factor to Ground",
        "    ,                        !- Frame and Divider Name",
        "    1.0,                     !- Multiplier",
        "    4,                       !- Number of Vertices",
        "    17.242,2,2.1336,  !- X,Y,Z ==> Vertex 1 {m}",
        "    17.242,2,0.6096,  !- X,Y,Z ==> Vertex 2 {m}",
        "    17.242,6.572,0.6096,  !- X,Y,Z ==> Vertex 3 {m}",
        "    17.242,6.572,2.1336;  !- X,Y,Z ==> Vertex 4 {m}",

        "  FenestrationSurface:Detailed,",
        "    SouthWindow,             !- Name",
        "    Window,                  !- Surface Type",
        "    Dbl Clr 3mm/6mm Air,     !- Construction Name",
        "    Living:South,            !- Building Surface Name",
        "    ,                        !- Outside Boundary Condition Object",
        "    0.5000000,               !- View Factor to Ground",
        "    ,                        !- Frame and Divider Name",
        "    1.0,                     !- Multiplier",
        "    4,                       !- Number of Vertices",
        "    2,0,2.1336,  !- X,Y,Z ==> Vertex 1 {m}",
        "    2,0,0.6096,  !- X,Y,Z ==> Vertex 2 {m}",
        "    6.572,0,0.6096,  !- X,Y,Z ==> Vertex 3 {m}",
        "    6.572,0,2.1336;  !- X,Y,Z ==> Vertex 4 {m}",

        "  FenestrationSurface:Detailed,",
        "    WestWindow,              !- Name",
        "    Window,                  !- Surface Type",
        "    Dbl Clr 3mm/6mm Air,     !- Construction Name",
        "    Living:West,             !- Building Surface Name",
        "    ,                        !- Outside Boundary Condition Object",
        "    0.5000000,               !- View Factor to Ground",
        "    ,                        !- Frame and Divider Name",
        "    1.0,                     !- Multiplier",
        "    4,                       !- Number of Vertices",
        "    0,6.572,2.1336,  !- X,Y,Z ==> Vertex 1 {m}",
        "    0,6.572,0.6096,  !- X,Y,Z ==> Vertex 2 {m}",
        "    0,2,0.6096,  !- X,Y,Z ==> Vertex 3 {m}",
        "    0,2,2.1336;  !- X,Y,Z ==> Vertex 4 {m}",

        "  FenestrationSurface:Detailed,",
        "    WestDoor,              !- Name",
        "    Door,                  !- Surface Type",
        "    Garage:SteelDoor,     !- Construction Name",
        "    Living:West,             !- Building Surface Name",
        "    ,                        !- Outside Boundary Condition Object",
        "    0.5000000,               !- View Factor to Ground",
        "    ,                        !- Frame and Divider Name",
        "    1.0,                     !- Multiplier",
        "    4,                       !- Number of Vertices",
        "    0,9.0,2.0,  !- X,Y,Z ==> Vertex 1 {m}",
        "    0,9.0,0.0,  !- X,Y,Z ==> Vertex 2 {m}",
        "    0,8.0,0.0,  !- X,Y,Z ==> Vertex 3 {m}",
        "    0,8.0,2.0;  !- X,Y,Z ==> Vertex 4 {m}",

        "  FenestrationSurface:Detailed,",
        "    AtticSkylight,              !- Name",
        "    Window,                  !- Surface Type",
        "    Dbl Clr 3mm/6mm Air,     !- Construction Name",
        "    EastRoof,             !- Building Surface Name",
        "    ,                        !- Outside Boundary Condition Object",
        "    0.5000000,               !- View Factor to Ground",
        "    ,                        !- Frame and Divider Name",
        "    1.0,                     !- Multiplier",
        "    4,                       !- Number of Vertices",
        "    14.782,16.876,3.8804,  !- X,Y,Z ==> Vertex 1 {m}",
        "    14.782,7.3172,3.8804,  !- X,Y,Z ==> Vertex 2 {m}",
        "    15.242,10.778,2.4384,  !- X,Y,Z ==> Vertex 3 {m}",
        "    15.242,16.876,2.4384;  !- X,Y,Z ==> Vertex 4 {m}",

        "  Shading:Zone:Detailed,",
        "    ZoneShade:Living:South:Shade001,  !- Name",
        "    Living:South,        !- Base Surface Name",
        "    ,              !- Transmittance Schedule Name",
        "    4,                       !- Number of Vertices",
        "    -3,-5,2.5,  !- X,Y,Z ==> Vertex 1 {m}",
        "    -3,-6,2.5,  !- X,Y,Z ==> Vertex 2 {m}",
        "    3,-6,2.5,  !- X,Y,Z ==> Vertex 3 {m}",
        "    3,-5,2.5;  !- X,Y,Z ==> Vertex 4 {m}",

        "Shading:Building:Detailed,",
        "  BuildingShade:TiltedShadeSurface,             !- Name",
        "  ,                        !- Transmittance Schedule Name",
        "  4,                       !- Number of Vertices",
        "  -40.0,2.0,20.0,  !- X,Y,Z ==> Vertex 1 {m}",
        "  -40.0,0.00,20.0,  !- X,Y,Z ==> Vertex 2 {m}",
        "  -45.0,0.00,0.0,  !- X,Y,Z ==> Vertex 3 {m}",
        "  -45.0,2.0,0.0;  !- X,Y,Z ==> Vertex 4 {m}",

        "Shading:Site:Detailed,",
        "  SiteShade:FlatShadeSurface,             !- Name",
        "  ,                        !- Transmittance Schedule Name",
        "  4,                       !- Number of Vertices",
        "  40.0,2.0,10.0,  !- X,Y,Z ==> Vertex 1 {m}",
        "  40.0,0.00,10.0,  !- X,Y,Z ==> Vertex 2 {m}",
        "  45.0,0.00,10.0,  !- X,Y,Z ==> Vertex 3 {m}",
        "  45.0,2.0,10.0;  !- X,Y,Z ==> Vertex 4 {m}",

    });

    ASSERT_TRUE(process_idf(idf_objects));

    GetProjectControlData(state, ErrorsFound); // read project control data
    EXPECT_FALSE(ErrorsFound);                             // expect no errors

<<<<<<< HEAD
    GetMaterialData(*state.dataWindowEquivalentLayer, state.files, ErrorsFound); // read material data
=======
    GetMaterialData(state, state.dataWindowEquivalentLayer, state.files, ErrorsFound); // read material data
>>>>>>> 874857a2
    EXPECT_FALSE(ErrorsFound);                       // expect no errors

    GetConstructData(state.files, ErrorsFound); // read construction data
    EXPECT_FALSE(ErrorsFound);     // expect no errors

    GetZoneData(ErrorsFound);  // read zone data
    EXPECT_FALSE(ErrorsFound); // expect no errors

    SetupZoneGeometry(state, ErrorsFound);
    EXPECT_FALSE(ErrorsFound); // expect no errors

    GetSurfaceData(state, state.files, ErrorsFound); // setup zone geometry and get zone data
    EXPECT_FALSE(ErrorsFound);                                                            // expect no errors

    // compare_err_stream( "" ); // just for debugging

    // This tests the sorted order of surfaces in two ways:
    //
    // Simulation Order:
    //   All shading surfaces (including mirrored surfaces)
    //      Shading:Site
    //      Shading:Building
    //      Shading:Zone (and variants)
    //
    //   By zone (in the order the zones appear in the idf):
    //      Walls
    //      Floors
    //      Roofs
    //      Internal Mass
    //      Doors
    //      Windows
    //
    // Reporting Order (preserving the old surface order scheme)
    //
    //   All shading surfaces
    //   By zone (in the order the zones appear in the idf):
    //      Walls
    //          Subsurfaces follow each base surface in the order they appear in the idf
    //      Floors
    //          Subsurfaces follow each base surface in the order they appear in the idf
    //      Roofs/Ceilings
    //          Subsurfaces follow each base surface in the order they appear in the idf
    //      Internal Mass
    //
    // Special cases:
    //      TubularDaylightDome is treated as a "non-window" subsurface
    //      TubularDaylightDiffuser is treated as a window subsurface

    // For this test, the order should be
    // Simulation Order (1-based):
    //  SHADING SURFACES:
    //      1. TiltedShadeSurface
    //      2. Mir-TiltedShadeSurface (every shading surface is mirrored by default)
    //      3. FlatShadeSurface
    //      4. Mir-FlatShadeSurface
    //      5. Living:South:Shade001
    //      6. Mir-Living:South:Shade001
    //  LIVING ZONE:
    //      7. Living:North (wall)
    //      8. Living:East (wall)
    //      9. Living:South (wall)
    //      10. Living:West (wall)
    //      11. Living:Interior (wall)
    //      12. Living:Ceiling (ceiling)
    //      13. Living:Floor (floor)
    //      14. WestDoor (door)
    //      15. TubularDaylightingDiffuser1 ("window")
    //      16. NorthWindow (window)
    //      17. EastWindow (window)
    //      18. SouthWindow (window)
    //      19. WestWindow (window)
    //  GARAGE ZONE:
    //      20. Garage:Interior (wall)
    //      21. Garage:EastWall (wall)
    //      22. Garage:WestWall (wall)
    //      23. Garage:FrontDoor (wall)
    //      24. Garage:Floor (floor)
    //      25. Garage:Ceiling (ceiling)
    //      26. EVChargingStation (internal mass)
    //
    //  ATTIC ZONE:
    //      27. EastGable (wall)
    //      28. WestGable (wall)
    //      29. NorthGable (wall)
    //      30. Attic:LivingFloor (floor)
    //      31. Attic:GarageFloor (floor)
    //      32. NorthRoof1 (roof)
    //      33. SouthRoof (roof)
    //      34. NorthRoof2 (roof)
    //      35. NorthRoof3 (roof)
    //      36. NorthRoof4 (roof)
    //      37. EastRoof (roof)
    //      38. WestRoof (roof)
    //      39. TubularDaylightingDome1 (not a window)
    //      40. AtticSkylight (window)

    // For this test, the order should be
    // Reporting (legacy) Order (zero-based):
    //  SHADING SURFACES:
    //      0. TiltedShadeSurface
    //      1. Mir-TiltedShadeSurface (every shading surface is mirrored by default)
    //      2. FlatShadeSurface
    //      3. Mir-FlatShadeSurface
    //      4. Living:South:Shade001
    //      5. Mir-Living:South:Shade001
    //  LIVING ZONE:
    //      6. Living:North (wall)
    //      7.   NorthWindow (window)
    //      8. Living:East (wall)
    //      9.  EastWindow (window)
    //      10. Living:South (wall)
    //      11.   SouthWindow (window)
    //      12. Living:West (wall)
    //      13.   WestWindow (window)
    //      14.   WestDoor (door)
    //      15. Living:Interior (wall)
    //      16. Living:Ceiling (ceiling)
    //      17.   TubularDaylightingDiffuser1 ("window")
    //      18. Living:Floor (floor)
    //  GARAGE ZONE:
    //      19. Garage:Interior (wall)
    //      20. Garage:EastWall (wall)
    //      21. Garage:WestWall (wall)
    //      22. Garage:FrontDoor (wall)
    //      23. Garage:Floor (floor)
    //      24. Garage:Ceiling (ceiling)
    //      25. EVChargingStation (internal mass)
    //
    //  ATTIC ZONE:
    //      26. EastGable (wall)
    //      27. WestGable (wall)
    //      28. NorthGable (wall)
    //      29. Attic:LivingFloor (floor)
    //      30. Attic:GarageFloor (floor)
    //      31. NorthRoof1 (roof)
    //      32.   TubularDaylightingDome1 (not a window)
    //      33. SouthRoof (roof)
    //      34. NorthRoof2 (roof)
    //      35. NorthRoof3 (roof)
    //      36. NorthRoof4 (roof)
    //      37. EastRoof (roof)
    //      38.   AtticSkylight (window)
    //      39. WestRoof (roof)

    // Simulation Order (1-based):
    //  SHADING SURFACES:
    int siteShadeShadeFlatShadeSurface =
        UtilityRoutines::FindItemInList(UtilityRoutines::MakeUPPERCase("SiteShade:FlatShadeSurface"), DataSurfaces::Surface);
    int mirSiteShadeFlatShadeSurface =
        UtilityRoutines::FindItemInList("Mir-" + UtilityRoutines::MakeUPPERCase("SiteShade:FlatShadeSurface"), DataSurfaces::Surface);
    int buildingShadeTiltedShadeSurface =
        UtilityRoutines::FindItemInList(UtilityRoutines::MakeUPPERCase("BuildingShade:TiltedShadeSurface"), DataSurfaces::Surface);
    int mirBuildingShadeTiltedShadeSurface =
        UtilityRoutines::FindItemInList("Mir-" + UtilityRoutines::MakeUPPERCase("BuildingShade:TiltedShadeSurface"), DataSurfaces::Surface);
    int zoneShadeLivingSouthShade001 =
        UtilityRoutines::FindItemInList(UtilityRoutines::MakeUPPERCase("ZoneShade:Living:South:Shade001"), DataSurfaces::Surface);
    int mirZoneShadeLivingSouthShade001 =
        UtilityRoutines::FindItemInList("Mir-" + UtilityRoutines::MakeUPPERCase("ZoneShade:Living:South:Shade001"), DataSurfaces::Surface);
    EXPECT_EQ(siteShadeShadeFlatShadeSurface, 1);
    EXPECT_EQ(mirSiteShadeFlatShadeSurface, 2);
    EXPECT_EQ(buildingShadeTiltedShadeSurface, 3);
    EXPECT_EQ(mirBuildingShadeTiltedShadeSurface, 4);
    EXPECT_EQ(zoneShadeLivingSouthShade001, 5);
    EXPECT_EQ(mirZoneShadeLivingSouthShade001, 6);

    //  LIVING ZONE:
    int wallLivingNorth = UtilityRoutines::FindItemInList(UtilityRoutines::MakeUPPERCase("Living:North"), DataSurfaces::Surface);
    int wallLivingEast = UtilityRoutines::FindItemInList(UtilityRoutines::MakeUPPERCase("Living:East"), DataSurfaces::Surface);
    int wallLivingSouth = UtilityRoutines::FindItemInList(UtilityRoutines::MakeUPPERCase("Living:South"), DataSurfaces::Surface);
    int wallLivingWest = UtilityRoutines::FindItemInList(UtilityRoutines::MakeUPPERCase("Living:West"), DataSurfaces::Surface);
    int wallLivingInterior = UtilityRoutines::FindItemInList(UtilityRoutines::MakeUPPERCase("Living:Interior"), DataSurfaces::Surface);
    int floorLivingFloor = UtilityRoutines::FindItemInList(UtilityRoutines::MakeUPPERCase("Living:Floor"), DataSurfaces::Surface);
    int ceilingLivingCeiling = UtilityRoutines::FindItemInList(UtilityRoutines::MakeUPPERCase("Living:Ceiling"), DataSurfaces::Surface);
    int doorWestDoor = UtilityRoutines::FindItemInList(UtilityRoutines::MakeUPPERCase("WestDoor"), DataSurfaces::Surface);
    int windowTubularDaylightingDiffuser1 =
        UtilityRoutines::FindItemInList(UtilityRoutines::MakeUPPERCase("TubularDaylightingDiffuser1"), DataSurfaces::Surface);
    int windowNorthWindow = UtilityRoutines::FindItemInList(UtilityRoutines::MakeUPPERCase("NorthWindow"), DataSurfaces::Surface);
    int windowEastWindow = UtilityRoutines::FindItemInList(UtilityRoutines::MakeUPPERCase("EastWindow"), DataSurfaces::Surface);
    int windowSouthWindow = UtilityRoutines::FindItemInList(UtilityRoutines::MakeUPPERCase("SouthWindow"), DataSurfaces::Surface);
    int windowWestWindow = UtilityRoutines::FindItemInList(UtilityRoutines::MakeUPPERCase("WestWindow"), DataSurfaces::Surface);

    EXPECT_EQ(wallLivingNorth, 7);
    EXPECT_EQ(wallLivingEast, 8);
    EXPECT_EQ(wallLivingSouth, 9);
    EXPECT_EQ(wallLivingWest, 10);
    EXPECT_EQ(wallLivingInterior, 11);
    EXPECT_EQ(floorLivingFloor, 12);
    EXPECT_EQ(ceilingLivingCeiling, 13);
    EXPECT_EQ(doorWestDoor, 14);
    EXPECT_EQ(windowTubularDaylightingDiffuser1, 15);
    EXPECT_EQ(windowNorthWindow, 16);
    EXPECT_EQ(windowEastWindow, 17);
    EXPECT_EQ(windowSouthWindow, 18);
    EXPECT_EQ(windowWestWindow, 19);
    EXPECT_EQ(Zone(1).SurfaceFirst, 7);
    EXPECT_EQ(Zone(1).SurfaceLast, 19);
    EXPECT_EQ(Zone(1).NonWindowSurfaceFirst, 7);
    EXPECT_EQ(Zone(1).NonWindowSurfaceLast, 14);
    EXPECT_EQ(Zone(1).WindowSurfaceFirst, 15);
    EXPECT_EQ(Zone(1).WindowSurfaceLast, 19);

    //  GARAGE ZONE:
    int wallGarageInterior = UtilityRoutines::FindItemInList(UtilityRoutines::MakeUPPERCase("Garage:Interior"), DataSurfaces::Surface);
    int wallGarageEast = UtilityRoutines::FindItemInList(UtilityRoutines::MakeUPPERCase("Garage:EastWall"), DataSurfaces::Surface);
    int wallGarageWest = UtilityRoutines::FindItemInList(UtilityRoutines::MakeUPPERCase("Garage:WestWall"), DataSurfaces::Surface);
    int wallGarageFrontDoor = UtilityRoutines::FindItemInList(UtilityRoutines::MakeUPPERCase("Garage:FrontDoor"), DataSurfaces::Surface);
    int floorGarageFloor = UtilityRoutines::FindItemInList(UtilityRoutines::MakeUPPERCase("Garage:Floor"), DataSurfaces::Surface);
    int ceilingGarageInterior = UtilityRoutines::FindItemInList(UtilityRoutines::MakeUPPERCase("Garage:Ceiling"), DataSurfaces::Surface);
    int intmassEVChargingStation = UtilityRoutines::FindItemInList(UtilityRoutines::MakeUPPERCase("EVChargingStation"), DataSurfaces::Surface);

    EXPECT_EQ(wallGarageInterior, 20);
    EXPECT_EQ(wallGarageEast, 21);
    EXPECT_EQ(wallGarageWest, 22);
    EXPECT_EQ(wallGarageFrontDoor, 23);
    EXPECT_EQ(floorGarageFloor, 24);
    EXPECT_EQ(ceilingGarageInterior, 25);
    EXPECT_EQ(intmassEVChargingStation, 26);
    EXPECT_EQ(Zone(2).SurfaceFirst, 20);
    EXPECT_EQ(Zone(2).SurfaceLast, 26);
    EXPECT_EQ(Zone(2).NonWindowSurfaceFirst, 20);
    EXPECT_EQ(Zone(2).NonWindowSurfaceLast, 26);
    EXPECT_EQ(Zone(2).WindowSurfaceFirst, 0);
    EXPECT_EQ(Zone(2).WindowSurfaceLast, -1);

    //  ATTIC ZONE:
    int wallEastGable = UtilityRoutines::FindItemInList(UtilityRoutines::MakeUPPERCase("EastGable"), DataSurfaces::Surface);
    int wallWestGable = UtilityRoutines::FindItemInList(UtilityRoutines::MakeUPPERCase("WestGable"), DataSurfaces::Surface);
    int wallNorthGable = UtilityRoutines::FindItemInList(UtilityRoutines::MakeUPPERCase("NorthGable"), DataSurfaces::Surface);
    int floorAtticLivingFloor = UtilityRoutines::FindItemInList(UtilityRoutines::MakeUPPERCase("Attic:LivingFloor"), DataSurfaces::Surface);
    int floorAtticGarageFloor = UtilityRoutines::FindItemInList(UtilityRoutines::MakeUPPERCase("Attic:GarageFloor"), DataSurfaces::Surface);
    int roofNorthRoof1 = UtilityRoutines::FindItemInList(UtilityRoutines::MakeUPPERCase("NorthRoof1"), DataSurfaces::Surface);
    int roofSouthRoof = UtilityRoutines::FindItemInList(UtilityRoutines::MakeUPPERCase("SouthRoof"), DataSurfaces::Surface);
    int roofNorthRoof2 = UtilityRoutines::FindItemInList(UtilityRoutines::MakeUPPERCase("NorthRoof2"), DataSurfaces::Surface);
    int roofNorthRoof3 = UtilityRoutines::FindItemInList(UtilityRoutines::MakeUPPERCase("NorthRoof3"), DataSurfaces::Surface);
    int roofNorthRoof4 = UtilityRoutines::FindItemInList(UtilityRoutines::MakeUPPERCase("NorthRoof4"), DataSurfaces::Surface);
    int roofEastRoof = UtilityRoutines::FindItemInList(UtilityRoutines::MakeUPPERCase("EastRoof"), DataSurfaces::Surface);
    int roofWestRoof = UtilityRoutines::FindItemInList(UtilityRoutines::MakeUPPERCase("WestRoof"), DataSurfaces::Surface);
    int nonwindowTubularDaylightingDome1 =
        UtilityRoutines::FindItemInList(UtilityRoutines::MakeUPPERCase("TubularDaylightingDome1"), DataSurfaces::Surface);
    int windowAtticSkylight = UtilityRoutines::FindItemInList(UtilityRoutines::MakeUPPERCase("AtticSkylight"), DataSurfaces::Surface);

    EXPECT_EQ(wallEastGable, 27);
    EXPECT_EQ(wallWestGable, 28);
    EXPECT_EQ(wallNorthGable, 29);
    EXPECT_EQ(floorAtticLivingFloor, 30);
    EXPECT_EQ(floorAtticGarageFloor, 31);
    EXPECT_EQ(roofNorthRoof1, 32);
    EXPECT_EQ(roofSouthRoof, 33);
    EXPECT_EQ(roofNorthRoof2, 34);
    EXPECT_EQ(roofNorthRoof3, 35);
    EXPECT_EQ(roofNorthRoof4, 36);
    EXPECT_EQ(roofEastRoof, 37);
    EXPECT_EQ(roofWestRoof, 38);
    EXPECT_EQ(nonwindowTubularDaylightingDome1, 39);
    EXPECT_EQ(windowAtticSkylight, 40);
    EXPECT_EQ(Zone(3).SurfaceFirst, 27);
    EXPECT_EQ(Zone(3).SurfaceLast, 40);
    EXPECT_EQ(Zone(3).NonWindowSurfaceFirst, 27);
    EXPECT_EQ(Zone(3).NonWindowSurfaceLast, 39);
    EXPECT_EQ(Zone(3).WindowSurfaceFirst, 40);
    EXPECT_EQ(Zone(3).WindowSurfaceLast, 40);

    // Reporting (legacy) Order (zero-based)
    //  SHADING SURFACES:
    EXPECT_EQ(siteShadeShadeFlatShadeSurface, DataSurfaces::AllSurfaceListReportOrder[0]);
    EXPECT_EQ(mirSiteShadeFlatShadeSurface, DataSurfaces::AllSurfaceListReportOrder[1]);
    EXPECT_EQ(buildingShadeTiltedShadeSurface, DataSurfaces::AllSurfaceListReportOrder[2]);
    EXPECT_EQ(mirBuildingShadeTiltedShadeSurface, DataSurfaces::AllSurfaceListReportOrder[3]);
    EXPECT_EQ(zoneShadeLivingSouthShade001, DataSurfaces::AllSurfaceListReportOrder[4]);
    EXPECT_EQ(mirZoneShadeLivingSouthShade001, DataSurfaces::AllSurfaceListReportOrder[5]);

    //  LIVING ZONE:
    EXPECT_EQ(wallLivingNorth, DataSurfaces::AllSurfaceListReportOrder[6]);
    EXPECT_EQ(windowNorthWindow, DataSurfaces::AllSurfaceListReportOrder[7]);
    EXPECT_EQ(wallLivingEast, DataSurfaces::AllSurfaceListReportOrder[8]);
    EXPECT_EQ(windowEastWindow, DataSurfaces::AllSurfaceListReportOrder[9]);
    EXPECT_EQ(wallLivingSouth, DataSurfaces::AllSurfaceListReportOrder[10]);
    EXPECT_EQ(windowSouthWindow, DataSurfaces::AllSurfaceListReportOrder[11]);
    EXPECT_EQ(wallLivingWest, DataSurfaces::AllSurfaceListReportOrder[12]);
    EXPECT_EQ(windowWestWindow, DataSurfaces::AllSurfaceListReportOrder[13]);
    EXPECT_EQ(doorWestDoor, DataSurfaces::AllSurfaceListReportOrder[14]);
    EXPECT_EQ(wallLivingInterior, DataSurfaces::AllSurfaceListReportOrder[15]);
    EXPECT_EQ(floorLivingFloor, DataSurfaces::AllSurfaceListReportOrder[16]);
    EXPECT_EQ(ceilingLivingCeiling, DataSurfaces::AllSurfaceListReportOrder[17]);
    EXPECT_EQ(windowTubularDaylightingDiffuser1, DataSurfaces::AllSurfaceListReportOrder[18]);

    //  GARAGE ZONE:
    EXPECT_EQ(wallGarageInterior, DataSurfaces::AllSurfaceListReportOrder[19]);
    EXPECT_EQ(wallGarageEast, DataSurfaces::AllSurfaceListReportOrder[20]);
    EXPECT_EQ(wallGarageWest, DataSurfaces::AllSurfaceListReportOrder[21]);
    EXPECT_EQ(wallGarageFrontDoor, DataSurfaces::AllSurfaceListReportOrder[22]);
    EXPECT_EQ(floorGarageFloor, DataSurfaces::AllSurfaceListReportOrder[23]);
    EXPECT_EQ(ceilingGarageInterior, DataSurfaces::AllSurfaceListReportOrder[24]);
    EXPECT_EQ(intmassEVChargingStation, DataSurfaces::AllSurfaceListReportOrder[25]);

    //  ATTIC ZONE:
    EXPECT_EQ(wallEastGable, DataSurfaces::AllSurfaceListReportOrder[26]);
    EXPECT_EQ(wallWestGable, DataSurfaces::AllSurfaceListReportOrder[27]);
    EXPECT_EQ(wallNorthGable, DataSurfaces::AllSurfaceListReportOrder[28]);
    EXPECT_EQ(floorAtticLivingFloor, DataSurfaces::AllSurfaceListReportOrder[29]);
    EXPECT_EQ(floorAtticGarageFloor, DataSurfaces::AllSurfaceListReportOrder[30]);
    EXPECT_EQ(roofNorthRoof1, DataSurfaces::AllSurfaceListReportOrder[31]);
    EXPECT_EQ(nonwindowTubularDaylightingDome1, DataSurfaces::AllSurfaceListReportOrder[32]);
    EXPECT_EQ(roofSouthRoof, DataSurfaces::AllSurfaceListReportOrder[33]);
    EXPECT_EQ(roofNorthRoof2, DataSurfaces::AllSurfaceListReportOrder[34]);
    EXPECT_EQ(roofNorthRoof3, DataSurfaces::AllSurfaceListReportOrder[35]);
    EXPECT_EQ(roofNorthRoof4, DataSurfaces::AllSurfaceListReportOrder[36]);
    EXPECT_EQ(roofEastRoof, DataSurfaces::AllSurfaceListReportOrder[37]);
    EXPECT_EQ(windowAtticSkylight, DataSurfaces::AllSurfaceListReportOrder[38]);
    EXPECT_EQ(roofWestRoof, DataSurfaces::AllSurfaceListReportOrder[39]);
}<|MERGE_RESOLUTION|>--- conflicted
+++ resolved
@@ -470,11 +470,7 @@
     GetProjectControlData(state, ErrorsFound); // read project control data
     EXPECT_FALSE(ErrorsFound);          // expect no errors
 
-<<<<<<< HEAD
-    GetMaterialData(*state.dataWindowEquivalentLayer, state.files, ErrorsFound); // read material data
-=======
-    GetMaterialData(state, state.dataWindowEquivalentLayer, state.files, ErrorsFound); // read material data
->>>>>>> 874857a2
+    GetMaterialData(state, *state.dataWindowEquivalentLayer, state.files, ErrorsFound); // read material data
     EXPECT_FALSE(ErrorsFound);    // expect no errors
 
     GetConstructData(state.files, ErrorsFound); // read construction data
@@ -695,11 +691,7 @@
     ASSERT_TRUE(process_idf(idf_objects));
 
     bool FoundError = false;
-<<<<<<< HEAD
-    GetMaterialData(*state.dataWindowEquivalentLayer, state.files, FoundError);
-=======
-    GetMaterialData(state, state.dataWindowEquivalentLayer, state.files, FoundError);
->>>>>>> 874857a2
+    GetMaterialData(state, *state.dataWindowEquivalentLayer, state.files, FoundError);
     GetConstructData(state.files, FoundError);
     GetZoneData(FoundError); // Read Zone data from input file
     DataHeatBalance::AnyCTF = true;
@@ -932,11 +924,7 @@
 
     // Prepare data for the test
     ASSERT_TRUE(process_idf(idf_objects));
-<<<<<<< HEAD
-    GetMaterialData(*state.dataWindowEquivalentLayer, state.files, ErrorsFound); // read material data
-=======
-    GetMaterialData(state, state.dataWindowEquivalentLayer, state.files, ErrorsFound); // read material data
->>>>>>> 874857a2
+    GetMaterialData(state, *state.dataWindowEquivalentLayer, state.files, ErrorsFound); // read material data
     EXPECT_FALSE(ErrorsFound);
     GetConstructData(state.files, ErrorsFound); // read construction data
     EXPECT_FALSE(ErrorsFound);
@@ -3568,11 +3556,7 @@
     GetProjectControlData(state, ErrorsFound); // read project control data
     EXPECT_FALSE(ErrorsFound);          // expect no errors
 
-<<<<<<< HEAD
-    GetMaterialData(*state.dataWindowEquivalentLayer, state.files, ErrorsFound); // read material data
-=======
-    GetMaterialData(state, state.dataWindowEquivalentLayer, state.files, ErrorsFound); // read material data
->>>>>>> 874857a2
+    GetMaterialData(state, *state.dataWindowEquivalentLayer, state.files, ErrorsFound); // read material data
     EXPECT_FALSE(ErrorsFound);    // expect no errors
 
     GetConstructData(state.files, ErrorsFound); // read construction data
@@ -3685,11 +3669,7 @@
     ASSERT_TRUE(process_idf(idf_objects));
 
     // Read Material and Construction, and expect no errors
-<<<<<<< HEAD
-    GetMaterialData(*state.dataWindowEquivalentLayer, state.files, ErrorsFound);
-=======
-    GetMaterialData(state, state.dataWindowEquivalentLayer, state.files, ErrorsFound);
->>>>>>> 874857a2
+    GetMaterialData(state, *state.dataWindowEquivalentLayer, state.files, ErrorsFound);
     EXPECT_FALSE(ErrorsFound);
     GetConstructData(state.files, ErrorsFound);
     EXPECT_FALSE(ErrorsFound);
@@ -4044,11 +4024,7 @@
     ASSERT_TRUE(process_idf(idf_objects));
 
     // Read Materials
-<<<<<<< HEAD
-    GetMaterialData(*state.dataWindowEquivalentLayer, state.files, ErrorsFound);
-=======
-    GetMaterialData(state, state.dataWindowEquivalentLayer, state.files, ErrorsFound);
->>>>>>> 874857a2
+    GetMaterialData(state, *state.dataWindowEquivalentLayer, state.files, ErrorsFound);
     EXPECT_FALSE(ErrorsFound);
     // Construction
     GetConstructData(state.files, ErrorsFound);
@@ -4386,11 +4362,7 @@
     ASSERT_TRUE(process_idf(idf_objects));
 
     // Read Materials
-<<<<<<< HEAD
-    GetMaterialData(*state.dataWindowEquivalentLayer, state.files, ErrorsFound);
-=======
-    GetMaterialData(state, state.dataWindowEquivalentLayer, state.files, ErrorsFound);
->>>>>>> 874857a2
+    GetMaterialData(state, *state.dataWindowEquivalentLayer, state.files, ErrorsFound);
     EXPECT_FALSE(ErrorsFound);
     // Construction
     GetConstructData(state.files, ErrorsFound);
@@ -4822,11 +4794,7 @@
     ASSERT_TRUE(process_idf(idf_objects));
     bool ErrorsFound = false;
 
-<<<<<<< HEAD
-    GetMaterialData(*state.dataWindowEquivalentLayer, state.files, ErrorsFound); // read material data
-=======
-    GetMaterialData(state, state.dataWindowEquivalentLayer, state.files, ErrorsFound); // read material data
->>>>>>> 874857a2
+    GetMaterialData(state, *state.dataWindowEquivalentLayer, state.files, ErrorsFound); // read material data
     EXPECT_FALSE(ErrorsFound);    // expect no errors
 
     GetConstructData(state.files, ErrorsFound); // read construction data
@@ -4964,11 +4932,7 @@
     ASSERT_TRUE(process_idf(idf_objects));
     bool ErrorsFound = false;
 
-<<<<<<< HEAD
-    GetMaterialData(*state.dataWindowEquivalentLayer, state.files, ErrorsFound); // read material data
-=======
-    GetMaterialData(state, state.dataWindowEquivalentLayer, state.files, ErrorsFound); // read material data
->>>>>>> 874857a2
+    GetMaterialData(state, *state.dataWindowEquivalentLayer, state.files, ErrorsFound); // read material data
     EXPECT_FALSE(ErrorsFound);    // expect no errors
 
     GetConstructData(state.files, ErrorsFound); // read construction data
@@ -5109,11 +5073,7 @@
     ASSERT_TRUE(process_idf(idf_objects));
     bool ErrorsFound = false;
 
-<<<<<<< HEAD
-    GetMaterialData(*state.dataWindowEquivalentLayer, state.files, ErrorsFound); // read material data
-=======
-    GetMaterialData(state, state.dataWindowEquivalentLayer, state.files, ErrorsFound); // read material data
->>>>>>> 874857a2
+    GetMaterialData(state, *state.dataWindowEquivalentLayer, state.files, ErrorsFound); // read material data
     EXPECT_FALSE(ErrorsFound);    // expect no errors
 
     GetConstructData(state.files, ErrorsFound); // read construction data
@@ -5361,11 +5321,7 @@
     ASSERT_TRUE(process_idf(idf_objects));
     bool ErrorsFound = false;
 
-<<<<<<< HEAD
-    GetMaterialData(*state.dataWindowEquivalentLayer, state.files, ErrorsFound); // read material data
-=======
-    GetMaterialData(state, state.dataWindowEquivalentLayer, state.files, ErrorsFound); // read material data
->>>>>>> 874857a2
+    GetMaterialData(state, *state.dataWindowEquivalentLayer, state.files, ErrorsFound); // read material data
     EXPECT_FALSE(ErrorsFound);    // expect no errors
 
     GetConstructData(state.files, ErrorsFound); // read construction data
@@ -6242,11 +6198,7 @@
     GetProjectControlData(state, ErrorsFound); // read project control data
     EXPECT_FALSE(ErrorsFound);                             // expect no errors
 
-<<<<<<< HEAD
-    GetMaterialData(*state.dataWindowEquivalentLayer, state.files, ErrorsFound); // read material data
-=======
-    GetMaterialData(state, state.dataWindowEquivalentLayer, state.files, ErrorsFound); // read material data
->>>>>>> 874857a2
+    GetMaterialData(state, *state.dataWindowEquivalentLayer, state.files, ErrorsFound); // read material data
     EXPECT_FALSE(ErrorsFound);                       // expect no errors
 
     GetConstructData(state.files, ErrorsFound); // read construction data
