// EnergyPlus, Copyright (c) 1996-2023, The Board of Trustees of the University of Illinois,
// The Regents of the University of California, through Lawrence Berkeley National Laboratory
// (subject to receipt of any required approvals from the U.S. Dept. of Energy), Oak Ridge
// National Laboratory, managed by UT-Battelle, Alliance for Sustainable Energy, LLC, and other
// contributors. All rights reserved.
//
// NOTICE: This Software was developed under funding from the U.S. Department of Energy and the
// U.S. Government consequently retains certain rights. As such, the U.S. Government has been
// granted for itself and others acting on its behalf a paid-up, nonexclusive, irrevocable,
// worldwide license in the Software to reproduce, distribute copies to the public, prepare
// derivative works, and perform publicly and display publicly, and to permit others to do so.
//
// Redistribution and use in source and binary forms, with or without modification, are permitted
// provided that the following conditions are met:
//
// (1) Redistributions of source code must retain the above copyright notice, this list of
//     conditions and the following disclaimer.
//
// (2) Redistributions in binary form must reproduce the above copyright notice, this list of
//     conditions and the following disclaimer in the documentation and/or other materials
//     provided with the distribution.
//
// (3) Neither the name of the University of California, Lawrence Berkeley National Laboratory,
//     the University of Illinois, U.S. Dept. of Energy nor the names of its contributors may be
//     used to endorse or promote products derived from this software without specific prior
//     written permission.
//
// (4) Use of EnergyPlus(TM) Name. If Licensee (i) distributes the software in stand-alone form
//     without changes from the version obtained under this License, or (ii) Licensee makes a
//     reference solely to the software portion of its product, Licensee must refer to the
//     software as "EnergyPlus version X" software, where "X" is the version number Licensee
//     obtained under this License and may not use a different name for the software. Except as
//     specifically required in this Section (4), Licensee shall not use in a company name, a
//     product name, in advertising, publicity, or other promotional activities any name, trade
//     name, trademark, logo, or other designation of "EnergyPlus", "E+", "e+" or confusingly
//     similar designation, without the U.S. Department of Energy's prior written consent.
//
// THIS SOFTWARE IS PROVIDED BY THE COPYRIGHT HOLDERS AND CONTRIBUTORS "AS IS" AND ANY EXPRESS OR
// IMPLIED WARRANTIES, INCLUDING, BUT NOT LIMITED TO, THE IMPLIED WARRANTIES OF MERCHANTABILITY
// AND FITNESS FOR A PARTICULAR PURPOSE ARE DISCLAIMED. IN NO EVENT SHALL THE COPYRIGHT OWNER OR
// CONTRIBUTORS BE LIABLE FOR ANY DIRECT, INDIRECT, INCIDENTAL, SPECIAL, EXEMPLARY, OR
// CONSEQUENTIAL DAMAGES (INCLUDING, BUT NOT LIMITED TO, PROCUREMENT OF SUBSTITUTE GOODS OR
// SERVICES; LOSS OF USE, DATA, OR PROFITS; OR BUSINESS INTERRUPTION) HOWEVER CAUSED AND ON ANY
// THEORY OF LIABILITY, WHETHER IN CONTRACT, STRICT LIABILITY, OR TORT (INCLUDING NEGLIGENCE OR
// OTHERWISE) ARISING IN ANY WAY OUT OF THE USE OF THIS SOFTWARE, EVEN IF ADVISED OF THE
// POSSIBILITY OF SUCH DAMAGE.

// ObjexxFCL Headers
#include <ObjexxFCL/Fmath.hh>

// EnergyPlus Headers
#include <EnergyPlus/Data/EnergyPlusData.hh>
#include <EnergyPlus/DataEnvironment.hh>
#include <EnergyPlus/DataHeatBalFanSys.hh>
#include <EnergyPlus/DataHeatBalance.hh>
#include <EnergyPlus/DataIPShortCuts.hh>
#include <EnergyPlus/DataZoneControls.hh>
#include <EnergyPlus/DemandManager.hh>
#include <EnergyPlus/GlobalNames.hh>
#include <EnergyPlus/InputProcessing/InputProcessor.hh>
#include <EnergyPlus/InternalHeatGains.hh>
#include <EnergyPlus/MixedAir.hh>
#include <EnergyPlus/OutputProcessor.hh>
#include <EnergyPlus/ScheduleManager.hh>
#include <EnergyPlus/SimulationManager.hh>
#include <EnergyPlus/UtilityRoutines.hh>

namespace EnergyPlus::DemandManager {

// MODULE INFORMATION:
//       AUTHOR         Peter Graham Ellis
//       DATE WRITTEN   July 2005
//       MODIFIED       Simon Vidanovic (March 2015) - Introduced DemandManager:Ventilation
//       RE-ENGINEERED  na

// PURPOSE OF THIS MODULE:
// This module provides controls for demand limiting various loads.

// METHODOLOGY EMPLOYED:
// ManageDemand is called from within the ManageHVAC routine after the first pass through SimHVAC, but
// _before_ any variables are reported or histories are updated.  If the metered demand is above the
// limit action is taken using the various demand managers to reduce loads.  Exterior energy use, zone
// heat balance, and HVAC system are then resimulated as necessary.  It is possible to iterate several
// times through ManageDemand before the final demand managers are established and the timestep can be
// completed.

constexpr std::array<std::string_view, static_cast<int>(ManagerType::Num)> ManagerNamesUC{"DEMANDMANAGER:EXTERIORLIGHTS",
                                                                                          "DEMANDMANAGER:LIGHTS",
                                                                                          "DEMANDMANAGER:ELECTRICEQUIPMENT",
                                                                                          "DEMANDMANAGER:THERMOSTATS",
                                                                                          "DEMANDMANAGER:VENTILATION"};
constexpr std::array<std::string_view, static_cast<int>(ManagePriorityType::Num)> ManagePriorityNamesUC{"SEQUENTIAL", "OPTIMAL", "ALL"};
constexpr std::array<std::string_view, static_cast<int>(ManagerLimit::Num)> ManagerLimitNamesUC{"OFF", "FIXED", "VARIABLE", "REDUCTIONRATIO"};
constexpr std::array<std::string_view, static_cast<int>(ManagerLimit::Num)> ManagerLimitVentNamesUC{"OFF", "FIXEDRATE", "VARIABLE", "REDUCTIONRATIO"};
constexpr std::array<std::string_view, static_cast<int>(ManagerSelection::Num)> ManagerSelectionNamesUC{"ALL", "ROTATEMANY", "ROTATEONE"};

void ManageDemand(EnergyPlusData &state)
{

    // SUBROUTINE INFORMATION:
    //       AUTHOR         Peter Graham Ellis
    //       DATE WRITTEN   July 2005

    // Locals
    // SUBROUTINE LOCAL VARIABLE DECLARATIONS:

    if (state.dataDemandManager->GetInput && !state.dataGlobal->DoingSizing) {
        GetDemandManagerInput(state);
        GetDemandManagerListInput(state);
        state.dataDemandManager->GetInput = false;
    }

    if (state.dataDemandManager->NumDemandManagerList > 0) {

        if (state.dataGlobal->WarmupFlag) {
            state.dataDemandManager->BeginDemandSim = true;
            if (state.dataDemandManager->ClearHistory) {
                // Clear historical variables
                for (int ListNum = 1; ListNum <= state.dataDemandManager->NumDemandManagerList; ++ListNum) {
                    state.dataDemandManager->DemandManagerList(ListNum).History = 0.0;
                    state.dataDemandManager->DemandManagerList(ListNum).MeterDemand = 0.0;
                    state.dataDemandManager->DemandManagerList(ListNum).AverageDemand = 0.0;
                    state.dataDemandManager->DemandManagerList(ListNum).PeakDemand = 0.0;
                    state.dataDemandManager->DemandManagerList(ListNum).ScheduledLimit = 0.0;
                    state.dataDemandManager->DemandManagerList(ListNum).DemandLimit = 0.0;
                    state.dataDemandManager->DemandManagerList(ListNum).AvoidedDemand = 0.0;
                    state.dataDemandManager->DemandManagerList(ListNum).OverLimit = 0.0;
                    state.dataDemandManager->DemandManagerList(ListNum).OverLimitDuration = 0.0;
                } // ListNum

                // Clear demand manager variables
                for (auto &e : state.dataDemandManager->DemandMgr) {
                    e.Active = false;
                    e.ElapsedTime = 0;
                    e.ElapsedRotationTime = 0;
                    e.RotatedLoadNum = 0;
                }
            }
            state.dataDemandManager->ClearHistory = false;
        }

        if (!state.dataGlobal->WarmupFlag && !state.dataGlobal->DoingSizing) {

            if (state.dataDemandManager->BeginDemandSim) {
                state.dataDemandManager->BeginDemandSim = false;
                state.dataDemandManager->ClearHistory = true;
            }

            state.dataDemandManager->DemandManagerExtIterations = 0;
            state.dataDemandManager->DemandManagerHBIterations = 0;
            state.dataDemandManager->DemandManagerHVACIterations = 0;

            state.dataDemandManager->firstTime = true;
            state.dataDemandManager->ResimExt = false;
            state.dataDemandManager->ResimHB = false;
            state.dataDemandManager->ResimHVAC = false;

            while (state.dataDemandManager->firstTime || state.dataDemandManager->ResimExt || state.dataDemandManager->ResimHB ||
                   state.dataDemandManager->ResimHVAC) {
                state.dataDemandManager->firstTime = false;

                Resimulate(state, state.dataDemandManager->ResimExt, state.dataDemandManager->ResimHB, state.dataDemandManager->ResimHVAC);
                state.dataDemandManager->ResimExt = false;
                state.dataDemandManager->ResimHB = false;
                state.dataDemandManager->ResimHVAC = false;

                SurveyDemandManagers(state); // Determines which Demand Managers can reduce demand

                for (int ListNum = 1; ListNum <= state.dataDemandManager->NumDemandManagerList; ++ListNum) {
                    SimulateDemandManagerList(
                        state, ListNum, state.dataDemandManager->ResimExt, state.dataDemandManager->ResimHB, state.dataDemandManager->ResimHVAC);
                } // ListNum

                ActivateDemandManagers(state); // Sets limits on loads

                if (state.dataDemandManager->DemandManagerExtIterations + state.dataDemandManager->DemandManagerHBIterations +
                        state.dataDemandManager->DemandManagerHVACIterations >
                    500) {
                    // This error can only happen if there is a bug in the code
                    ShowFatalError(state, "Too many DemandManager iterations. (>500)");
                    break;
                }
            }

            for (int ListNum = 1; ListNum <= state.dataDemandManager->NumDemandManagerList; ++ListNum) {
                ReportDemandManagerList(state, ListNum);
            } // ListNum
        }
    }
}

void SimulateDemandManagerList(EnergyPlusData &state,
                               int const ListNum,
                               bool &ResimExt, // Flag to resimulate the exterior energy use simulation
                               bool &ResimHB,  // Flag to resimulate the heat balance simulation (including HVAC)
                               bool &ResimHVAC // Flag to resimulate the HVAC simulation
)
{

    // SUBROUTINE INFORMATION:
    //       AUTHOR         Peter Graham Ellis
    //       DATE WRITTEN   July 2005
    //       MODIFIED       Simon Vidanovic (March 2015) - Introduced DemandManager:Ventilation

    // Using/Aliasing
    Real64 TimeStepSysSec = state.dataHVACGlobal->TimeStepSysSec;

    // SUBROUTINE LOCAL VARIABLE DECLARATIONS:
    bool OnPeak;

    auto &demandManagerList = state.dataDemandManager->DemandManagerList(ListNum);

    demandManagerList.ScheduledLimit = ScheduleManager::GetCurrentScheduleValue(state, demandManagerList.LimitSchedule);
    demandManagerList.DemandLimit = demandManagerList.ScheduledLimit * demandManagerList.SafetyFraction;

    demandManagerList.MeterDemand =
        GetInstantMeterValue(state, demandManagerList.Meter, OutputProcessor::TimeStepType::Zone) / state.dataGlobal->TimeStepZoneSec +
        GetInstantMeterValue(state, demandManagerList.Meter, OutputProcessor::TimeStepType::System) / TimeStepSysSec;

    // Calculate average demand over the averaging window including the current timestep meter demand
    Real64 AverageDemand =
        demandManagerList.AverageDemand + (demandManagerList.MeterDemand - demandManagerList.History(1)) / demandManagerList.AveragingWindow;

    if (demandManagerList.PeakSchedule == 0) {
        OnPeak = true;
    } else {
        if (ScheduleManager::GetCurrentScheduleValue(state, demandManagerList.PeakSchedule) == 1) {
            OnPeak = true;
        } else {
            OnPeak = false;
        }
    }

    if (OnPeak) {
        Real64 OverLimit = AverageDemand - demandManagerList.DemandLimit;

        if (OverLimit > 0.0) {

            switch (demandManagerList.ManagerPriority) {
            case ManagePriorityType::Sequential: { // Activate first Demand Manager that can reduce demand

                for (int MgrNum = 1; MgrNum <= demandManagerList.NumOfManager; ++MgrNum) {
                    auto &demandMgr = state.dataDemandManager->DemandMgr(demandManagerList.Manager(MgrNum));

                    if (demandMgr.CanReduceDemand) {
                        demandMgr.Activate = true;

                        switch (demandMgr.Type) {
                        case ManagerType::ExtLights: {
                            ResimExt = true;
                        } break;
                        case ManagerType::Lights:
                        case ManagerType::ElecEquip: {
                            ResimHB = true;
                            ResimHVAC = true;
                        } break;
                        case ManagerType::Thermostats:
                        case ManagerType::Ventilation: {
                            ResimHVAC = true;
                        } break;
                        default:
                            break;
                        }

                        break; // Leave the loop
                    }
                } // MgrNum

            } break;
            case ManagePriorityType::Optimal: {
                // Not yet implemented

            } break;
            case ManagePriorityType::All: { // Activate ALL Demand Managers that can reduce demand

                for (int MgrNum = 1; MgrNum <= demandManagerList.NumOfManager; ++MgrNum) {
                    auto &demandMgr = state.dataDemandManager->DemandMgr(demandManagerList.Manager(MgrNum));

                    if (demandMgr.CanReduceDemand) {
                        demandMgr.Activate = true;

                        switch (demandMgr.Type) {
                        case ManagerType::ExtLights: {
                            ResimExt = true;
                        } break;
                        case ManagerType::Lights:
                        case ManagerType::ElecEquip: {
                            ResimHB = true;
                            ResimHVAC = true;
                        } break;
                        case ManagerType::Thermostats:
                        case ManagerType::Ventilation: {
                            ResimHVAC = true;
                        } break;
                        default:
                            break;
                        }
                    }
                } // MgrNum
            } break;
            default:
                break;
            }
        }
    }
}

void GetDemandManagerListInput(EnergyPlusData &state)
{

    // SUBROUTINE INFORMATION:
    //       AUTHOR         Peter Graham Ellis
    //       DATE WRITTEN   July 2005
    //       MODIFIED       Simon Vidanovic (March 2015) - Introduced DemandManager:Ventilation

    // PURPOSE OF THIS SUBROUTINE:
    // Gets the DEMAND MANAGER LIST input from the input file.

    // METHODOLOGY EMPLOYED:
    // Standard EnergyPlus methodology.

    // SUBROUTINE LOCAL VARIABLE DECLARATIONS:

    constexpr std::string_view cCurrentModuleObject = "DemandManagerAssignmentList";
    state.dataDemandManager->NumDemandManagerList = state.dataInputProcessing->inputProcessor->getNumObjectsFound(state, cCurrentModuleObject);

    if (state.dataDemandManager->NumDemandManagerList > 0) {
        int NumAlphas; // Number of elements in the alpha array
        int NumNums;   // Number of elements in the numeric array
        int IOStat;    // IO Status when calling get input subroutine
        bool ErrorsFound = false;

        state.dataDemandManager->DemandManagerList.allocate(state.dataDemandManager->NumDemandManagerList);

        for (int ListNum = 1; ListNum <= state.dataDemandManager->NumDemandManagerList; ++ListNum) {

            auto &thisDemandMgrList = state.dataDemandManager->DemandManagerList(ListNum);

            state.dataInputProcessing->inputProcessor->getObjectItem(state,
                                                                     cCurrentModuleObject,
                                                                     ListNum,
                                                                     state.dataIPShortCut->cAlphaArgs,
                                                                     NumAlphas,
                                                                     state.dataIPShortCut->rNumericArgs,
                                                                     NumNums,
                                                                     IOStat,
                                                                     _,
                                                                     state.dataIPShortCut->lAlphaFieldBlanks,
                                                                     state.dataIPShortCut->cAlphaFieldNames,
                                                                     state.dataIPShortCut->cNumericFieldNames);
            UtilityRoutines::IsNameEmpty(state, state.dataIPShortCut->cAlphaArgs(1), cCurrentModuleObject, ErrorsFound);

            thisDemandMgrList.Name = state.dataIPShortCut->cAlphaArgs(1);

            thisDemandMgrList.Meter = GetMeterIndex(state, state.dataIPShortCut->cAlphaArgs(2));

            if (thisDemandMgrList.Meter == 0) {
                ShowSevereError(state, format("Invalid {} = {}", state.dataIPShortCut->cAlphaFieldNames(2), state.dataIPShortCut->cAlphaArgs(2)));
                ShowContinueError(state, format("Entered in {} = {}", cCurrentModuleObject, thisDemandMgrList.Name));
                ErrorsFound = true;

            } else {
                if ((state.dataOutputProcessor->EnergyMeters(thisDemandMgrList.Meter).ResourceType == "Electricity") ||
                    (state.dataOutputProcessor->EnergyMeters(thisDemandMgrList.Meter).ResourceType == "ElectricityNet")) {
                } else {
                    ShowSevereError(state,
                                    format("{} = \"{}\" invalid value {} = \"{}\".",
                                           cCurrentModuleObject,
                                           thisDemandMgrList.Name,
                                           state.dataIPShortCut->cAlphaFieldNames(2),
                                           state.dataIPShortCut->cAlphaArgs(2)));
                    ShowContinueError(state, "Only Electricity and ElectricityNet meters are currently allowed.");
                    ErrorsFound = true;
                }
            }

            // Further checking for conflicting DEMAND MANAGER LISTs

            if (!state.dataIPShortCut->lAlphaFieldBlanks(3)) {
                thisDemandMgrList.LimitSchedule = ScheduleManager::GetScheduleIndex(state, state.dataIPShortCut->cAlphaArgs(3));

                if (thisDemandMgrList.LimitSchedule == 0) {
                    ShowSevereError(state,
                                    format("{} = \"{}\" invalid {} = \"{}\" not found.",
                                           cCurrentModuleObject,
                                           thisDemandMgrList.Name,
                                           state.dataIPShortCut->cAlphaFieldNames(3),
                                           state.dataIPShortCut->cAlphaArgs(3)));
                    ErrorsFound = true;
                }
            }

            thisDemandMgrList.SafetyFraction = state.dataIPShortCut->rNumericArgs(1);

            if (!state.dataIPShortCut->lAlphaFieldBlanks(4)) {
                thisDemandMgrList.BillingSchedule = ScheduleManager::GetScheduleIndex(state, state.dataIPShortCut->cAlphaArgs(4));

                if (thisDemandMgrList.BillingSchedule == 0) {
                    ShowSevereError(state,
                                    format("{} = \"{}\" invalid {} = \"{}\" not found.",
                                           cCurrentModuleObject,
                                           thisDemandMgrList.Name,
                                           state.dataIPShortCut->cAlphaFieldNames(4),
                                           state.dataIPShortCut->cAlphaArgs(4)));
                    ErrorsFound = true;
                }
            }

            if (!state.dataIPShortCut->lAlphaFieldBlanks(5)) {
                thisDemandMgrList.PeakSchedule = ScheduleManager::GetScheduleIndex(state, state.dataIPShortCut->cAlphaArgs(5));

                if (thisDemandMgrList.PeakSchedule == 0) {
                    ShowSevereError(state,
                                    format("{} = \"{}\" invalid {} = \"{}\" not found.",
                                           cCurrentModuleObject,
                                           thisDemandMgrList.Name,
                                           state.dataIPShortCut->cAlphaFieldNames(5),
                                           state.dataIPShortCut->cAlphaArgs(5)));
                    ErrorsFound = true;
                }
            }

            thisDemandMgrList.AveragingWindow = max(int(state.dataIPShortCut->rNumericArgs(2) / state.dataGlobal->MinutesPerTimeStep), 1);
            // Round to nearest timestep
            // Can make this fancier to include windows that do not fit the timesteps
            thisDemandMgrList.History.allocate(thisDemandMgrList.AveragingWindow);
            thisDemandMgrList.History = 0.0;

            // Validate Demand Manager Priority
            thisDemandMgrList.ManagerPriority = static_cast<ManagePriorityType>(
                getEnumerationValue(ManagePriorityNamesUC, UtilityRoutines::MakeUPPERCase(state.dataIPShortCut->cAlphaArgs(6))));
            ErrorsFound = ErrorsFound || (thisDemandMgrList.ManagerPriority == ManagePriorityType::Invalid);

            // Get DEMAND MANAGER Type and Name pairs
            thisDemandMgrList.NumOfManager = int((NumAlphas - 6) / 2.0);

            if (thisDemandMgrList.NumOfManager > 0) {
                thisDemandMgrList.Manager.allocate(thisDemandMgrList.NumOfManager);
                for (int MgrNum = 1; MgrNum <= thisDemandMgrList.NumOfManager; ++MgrNum) {

                    auto &thisManager = thisDemandMgrList.Manager(MgrNum);
                    // Validate DEMAND MANAGER Type
                    ManagerType MgrType = static_cast<ManagerType>(
                        getEnumerationValue(ManagerNamesUC, UtilityRoutines::MakeUPPERCase(state.dataIPShortCut->cAlphaArgs(MgrNum * 2 + 5))));
                    if (MgrType != ManagerType::Invalid) {
                        thisManager =
                            UtilityRoutines::FindItemInList(state.dataIPShortCut->cAlphaArgs(MgrNum * 2 + 6), state.dataDemandManager->DemandMgr);
                        if (thisManager == 0) {
                            ShowSevereError(state,
                                            format("{} = \"{}\" invalid {} = \"{}\" not found.",
                                                   cCurrentModuleObject,
                                                   thisDemandMgrList.Name,
                                                   state.dataIPShortCut->cAlphaFieldNames(MgrNum * 2 + 6),
                                                   state.dataIPShortCut->cAlphaArgs(MgrNum * 2 + 6)));
                            ErrorsFound = true;
                        }
                    } else {
                        ShowSevereError(state,
                                        format("{} = \"{}\" invalid value {} = \"{}\".",
                                               cCurrentModuleObject,
                                               thisDemandMgrList.Name,
                                               state.dataIPShortCut->cAlphaFieldNames(MgrNum * 2 + 5),
                                               state.dataIPShortCut->cAlphaArgs(MgrNum * 2 + 5)));
                        ErrorsFound = true;
                    }

                    // Check that each is not already referenced using %DemandManagerList field

                } // MgrNum
            }

            // Setup report variables
            SetupOutputVariable(state,
                                "Demand Manager Meter Demand Power",
                                OutputProcessor::Unit::W,
                                thisDemandMgrList.MeterDemand,
                                OutputProcessor::SOVTimeStepType::Zone,
                                OutputProcessor::SOVStoreType::Average,
                                thisDemandMgrList.Name);

            SetupOutputVariable(state,
                                "Demand Manager Average Demand Power",
                                OutputProcessor::Unit::W,
                                thisDemandMgrList.AverageDemand,
                                OutputProcessor::SOVTimeStepType::Zone,
                                OutputProcessor::SOVStoreType::Average,
                                thisDemandMgrList.Name);

            SetupOutputVariable(state,
                                "Demand Manager Peak Demand Power",
                                OutputProcessor::Unit::W,
                                thisDemandMgrList.PeakDemand,
                                OutputProcessor::SOVTimeStepType::Zone,
                                OutputProcessor::SOVStoreType::Average,
                                thisDemandMgrList.Name);

            SetupOutputVariable(state,
                                "Demand Manager Scheduled Limit Power",
                                OutputProcessor::Unit::W,
                                thisDemandMgrList.ScheduledLimit,
                                OutputProcessor::SOVTimeStepType::Zone,
                                OutputProcessor::SOVStoreType::Average,
                                thisDemandMgrList.Name);

            SetupOutputVariable(state,
                                "Demand Manager Demand Limit Power",
                                OutputProcessor::Unit::W,
                                thisDemandMgrList.DemandLimit,
                                OutputProcessor::SOVTimeStepType::Zone,
                                OutputProcessor::SOVStoreType::Average,
                                thisDemandMgrList.Name);

            SetupOutputVariable(state,
                                "Demand Manager Over Limit Power",
                                OutputProcessor::Unit::W,
                                thisDemandMgrList.OverLimit,
                                OutputProcessor::SOVTimeStepType::Zone,
                                OutputProcessor::SOVStoreType::Average,
                                thisDemandMgrList.Name);

            SetupOutputVariable(state,
                                "Demand Manager Over Limit Time",
                                OutputProcessor::Unit::hr,
                                thisDemandMgrList.OverLimitDuration,
                                OutputProcessor::SOVTimeStepType::Zone,
                                OutputProcessor::SOVStoreType::Summed,
                                thisDemandMgrList.Name);

            if (ErrorsFound) {
                ShowFatalError(state, format("Errors found in processing input for {}.", cCurrentModuleObject));
            }

        } // ListNum

        // Iteration diagnostic reporting for all DEMAND MANAGER LISTs
        SetupOutputVariable(state,
                            "Demand Manager Exterior Energy Iteration Count",
                            OutputProcessor::Unit::None,
                            state.dataDemandManager->DemandManagerExtIterations,
                            OutputProcessor::SOVTimeStepType::Zone,
                            OutputProcessor::SOVStoreType::Summed,
                            "ManageDemand");

        SetupOutputVariable(state,
                            "Demand Manager Heat Balance Iteration Count",
                            OutputProcessor::Unit::None,
                            state.dataDemandManager->DemandManagerHBIterations,
                            OutputProcessor::SOVTimeStepType::Zone,
                            OutputProcessor::SOVStoreType::Summed,
                            "ManageDemand");

        SetupOutputVariable(state,
                            "Demand Manager HVAC Iteration Count",
                            OutputProcessor::Unit::None,
                            state.dataDemandManager->DemandManagerHVACIterations,
                            OutputProcessor::SOVTimeStepType::Zone,
                            OutputProcessor::SOVStoreType::Summed,
                            "ManageDemand");
    }
}

void GetDemandManagerInput(EnergyPlusData &state)
{

    // SUBROUTINE INFORMATION:
    //       AUTHOR         Peter Graham Ellis
    //       DATE WRITTEN   July 2005
    //       MODIFIED       MODIFIED       Simon Vidanovic (March 2015) - Introduced DemandManager:Ventilation

    // PURPOSE OF THIS SUBROUTINE:
    // Gets the DEMAND MANAGER input from the input file.

    // SUBROUTINE LOCAL VARIABLE DECLARATIONS:
    int NumAlphas;            // Number of elements in the alpha array
    int NumNums;              // Number of elements in the numeric array
    int NumParams;            // Number of arguments total in an ObjectDef
    Array1D_string AlphArray; // Character string data
    Array1D<Real64> NumArray; // Numeric data
    bool ErrorsFound(false);

    int MaxAlphas = 0;
    int MaxNums = 0;
    std::string CurrentModuleObject = "DemandManager:ExteriorLights";
    int NumDemandMgrExtLights = state.dataInputProcessing->inputProcessor->getNumObjectsFound(state, CurrentModuleObject);
    if (NumDemandMgrExtLights > 0) {
        state.dataInputProcessing->inputProcessor->getObjectDefMaxArgs(state, CurrentModuleObject, NumParams, NumAlphas, NumNums);
        MaxAlphas = max(MaxAlphas, NumAlphas);
        MaxNums = max(MaxNums, NumNums);
    }
    CurrentModuleObject = "DemandManager:Lights";
    int NumDemandMgrLights = state.dataInputProcessing->inputProcessor->getNumObjectsFound(state, CurrentModuleObject);
    if (NumDemandMgrLights > 0) {
        state.dataInputProcessing->inputProcessor->getObjectDefMaxArgs(state, CurrentModuleObject, NumParams, NumAlphas, NumNums);
        MaxAlphas = max(MaxAlphas, NumAlphas);
        MaxNums = max(MaxNums, NumNums);
    }
    CurrentModuleObject = "DemandManager:ElectricEquipment";
    int NumDemandMgrElecEquip = state.dataInputProcessing->inputProcessor->getNumObjectsFound(state, CurrentModuleObject);
    if (NumDemandMgrElecEquip > 0) {
        state.dataInputProcessing->inputProcessor->getObjectDefMaxArgs(state, CurrentModuleObject, NumParams, NumAlphas, NumNums);
        MaxAlphas = max(MaxAlphas, NumAlphas);
        MaxNums = max(MaxNums, NumNums);
    }
    CurrentModuleObject = "DemandManager:Thermostats";
    int NumDemandMgrThermostats = state.dataInputProcessing->inputProcessor->getNumObjectsFound(state, CurrentModuleObject);
    if (NumDemandMgrThermostats > 0) {
        state.dataInputProcessing->inputProcessor->getObjectDefMaxArgs(state, CurrentModuleObject, NumParams, NumAlphas, NumNums);
        MaxAlphas = max(MaxAlphas, NumAlphas);
        MaxNums = max(MaxNums, NumNums);
    }
    CurrentModuleObject = "DemandManager:Ventilation";
    int NumDemandMgrVentilation = state.dataInputProcessing->inputProcessor->getNumObjectsFound(state, CurrentModuleObject);
    if (NumDemandMgrVentilation > 0) {
        state.dataInputProcessing->inputProcessor->getObjectDefMaxArgs(state, CurrentModuleObject, NumParams, NumAlphas, NumNums);
        MaxAlphas = max(MaxAlphas, NumAlphas);
        MaxNums = max(MaxNums, NumNums);
    }

    state.dataDemandManager->NumDemandMgr =
        NumDemandMgrExtLights + NumDemandMgrLights + NumDemandMgrElecEquip + NumDemandMgrThermostats + NumDemandMgrVentilation;

    auto &DemandMgr(state.dataDemandManager->DemandMgr);

    if (state.dataDemandManager->NumDemandMgr > 0) {
        AlphArray.dimension(MaxAlphas, std::string());
        NumArray.dimension(MaxNums, 0.0);
        int IOStat; // IO Status when calling get input subroutine

        DemandMgr.allocate(state.dataDemandManager->NumDemandMgr);
        state.dataDemandManager->UniqueDemandMgrNames.reserve(state.dataDemandManager->NumDemandMgr);

        // Get input for DemandManager:ExteriorLights
        int StartIndex = 1;
        int EndIndex = NumDemandMgrExtLights;

        CurrentModuleObject = "DemandManager:ExteriorLights";

        for (int MgrNum = StartIndex; MgrNum <= EndIndex; ++MgrNum) {
            auto &demandMgr = DemandMgr(MgrNum);

            state.dataInputProcessing->inputProcessor->getObjectItem(state,
                                                                     CurrentModuleObject,
                                                                     MgrNum - StartIndex + 1,
                                                                     AlphArray,
                                                                     NumAlphas,
                                                                     NumArray,
                                                                     NumNums,
                                                                     IOStat,
                                                                     _,
                                                                     state.dataIPShortCut->lAlphaFieldBlanks,
                                                                     state.dataIPShortCut->cAlphaFieldNames,
                                                                     state.dataIPShortCut->cNumericFieldNames);
            GlobalNames::VerifyUniqueInterObjectName(state,
                                                     state.dataDemandManager->UniqueDemandMgrNames,
                                                     AlphArray(1),
                                                     CurrentModuleObject,
                                                     state.dataIPShortCut->cAlphaFieldNames(1),
                                                     ErrorsFound);
            demandMgr.Name = AlphArray(1);

            demandMgr.Type = ManagerType::ExtLights;

            if (!state.dataIPShortCut->lAlphaFieldBlanks(2)) {
                demandMgr.AvailSchedule = ScheduleManager::GetScheduleIndex(state, AlphArray(2));

                if (demandMgr.AvailSchedule == 0) {
                    ShowSevereError(state,
                                    format("{}=\"{}\" invalid {}=\"{}\" not found.",
                                           CurrentModuleObject,
                                           state.dataIPShortCut->cAlphaArgs(1),
                                           state.dataIPShortCut->cAlphaFieldNames(2),
                                           AlphArray(2)));
                    ErrorsFound = true;
                }
            } else {
<<<<<<< HEAD
                DemandMgr(MgrNum).AvailSchedule = ScheduleManager::ScheduleAlwaysOn;
=======
                demandMgr.AvailSchedule = DataGlobalConstants::ScheduleAlwaysOn;
>>>>>>> 0bd03875
            }

            // Validate Limiting Control
            demandMgr.LimitControl =
                static_cast<ManagerLimit>(getEnumerationValue(ManagerLimitNamesUC, UtilityRoutines::MakeUPPERCase(AlphArray(3))));
            ErrorsFound = ErrorsFound || (demandMgr.LimitControl == ManagerLimit::Invalid);

            if (NumArray(1) == 0.0)
                demandMgr.LimitDuration = state.dataGlobal->MinutesPerTimeStep;
            else
                demandMgr.LimitDuration = NumArray(1);

            demandMgr.LowerLimit = NumArray(2);

            // Validate Selection Control
            demandMgr.SelectionControl =
                static_cast<ManagerSelection>(getEnumerationValue(ManagerSelectionNamesUC, UtilityRoutines::MakeUPPERCase(AlphArray(4))));
            ErrorsFound = ErrorsFound || (demandMgr.SelectionControl == ManagerSelection::Invalid);

            if (NumArray(4) == 0.0)
                demandMgr.RotationDuration = state.dataGlobal->MinutesPerTimeStep;
            else
                demandMgr.RotationDuration = NumArray(4);

            demandMgr.NumOfLoads = NumAlphas - 4;

            if (demandMgr.NumOfLoads > 0) {
                demandMgr.Load.allocate(demandMgr.NumOfLoads);

                for (int LoadNum = 1; LoadNum <= demandMgr.NumOfLoads; ++LoadNum) {
                    int LoadPtr = UtilityRoutines::FindItemInList(AlphArray(LoadNum + 4), state.dataExteriorEnergyUse->ExteriorLights);

                    if (LoadPtr > 0) {
                        demandMgr.Load(LoadNum) = LoadPtr;

                    } else {
                        ShowSevereError(state,
                                        format("{}=\"{}\" invalid {}=\"{}\" not found.",
                                               CurrentModuleObject,
                                               state.dataIPShortCut->cAlphaArgs(1),
                                               state.dataIPShortCut->cAlphaFieldNames(LoadNum + 4),
                                               AlphArray(LoadNum + 4)));
                        ErrorsFound = true;
                    }
                } // LoadNum
            } else {
                ShowSevereError(state,
                                format("{}=\"{}\" invalid value for number of loads.", CurrentModuleObject, state.dataIPShortCut->cAlphaArgs(1)));
                ShowContinueError(state, "Number of loads is calculated to be less than one. Demand manager must have at least one load assigned.");
                ErrorsFound = true;
            }

        } // MgrNum

        // Get input for DemandManager:Lights
        StartIndex = EndIndex + 1;
        EndIndex += NumDemandMgrLights;

        CurrentModuleObject = "DemandManager:Lights";

        for (int MgrNum = StartIndex; MgrNum <= EndIndex; ++MgrNum) {
            auto &demandMgr = DemandMgr(MgrNum);

            state.dataInputProcessing->inputProcessor->getObjectItem(state,
                                                                     CurrentModuleObject,
                                                                     MgrNum - StartIndex + 1,
                                                                     AlphArray,
                                                                     NumAlphas,
                                                                     NumArray,
                                                                     NumNums,
                                                                     IOStat,
                                                                     _,
                                                                     state.dataIPShortCut->lAlphaFieldBlanks,
                                                                     state.dataIPShortCut->cAlphaFieldNames,
                                                                     state.dataIPShortCut->cNumericFieldNames);
            GlobalNames::VerifyUniqueInterObjectName(state,
                                                     state.dataDemandManager->UniqueDemandMgrNames,
                                                     AlphArray(1),
                                                     CurrentModuleObject,
                                                     state.dataIPShortCut->cAlphaFieldNames(1),
                                                     ErrorsFound);
            demandMgr.Name = AlphArray(1);

            demandMgr.Type = ManagerType::Lights;

            if (!state.dataIPShortCut->lAlphaFieldBlanks(2)) {
                demandMgr.AvailSchedule = ScheduleManager::GetScheduleIndex(state, AlphArray(2));

                if (demandMgr.AvailSchedule == 0) {
                    ShowSevereError(state,
                                    format("{}=\"{}\" invalid {}=\"{}\" not found.",
                                           CurrentModuleObject,
                                           state.dataIPShortCut->cAlphaArgs(1),
                                           state.dataIPShortCut->cAlphaFieldNames(2),
                                           AlphArray(2)));
                    ErrorsFound = true;
                }
            } else {
<<<<<<< HEAD
                DemandMgr(MgrNum).AvailSchedule = ScheduleManager::ScheduleAlwaysOn;
=======
                demandMgr.AvailSchedule = DataGlobalConstants::ScheduleAlwaysOn;
>>>>>>> 0bd03875
            }

            // Validate Limiting Control
            demandMgr.LimitControl =
                static_cast<ManagerLimit>(getEnumerationValue(ManagerLimitNamesUC, UtilityRoutines::MakeUPPERCase(AlphArray(3))));
            ErrorsFound = ErrorsFound || (demandMgr.LimitControl == ManagerLimit::Invalid);

            if (NumArray(1) == 0.0)
                demandMgr.LimitDuration = state.dataGlobal->MinutesPerTimeStep;
            else
                demandMgr.LimitDuration = NumArray(1);

            demandMgr.LowerLimit = NumArray(2);

            // Validate Selection Control
            demandMgr.SelectionControl =
                static_cast<ManagerSelection>(getEnumerationValue(ManagerSelectionNamesUC, UtilityRoutines::MakeUPPERCase(AlphArray(4))));
            ErrorsFound = ErrorsFound || (demandMgr.SelectionControl == ManagerSelection::Invalid);

            if (NumArray(4) == 0.0)
                demandMgr.RotationDuration = state.dataGlobal->MinutesPerTimeStep;
            else
                demandMgr.RotationDuration = NumArray(4);

            // Count actual pointers to controlled zones
            demandMgr.NumOfLoads = 0;
            for (int LoadNum = 1; LoadNum <= NumAlphas - 4; ++LoadNum) {
                int LoadPtr = UtilityRoutines::FindItemInList(AlphArray(LoadNum + 4), state.dataInternalHeatGains->lightsObjects);
                if (LoadPtr > 0) {
                    demandMgr.NumOfLoads += state.dataInternalHeatGains->lightsObjects(LoadPtr).numOfSpaces;
                } else {
                    LoadPtr = UtilityRoutines::FindItemInList(AlphArray(LoadNum + 4), state.dataHeatBal->Lights);
                    if (LoadPtr > 0) {
                        ++demandMgr.NumOfLoads;
                    } else {
                        ShowSevereError(state,
                                        format("{}=\"{}\" invalid {}=\"{}\" not found.",
                                               CurrentModuleObject,
                                               state.dataIPShortCut->cAlphaArgs(1),
                                               state.dataIPShortCut->cAlphaFieldNames(LoadNum + 4),
                                               AlphArray(LoadNum + 4)));
                        ErrorsFound = true;
                    }
                }
            }

            //      demandMgr%NumOfLoads = NumAlphas - 4

            if (demandMgr.NumOfLoads > 0) {
                demandMgr.Load.allocate(demandMgr.NumOfLoads);
                int LoadNum = 0;
                for (int Item = 1; Item <= NumAlphas - 4; ++Item) {
                    int LoadPtr = UtilityRoutines::FindItemInList(AlphArray(Item + 4), state.dataInternalHeatGains->lightsObjects);
                    if (LoadPtr > 0) {
                        for (int Item1 = 1; Item1 <= state.dataInternalHeatGains->lightsObjects(LoadPtr).numOfSpaces; ++Item1) {
                            ++LoadNum;
                            demandMgr.Load(LoadNum) = state.dataInternalHeatGains->lightsObjects(LoadPtr).spaceStartPtr + Item1 - 1;
                        }
                    } else {
                        LoadPtr = UtilityRoutines::FindItemInList(AlphArray(Item + 4), state.dataHeatBal->Lights);
                        if (LoadPtr > 0) {
                            ++LoadNum;
                            demandMgr.Load(LoadNum) = LoadPtr;
                        }
                    }
                } // LoadNum
            } else {
                ShowSevereError(state,
                                format("{}=\"{}\" invalid value for number of loads.", CurrentModuleObject, state.dataIPShortCut->cAlphaArgs(1)));
                ShowContinueError(state, "Number of loads is calculated to be less than one. Demand manager must have at least one load assigned.");
                ErrorsFound = true;
            }

        } // MgrNum

        // Get input for DemandManager:ElectricEquipment
        StartIndex = EndIndex + 1;
        EndIndex += NumDemandMgrElecEquip;

        CurrentModuleObject = "DemandManager:ElectricEquipment";

        for (int MgrNum = StartIndex; MgrNum <= EndIndex; ++MgrNum) {
            auto &demandMgr = DemandMgr(MgrNum);

            state.dataInputProcessing->inputProcessor->getObjectItem(state,
                                                                     CurrentModuleObject,
                                                                     MgrNum - StartIndex + 1,
                                                                     AlphArray,
                                                                     NumAlphas,
                                                                     NumArray,
                                                                     NumNums,
                                                                     IOStat,
                                                                     _,
                                                                     state.dataIPShortCut->lAlphaFieldBlanks,
                                                                     state.dataIPShortCut->cAlphaFieldNames,
                                                                     state.dataIPShortCut->cNumericFieldNames);
            GlobalNames::VerifyUniqueInterObjectName(state,
                                                     state.dataDemandManager->UniqueDemandMgrNames,
                                                     AlphArray(1),
                                                     CurrentModuleObject,
                                                     state.dataIPShortCut->cAlphaFieldNames(1),
                                                     ErrorsFound);
            demandMgr.Name = AlphArray(1);

            demandMgr.Type = ManagerType::ElecEquip;

            if (!state.dataIPShortCut->lAlphaFieldBlanks(2)) {
                demandMgr.AvailSchedule = ScheduleManager::GetScheduleIndex(state, AlphArray(2));

                if (demandMgr.AvailSchedule == 0) {
                    ShowSevereError(state,
                                    format("{}=\"{}\" invalid {}=\"{}\" not found.",
                                           CurrentModuleObject,
                                           state.dataIPShortCut->cAlphaArgs(1),
                                           state.dataIPShortCut->cAlphaFieldNames(2),
                                           AlphArray(2)));
                    ErrorsFound = true;
                }
            } else {
<<<<<<< HEAD
                DemandMgr(MgrNum).AvailSchedule = ScheduleManager::ScheduleAlwaysOn;
=======
                demandMgr.AvailSchedule = DataGlobalConstants::ScheduleAlwaysOn;
>>>>>>> 0bd03875
            }

            // Validate Limiting Control
            demandMgr.LimitControl =
                static_cast<ManagerLimit>(getEnumerationValue(ManagerLimitNamesUC, UtilityRoutines::MakeUPPERCase(AlphArray(3))));
            ErrorsFound = ErrorsFound || (demandMgr.LimitControl == ManagerLimit::Invalid);

            if (NumArray(1) == 0.0)
                demandMgr.LimitDuration = state.dataGlobal->MinutesPerTimeStep;
            else
                demandMgr.LimitDuration = NumArray(1);

            demandMgr.LowerLimit = NumArray(2);

            // Validate Selection Control
            demandMgr.SelectionControl =
                static_cast<ManagerSelection>(getEnumerationValue(ManagerSelectionNamesUC, UtilityRoutines::MakeUPPERCase(AlphArray(4))));
            ErrorsFound = ErrorsFound || (demandMgr.SelectionControl == ManagerSelection::Invalid);

            if (NumArray(4) == 0.0)
                demandMgr.RotationDuration = state.dataGlobal->MinutesPerTimeStep;
            else
                demandMgr.RotationDuration = NumArray(4);

            // Count actual pointers to controlled zones
            demandMgr.NumOfLoads = 0;
            for (int LoadNum = 1; LoadNum <= NumAlphas - 4; ++LoadNum) {
                int LoadPtr = UtilityRoutines::FindItemInList(AlphArray(LoadNum + 4), state.dataInternalHeatGains->zoneElectricObjects);
                if (LoadPtr > 0) {
                    demandMgr.NumOfLoads += state.dataInternalHeatGains->zoneElectricObjects(LoadPtr).numOfSpaces;
                } else {
                    LoadPtr = UtilityRoutines::FindItemInList(AlphArray(LoadNum + 4), state.dataHeatBal->ZoneElectric);
                    if (LoadPtr > 0) {
                        ++demandMgr.NumOfLoads;
                    } else {
                        ShowSevereError(state,
                                        format("{}=\"{}\" invalid {}=\"{}\" not found.",
                                               CurrentModuleObject,
                                               state.dataIPShortCut->cAlphaArgs(1),
                                               state.dataIPShortCut->cAlphaFieldNames(LoadNum + 4),
                                               AlphArray(LoadNum + 4)));
                        ErrorsFound = true;
                    }
                }
            }

            //      demandMgr%NumOfLoads = NumAlphas - 4

            if (demandMgr.NumOfLoads > 0) {
                demandMgr.Load.allocate(demandMgr.NumOfLoads);
                int LoadNum = 0;
                for (int Item = 1; Item <= NumAlphas - 4; ++Item) {
                    int LoadPtr = UtilityRoutines::FindItemInList(AlphArray(Item + 4), state.dataInternalHeatGains->zoneElectricObjects);
                    if (LoadPtr > 0) {
                        for (int Item1 = 1; Item1 <= state.dataInternalHeatGains->zoneElectricObjects(LoadPtr).numOfSpaces; ++Item1) {
                            ++LoadNum;
                            demandMgr.Load(LoadNum) = state.dataInternalHeatGains->zoneElectricObjects(LoadPtr).spaceStartPtr + Item1 - 1;
                        }
                    } else {
                        LoadPtr = UtilityRoutines::FindItemInList(AlphArray(Item + 4), state.dataHeatBal->ZoneElectric);
                        if (LoadPtr > 0) {
                            ++LoadNum;
                            demandMgr.Load(LoadNum) = LoadPtr;
                        }
                    }
                } // LoadNum
            } else {
                ShowSevereError(state,
                                format("{}=\"{}\" invalid value for number of loads.", CurrentModuleObject, state.dataIPShortCut->cAlphaArgs(1)));
                ShowContinueError(state, "Number of loads is calculated to be less than one. Demand manager must have at least one load assigned.");
                ErrorsFound = true;
            }

        } // MgrNum

        // Get input for DemandManager:Thermostats
        StartIndex = EndIndex + 1;
        EndIndex += NumDemandMgrThermostats;

        CurrentModuleObject = "DemandManager:Thermostats";

        for (int MgrNum = StartIndex; MgrNum <= EndIndex; ++MgrNum) {
            auto &demandMgr = DemandMgr(MgrNum);

            state.dataInputProcessing->inputProcessor->getObjectItem(state,
                                                                     CurrentModuleObject,
                                                                     MgrNum - StartIndex + 1,
                                                                     AlphArray,
                                                                     NumAlphas,
                                                                     NumArray,
                                                                     NumNums,
                                                                     IOStat,
                                                                     _,
                                                                     state.dataIPShortCut->lAlphaFieldBlanks,
                                                                     state.dataIPShortCut->cAlphaFieldNames,
                                                                     state.dataIPShortCut->cNumericFieldNames);

            GlobalNames::VerifyUniqueInterObjectName(state,
                                                     state.dataDemandManager->UniqueDemandMgrNames,
                                                     AlphArray(1),
                                                     CurrentModuleObject,
                                                     state.dataIPShortCut->cAlphaFieldNames(1),
                                                     ErrorsFound);
            demandMgr.Name = AlphArray(1);

            demandMgr.Type = ManagerType::Thermostats;

            if (!state.dataIPShortCut->lAlphaFieldBlanks(2)) {
                demandMgr.AvailSchedule = ScheduleManager::GetScheduleIndex(state, AlphArray(2));

                if (demandMgr.AvailSchedule == 0) {
                    ShowSevereError(state,
                                    format("{}=\"{}\" invalid {}=\"{}\" not found.",
                                           CurrentModuleObject,
                                           state.dataIPShortCut->cAlphaArgs(1),
                                           state.dataIPShortCut->cAlphaFieldNames(2),
                                           AlphArray(2)));
                    ErrorsFound = true;
                }
            } else {
<<<<<<< HEAD
                DemandMgr(MgrNum).AvailSchedule = ScheduleManager::ScheduleAlwaysOn;
=======
                demandMgr.AvailSchedule = DataGlobalConstants::ScheduleAlwaysOn;
>>>>>>> 0bd03875
            }

            // Validate Limiting Control
            demandMgr.LimitControl =
                static_cast<ManagerLimit>(getEnumerationValue(ManagerLimitNamesUC, UtilityRoutines::MakeUPPERCase(AlphArray(3))));
            ErrorsFound = ErrorsFound || (demandMgr.LimitControl == ManagerLimit::Invalid);

            if (NumArray(1) == 0.0)
                demandMgr.LimitDuration = state.dataGlobal->MinutesPerTimeStep;
            else
                demandMgr.LimitDuration = NumArray(1);

            demandMgr.LowerLimit = NumArray(2);
            demandMgr.UpperLimit = NumArray(3);

            if (demandMgr.LowerLimit > demandMgr.UpperLimit) {
                ShowSevereError(state, format("Invalid input for {} = {}", CurrentModuleObject, AlphArray(1)));
                ShowContinueError(state,
                                  format("{} [{:.R2}] > {} [{.R2}]",
                                         state.dataIPShortCut->cNumericFieldNames(2),
                                         NumArray(2),
                                         state.dataIPShortCut->cNumericFieldNames(3),
                                         NumArray(3)));
                ShowContinueError(
                    state,
                    format("{} cannot be greater than {}", state.dataIPShortCut->cNumericFieldNames(2), state.dataIPShortCut->cNumericFieldNames(3)));
                ErrorsFound = true;
            }

            // Validate Selection Control
            demandMgr.SelectionControl =
                static_cast<ManagerSelection>(getEnumerationValue(ManagerSelectionNamesUC, UtilityRoutines::MakeUPPERCase(AlphArray(4))));
            ErrorsFound = ErrorsFound || (demandMgr.SelectionControl == ManagerSelection::Invalid);

            if (NumArray(5) == 0.0)
                demandMgr.RotationDuration = state.dataGlobal->MinutesPerTimeStep;
            else
                demandMgr.RotationDuration = NumArray(5);

            // Count actual pointers to controlled zones
            demandMgr.NumOfLoads = 0;
            for (int LoadNum = 1; LoadNum <= NumAlphas - 4; ++LoadNum) {
                int LoadPtr = UtilityRoutines::FindItemInList(AlphArray(LoadNum + 4), state.dataZoneCtrls->TStatObjects);
                if (LoadPtr > 0) {
                    demandMgr.NumOfLoads += state.dataZoneCtrls->TStatObjects(LoadPtr).NumOfZones;
                } else {
                    LoadPtr = UtilityRoutines::FindItemInList(AlphArray(LoadNum + 4), state.dataZoneCtrls->TempControlledZone);
                    if (LoadPtr > 0) {
                        ++demandMgr.NumOfLoads;
                    } else {
                        ShowSevereError(state,
                                        format("{}=\"{}\" invalid {}=\"{}\" not found.",
                                               CurrentModuleObject,
                                               state.dataIPShortCut->cAlphaArgs(1),
                                               state.dataIPShortCut->cAlphaFieldNames(LoadNum + 4),
                                               AlphArray(LoadNum + 4)));
                        ErrorsFound = true;
                    }
                }
            }

            if (demandMgr.NumOfLoads > 0) {
                demandMgr.Load.allocate(demandMgr.NumOfLoads);
                int LoadNum = 0;
                for (int Item = 1; Item <= NumAlphas - 4; ++Item) {
                    int LoadPtr = UtilityRoutines::FindItemInList(AlphArray(Item + 4), state.dataZoneCtrls->TStatObjects);
                    if (LoadPtr > 0) {
                        for (int Item1 = 1; Item1 <= state.dataZoneCtrls->TStatObjects(LoadPtr).NumOfZones; ++Item1) {
                            ++LoadNum;
                            demandMgr.Load(LoadNum) = state.dataZoneCtrls->TStatObjects(LoadPtr).TempControlledZoneStartPtr + Item1 - 1;
                        }
                    } else {
                        LoadPtr = UtilityRoutines::FindItemInList(AlphArray(Item + 4), state.dataZoneCtrls->TempControlledZone);
                        if (LoadPtr > 0) {
                            ++LoadNum;
                            demandMgr.Load(LoadNum) = LoadPtr;
                        }
                    }
                } // LoadNum
            } else {
                ShowSevereError(state,
                                format("{}=\"{}\" invalid value for number of loads.", CurrentModuleObject, state.dataIPShortCut->cAlphaArgs(1)));
                ShowContinueError(state, "Number of loads is calculated to be less than one. Demand manager must have at least one load assigned.");
                ErrorsFound = true;
            }
        } // MgrNum

        // Get input for DemandManager:Ventilation
        StartIndex = EndIndex + 1;
        EndIndex += NumDemandMgrVentilation;

        CurrentModuleObject = "DemandManager:Ventilation";

        for (int MgrNum = StartIndex; MgrNum <= EndIndex; ++MgrNum) {
            auto &demandMgr = DemandMgr(MgrNum);

            state.dataInputProcessing->inputProcessor->getObjectItem(state,
                                                                     CurrentModuleObject,
                                                                     MgrNum - StartIndex + 1,
                                                                     AlphArray,
                                                                     NumAlphas,
                                                                     NumArray,
                                                                     NumNums,
                                                                     IOStat,
                                                                     _,
                                                                     state.dataIPShortCut->lAlphaFieldBlanks,
                                                                     state.dataIPShortCut->cAlphaFieldNames,
                                                                     state.dataIPShortCut->cNumericFieldNames);

            GlobalNames::VerifyUniqueInterObjectName(state,
                                                     state.dataDemandManager->UniqueDemandMgrNames,
                                                     AlphArray(1),
                                                     CurrentModuleObject,
                                                     state.dataIPShortCut->cAlphaFieldNames(1),
                                                     ErrorsFound);
            demandMgr.Name = AlphArray(1);

            demandMgr.Type = ManagerType::Ventilation;

            if (!state.dataIPShortCut->lAlphaFieldBlanks(2)) {
                demandMgr.AvailSchedule = ScheduleManager::GetScheduleIndex(state, AlphArray(2));

                if (demandMgr.AvailSchedule == 0) {
                    ShowSevereError(state,
                                    format("{}=\"{}\" invalid {}=\"{}\" not found.",
                                           CurrentModuleObject,
                                           state.dataIPShortCut->cAlphaArgs(1),
                                           state.dataIPShortCut->cAlphaFieldNames(2),
                                           AlphArray(2)));
                    ErrorsFound = true;
                }
            } else {
<<<<<<< HEAD
                DemandMgr(MgrNum).AvailSchedule = ScheduleManager::ScheduleAlwaysOn;
=======
                demandMgr.AvailSchedule = DataGlobalConstants::ScheduleAlwaysOn;
>>>>>>> 0bd03875
            }

            // Validate Limiting Control
            demandMgr.LimitControl =
                static_cast<ManagerLimit>(getEnumerationValue(ManagerLimitVentNamesUC, UtilityRoutines::MakeUPPERCase(AlphArray(3))));
            ErrorsFound = ErrorsFound || (demandMgr.LimitControl == ManagerLimit::Invalid);

            if (NumArray(1) == 0.0)
                demandMgr.LimitDuration = state.dataGlobal->MinutesPerTimeStep;
            else
                demandMgr.LimitDuration = NumArray(1);

            if (demandMgr.LimitControl == ManagerLimit::Fixed) demandMgr.FixedRate = NumArray(2);
            if (demandMgr.LimitControl == ManagerLimit::ReductionRatio) demandMgr.ReductionRatio = NumArray(3);

            demandMgr.LowerLimit = NumArray(4);

            // Validate Selection Control
            demandMgr.SelectionControl =
                static_cast<ManagerSelection>(getEnumerationValue(ManagerSelectionNamesUC, UtilityRoutines::MakeUPPERCase(AlphArray(4))));
            ErrorsFound = ErrorsFound || (demandMgr.SelectionControl == ManagerSelection::Invalid);

            if (NumArray(5) == 0.0)
                demandMgr.RotationDuration = state.dataGlobal->MinutesPerTimeStep;
            else
                demandMgr.RotationDuration = NumArray(5);

            // Count number of string fields for loading Controller:OutdoorAir names. This number must be increased in case if
            // new string field is added or decreased if string fields are removed.
            int AlphaShift = 4;

            // Count actual pointers to air controllers
            demandMgr.NumOfLoads = 0;
            for (int LoadNum = 1; LoadNum <= NumAlphas - AlphaShift; ++LoadNum) {
                int LoadPtr = MixedAir::GetOAController(state, AlphArray(LoadNum + AlphaShift));
                if (LoadPtr > 0) {
                    ++demandMgr.NumOfLoads;
                } else {
                    ShowSevereError(state,
                                    format("{}=\"{}\" invalid {}=\"{}\" not found.",
                                           CurrentModuleObject,
                                           state.dataIPShortCut->cAlphaArgs(1),
                                           state.dataIPShortCut->cAlphaFieldNames(LoadNum + AlphaShift),
                                           AlphArray(LoadNum + AlphaShift)));
                    ErrorsFound = true;
                }
            }

            if (demandMgr.NumOfLoads > 0) {
                demandMgr.Load.allocate(demandMgr.NumOfLoads);
                for (int LoadNum = 1; LoadNum <= NumAlphas - AlphaShift; ++LoadNum) {
                    int LoadPtr = MixedAir::GetOAController(state, AlphArray(LoadNum + AlphaShift));
                    if (LoadPtr > 0) {
                        demandMgr.Load(LoadNum) = LoadPtr;
                    }
                }
            } else {
                ShowSevereError(state,
                                format("{}=\"{}\" invalid value for number of loads.", CurrentModuleObject, state.dataIPShortCut->cAlphaArgs(1)));
                ShowContinueError(state, "Number of loads is calculated to be less than one. Demand manager must have at least one load assigned.");
                ErrorsFound = true;
            }
        } // MgrNum

        AlphArray.deallocate();
        NumArray.deallocate();
    }

    if (ErrorsFound) {
        ShowFatalError(state, "Errors found in processing input for demand managers. Preceding condition causes termination.");
    }
}

void SurveyDemandManagers(EnergyPlusData &state)
{

    // SUBROUTINE INFORMATION:
    //       AUTHOR         Peter Graham Ellis
    //       DATE WRITTEN   July 2005

    // PURPOSE OF THIS SUBROUTINE:
    // Checks to see if any demand managers can reduce the load

    // SUBROUTINE LOCAL VARIABLE DECLARATIONS:
    bool CanReduceDemand;

    for (int MgrNum = 1; MgrNum <= state.dataDemandManager->NumDemandMgr; ++MgrNum) {

        auto &demandMgr = state.dataDemandManager->DemandMgr(MgrNum);

        demandMgr.CanReduceDemand = false;

        if (!demandMgr.Available) continue;
        if (demandMgr.LimitControl == ManagerLimit::Off) continue;

        if (demandMgr.Active) continue; // This works for FIXED control action, but not VARIABLE
        // VARIABLE control could actually reduce demand farther, even if active already

        for (int LoadNum = 1; LoadNum <= demandMgr.NumOfLoads; ++LoadNum) {
            int LoadPtr = demandMgr.Load(LoadNum);

            // Check if this load can reduce demand
            // Assume FIXED control action for now, needs more sophisticated check for VARIABLE control
            LoadInterface(state, DemandAction::CheckCanReduce, MgrNum, LoadPtr, CanReduceDemand);

            if (CanReduceDemand) {
                demandMgr.CanReduceDemand = true;
                break; // If any one load can reduce demand, then the whole demand manager can reduce demand
            }

        } // LoadNum

    } // MgrNum
}

void ActivateDemandManagers(EnergyPlusData &state)
{

    // SUBROUTINE INFORMATION:
    //       AUTHOR         Peter Graham Ellis
    //       DATE WRITTEN   July 2005
    // SUBROUTINE LOCAL VARIABLE DECLARATIONS:
    int LoadPtr;

    for (int MgrNum = 1; MgrNum <= state.dataDemandManager->NumDemandMgr; ++MgrNum) {

        auto &demandMgr = state.dataDemandManager->DemandMgr(MgrNum);

        if (demandMgr.Activate) {
            bool CanReduceDemand;
            demandMgr.Activate = false;
            demandMgr.Active = true;

            switch (demandMgr.SelectionControl) {
            case ManagerSelection::All: {
                // Turn ON limiting on all loads
                for (int LoadNum = 1; LoadNum <= demandMgr.NumOfLoads; ++LoadNum) {
                    LoadPtr = demandMgr.Load(LoadNum);
                    LoadInterface(state, DemandAction::SetLimit, MgrNum, LoadPtr, CanReduceDemand);
                } // LoadNum

            } break;
            case ManagerSelection::Many: { // All loads are limited except for one
                if (demandMgr.NumOfLoads > 1) {

                    // Turn ON limiting on all loads
                    for (int LoadNum = 1; LoadNum <= demandMgr.NumOfLoads; ++LoadNum) {
                        LoadPtr = demandMgr.Load(LoadNum);
                        LoadInterface(state, DemandAction::SetLimit, MgrNum, LoadPtr, CanReduceDemand);
                    } // LoadNum

                    // Set next rotated load (from last time it was active)
                    int RotatedLoadNum = demandMgr.RotatedLoadNum;
                    ++RotatedLoadNum;
                    if (RotatedLoadNum > demandMgr.NumOfLoads) RotatedLoadNum = 1;
                    demandMgr.RotatedLoadNum = RotatedLoadNum;

                    // Turn OFF limiting for the new rotated load
                    LoadPtr = demandMgr.Load(RotatedLoadNum);
                    LoadInterface(state, DemandAction::ClearLimit, MgrNum, LoadPtr, CanReduceDemand);
                } else {
                    // Turn ON limiting for the one and only load
                    LoadPtr = demandMgr.Load(1);
                    LoadInterface(state, DemandAction::SetLimit, MgrNum, LoadPtr, CanReduceDemand);
                }

            } break;
            case ManagerSelection::One: { // Only one load is limited
                if (demandMgr.NumOfLoads > 1) {
                    // Turn OFF limiting on all loads
                    for (int LoadNum = 1; LoadNum <= demandMgr.NumOfLoads; ++LoadNum) {
                        LoadPtr = demandMgr.Load(LoadNum);
                        LoadInterface(state, DemandAction::ClearLimit, MgrNum, LoadPtr, CanReduceDemand);
                    } // LoadNum

                    // Set next rotated load (from last time it was active)
                    int RotatedLoadNum = demandMgr.RotatedLoadNum;
                    ++RotatedLoadNum;
                    if (RotatedLoadNum > demandMgr.NumOfLoads) RotatedLoadNum = 1;
                    demandMgr.RotatedLoadNum = RotatedLoadNum;

                    // Turn ON limiting for the new rotated load
                    LoadPtr = demandMgr.Load(RotatedLoadNum);
                    LoadInterface(state, DemandAction::SetLimit, MgrNum, LoadPtr, CanReduceDemand);
                } else {
                    // Turn ON limiting for the one and only load
                    LoadPtr = demandMgr.Load(1);
                    LoadInterface(state, DemandAction::SetLimit, MgrNum, LoadPtr, CanReduceDemand);
                }
            } break;
            default:
                break;
            }
        }

    } // MgrNum
}

void UpdateDemandManagers(EnergyPlusData &state)
{

    // SUBROUTINE INFORMATION:
    //       AUTHOR         Peter Graham Ellis
    //       DATE WRITTEN   July 2005

    // PURPOSE OF THIS SUBROUTINE:
    // Expires limits and rotates loads after specified time duration.
    // It updates availability flags, expires managers that ended in the last timestep, etc.

    // SUBROUTINE LOCAL VARIABLE DECLARATIONS:
    int LoadPtr;
    bool Available;
    bool CanReduceDemand;
    int RotatedLoadNum;

    for (int MgrNum = 1; MgrNum <= state.dataDemandManager->NumDemandMgr; ++MgrNum) {

        auto &demandMgr = state.dataDemandManager->DemandMgr(MgrNum);

        // Check availability
        if (ScheduleManager::GetCurrentScheduleValue(state, demandMgr.AvailSchedule) > 0.0) {
            Available = true;
        } else {
            Available = false;
        }
        //    END IF

        demandMgr.Available = Available;

        // Update demand manager status
        if (Available) {

            if (demandMgr.Active) {

                demandMgr.ElapsedTime += state.dataGlobal->MinutesPerTimeStep;

                // Check for expiring limit duration
                if (demandMgr.ElapsedTime >= demandMgr.LimitDuration) {
                    demandMgr.ElapsedTime = 0;
                    demandMgr.ElapsedRotationTime = 0;
                    demandMgr.Active = false;

                    // Demand Manager is not available, remove demand limits from all loads
                    for (int LoadNum = 1; LoadNum <= demandMgr.NumOfLoads; ++LoadNum) {
                        LoadPtr = demandMgr.Load(LoadNum);
                        LoadInterface(state, DemandAction::ClearLimit, MgrNum, LoadPtr, CanReduceDemand);
                    } // LoadNum

                } else {

                    switch (demandMgr.SelectionControl) {
                    case ManagerSelection::All: {
                        // Do nothing; limits remain on all loads

                    } break;
                    case ManagerSelection::Many: { // All loads are limited except for one
                        demandMgr.ElapsedRotationTime += state.dataGlobal->MinutesPerTimeStep;

                        if (demandMgr.ElapsedRotationTime >= demandMgr.RotationDuration) {
                            demandMgr.ElapsedRotationTime = 0;

                            if (demandMgr.NumOfLoads > 1) {
                                // Turn ON limiting for the old rotated load
                                RotatedLoadNum = demandMgr.RotatedLoadNum;
                                LoadPtr = demandMgr.Load(RotatedLoadNum);
                                LoadInterface(state, DemandAction::SetLimit, MgrNum, LoadPtr, CanReduceDemand);

                                // Set next rotated load
                                ++RotatedLoadNum;
                                if (RotatedLoadNum > demandMgr.NumOfLoads) RotatedLoadNum = 1;
                                demandMgr.RotatedLoadNum = RotatedLoadNum;

                                // Turn OFF limiting for the new rotated load
                                LoadPtr = demandMgr.Load(RotatedLoadNum);
                                LoadInterface(state, DemandAction::ClearLimit, MgrNum, LoadPtr, CanReduceDemand);
                            }
                        }

                    } break;
                    case ManagerSelection::One: { // Only one load is limited
                        demandMgr.ElapsedRotationTime += state.dataGlobal->MinutesPerTimeStep;

                        if (demandMgr.ElapsedRotationTime >= demandMgr.RotationDuration) {
                            demandMgr.ElapsedRotationTime = 0;

                            if (demandMgr.NumOfLoads > 1) {
                                // Turn OFF limiting for the old rotated load
                                RotatedLoadNum = demandMgr.RotatedLoadNum;
                                LoadPtr = demandMgr.Load(RotatedLoadNum);
                                LoadInterface(state, DemandAction::ClearLimit, MgrNum, LoadPtr, CanReduceDemand);

                                // Set next rotated load
                                ++RotatedLoadNum;
                                if (RotatedLoadNum > demandMgr.NumOfLoads) RotatedLoadNum = 1;
                                demandMgr.RotatedLoadNum = RotatedLoadNum;

                                // Turn ON limiting for the new rotated load
                                LoadPtr = demandMgr.Load(RotatedLoadNum);
                                LoadInterface(state, DemandAction::SetLimit, MgrNum, LoadPtr, CanReduceDemand);
                            }
                        }
                    } break;
                    default:
                        break;
                    }
                }
            }

        } else { // Demand Manager is not available
            demandMgr.Active = false;

            // Demand Manager is not available, remove demand limits from all loads
            for (int LoadNum = 1; LoadNum <= demandMgr.NumOfLoads; ++LoadNum) {
                LoadPtr = demandMgr.Load(LoadNum);
                LoadInterface(state, DemandAction::ClearLimit, MgrNum, LoadPtr, CanReduceDemand);
            } // LoadNum
        }

    } // MgrNum
}

void ReportDemandManagerList(EnergyPlusData &state, int const ListNum)
{

    // SUBROUTINE INFORMATION:
    //       AUTHOR         Peter Graham Ellis
    //       DATE WRITTEN   July 2005

    // PURPOSE OF THIS SUBROUTINE:
    // Calculates report variables.

    // METHODOLOGY EMPLOYED:
    // Standard EnergyPlus methodology.

    // SUBROUTINE LOCAL VARIABLE DECLARATIONS:
    Real64 BillingPeriod;
    int AveragingWindow;
    bool OnPeak;
    Real64 OverLimit;

    auto &demandManagerList = state.dataDemandManager->DemandManagerList(ListNum);

    if (demandManagerList.BillingSchedule == 0) {
        BillingPeriod = state.dataEnvrn->Month;
    } else {
        BillingPeriod = ScheduleManager::GetCurrentScheduleValue(state, demandManagerList.BillingSchedule);
    }

    if (demandManagerList.BillingPeriod != BillingPeriod) {
        // Reset variables for new billing period
        // demandManagerList%History = 0.0        ! Don't reset--continue from previous billing period
        // demandManagerList%AverageDemand = 0.0  ! Don't reset--continue from previous billing period
        demandManagerList.PeakDemand = 0.0;
        demandManagerList.OverLimitDuration = 0.0;

        demandManagerList.BillingPeriod = BillingPeriod;
    }

    // Add new timestep to demand history and subtract oldest timestep
    AveragingWindow = demandManagerList.AveragingWindow;
    demandManagerList.AverageDemand += (demandManagerList.MeterDemand - demandManagerList.History(1)) / AveragingWindow;

    // Update demand history
    for (int Item = 1; Item <= AveragingWindow - 1; ++Item) {
        demandManagerList.History(Item) = demandManagerList.History(Item + 1);
    }
    demandManagerList.History(AveragingWindow) = demandManagerList.MeterDemand;

    if (demandManagerList.PeakSchedule == 0) {
        OnPeak = true;
    } else {
        if (ScheduleManager::GetCurrentScheduleValue(state, demandManagerList.PeakSchedule) == 1) {
            OnPeak = true;
        } else {
            OnPeak = false;
        }
    }

    if (OnPeak) {
        demandManagerList.PeakDemand = max(demandManagerList.AverageDemand, demandManagerList.PeakDemand);

        OverLimit = demandManagerList.AverageDemand - demandManagerList.ScheduledLimit;
        if (OverLimit > 0.0) {
            demandManagerList.OverLimit = OverLimit;
            demandManagerList.OverLimitDuration += (state.dataGlobal->MinutesPerTimeStep / 60.0);
        } else {
            demandManagerList.OverLimit = 0.0;
        }

    } else {
        demandManagerList.OverLimit = 0.0;
    }
}

void LoadInterface(EnergyPlusData &state, DemandAction const Action, int const MgrNum, int const LoadPtr, bool &CanReduceDemand)
{

    // SUBROUTINE INFORMATION:
    //       AUTHOR         Peter Graham Ellis
    //       DATE WRITTEN   August 2005

    // PURPOSE OF THIS SUBROUTINE:
    // Provides a universal interface to handle all communication with the various load objects.
    // Demand managers for new types of loads can be easily added with a new CASE statement in this subroutine
    // and new GetInput code.

    auto const &demandMgr = state.dataDemandManager->DemandMgr(MgrNum);

    // SUBROUTINE LOCAL VARIABLE DECLARATIONS:
    Real64 LowestPower;

    CanReduceDemand = false;

    switch (demandMgr.Type) {
    case ManagerType::ExtLights: {
        LowestPower = state.dataExteriorEnergyUse->ExteriorLights(LoadPtr).DesignLevel * demandMgr.LowerLimit;
        if (Action == DemandAction::CheckCanReduce) {
            if (state.dataExteriorEnergyUse->ExteriorLights(LoadPtr).Power > LowestPower) CanReduceDemand = true;
        } else if (Action == DemandAction::SetLimit) {
            state.dataExteriorEnergyUse->ExteriorLights(LoadPtr).ManageDemand = true;
            state.dataExteriorEnergyUse->ExteriorLights(LoadPtr).DemandLimit = LowestPower;
        } else if (Action == DemandAction::ClearLimit) {
            state.dataExteriorEnergyUse->ExteriorLights(LoadPtr).ManageDemand = false;
        }
    } break;
    case ManagerType::Lights: {
        LowestPower = state.dataHeatBal->Lights(LoadPtr).DesignLevel * demandMgr.LowerLimit;
        if (Action == DemandAction::CheckCanReduce) {
            if (state.dataHeatBal->Lights(LoadPtr).Power > LowestPower) CanReduceDemand = true;
        } else if (Action == DemandAction::SetLimit) {
            state.dataHeatBal->Lights(LoadPtr).ManageDemand = true;
            state.dataHeatBal->Lights(LoadPtr).DemandLimit = LowestPower;
        } else if (Action == DemandAction::ClearLimit) {
            state.dataHeatBal->Lights(LoadPtr).ManageDemand = false;
        }

    } break;
    case ManagerType::ElecEquip: {
        LowestPower = state.dataHeatBal->ZoneElectric(LoadPtr).DesignLevel * demandMgr.LowerLimit;
        if (Action == DemandAction::CheckCanReduce) {
            if (state.dataHeatBal->ZoneElectric(LoadPtr).Power > LowestPower) CanReduceDemand = true;
        } else if (Action == DemandAction::SetLimit) {
            state.dataHeatBal->ZoneElectric(LoadPtr).ManageDemand = true;
            state.dataHeatBal->ZoneElectric(LoadPtr).DemandLimit = LowestPower;
        } else if (Action == DemandAction::ClearLimit) {
            state.dataHeatBal->ZoneElectric(LoadPtr).ManageDemand = false;
        }
    } break;
    case ManagerType::Thermostats: {
        if (Action == DemandAction::CheckCanReduce) {
            if (state.dataHeatBalFanSys->ZoneThermostatSetPointLo(state.dataZoneCtrls->TempControlledZone(LoadPtr).ActualZoneNum) >
                    demandMgr.LowerLimit ||
                state.dataHeatBalFanSys->ZoneThermostatSetPointHi(state.dataZoneCtrls->TempControlledZone(LoadPtr).ActualZoneNum) <
                    demandMgr.UpperLimit)
                CanReduceDemand = true; // Heating | Cooling
        } else if (Action == DemandAction::SetLimit) {
            state.dataZoneCtrls->TempControlledZone(LoadPtr).ManageDemand = true;
            state.dataZoneCtrls->TempControlledZone(LoadPtr).HeatingResetLimit = demandMgr.LowerLimit;
            state.dataZoneCtrls->TempControlledZone(LoadPtr).CoolingResetLimit = demandMgr.UpperLimit;
        } else if (Action == DemandAction::ClearLimit) {
            state.dataZoneCtrls->TempControlledZone(LoadPtr).ManageDemand = false;
        }
        if (state.dataZoneCtrls->NumComfortControlledZones > 0) {
            if (state.dataHeatBalFanSys->ComfortControlType(state.dataZoneCtrls->TempControlledZone(LoadPtr).ActualZoneNum) !=
                DataHVACGlobals::ThermostatType::Uncontrolled) {
                if (Action == DemandAction::CheckCanReduce) {
                    if (state.dataHeatBalFanSys->ZoneThermostatSetPointLo(state.dataZoneCtrls->ComfortControlledZone(LoadPtr).ActualZoneNum) >
                            demandMgr.LowerLimit ||
                        state.dataHeatBalFanSys->ZoneThermostatSetPointHi(state.dataZoneCtrls->ComfortControlledZone(LoadPtr).ActualZoneNum) <
                            demandMgr.UpperLimit)
                        CanReduceDemand = true; // Heating
                } else if (Action == DemandAction::SetLimit) {
                    state.dataZoneCtrls->ComfortControlledZone(LoadPtr).ManageDemand = true;
                    state.dataZoneCtrls->ComfortControlledZone(LoadPtr).HeatingResetLimit = demandMgr.LowerLimit;
                    state.dataZoneCtrls->ComfortControlledZone(LoadPtr).CoolingResetLimit = demandMgr.UpperLimit;
                } else if (Action == DemandAction::ClearLimit) {
                    state.dataZoneCtrls->ComfortControlledZone(LoadPtr).ManageDemand = false;
                }
            }
        }
    } break;
    case ManagerType::Ventilation: {
        Real64 FlowRate(0);
        FlowRate = MixedAir::OAGetFlowRate(state, LoadPtr);
        if (Action == DemandAction::CheckCanReduce) {
            CanReduceDemand = true;
        } else if (Action == DemandAction::SetLimit) {
            MixedAir::OASetDemandManagerVentilationState(state, LoadPtr, true);
            if (demandMgr.LimitControl == ManagerLimit::Fixed) {
                MixedAir::OASetDemandManagerVentilationFlow(state, LoadPtr, demandMgr.FixedRate);
            } else if (demandMgr.LimitControl == ManagerLimit::ReductionRatio) {
                Real64 DemandRate(0);
                DemandRate = FlowRate * demandMgr.ReductionRatio;
                MixedAir::OASetDemandManagerVentilationFlow(state, LoadPtr, DemandRate);
            }
        } else if (Action == DemandAction::ClearLimit) {
            MixedAir::OASetDemandManagerVentilationState(state, LoadPtr, false);
        }
    } break;
    default:
        break;
    }
}

void InitDemandManagers(EnergyPlusData &state)
{

    // SUBROUTINE INFORMATION:
    //       AUTHOR         Linda Lawrie
    //       DATE WRITTEN   September 2010

    // PURPOSE OF THIS SUBROUTINE:
    // Provide external call to get Demand manager input after
    // appropriate initializations.

    if (state.dataDemandManager->GetInput) {
        GetDemandManagerInput(state);
        GetDemandManagerListInput(state);
        state.dataDemandManager->GetInput = false;
    }
}

} // namespace EnergyPlus::DemandManager<|MERGE_RESOLUTION|>--- conflicted
+++ resolved
@@ -673,11 +673,7 @@
                     ErrorsFound = true;
                 }
             } else {
-<<<<<<< HEAD
-                DemandMgr(MgrNum).AvailSchedule = ScheduleManager::ScheduleAlwaysOn;
-=======
-                demandMgr.AvailSchedule = DataGlobalConstants::ScheduleAlwaysOn;
->>>>>>> 0bd03875
+                demandMgr.AvailSchedule = ScheduleManager::ScheduleAlwaysOn;
             }
 
             // Validate Limiting Control
@@ -776,11 +772,7 @@
                     ErrorsFound = true;
                 }
             } else {
-<<<<<<< HEAD
-                DemandMgr(MgrNum).AvailSchedule = ScheduleManager::ScheduleAlwaysOn;
-=======
-                demandMgr.AvailSchedule = DataGlobalConstants::ScheduleAlwaysOn;
->>>>>>> 0bd03875
+                demandMgr.AvailSchedule = ScheduleManager::ScheduleAlwaysOn;
             }
 
             // Validate Limiting Control
@@ -900,11 +892,7 @@
                     ErrorsFound = true;
                 }
             } else {
-<<<<<<< HEAD
-                DemandMgr(MgrNum).AvailSchedule = ScheduleManager::ScheduleAlwaysOn;
-=======
-                demandMgr.AvailSchedule = DataGlobalConstants::ScheduleAlwaysOn;
->>>>>>> 0bd03875
+                demandMgr.AvailSchedule = ScheduleManager::ScheduleAlwaysOn;
             }
 
             // Validate Limiting Control
@@ -1025,11 +1013,7 @@
                     ErrorsFound = true;
                 }
             } else {
-<<<<<<< HEAD
-                DemandMgr(MgrNum).AvailSchedule = ScheduleManager::ScheduleAlwaysOn;
-=======
-                demandMgr.AvailSchedule = DataGlobalConstants::ScheduleAlwaysOn;
->>>>>>> 0bd03875
+                demandMgr.AvailSchedule = ScheduleManager::ScheduleAlwaysOn;
             }
 
             // Validate Limiting Control
@@ -1162,11 +1146,7 @@
                     ErrorsFound = true;
                 }
             } else {
-<<<<<<< HEAD
-                DemandMgr(MgrNum).AvailSchedule = ScheduleManager::ScheduleAlwaysOn;
-=======
-                demandMgr.AvailSchedule = DataGlobalConstants::ScheduleAlwaysOn;
->>>>>>> 0bd03875
+                demandMgr.AvailSchedule = ScheduleManager::ScheduleAlwaysOn;
             }
 
             // Validate Limiting Control
