// EnergyPlus, Copyright (c) 1996-2021, The Board of Trustees of the University of Illinois,
// The Regents of the University of California, through Lawrence Berkeley National Laboratory
// (subject to receipt of any required approvals from the U.S. Dept. of Energy), Oak Ridge
// National Laboratory, managed by UT-Battelle, Alliance for Sustainable Energy, LLC, and other
// contributors. All rights reserved.
//
// NOTICE: This Software was developed under funding from the U.S. Department of Energy and the
// U.S. Government consequently retains certain rights. As such, the U.S. Government has been
// granted for itself and others acting on its behalf a paid-up, nonexclusive, irrevocable,
// worldwide license in the Software to reproduce, distribute copies to the public, prepare
// derivative works, and perform publicly and display publicly, and to permit others to do so.
//
// Redistribution and use in source and binary forms, with or without modification, are permitted
// provided that the following conditions are met:
//
// (1) Redistributions of source code must retain the above copyright notice, this list of
//     conditions and the following disclaimer.
//
// (2) Redistributions in binary form must reproduce the above copyright notice, this list of
//     conditions and the following disclaimer in the documentation and/or other materials
//     provided with the distribution.
//
// (3) Neither the name of the University of California, Lawrence Berkeley National Laboratory,
//     the University of Illinois, U.S. Dept. of Energy nor the names of its contributors may be
//     used to endorse or promote products derived from this software without specific prior
//     written permission.
//
// (4) Use of EnergyPlus(TM) Name. If Licensee (i) distributes the software in stand-alone form
//     without changes from the version obtained under this License, or (ii) Licensee makes a
//     reference solely to the software portion of its product, Licensee must refer to the
//     software as "EnergyPlus version X" software, where "X" is the version number Licensee
//     obtained under this License and may not use a different name for the software. Except as
//     specifically required in this Section (4), Licensee shall not use in a company name, a
//     product name, in advertising, publicity, or other promotional activities any name, trade
//     name, trademark, logo, or other designation of "EnergyPlus", "E+", "e+" or confusingly
//     similar designation, without the U.S. Department of Energy's prior written consent.
//
// THIS SOFTWARE IS PROVIDED BY THE COPYRIGHT HOLDERS AND CONTRIBUTORS "AS IS" AND ANY EXPRESS OR
// IMPLIED WARRANTIES, INCLUDING, BUT NOT LIMITED TO, THE IMPLIED WARRANTIES OF MERCHANTABILITY
// AND FITNESS FOR A PARTICULAR PURPOSE ARE DISCLAIMED. IN NO EVENT SHALL THE COPYRIGHT OWNER OR
// CONTRIBUTORS BE LIABLE FOR ANY DIRECT, INDIRECT, INCIDENTAL, SPECIAL, EXEMPLARY, OR
// CONSEQUENTIAL DAMAGES (INCLUDING, BUT NOT LIMITED TO, PROCUREMENT OF SUBSTITUTE GOODS OR
// SERVICES; LOSS OF USE, DATA, OR PROFITS; OR BUSINESS INTERRUPTION) HOWEVER CAUSED AND ON ANY
// THEORY OF LIABILITY, WHETHER IN CONTRACT, STRICT LIABILITY, OR TORT (INCLUDING NEGLIGENCE OR
// OTHERWISE) ARISING IN ANY WAY OUT OF THE USE OF THIS SOFTWARE, EVEN IF ADVISED OF THE
// POSSIBILITY OF SUCH DAMAGE.

// EnergyPlus::MultiSpeedAirToAirHeatPump Unit Tests

// Google Test Headers
#include <gtest/gtest.h>

#include "Fixtures/EnergyPlusFixture.hh"
#include <EnergyPlus/BranchInputManager.hh>
#include <EnergyPlus/DXCoils.hh>
#include <EnergyPlus/Data/EnergyPlusData.hh>
#include <EnergyPlus/DataAirSystems.hh>
#include <EnergyPlus/DataEnvironment.hh>
#include <EnergyPlus/DataHVACGlobals.hh>
#include <EnergyPlus/DataHeatBalance.hh>
#include <EnergyPlus/DataZoneControls.hh>
#include <EnergyPlus/DataZoneEnergyDemands.hh>
#include <EnergyPlus/DataZoneEquipment.hh>
#include <EnergyPlus/Fans.hh>
#include <EnergyPlus/HVACMultiSpeedHeatPump.hh>
#include <EnergyPlus/HeatBalanceManager.hh>
#include <EnergyPlus/IOFiles.hh>
#include <EnergyPlus/MixedAir.hh>
#include <EnergyPlus/Psychrometrics.hh>
#include <EnergyPlus/ScheduleManager.hh>
#include <EnergyPlus/SimAirServingZones.hh>
#include <EnergyPlus/SingleDuct.hh>
#include <EnergyPlus/SplitterComponent.hh>
#include <EnergyPlus/ZoneAirLoopEquipmentManager.hh>
#include <EnergyPlus/ZoneEquipmentManager.hh>
#include <EnergyPlus/ZoneTempPredictorCorrector.hh>

using namespace EnergyPlus::BranchInputManager;
using namespace EnergyPlus::DataHeatBalance;
using namespace EnergyPlus::DataHVACGlobals;
using namespace EnergyPlus::DataZoneControls;
using namespace EnergyPlus::DataZoneEquipment;
using namespace EnergyPlus::DataZoneEnergyDemands;
using namespace EnergyPlus::HeatBalanceManager;
using namespace EnergyPlus::HVACMultiSpeedHeatPump;
using namespace EnergyPlus::MixedAir;
using namespace EnergyPlus::ScheduleManager;
using namespace EnergyPlus::SimAirServingZones;
using namespace EnergyPlus::SingleDuct;
using namespace EnergyPlus::SplitterComponent;
using namespace EnergyPlus::ZoneAirLoopEquipmentManager;
using namespace EnergyPlus::ZoneTempPredictorCorrector;

namespace EnergyPlus {

TEST_F(EnergyPlusFixture, HVACMultiSpeedHeatPump_ReportVariableInitTest)
{

    bool ErrorsFound(false);
    int const MSHeatPumpNum(2);
    bool const FirstHVACIteration(true);
    int const AirLoopNum(2);
    Real64 QZnReq(-10000.0);
    Real64 OnOffAirFlowRatio(1.0);

    std::string const idf_objects = delimited_string({

        "!-   ===========  ALL OBJECTS IN CLASS: ZONECONTROL:THERMOSTAT ===========",

        "  ZoneControl:Thermostat,",
        "    Z401TempCtrl,            !- Name",
        "    401,                     !- Zone or ZoneList Name",
        "    Zone Control Type Sched, !- Control Type Schedule Name",
        "    ThermostatSetpoint:DualSetpoint,   !- Control 3 Object Type",
        "    DualSetPoint1;            !- Control 3 Name",

        "  ThermostatSetpoint:DualSetpoint,",
        "    DualSetPoint1,            !- Name",
        "    401HeatingSP,            !- Heating Setpoint Temperature Schedule Name",
        "    401CoolingSP;            !- Cooling Setpoint Temperature Schedule Name",

        "  ZoneControl:Thermostat,",
        "    Z402TempCtrl,            !- Name",
        "    402,                     !- Zone or ZoneList Name",
        "    Zone Control Type Sched, !- Control Type Schedule Name",
        "    ThermostatSetpoint:DualSetpoint,   !- Control 3 Object Type",
        "    DualSetPoint2;            !- Control 3 Name",

        "  ThermostatSetpoint:DualSetpoint,",
        "    DualSetPoint2,            !- Name",
        "    402HeatingSP,            !- Heating Setpoint Temperature Schedule Name",
        "    402CoolingSP;            !- Cooling Setpoint Temperature Schedule Name",

        "!-   ===========  ALL OBJECTS IN CLASS: AIRTERMINAL:SINGLEDUCT:CONSTANTVOLUME:NOREHEAT ===========",

        "  AirTerminal:SingleDuct:ConstantVolume:NoReheat,",
        "    401directair,            !- Name",
        "    AC-24sched,              !- Availability Schedule Name",
        "    Z401 zone inlet 2AT,     !- Air Inlet Node Name",
        "    Z401 zone inlet,         !- Air Outlet Node Name",
        "    3.209;                   !- Maximum Air Flow Rate {m3/s}",

        "  AirTerminal:SingleDuct:ConstantVolume:NoReheat,",
        "    402directair,            !- Name",
        "    AC-25 sched,             !- Availability Schedule Name",
        "    Z402 zone inlet 2AT,     !- Air Inlet Node Name",
        "    Z402 zone inlet,         !- Air Outlet Node Name",
        "    3.209;                   !- Maximum Air Flow Rate {m3/s}",

        "!-   ===========  ALL OBJECTS IN CLASS: ZONEHVAC:EQUIPMENTLIST ===========",

        "  ZoneHVAC:EquipmentList,",
        "    Z401 terminal list,      !- Name",
        "    SequentialLoad,          !- Load Distribution Scheme",
        "    ZoneHVAC:AirDistributionUnit,  !- Zone Equipment 1 Object Type",
        "    401directairADU,         !- Zone Equipment 1 Name",
        "    1,                       !- Zone Equipment 1 Cooling Sequence",
        "    1;                       !- Zone Equipment 1 Heating or No-Load Sequence",

        "  ZoneHVAC:EquipmentList,",
        "    Z402 terminal list,      !- Name",
        "    SequentialLoad,          !- Load Distribution Scheme",
        "    ZoneHVAC:AirDistributionUnit,  !- Zone Equipment 1 Object Type",
        "    402directairADU,         !- Zone Equipment 1 Name",
        "    1,                       !- Zone Equipment 1 Cooling Sequence",
        "    1;                       !- Zone Equipment 1 Heating or No-Load Sequence",

        "!-   ===========  ALL OBJECTS IN CLASS: ZONEHVAC:AIRDISTRIBUTIONUNIT ===========",

        "  ZoneHVAC:AirDistributionUnit,",
        "    401directairADU,         !- Name",
        "    Z401 zone inlet,         !- Air Distribution Unit Outlet Node Name",
        "    AirTerminal:SingleDuct:ConstantVolume:NoReheat,  !- Air Terminal Object Type",
        "    401directair;            !- Air Terminal Name",

        "  ZoneHVAC:AirDistributionUnit,",
        "    402directairADU,         !- Name",
        "    Z402 zone inlet,         !- Air Distribution Unit Outlet Node Name",
        "    AirTerminal:SingleDuct:ConstantVolume:NoReheat,  !- Air Terminal Object Type",
        "    402directair;            !- Air Terminal Name",

        "!-   ===========  ALL OBJECTS IN CLASS: ZONEHVAC:EQUIPMENTCONNECTIONS ===========",

        "  ZoneHVAC:EquipmentConnections,",
        "    401,                     !- Zone Name",
        "    Z401 terminal list,      !- Zone Conditioning Equipment List Name",
        "    Z401 zone inlet,         !- Zone Air Inlet Node or NodeList Name",
        "    ,                        !- Zone Air Exhaust Node or NodeList Name",
        "    Z401 air node,           !- Zone Air Node Name",
        "    Z401 outlet node;        !- Zone Return Air Node Name",

        "  ZoneHVAC:EquipmentConnections,",
        "    402,                     !- Zone Name",
        "    Z402 terminal list,      !- Zone Conditioning Equipment List Name",
        "    Z402 zone inlet,         !- Zone Air Inlet Node or NodeList Name",
        "    ,                        !- Zone Air Exhaust Node or NodeList Name",
        "    Z402 air node,           !- Zone Air Node Name",
        "    Z402 outlet node;        !- Zone Return Air Node Name",

        "!-   ===========  ALL OBJECTS IN CLASS: FAN:ONOFF ===========",
        "  Fan:OnOff,",
        "    AC24_Fan,                !- Name",
        "    AC-24sched,              !- Availability Schedule Name",
        "    0.25,                    !- Fan Total Efficiency",
        "    249.089,                 !- Pressure Rise {Pa}",
        "    3.209,                   !- Maximum Flow Rate {m3/s}",
        "    0.85,                    !- Motor Efficiency",
        "    1,                       !- Motor In Airstream Fraction",
        "    AC-24 SF inlet air node, !- Air Inlet Node Name",
        "    AC-24 SF outlet air node,!- Air Outlet Node Name",
        "    ,                        !- Fan Power Ratio Function of Speed Ratio Curve Name",
        "    ,                        !- Fan Efficiency Ratio Function of Speed Ratio Curve Name",
        "    General;                 !- End-Use Subcategory",
        "  Fan:OnOff,",
        "    AC25_Fan,                !- Name",
        "    AC-25 sched,             !- Availability Schedule Name",
        "    0.25,                    !- Fan Total Efficiency",
        "    249.089,                 !- Pressure Rise {Pa}",
        "    3.209,                   !- Maximum Flow Rate {m3/s}",
        "    0.85,                    !- Motor Efficiency",
        "    1,                       !- Motor In Airstream Fraction",
        "    AC-25 SF inlet air node, !- Air Inlet Node Name",
        "    AC-25 SF outlet air node,!- Air Outlet Node Name",
        "    ,                        !- Fan Power Ratio Function of Speed Ratio Curve Name",
        "    ,                        !- Fan Efficiency Ratio Function of Speed Ratio Curve Name",
        "    General;                 !- End-Use Subcategory",
        "  Coil:Cooling:DX:MultiSpeed,",
        "    AC24_cooling,            !- Name",
        "    AC-24sched,              !- Availability Schedule Name",
        "    AC-24 SF outlet air node,!- Air Inlet Node Name",
        "    AC-24 HC inlet node,     !- Air Outlet Node Name",
        "    ,                        !- Condenser Air Inlet Node Name",
        "    AirCooled,               !- Condenser Type",
        "    ,                        !- Minimum Outdoor Dry-Bulb Temperature for Compressor Operation {C}",
        "    ,                        !- Supply Water Storage Tank Name",
        "    ,                        !- Condensate Collection Water Storage Tank Name",
        "    No,                      !- Apply Part Load Fraction to Speeds Greater than 1",
        "    No,                      !- Apply Latent Degradation to Speeds Greater than 1",
        "    0,                       !- Crankcase Heater Capacity {W}",
        "    10,                      !- Maximum Outdoor Dry-Bulb Temperature for Crankcase Heater Operation {C}",
        "    ,                        !- Basin Heater Capacity {W/K}",
        "    ,                        !- Basin Heater Setpoint Temperature {C}",
        "    ,                        !- Basin Heater Operating Schedule Name",
        "    Electricity,             !- Fuel Type",
        "    2,                       !- Number of Speeds",
        "    53500,                   !- Speed 1 Gross Rated Total Cooling Capacity {W}",
        "    0.737,                   !- Speed 1 Gross Rated Sensible Heat Ratio",
        "    3.42,                    !- Speed 1 Gross Rated Cooling COP {W/W}",
        "    3.209,                   !- Speed 1 Rated Air Flow Rate {m3/s}",
        "    ,                        !- Rated Evaporator Fan Power Per Volume Flow Rate {W/(m3/s)}",
        "    CoolingTempCurve,        !- Speed 1 Total Cooling Capacity Function of Temperature Curve Name",
        "    CoolingFlowCurve,        !- Speed 1 Total Cooling Capacity Function of Flow Fraction Curve Name",
        "    EIRTempCurve,            !- Speed 1 Energy Input Ratio Function of Temperature Curve Name",
        "    EIRFlowCurve,            !- Speed 1 Energy Input Ratio Function of Flow Fraction Curve Name",
        "    PLFCurve,                !- Speed 1 Part Load Fraction Correlation Curve Name",
        "    ,                        !- Speed 1 Nominal Time for Condensate Removal to Begin {s}",
        "    ,                        !- Speed 1 Ratio of Initial Moisture Evaporation Rate and Steady State Latent Capacity {dimensionless}",
        "    3,                       !- Speed 1 Maximum Cycling Rate {cycles/hr}",
        "    ,                        !- Speed 1 Latent Capacity Time Constant {s}",
        "    0.001,                   !- Speed 1 Rated Waste Heat Fraction of Power Input {dimensionless}",
        "    WasteHeatTempCurve,      !- Speed 1 Waste Heat Function of Temperature Curve Name",
        "    0.9,                     !- Speed 1 Evaporative Condenser Effectiveness {dimensionless}",
        "    ,                        !- Speed 1 Evaporative Condenser Air Flow Rate {m3/s}",
        "    ,                        !- Speed 1 Rated Evaporative Condenser Pump Power Consumption {W}",
        "    67992.5,                 !- Speed 2 Gross Rated Total Cooling Capacity {W}",
        "    0.737,                   !- Speed 2 Gross Rated Sensible Heat Ratio",
        "    3.42,                    !- Speed 2 Gross Rated Cooling COP {W/W}",
        "    3.209,                   !- Speed 2 Rated Air Flow Rate {m3/s}",
        "    ,                        !- Rated Evaporator Fan Power Per Volume Flow Rate {W/(m3/s)}",
        "    CoolingTempCurve,        !- Speed 2 Total Cooling Capacity Function of Temperature Curve Name",
        "    CoolingFlowCurve,        !- Speed 2 Total Cooling Capacity Function of Flow Fraction Curve Name",
        "    EIRTempCurve,            !- Speed 2 Energy Input Ratio Function of Temperature Curve Name",
        "    EIRFlowCurve,            !- Speed 2 Energy Input Ratio Function of Flow Fraction Curve Name",
        "    PLFCurve,                !- Speed 2 Part Load Fraction Correlation Curve Name",
        "    ,                        !- Speed 2 Nominal Time for Condensate Removal to Begin {s}",
        "    ,                        !- Speed 2 Ratio of Initial Moisture Evaporation Rate and steady state Latent Capacity {dimensionless}",
        "    0,                       !- Speed 2 Maximum Cycling Rate {cycles/hr}",
        "    ,                        !- Speed 2 Latent Capacity Time Constant {s}",
        "    0.001,                   !- Speed 2 Rated Waste Heat Fraction of Power Input {dimensionless}",
        "    WasteHeatTempCurve,      !- Speed 2 Waste Heat Function of Temperature Curve Name",
        "    0.9,                     !- Speed 2 Evaporative Condenser Effectiveness {dimensionless}",
        "    ,                        !- Speed 2 Evaporative Condenser Air Flow Rate {m3/s}",
        "    ,                        !- Speed 2 Rated Evaporative Condenser Pump Power Consumption {W}",
        "    ,                        !- Speed 3 Gross Rated Total Cooling Capacity {W}",
        "    ,                        !- Speed 3 Gross Rated Sensible Heat Ratio",
        "    3,                       !- Speed 3 Gross Rated Cooling COP {W/W}",
        "    ,                        !- Speed 3 Rated Air Flow Rate {m3/s}",
        "    ,                        !- Rated Evaporator Fan Power Per Volume Flow Rate {W/(m3/s)}",
        "    ,                        !- Speed 3 Total Cooling Capacity Function of Temperature Curve Name",
        "    ,                        !- Speed 3 Total Cooling Capacity Function of Flow Fraction Curve Name",
        "    ,                        !- Speed 3 Energy Input Ratio Function of Temperature Curve Name",
        "    ,                        !- Speed 3 Energy Input Ratio Function of Flow Fraction Curve Name",
        "    ,                        !- Speed 3 Part Load Fraction Correlation Curve Name",
        "    ,                        !- Speed 3 Nominal Time for Condensate Removal to Begin {s}",
        "    ,                        !- Speed 3 Ratio of Initial Moisture Evaporation Rate and steady state Latent Capacity {dimensionless}",
        "    ,                        !- Speed 3 Maximum Cycling Rate {cycles/hr}",
        "    ,                        !- Speed 3 Latent Capacity Time Constant {s}",
        "    ,                        !- Speed 3 Rated Waste Heat Fraction of Power Input {dimensionless}",
        "    ,                        !- Speed 3 Waste Heat Function of Temperature Curve Name",
        "    0.9,                     !- Speed 3 Evaporative Condenser Effectiveness {dimensionless}",
        "    ,                        !- Speed 3 Evaporative Condenser Air Flow Rate {m3/s}",
        "    ,                        !- Speed 3 Rated Evaporative Condenser Pump Power Consumption {W}",
        "    ,                        !- Speed 4 Gross Rated Total Cooling Capacity {W}",
        "    ,                        !- Speed 4 Gross Rated Sensible Heat Ratio",
        "    3,                       !- Speed 4 Gross Rated Cooling COP {W/W}",
        "    ,                        !- Speed 4 Rated Air Flow Rate {m3/s}",
        "    ,                        !- Rated Evaporator Fan Power Per Volume Flow Rate {W/(m3/s)}",
        "    ,                        !- Speed 4 Total Cooling Capacity Function of Temperature Curve Name",
        "    ,                        !- Speed 4 Total Cooling Capacity Function of Flow Fraction Curve Name",
        "    ,                        !- Speed 4 Energy Input Ratio Function of Temperature Curve Name",
        "    ,                        !- Speed 4 Energy Input Ratio Function of Flow Fraction Curve Name",
        "    ,                        !- Speed 4 Part Load Fraction Correlation Curve Name",
        "    ,                        !- Speed 4 Nominal Time for Condensate Removal to Begin {s}",
        "    ,                        !- Speed 4 Ratio of Initial Moisture Evaporation Rate and steady state Latent Capacity {dimensionless}",
        "    ,                        !- Speed 4 Maximum Cycling Rate {cycles/hr}",
        "    ,                        !- Speed 4 Latent Capacity Time Constant {s}",
        "    ,                        !- Speed 4 Rated Waste Heat Fraction of Power Input {dimensionless}",
        "    ,                        !- Speed 4 Waste Heat Function of Temperature Curve Name",
        "    0.9;                     !- Speed 4 Evaporative Condenser Effectiveness {dimensionless}",
        "  Coil:Cooling:DX:MultiSpeed,",
        "    AC25_cooling,            !- Name",
        "    AC-25 sched,             !- Availability Schedule Name",
        "    AC-25 SF outlet air node,!- Air Inlet Node Name",
        "    AC-25 HC inlet node,     !- Air Outlet Node Name",
        "    ,                        !- Condenser Air Inlet Node Name",
        "    AirCooled,               !- Condenser Type",
        "    ,                        !- Minimum Outdoor Dry-Bulb Temperature for Compressor Operation {C}",
        "    ,                        !- Supply Water Storage Tank Name",
        "    ,                        !- Condensate Collection Water Storage Tank Name",
        "    No,                      !- Apply Part Load Fraction to Speeds Greater than 1",
        "    No,                      !- Apply Latent Degradation to Speeds Greater than 1",
        "    0,                       !- Crankcase Heater Capacity {W}",
        "    10,                      !- Maximum Outdoor Dry-Bulb Temperature for Crankcase Heater Operation {C}",
        "    ,                        !- Basin Heater Capacity {W/K}",
        "    ,                        !- Basin Heater Setpoint Temperature {C}",
        "    ,                        !- Basin Heater Operating Schedule Name",
        "    Electricity,             !- Fuel Type",
        "    2,                       !- Number of Speeds",
        "    53500,                   !- Speed 1 Gross Rated Total Cooling Capacity {W}",
        "    0.737,                   !- Speed 1 Gross Rated Sensible Heat Ratio",
        "    3.42,                    !- Speed 1 Gross Rated Cooling COP {W/W}",
        "    3.209,                   !- Speed 1 Rated Air Flow Rate {m3/s}",
        "    ,                        !- Rated Evaporator Fan Power Per Volume Flow Rate {W/(m3/s)}",
        "    CoolingTempCurve,        !- Speed 1 Total Cooling Capacity Function of Temperature Curve Name",
        "    CoolingFlowCurve,        !- Speed 1 Total Cooling Capacity Function of Flow Fraction Curve Name",
        "    EIRTempCurve,            !- Speed 1 Energy Input Ratio Function of Temperature Curve Name",
        "    EIRFlowCurve,            !- Speed 1 Energy Input Ratio Function of Flow Fraction Curve Name",
        "    PLFCurve,                !- Speed 1 Part Load Fraction Correlation Curve Name",
        "    ,                        !- Speed 1 Nominal Time for Condensate Removal to Begin {s}",
        "    ,                        !- Speed 1 Ratio of Initial Moisture Evaporation Rate and Steady State Latent Capacity {dimensionless}",
        "    3,                       !- Speed 1 Maximum Cycling Rate {cycles/hr}",
        "    ,                        !- Speed 1 Latent Capacity Time Constant {s}",
        "    0.001,                   !- Speed 1 Rated Waste Heat Fraction of Power Input {dimensionless}",
        "    WasteHeatTempCurve,      !- Speed 1 Waste Heat Function of Temperature Curve Name",
        "    0.9,                     !- Speed 1 Evaporative Condenser Effectiveness {dimensionless}",
        "    ,                        !- Speed 1 Evaporative Condenser Air Flow Rate {m3/s}",
        "    ,                        !- Speed 1 Rated Evaporative Condenser Pump Power Consumption {W}",
        "    67992.5,                 !- Speed 2 Gross Rated Total Cooling Capacity {W}",
        "    0.737,                   !- Speed 2 Gross Rated Sensible Heat Ratio",
        "    3.42,                    !- Speed 2 Gross Rated Cooling COP {W/W}",
        "    3.209,                   !- Speed 2 Rated Air Flow Rate {m3/s}",
        "    ,                        !- Rated Evaporator Fan Power Per Volume Flow Rate {W/(m3/s)}",
        "    CoolingTempCurve,        !- Speed 2 Total Cooling Capacity Function of Temperature Curve Name",
        "    CoolingFlowCurve,        !- Speed 2 Total Cooling Capacity Function of Flow Fraction Curve Name",
        "    EIRTempCurve,            !- Speed 2 Energy Input Ratio Function of Temperature Curve Name",
        "    EIRFlowCurve,            !- Speed 2 Energy Input Ratio Function of Flow Fraction Curve Name",
        "    PLFCurve,                !- Speed 2 Part Load Fraction Correlation Curve Name",
        "    ,                        !- Speed 2 Nominal Time for Condensate Removal to Begin {s}",
        "    ,                        !- Speed 2 Ratio of Initial Moisture Evaporation Rate and steady state Latent Capacity {dimensionless}",
        "    0,                       !- Speed 2 Maximum Cycling Rate {cycles/hr}",
        "    ,                        !- Speed 2 Latent Capacity Time Constant {s}",
        "    0.001,                   !- Speed 2 Rated Waste Heat Fraction of Power Input {dimensionless}",
        "    WasteHeatTempCurve,      !- Speed 2 Waste Heat Function of Temperature Curve Name",
        "    0.9,                     !- Speed 2 Evaporative Condenser Effectiveness {dimensionless}",
        "    ,                        !- Speed 2 Evaporative Condenser Air Flow Rate {m3/s}",
        "    ,                        !- Speed 2 Rated Evaporative Condenser Pump Power Consumption {W}",
        "    ,                        !- Speed 3 Gross Rated Total Cooling Capacity {W}",
        "    ,                        !- Speed 3 Gross Rated Sensible Heat Ratio",
        "    3,                       !- Speed 3 Gross Rated Cooling COP {W/W}",
        "    ,                        !- Speed 3 Rated Air Flow Rate {m3/s}",
        "    ,                        !- Rated Evaporator Fan Power Per Volume Flow Rate {W/(m3/s)}",
        "    ,                        !- Speed 3 Total Cooling Capacity Function of Temperature Curve Name",
        "    ,                        !- Speed 3 Total Cooling Capacity Function of Flow Fraction Curve Name",
        "    ,                        !- Speed 3 Energy Input Ratio Function of Temperature Curve Name",
        "    ,                        !- Speed 3 Energy Input Ratio Function of Flow Fraction Curve Name",
        "    ,                        !- Speed 3 Part Load Fraction Correlation Curve Name",
        "    ,                        !- Speed 3 Nominal Time for Condensate Removal to Begin {s}",
        "    ,                        !- Speed 3 Ratio of Initial Moisture Evaporation Rate and steady state Latent Capacity {dimensionless}",
        "    ,                        !- Speed 3 Maximum Cycling Rate {cycles/hr}",
        "    ,                        !- Speed 3 Latent Capacity Time Constant {s}",
        "    ,                        !- Speed 3 Rated Waste Heat Fraction of Power Input {dimensionless}",
        "    ,                        !- Speed 3 Waste Heat Function of Temperature Curve Name",
        "    0.9,                     !- Speed 3 Evaporative Condenser Effectiveness {dimensionless}",
        "    ,                        !- Speed 3 Evaporative Condenser Air Flow Rate {m3/s}",
        "    ,                        !- Speed 3 Rated Evaporative Condenser Pump Power Consumption {W}",
        "    ,                        !- Speed 4 Gross Rated Total Cooling Capacity {W}",
        "    ,                        !- Speed 4 Gross Rated Sensible Heat Ratio",
        "    3,                       !- Speed 4 Gross Rated Cooling COP {W/W}",
        "    ,                        !- Speed 4 Rated Air Flow Rate {m3/s}",
        "    ,                        !- Rated Evaporator Fan Power Per Volume Flow Rate {W/(m3/s)}",
        "    ,                        !- Speed 4 Total Cooling Capacity Function of Temperature Curve Name",
        "    ,                        !- Speed 4 Total Cooling Capacity Function of Flow Fraction Curve Name",
        "    ,                        !- Speed 4 Energy Input Ratio Function of Temperature Curve Name",
        "    ,                        !- Speed 4 Energy Input Ratio Function of Flow Fraction Curve Name",
        "    ,                        !- Speed 4 Part Load Fraction Correlation Curve Name",
        "    ,                        !- Speed 4 Nominal Time for Condensate Removal to Begin {s}",
        "    ,                        !- Speed 4 Ratio of Initial Moisture Evaporation Rate and steady state Latent Capacity {dimensionless}",
        "    ,                        !- Speed 4 Maximum Cycling Rate {cycles/hr}",
        "    ,                        !- Speed 4 Latent Capacity Time Constant {s}",
        "    ,                        !- Speed 4 Rated Waste Heat Fraction of Power Input {dimensionless}",
        "    ,                        !- Speed 4 Waste Heat Function of Temperature Curve Name",
        "    0.9;                     !- Speed 4 Evaporative Condenser Effectiveness {dimensionless}",
        "!-   ===========  ALL OBJECTS IN CLASS: COIL:HEATING:ELECTRIC ===========",
        "  Coil:Heating:Electric,",
        "    AC24ElecHeater,          !- Name",
        "    AC-24sched,              !- Availability Schedule Name",
        "    1,                       !- Efficiency",
        "    55000,                   !- Nominal Capacity {W}",
        "    AC-24 RHC inlet node,    !- Air Inlet Node Name",
        "    AC-24 airloop outlet node;  !- Air Outlet Node Name",
        "  Coil:Heating:Electric,",
        "    AC25ElecHeater,          !- Name",
        "    AC-25 sched,             !- Availability Schedule Name",
        "    1,                       !- Efficiency",
        "    55000,                   !- Nominal Capacity {W}",
        "    AC-25 RHC inlet node,    !- Air Inlet Node Name",
        "    AC-25 airloop outlet node;  !- Air Outlet Node Name",

        "!-   ===========  ALL OBJECTS IN CLASS: COIL:HEATING:DX:MULTISPEED ===========",
        "  Coil:Heating:DX:MultiSpeed,",
        "    AC24Heating,             !- Name",
        "    AC-24sched,              !- Availability Schedule Name",
        "    AC-24 HC inlet node,     !- Air Inlet Node Name",
        "    AC-24 RHC inlet node,    !- Air Outlet Node Name",
        "    -8,                      !- Minimum Outdoor Dry-Bulb Temperature for Compressor Operation {C}",
        "    ,                        !- Outdoor Dry-Bulb Temperature to Turn On Compressor {C}",
        "    0,                       !- Crankcase Heater Capacity {W}",
        "    10,                      !- Maximum Outdoor Dry-Bulb Temperature for Crankcase Heater Operation {C}",
        "    DefrostTempCurve,        !- Defrost Energy Input Ratio Function of Temperature Curve Name",
        "    4.4,                     !- Maximum Outdoor Dry-Bulb Temperature for Defrost Operation {C}",
        "    ReverseCycle,            !- Defrost Strategy",
        "    OnDemand,                !- Defrost Control",
        "    0.087,                   !- Defrost Time Period Fraction",
        "    0,                       !- Resistive Defrost Heater Capacity {W}",
        "    No,                      !- Apply Part Load Fraction to Speeds Greater than 1",
        "    Electricity,             !- Fuel Type",
        "    ,                        !- Region number for Calculating HSPF",
        "    2,                       !- Number of Speeds",
        "    53500,                   !- Speed 1 Gross Rated Heating Capacity {W}",
        "    2.85,                    !- Speed 1 Gross Rated Heating COP {W/W}",
        "    3.209,                   !- Speed 1 Rated Air Flow Rate {m3/s}",
        "    ,                        !- Speed 1 Rated Supply Air Fan Power Per Volume Flow Rate {W/(m3/s)}",
        "    HeatingTempCurve,        !- Speed 1 Heating Capacity Function of Temperature Curve Name",
        "    HeatingFlowCurve,        !- Speed 1 Heating Capacity Function of Flow Fraction Curve Name",
        "    HeatingEIRTempCurve,     !- Speed 1 Energy Input Ratio Function of Temperature Curve Name",
        "    EIRFlowCurve,            !- Speed 1 Energy Input Ratio Function of Flow Fraction Curve Name",
        "    PLFCurve,                !- Speed 1 Part Load Fraction Correlation Curve Name",
        "    0.0001,                  !- Speed 1 Rated Waste Heat Fraction of Power Input {dimensionless}",
        "    WasteHeatTempCurve,      !- Speed 1 Waste Heat Function of Temperature Curve Name",
        "    59587.2,                 !- Speed 2 Gross Rated Heating Capacity {W}",
        "    2.85,                    !- Speed 2 Gross Rated Heating COP {W/W}",
        "    3.209,                   !- Speed 2 Rated Air Flow Rate {m3/s}",
        "    ,                        !- Speed 2 Rated Supply Air Fan Power Per Volume Flow Rate {W/(m3/s)}",
        "    HeatingTempCurve,        !- Speed 2 Heating Capacity Function of Temperature Curve Name",
        "    HeatingFlowCurve,        !- Speed 2 Heating Capacity Function of Flow Fraction Curve Name",
        "    HeatingEIRTempCurve,     !- Speed 2 Energy Input Ratio Function of Temperature Curve Name",
        "    EIRFlowCurve,            !- Speed 2 Energy Input Ratio Function of Flow Fraction Curve Name",
        "    PLFCurve,                !- Speed 2 Part Load Fraction Correlation Curve Name",
        "    0.0001,                  !- Speed 2 Rated Waste Heat Fraction of Power Input {dimensionless}",
        "    WasteHeatTempCurve;      !- Speed 2 Waste Heat Function of Temperature Curve Name",

        "  Coil:Heating:DX:MultiSpeed,",
        "    AC25Heating,             !- Name",
        "    AC-25 sched,             !- Availability Schedule Name",
        "    AC-25 HC inlet node,     !- Air Inlet Node Name",
        "    AC-25 RHC inlet node,    !- Air Outlet Node Name",
        "    -8,                      !- Minimum Outdoor Dry-Bulb Temperature for Compressor Operation {C}",
        "    ,                        !- Outdoor Dry-Bulb Temperature to Turn On Compressor {C}",
        "    0,                       !- Crankcase Heater Capacity {W}",
        "    10,                      !- Maximum Outdoor Dry-Bulb Temperature for Crankcase Heater Operation {C}",
        "    DefrostTempCurve,        !- Defrost Energy Input Ratio Function of Temperature Curve Name",
        "    4.4,                     !- Maximum Outdoor Dry-Bulb Temperature for Defrost Operation {C}",
        "    ReverseCycle,            !- Defrost Strategy",
        "    OnDemand,                !- Defrost Control",
        "    0.087,                   !- Defrost Time Period Fraction",
        "    0,                       !- Resistive Defrost Heater Capacity {W}",
        "    No,                      !- Apply Part Load Fraction to Speeds Greater than 1",
        "    Electricity,             !- Fuel Type",
        "    ,                        !- Region number for Calculating HSPF",
        "    2,                       !- Number of Speeds",
        "    53500,                   !- Speed 1 Gross Rated Heating Capacity {W}",
        "    2.85,                    !- Speed 1 Gross Rated Heating COP {W/W}",
        "    3.209,                   !- Speed 1 Rated Air Flow Rate {m3/s}",
        "    ,                        !- Speed 1 Rated Supply Air Fan Power Per Volume Flow Rate {W/(m3/s)}",
        "    HeatingTempCurve,        !- Speed 1 Heating Capacity Function of Temperature Curve Name",
        "    HeatingFlowCurve,        !- Speed 1 Heating Capacity Function of Flow Fraction Curve Name",
        "    HeatingEIRTempCurve,     !- Speed 1 Energy Input Ratio Function of Temperature Curve Name",
        "    EIRFlowCurve,            !- Speed 1 Energy Input Ratio Function of Flow Fraction Curve Name",
        "    PLFCurve,                !- Speed 1 Part Load Fraction Correlation Curve Name",
        "    0.0001,                  !- Speed 1 Rated Waste Heat Fraction of Power Input {dimensionless}",
        "    WasteHeatTempCurve,      !- Speed 1 Waste Heat Function of Temperature Curve Name",
        "    59587.2,                 !- Speed 2 Gross Rated Heating Capacity {W}",
        "    2.85,                    !- Speed 2 Gross Rated Heating COP {W/W}",
        "    3.209,                   !- Speed 2 Rated Air Flow Rate {m3/s}",
        "    ,                        !- Speed 2 Rated Supply Air Fan Power Per Volume Flow Rate {W/(m3/s)}",
        "    HeatingTempCurve,        !- Speed 2 Heating Capacity Function of Temperature Curve Name",
        "    HeatingFlowCurve,        !- Speed 2 Heating Capacity Function of Flow Fraction Curve Name",
        "    HeatingEIRTempCurve,     !- Speed 2 Energy Input Ratio Function of Temperature Curve Name",
        "    EIRFlowCurve,            !- Speed 2 Energy Input Ratio Function of Flow Fraction Curve Name",
        "    PLFCurve,                !- Speed 2 Part Load Fraction Correlation Curve Name",
        "    0.0001,                  !- Speed 2 Rated Waste Heat Fraction of Power Input {dimensionless}",
        "    WasteHeatTempCurve;      !- Speed 2 Waste Heat Function of Temperature Curve Name",

        "!-   ===========  ALL OBJECTS IN CLASS: AIRLOOPHVAC:UNITARYHEATPUMP:AIRTOAIR:MULTISPEED ===========",
        "  AirLoopHVAC:UnitaryHeatPump:AirToAir:MultiSpeed,",
        "    AC-24 heat pump,         !- Name",
        "    AC-24sched,              !- Availability Schedule Name",
        "    AC-24 SF inlet air node, !- Air Inlet Node Name",
        "    AC-24 airloop outlet node,  !- Air Outlet Node Name",
        "    401,                     !- Controlling Zone or Thermostat Location",
        "    Fan:OnOff,               !- Supply Air Fan Object Type",
        "    AC24_Fan,                !- Supply Air Fan Name",
        "    BlowThrough,             !- Supply Air Fan Placement",
        "    AC-24sched,              !- Supply Air Fan Operating Mode Schedule Name",
        "    Coil:Heating:DX:MultiSpeed,  !- Heating Coil Object Type",
        "    AC24Heating,             !- Heating Coil Name",
        "    -8,                      !- Minimum Outdoor Dry-Bulb Temperature for Compressor Operation {C}",
        "    Coil:Cooling:DX:MultiSpeed,  !- Cooling Coil Object Type",
        "    AC24_cooling,            !- Cooling Coil Name",
        "    Coil:Heating:Electric,   !- Supplemental Heating Coil Object Type",
        "    AC24ElecHeater,          !- Supplemental Heating Coil Name",
        "    45,                      !- Maximum Supply Air Temperature from Supplemental Heater {C}",
        "    15,                      !- Maximum Outdoor Dry-Bulb Temperature for Supplemental Heater Operation {C}",
        "    0,                       !- Auxiliary On-Cycle Electric Power {W}",
        "    0,                       !- Auxiliary Off-Cycle Electric Power {W}",
        "    0,                       !- Design Heat Recovery Water Flow Rate {m3/s}",
        "    80,                      !- Maximum Temperature for Heat Recovery {C}",
        "    ,                        !- Heat Recovery Water Inlet Node Name",
        "    ,                        !- Heat Recovery Water Outlet Node Name",
        "    3.209,                   !- No Load Supply Air Flow Rate {m3/s}",
        "    2,                       !- Number of Speeds for Heating",
        "    2,                       !- Number of Speeds for Cooling",
        "    3.209,                   !- Heating Speed 1 Supply Air Flow Rate {m3/s}",
        "    3.209,                   !- Heating Speed 2 Supply Air Flow Rate {m3/s}",
        "    ,                        !- Heating Speed 3 Supply Air Flow Rate {m3/s}",
        "    ,                        !- Heating Speed 4 Supply Air Flow Rate {m3/s}",
        "    3.209,                   !- Cooling Speed 1 Supply Air Flow Rate {m3/s}",
        "    3.209;                   !- Cooling Speed 2 Supply Air Flow Rate {m3/s}",

        "  AirLoopHVAC:UnitaryHeatPump:AirToAir:MultiSpeed,",
        "    AC-25 heat pump,         !- Name",
        "    AC-25 sched,             !- Availability Schedule Name",
        "    AC-25 SF inlet air node, !- Air Inlet Node Name",
        "    AC-25 airloop outlet node,  !- Air Outlet Node Name",
        "    402,                     !- Controlling Zone or Thermostat Location",
        "    Fan:OnOff,               !- Supply Air Fan Object Type",
        "    AC25_Fan,                !- Supply Air Fan Name",
        "    BlowThrough,             !- Supply Air Fan Placement",
        "    AC-25 sched,             !- Supply Air Fan Operating Mode Schedule Name",
        "    Coil:Heating:DX:MultiSpeed,  !- Heating Coil Object Type",
        "    AC25Heating,             !- Heating Coil Name",
        "    -8,                      !- Minimum Outdoor Dry-Bulb Temperature for Compressor Operation {C}",
        "    Coil:Cooling:DX:MultiSpeed,  !- Cooling Coil Object Type",
        "    AC25_cooling,            !- Cooling Coil Name",
        "    Coil:Heating:Electric,   !- Supplemental Heating Coil Object Type",
        "    AC25ElecHeater,          !- Supplemental Heating Coil Name",
        "    45,                      !- Maximum Supply Air Temperature from Supplemental Heater {C}",
        "    15,                      !- Maximum Outdoor Dry-Bulb Temperature for Supplemental Heater Operation {C}",
        "    0,                       !- Auxiliary On-Cycle Electric Power {W}",
        "    0,                       !- Auxiliary Off-Cycle Electric Power {W}",
        "    0,                       !- Design Heat Recovery Water Flow Rate {m3/s}",
        "    80,                      !- Maximum Temperature for Heat Recovery {C}",
        "    ,                        !- Heat Recovery Water Inlet Node Name",
        "    ,                        !- Heat Recovery Water Outlet Node Name",
        "    3.209,                   !- No Load Supply Air Flow Rate {m3/s}",
        "    2,                       !- Number of Speeds for Heating",
        "    2,                       !- Number of Speeds for Cooling",
        "    3.209,                   !- Heating Speed 1 Supply Air Flow Rate {m3/s}",
        "    3.209,                   !- Heating Speed 2 Supply Air Flow Rate {m3/s}",
        "    ,                        !- Heating Speed 3 Supply Air Flow Rate {m3/s}",
        "    ,                        !- Heating Speed 4 Supply Air Flow Rate {m3/s}",
        "    3.209,                   !- Cooling Speed 1 Supply Air Flow Rate {m3/s}",
        "    3.209;                   !- Cooling Speed 2 Supply Air Flow Rate {m3/s}",

        "  Timestep,6;",

        "  Zone,",
        "    402,                     !- Name",
        "    48.33,                   !- Direction of Relative North {deg}",
        "    -21.306405,              !- X Origin {m}",
        "    46.910971,               !- Y Origin {m}",
        "    0.0,                     !- Z Origin {m}",
        "    ,                        !- Type",
        "    1;                       !- Multiplier",

        "  Zone,",
        "    401,                     !- Name",
        "    48.33,                   !- Direction of Relative North {deg}",
        "    15.002524,               !- X Origin {m}",
        "    -50.24491,               !- Y Origin {m}",
        "    0.0,                     !- Z Origin {m}",
        "    ,                        !- Type",
        "    1;                       !- Multiplier",

        "  Schedule:Compact,",
        "    ActSchd,                 !- Name",
        "    Any Number,              !- Schedule Type Limits Name",
        "    Through: 12/31,          !- Field 1",
        "    For: AllDays,            !- Field 2",
        "    Until: 24:00,118;        !- Field 3",

        "  Schedule:Compact,",
        "    Space temp SP,           !- Name",
        "    Temperature,             !- Schedule Type Limits Name",
        "    Through: 12/31,          !- Field 1",
        "    For: AllDays,            !- Field 2",
        "    Until: 24:00,22.00;      !- Field 3",

        "  Schedule:Compact,",
        "    Zone Control Type Sched, !- Name",
        "    Control Type,            !- Schedule Type Limits Name",
        "    Through: 12/31,          !- Field 1",
        "    For: AllDays,            !- Field 2",
        "    Until: 24:00,4.00;       !- Field 3",

        "  Schedule:Compact,",
        "    Fan_schd,                !- Name",
        "    Fraction,                !- Schedule Type Limits Name",
        "    Through: 12/31,          !- Field 1",
        "    For: Alldays,            !- Field 2",
        "    Until: 24:00,1;          !- Field 17",

        "  Schedule:Compact,",
        "    401HeatingSP,            !- Name",
        "    Temperature,             !- Schedule Type Limits Name",
        "    Through: 12/31,          !- Field 1",
        "    For: Alldays,            !- Field 2",
        "    Until: 24:00,21.11;      !- Field 7",

        "  Schedule:Compact,",
        "    401CoolingSP,            !- Name",
        "    Temperature,             !- Schedule Type Limits Name",
        "    Through: 12/31,          !- Field 1",
        "    For: Alldays,            !- Field 2",
        "    Until: 24:00,22.2;       !- Field 7",

        "  Schedule:Compact,",
        "    HeatP fan cyc_sched,     !- Name",
        "    Fraction,                !- Schedule Type Limits Name",
        "    Through: 12/31,          !- Field 1",
        "    For: Alldays,            !- Field 2",
        "    Until: 24:00,0;          !- Field 10",

        "  Schedule:Compact,",
        "    AC-28 sched,             !- Name",
        "    Fraction,                !- Schedule Type Limits Name",
        "    Through: 12/31,          !- Field 1",
        "    For: Alldays,            !- Field 2",
        "    Until: 24:00,1;          !- Field 10",

        "  Schedule:Compact,",
        "    AC-25 sched,             !- Name",
        "    Fraction,                !- Schedule Type Limits Name",
        "    Through: 12/31,          !- Field 1",
        "    For: Alldays,            !- Field 2",
        "    Until: 24:00,1.00;       !- Field 3",

        "  Schedule:Compact,",
        "    Econ sched,              !- Name",
        "    Fraction,                !- Schedule Type Limits Name",
        "    Through: 12/31,          !- Field 1",
        "    For: Alldays,            !- Field 2",
        "    Until: 24:00,1.00;       !- Field 3",

        "  Schedule:Compact,",
        "    HeatingPlant ON,         !- Name",
        "    Fraction,                !- Schedule Type Limits Name",
        "    Through: 12/31,          !- Field 1",
        "    For: Alldays,            !- Field 2",
        "    Until: 24:00,1.00;       !- Field 3",

        "  Schedule:Compact,",
        "    INFIL_QUARTER_ON_SCH,    !- Name",
        "    Fraction,                !- Schedule Type Limits Name",
        "    Through: 12/31,          !- Field 1",
        "    For: Alldays,            !- Field 2",
        "    Until: 24:00,1.00;       !- Field 3",

        "  Schedule:Compact,",
        "    402HeatingSP,            !- Name",
        "    Temperature,             !- Schedule Type Limits Name",
        "    Through: 12/31,          !- Field 1",
        "    For: Alldays,            !- Field 2",
        "    Until: 24:00,21.11;      !- Field 7",

        "  Schedule:Compact,",
        "    402CoolingSP,            !- Name",
        "    Temperature,             !- Schedule Type Limits Name",
        "    Through: 12/31,          !- Field 1",
        "    For: Alldays,            !- Field 2",
        "    Until: 24:00,22.2;       !- Field 7",

        "  Schedule:Compact,",
        "    HeatingSetpoints,        !- Name",
        "    Temperature,             !- Schedule Type Limits Name",
        "    Through: 12/31,          !- Field 1",
        "    For: Alldays,            !- Field 2",
        "    Until: 24:00,21.11;      !- Field 7",

        "  Schedule:Compact,",
        "    CoolingSetpoints,        !- Name",
        "    Temperature,             !- Schedule Type Limits Name",
        "    Through: 12/31,          !- Field 1",
        "    For: Alldays,            !- Field 2",
        "    Until: 24:00,22.2;       !- Field 7",

        "  Schedule:Compact,",
        "    AC-24sched,              !- Name",
        "    Fraction,                !- Schedule Type Limits Name",
        "    Through: 12/31,          !- Field 1",
        "	 For: Alldays,			  !- Field 2",
        "    Until: 24:00,1;          !- Field 3",

        "!-   ===========  ALL OBJECTS IN CLASS: CONTROLLER:OUTDOORAIR ===========",

        "  Controller:OutdoorAir,",
        "    AC-24 OA Controller,     !- Name",
        "    AC-24 EA node,           !- Relief Air Outlet Node Name",
        "    AC-24 airloop inlet node,!- Return Air Node Name",
        "    AC-24 SF inlet air node, !- Mixed Air Node Name",
        "    AC-24 OA inlet node,     !- Actuator Node Name",
        "    0.481,                   !- Minimum Outdoor Air Flow Rate {m3/s}",
        "    0.481,                   !- Maximum Outdoor Air Flow Rate {m3/s}",
        "    NoEconomizer,            !- Economizer Control Type",
        "    ,                        !- Economizer Control Action Type",
        "    ,                        !- Economizer Maximum Limit Dry-Bulb Temperature {C}",
        "    ,                        !- Economizer Maximum Limit Enthalpy {J/kg}",
        "    ,                        !- Economizer Maximum Limit Dewpoint Temperature {C}",
        "    ,                        !- Electronic Enthalpy Limit Curve Name",
        "    ,                        !- Economizer Minimum Limit Dry-Bulb Temperature {C}",
        "    ,                        !- Lockout Type",
        "    ;                        !- Minimum Limit Type",

        "  Controller:OutdoorAir,",
        "    AC-25 OA Controller,     !- Name",
        "    AC-25 EA node,           !- Relief Air Outlet Node Name",
        "    AC-25 airloop inlet node,!- Return Air Node Name",
        "    AC-25 SF inlet air node, !- Mixed Air Node Name",
        "    AC-25 OA inlet node,     !- Actuator Node Name",
        "    0.481,                   !- Minimum Outdoor Air Flow Rate {m3/s}",
        "    0.481,                   !- Maximum Outdoor Air Flow Rate {m3/s}",
        "    NoEconomizer,            !- Economizer Control Type",
        "    ,                        !- Economizer Control Action Type",
        "    ,                        !- Economizer Maximum Limit Dry-Bulb Temperature {C}",
        "    ,                        !- Economizer Maximum Limit Enthalpy {J/kg}",
        "    ,                        !- Economizer Maximum Limit Dewpoint Temperature {C}",
        "    ,                        !- Electronic Enthalpy Limit Curve Name",
        "    ,                        !- Economizer Minimum Limit Dry-Bulb Temperature {C}",
        "    ,                        !- Lockout Type",
        "    ;                        !- Minimum Limit Type",

        "!-   ===========  ALL OBJECTS IN CLASS: AIRLOOPHVAC:CONTROLLERLIST ===========",

        "  AirLoopHVAC:ControllerList,",
        "    Z401OA controller list,  !- Name",
        "    Controller:OutdoorAir,   !- Controller 1 Object Type",
        "    AC-24 OA Controller;     !- Controller 1 Name",

        "  AirLoopHVAC:ControllerList,",
        "    Z402OA controller list,  !- Name",
        "    Controller:OutdoorAir,   !- Controller 1 Object Type",
        "    AC-25 OA Controller;     !- Controller 1 Name",

        "!-   ===========  ALL OBJECTS IN CLASS: AIRLOOPHVAC ===========",

        "  AirLoopHVAC,",
        "    Z401 airloop,            !- Name",
        "    ,                        !- Controller List Name",
        "    AC24,                    !- Availability Manager List Name",
        "    3.209,                   !- Design Supply Air Flow Rate {m3/s}",
        "    Z401 branch list,        !- Branch List Name",
        "    ,                        !- Connector List Name",
        "    AC-24 airloop inlet node,!- Supply Side Inlet Node Name",
        "    Z401 RA node,            !- Demand Side Outlet Node Name",
        "    Z401 splitter inlet,     !- Demand Side Inlet Node Names",
        "    AC-24 airloop outlet node;  !- Supply Side Outlet Node Names",

        "  AirLoopHVAC,",
        "    Z402 airloop,            !- Name",
        "    ,                        !- Controller List Name",
        "    AC25,                    !- Availability Manager List Name",
        "    3.209,                   !- Design Supply Air Flow Rate {m3/s}",
        "    Z402 branch list,        !- Branch List Name",
        "    ,                        !- Connector List Name",
        "    AC-25 airloop inlet node,!- Supply Side Inlet Node Name",
        "    Z402 RA node,            !- Demand Side Outlet Node Name",
        "    Z402 splitter inlet,     !- Demand Side Inlet Node Names",
        "    AC-25 airloop outlet node;  !- Supply Side Outlet Node Names",

        "!-   ===========  ALL OBJECTS IN CLASS: AIRLOOPHVAC:OUTDOORAIRSYSTEM:EQUIPMENTLIST ===========",

        "  AirLoopHVAC:OutdoorAirSystem:EquipmentList,",
        "    Z401OA equip list,       !- Name",
        "    OutdoorAir:Mixer,        !- Component 1 Object Type",
        "    AC-24 OA intake;         !- Component 1 Name",

        "  AirLoopHVAC:OutdoorAirSystem:EquipmentList,",
        "    Z402OA equip list,       !- Name",
        "    OutdoorAir:Mixer,        !- Component 1 Object Type",
        "    AC-25 OA intake;         !- Component 1 Name",

        "!-   ===========  ALL OBJECTS IN CLASS: AIRLOOPHVAC:OUTDOORAIRSYSTEM ===========",

        "  AirLoopHVAC:OutdoorAirSystem,",
        "    Z401 OA Sys,             !- Name",
        "    Z401OA controller list,  !- Controller List Name",
        "    Z401OA equip list;       !- Outdoor Air Equipment List Name",

        "  AirLoopHVAC:OutdoorAirSystem,",
        "    Z402 OA Sys,             !- Name",
        "    Z402OA controller list,  !- Controller List Name",
        "    Z402OA equip list;       !- Outdoor Air Equipment List Name",

        "!-   ===========  ALL OBJECTS IN CLASS: OUTDOORAIR:MIXER ===========",

        "  OutdoorAir:Mixer,",
        "    AC-24 OA intake,         !- Name",
        "    AC-24 SF inlet air node, !- Mixed Air Node Name",
        "    AC-24 OA inlet node,     !- Outdoor Air Stream Node Name",
        "    AC-24 EA node,           !- Relief Air Stream Node Name",
        "    AC-24 airloop inlet node;!- Return Air Stream Node Name",

        "  OutdoorAir:Mixer,",
        "    AC-25 OA intake,         !- Name",
        "    AC-25 SF inlet air node, !- Mixed Air Node Name",
        "    AC-25 OA inlet node,     !- Outdoor Air Stream Node Name",
        "    AC-25 EA node,           !- Relief Air Stream Node Name",
        "    AC-25 airloop inlet node;!- Return Air Stream Node Name",

        "!-   ===========  ALL OBJECTS IN CLASS: AIRLOOPHVAC:ZONESPLITTER ===========",

        "  AirLoopHVAC:ZoneSplitter,",
        "    Z401 SA splitter,        !- Name",
        "    Z401 splitter inlet,     !- Inlet Node Name",
        "    Z401 zone inlet 2AT;     !- Outlet 1 Node Name",

        "  AirLoopHVAC:ZoneSplitter,",
        "    Z402 SA splitter,        !- Name",
        "    Z402 splitter inlet,     !- Inlet Node Name",
        "    Z402 zone inlet 2AT;     !- Outlet 1 Node Name",

        "!-   ===========  ALL OBJECTS IN CLASS: AIRLOOPHVAC:SUPPLYPATH ===========",

        "  AirLoopHVAC:SupplyPath,",
        "    Z401SupplyPath,          !- Name",
        "    Z401 splitter inlet,     !- Supply Air Path Inlet Node Name",
        "    AirLoopHVAC:ZoneSplitter,!- Component 1 Object Type",
        "    Z401 SA splitter;        !- Component 1 Name",

        "  AirLoopHVAC:SupplyPath,",
        "    Z402SupplyPath,          !- Name",
        "    Z402 splitter inlet,     !- Supply Air Path Inlet Node Name",
        "    AirLoopHVAC:ZoneSplitter,!- Component 1 Object Type",
        "    Z402 SA splitter;        !- Component 1 Name",

        "!-   ===========  ALL OBJECTS IN CLASS: AIRLOOPHVAC:ZONEMIXER ===========",

        "  AirLoopHVAC:ZoneMixer,",
        "    Z401 RA mixer,           !- Name",
        "    Z401 RA node,            !- Outlet Node Name",
        "    Z401 outlet node;        !- Inlet 1 Node Name",

        "  AirLoopHVAC:ZoneMixer,",
        "    Z402 RA mixer,           !- Name",
        "    Z402 RA node,            !- Outlet Node Name",
        "    Z402 outlet node;        !- Inlet 1 Node Name",

        "!-   ===========  ALL OBJECTS IN CLASS: AIRLOOPHVAC:RETURNPATH ===========",

        "  AirLoopHVAC:ReturnPath,",
        "    Z401RApath,              !- Name",
        "    Z401 RA node,            !- Return Air Path Outlet Node Name",
        "    AirLoopHVAC:ZoneMixer,   !- Component 1 Object Type",
        "    Z401 RA mixer;           !- Component 1 Name",

        "  AirLoopHVAC:ReturnPath,",
        "    Z402RApath,              !- Name",
        "    Z402 RA node,            !- Return Air Path Outlet Node Name",
        "    AirLoopHVAC:ZoneMixer,   !- Component 1 Object Type",
        "    Z402 RA mixer;           !- Component 1 Name",

        "!-   ===========  ALL OBJECTS IN CLASS: BRANCH ===========",

        "  Branch,",
        "    Z401 main branch,        !- Name",
        "    ,                        !- Pressure Drop Curve Name",
        "    AirLoopHVAC:OutdoorAirSystem,  !- Component 1 Object Type",
        "    Z401 OA Sys,             !- Component 1 Name",
        "    AC-24 airloop inlet node,!- Component 1 Inlet Node Name",
        "    AC-24 SF inlet air node, !- Component 1 Outlet Node Name",
        "    AirLoopHVAC:UnitaryHeatPump:AirToAir:MultiSpeed,  !- Component 2 Object Type",
        "    AC-24 heat pump,         !- Component 2 Name",
        "    AC-24 SF inlet air node, !- Component 2 Inlet Node Name",
        "    AC-24 airloop outlet node;  !- Component 2 Outlet Node Name",

        "  Branch,",
        "    Z402 main branch,        !- Name",
        "    ,                        !- Pressure Drop Curve Name",
        "    AirLoopHVAC:OutdoorAirSystem,  !- Component 1 Object Type",
        "    Z402 OA Sys,             !- Component 1 Name",
        "    AC-25 airloop inlet node,!- Component 1 Inlet Node Name",
        "    AC-25 SF inlet air node, !- Component 1 Outlet Node Name",
        "    AirLoopHVAC:UnitaryHeatPump:AirToAir:MultiSpeed,  !- Component 2 Object Type",
        "    AC-25 heat pump,         !- Component 2 Name",
        "    AC-25 SF inlet air node, !- Component 2 Inlet Node Name",
        "    AC-25 airloop outlet node;  !- Component 2 Outlet Node Name",

        "!-   ===========  ALL OBJECTS IN CLASS: BRANCHLIST ===========",

        "  BranchList,",
        "    Z401 branch list,        !- Name",
        "    Z401 main branch;        !- Branch 1 Name",

        "  BranchList,",
        "    Z402 branch list,        !- Name",
        "    Z402 main branch;        !- Branch 1 Name",

        "!-   ===========  ALL OBJECTS IN CLASS: NODELIST ===========",

        "  NodeList,",
        "    AC-24 OA intake list,    !- Name",
        "    AC-24 OA inlet node;     !- Node 1 Name",

        "  NodeList,",
        "    AC-25 OA intake list,    !- Name",
        "    AC-25 OA inlet node;     !- Node 1 Name",

        "!-   ===========  ALL OBJECTS IN CLASS: OUTDOORAIR:NODELIST ===========",

        "  OutdoorAir:NodeList,",
        "    AC-24 OA Intake list;    !- Node or NodeList Name 1",

        "  OutdoorAir:NodeList,",
        "    AC-25 OA Intake list;    !- Node or NodeList Name 1",

        "!-   ===========  ALL OBJECTS IN CLASS: AVAILABILITYMANAGER:SCHEDULED ===========",

        "  AvailabilityManager:Scheduled,",
        "    AC24 OnOff,              !- Name",
        "    AC-24sched;              !- Schedule Name",

        "  AvailabilityManager:Scheduled,",
        "    AC25 OnOff,              !- Name",
        "    AC-25 sched;             !- Schedule Name",

        "!-   ===========  ALL OBJECTS IN CLASS: AVAILABILITYMANAGERASSIGNMENTLIST ===========",

        "  AvailabilityManagerAssignmentList,",
        "    AC24,                    !- Name",
        "    AvailabilityManager:Scheduled,  !- Availability Manager 1 Object Type",
        "    AC24 OnOff;              !- Availability Manager 1 Name",

        "  AvailabilityManagerAssignmentList,",
        "    AC25,                    !- Name",
        "    AvailabilityManager:Scheduled,  !- Availability Manager 1 Object Type",
        "    AC25 OnOff;              !- Availability Manager 1 Name",

        "!-   ===========  ALL OBJECTS IN CLASS: CURVE:QUADRATIC ===========",

        "!-   ===========  ALL OBJECTS IN CLASS: CURVE:QUADRATIC ===========",

        "  Curve:Quadratic,",
        "    CoolingFlowCurve,        !- Name",
        "    1,                       !- Coefficient1 Constant",
        "    0,                       !- Coefficient2 x",
        "    0,                       !- Coefficient3 x**2",
        "    0.1,                     !- Minimum Value of x",
        "    2;                       !- Maximum Value of x",

        "  Curve:Quadratic,",
        "    EIRFlowCurve,            !- Name",
        "    1,                       !- Coefficient1 Constant",
        "    0,                       !- Coefficient2 x",
        "    0,                       !- Coefficient3 x**2",
        "    0.1,                     !- Minimum Value of x",
        "    2;                       !- Maximum Value of x",

        "  Curve:Quadratic,",
        "    PLFCurve,                !- Name",
        "    0.75,                    !- Coefficient1 Constant",
        "    0.25,                    !- Coefficient2 x",
        "    0,                       !- Coefficient3 x**2",
        "    0.1,                     !- Minimum Value of x",
        "    1;                       !- Maximum Value of x",

        "  Curve:Quadratic,",
        "    HeatingFlowCurve,        !- Name",
        "    1,                       !- Coefficient1 Constant",
        "    0,                       !- Coefficient2 x",
        "    0,                       !- Coefficient3 x**2",
        "    0.1,                     !- Minimum Value of x",
        "    2;                       !- Maximum Value of x",

        "  Curve:Quadratic,",
        "    BLCoolingFlowCurve,      !- Name",
        "    0.86187,                 !- Coefficient1 Constant",
        "    0.14853,                 !- Coefficient2 x",
        "    -.009899,                !- Coefficient3 x**2",
        "    0.1,                     !- Minimum Value of x",
        "    2;                       !- Maximum Value of x",

        "  Curve:Quadratic,",
        "    BLEIRFlowCurve,          !- Name",
        "    1.1085,                  !- Coefficient1 Constant",
        "    -.1266,                  !- Coefficient2 x",
        "    0.017998,                !- Coefficient3 x**2",
        "    0.1,                     !- Minimum Value of x",
        "    2;                       !- Maximum Value of x",

        "!-   ===========  ALL OBJECTS IN CLASS: CURVE:BIQUADRATIC ===========",

        "  Curve:Biquadratic,",
        "    CoolingTempCurve,        !- Name",
        "    0.66896,                 !- Coefficient1 Constant",
        "    0.023936,                !- Coefficient2 x",
        "    -.00015091,              !- Coefficient3 x**2",
        "    -.00128818,              !- Coefficient4 y",
        "    -.000168897,             !- Coefficient5 y**2",
        "    0.000258167,             !- Coefficient6 x*y",
        "    0,                       !- Minimum Value of x",
        "    20,                      !- Maximum Value of x",
        "    0,                       !- Minimum Value of y",
        "    40;                      !- Maximum Value of y",

        "  Curve:Biquadratic,",
        "    EIRTempCurve,            !- Name",
        "    0.574095,                !- Coefficient1 Constant",
        "    -.003463,                !- Coefficient2 x",
        "    0.00029161,              !- Coefficient3 x**2",
        "    0.012714,                !- Coefficient4 y",
        "    0.00034595,              !- Coefficient5 y**2",
        "    -.000714,                !- Coefficient6 x*y",
        "    0,                       !- Minimum Value of x",
        "    20,                      !- Maximum Value of x",
        "    0,                       !- Minimum Value of y",
        "    40;                      !- Maximum Value of y",

        "  Curve:Biquadratic,",
        "    WasteHeatFrac,           !- Name",
        "    0,                       !- Coefficient1 Constant",
        "    0,                       !- Coefficient2 x",
        "    0,                       !- Coefficient3 x**2",
        "    0,                       !- Coefficient4 y",
        "    0,                       !- Coefficient5 y**2",
        "    0,                       !- Coefficient6 x*y",
        "    0,                       !- Minimum Value of x",
        "    50,                      !- Maximum Value of x",
        "    0,                       !- Minimum Value of y",
        "    50;                      !- Maximum Value of y",

        "  Curve:Biquadratic,",
        "    DefrostTempCurve,        !- Name",
        "    0.43264,                 !- Coefficient1 Constant",
        "    0.0013974,               !- Coefficient2 x",
        "    0.00026958,              !- Coefficient3 x**2",
        "    -.02639,                 !- Coefficient4 y",
        "    -.000142377,             !- Coefficient5 y**2",
        "    -.0016066,               !- Coefficient6 x*y",
        "    -10,                     !- Minimum Value of x",
        "    20,                      !- Maximum Value of x",
        "    -10,                     !- Minimum Value of y",
        "    50;                      !- Maximum Value of y",

        "  Curve:Biquadratic,",
        "    HeatingTempCurve,        !- Name",
        "    0.830527,                !- Coefficient1 Constant",
        "    -.00086702,              !- Coefficient2 x",
        "    -.00016316,              !- Coefficient3 x**2",
        "    0.022539,                !- Coefficient4 y",
        "    0.000142796,             !- Coefficient5 y**2",
        "    0.000046064,             !- Coefficient6 x*y",
        "    -10,                     !- Minimum Value of x",
        "    50,                      !- Maximum Value of x",
        "    -10,                     !- Minimum Value of y",
        "    20;                      !- Maximum Value of y",

        "  Curve:Biquadratic,",
        "    HeatingEIRTempCurve,     !- Name",
        "    0.9111,                  !- Coefficient1 Constant",
        "    -.0106,                  !- Coefficient2 x",
        "    0.000879,                !- Coefficient3 x**2",
        "    0.0051,                  !- Coefficient4 y",
        "    0.00119,                 !- Coefficient5 y**2",
        "    -.00147,                 !- Coefficient6 x*y",
        "    -10,                     !- Minimum Value of x",
        "    50,                      !- Maximum Value of x",
        "    -10,                     !- Minimum Value of y",
        "    20;                      !- Maximum Value of y",

        "  Curve:Biquadratic,",
        "    WasteHeatTempCurve,      !- Name",
        "    1,                       !- Coefficient1 Constant",
        "    0,                       !- Coefficient2 x",
        "    0,                       !- Coefficient3 x**2",
        "    0,                       !- Coefficient4 y",
        "    0,                       !- Coefficient5 y**2",
        "    0,                       !- Coefficient6 x*y",
        "    -10,                     !- Minimum Value of x",
        "    50,                      !- Maximum Value of x",
        "    -10,                     !- Minimum Value of y",
        "    50;                      !- Maximum Value of y",

        "  Curve:Biquadratic,",
        "    AC28HeatingTempCurve,    !- Name",
        "    0.9427,                  !- Coefficient1 Constant",
        "    -.005897,                !- Coefficient2 x",
        "    -.00005806,              !- Coefficient3 x**2",
        "    0.02442,                 !- Coefficient4 y",
        "    0.0001265,               !- Coefficient5 y**2",
        "    -.000006653,             !- Coefficient6 x*y",
        "    -10,                     !- Minimum Value of x",
        "    50,                      !- Maximum Value of x",
        "    -10,                     !- Minimum Value of y",
        "    50;                      !- Maximum Value of y",

        "  Curve:Biquadratic,",
        "    AC28HeatingEIRCurve,     !- Name",
        "    0.84489,                 !- Coefficient1 Constant",
        "    -.002944,                !- Coefficient2 x",
        "    0.0006633,               !- Coefficient3 x**2",
        "    0.0042478,               !- Coefficient4 y",
        "    0.00098998,              !- Coefficient5 y**2",
        "    -.0012759,               !- Coefficient6 x*y",
        "    -10,                     !- Minimum Value of x",
        "    50,                      !- Maximum Value of x",
        "    -10,                     !- Minimum Value of y",
        "    50;                      !- Maximum Value of y",

        "  Curve:Biquadratic,",
        "    AC28DefrostTempCurve,    !- Name",
        "    0.65186,                 !- Coefficient1 Constant",
        "    -.0090539,               !- Coefficient2 x",
        "    0.00032925,              !- Coefficient3 x**2",
        "    0.001465,                !- Coefficient4 y",
        "    0.00043463,              !- Coefficient5 y**2",
        "    -.0031187,               !- Coefficient6 x*y",
        "    -10,                     !- Minimum Value of x",
        "    50,                      !- Maximum Value of x",
        "    -10,                     !- Minimum Value of y",
        "    50;                      !- Maximum Value of y",

        "  Curve:Biquadratic,",
        "    AC28CoolingTempCurve,    !- Name",
        "    1.68985,                 !- Coefficient1 Constant",
        "    -.07506,                 !- Coefficient2 x",
        "    0.003149,                !- Coefficient3 x**2",
        "    -.00541,                 !- Coefficient4 y",
        "    0.00003154,              !- Coefficient5 y**2",
        "    -.0004042,               !- Coefficient6 x*y",
        "    -10,                     !- Minimum Value of x",
        "    50,                      !- Maximum Value of x",
        "    -10,                     !- Minimum Value of y",
        "    50;                      !- Maximum Value of y",

        "  Curve:Biquadratic,",
        "    AC28EIRTempCurve,        !- Name",
        "    0.05573,                 !- Coefficient1 Constant",
        "    0.055223,                !- Coefficient2 x",
        "    -.0018377,               !- Coefficient3 x**2",
        "    0.012791,                !- Coefficient4 y",
        "    0.00019079,              !- Coefficient5 y**2",
        "    -.00016265,              !- Coefficient6 x*y",
        "    -10,                     !- Minimum Value of x",
        "    50,                      !- Maximum Value of x",
        "    -10,                     !- Minimum Value of y",
        "    50;                      !- Maximum Value of y",

        "  Curve:Biquadratic,",
        "    AC29CoolingTempCurve,    !- Name",
        "    1.61164,                 !- Coefficient1 Constant",
        "    -.08591,                 !- Coefficient2 x",
        "    0.0032792,               !- Coefficient3 x**2",
        "    0.0038143,               !- Coefficient4 y",
        "    -.0001393,               !- Coefficient5 y**2",
        "    -.000229,                !- Coefficient6 x*y",
        "    -10,                     !- Minimum Value of x",
        "    50,                      !- Maximum Value of x",
        "    -10,                     !- Minimum Value of y",
        "    50;                      !- Maximum Value of y",

        "  Curve:Biquadratic,",
        "    AC29EIRTempCurve,        !- Name",
        "    0.12954,                 !- Coefficient1 Constant",
        "    0.063575,                !- Coefficient2 x",
        "    -.0019562,               !- Coefficient3 x**2",
        "    0.0089583,               !- Coefficient4 y",
        "    0.00022236,              !- Coefficient5 y**2",
        "    -.0002964,               !- Coefficient6 x*y",
        "    -10,                     !- Minimum Value of x",
        "    50,                      !- Maximum Value of x",
        "    -10,                     !- Minimum Value of y",
        "    50;                      !- Maximum Value of y",

        "  Curve:Biquadratic,",
        "    AC32CoolingTempCurve,    !- Name",
        "    0.48671,                 !- Coefficient1 Constant",
        "    0.075657,                !- Coefficient2 x",
        "    -.0016748,               !- Coefficient3 x**2",
        "    -.0158888,               !- Coefficient4 y",
        "    -.00010629,              !- Coefficient5 y**2",
        "    0.00053274,              !- Coefficient6 x*y",
        "    -10,                     !- Minimum Value of x",
        "    50,                      !- Maximum Value of x",
        "    -10,                     !- Minimum Value of y",
        "    50;                      !- Maximum Value of y",

        "  Curve:Biquadratic,",
        "    BLCoolingTempCurve,      !- Name",
        "    0.54353,                 !- Coefficient1 Constant",
        "    0.020175,                !- Coefficient2 x",
        "    0.00034548,              !- Coefficient3 x**2",
        "    0.00085622,              !- Coefficient4 y",
        "    -.000085034,             !- Coefficient5 y**2",
        "    -.00007994,              !- Coefficient6 x*y",
        "    -10,                     !- Minimum Value of x",
        "    50,                      !- Maximum Value of x",
        "    -10,                     !- Minimum Value of y",
        "    50;                      !- Maximum Value of y",

        "  Curve:Biquadratic,",
        "    BLEIRTempCurve,          !- Name",
        "    1.01728,                 !- Coefficient1 Constant",
        "    -.021724,                !- Coefficient2 x",
        "    0.00025326,              !- Coefficient3 x**2",
        "    0.017851,                !- Coefficient4 y",
        "    0.00014881,              !- Coefficient5 y**2",
        "    -.00043614,              !- Coefficient6 x*y",
        "    -10,                     !- Minimum Value of x",
        "    50,                      !- Maximum Value of x",
        "    -10,                     !- Minimum Value of y",
        "    50;                      !- Maximum Value of y",

    });

    ASSERT_TRUE(process_idf(idf_objects));
    state->dataGlobal->NumOfTimeStepInHour = 1; // must initialize this to get schedules initialized
    state->dataGlobal->MinutesPerTimeStep = 60; // must initialize this to get schedules initialized
    ProcessScheduleInput(*state);

    HeatBalanceManager::GetZoneData(*state, ErrorsFound); // read zone data
    EXPECT_FALSE(ErrorsFound);                    // zones are specified in the idf snippet

    // Get Zone Equipment Configuration data
    DataZoneEquipment::GetZoneEquipmentData(*state);
    state->dataZoneEquip->ZoneEquipList(1).EquipIndex(1) = 2; // 1st zone is 402, so this is 2nd direct air unit
    state->dataZoneEquip->ZoneEquipList(2).EquipIndex(1) = 1; // 2nd zone is 401, so this is 1st direct air unit
    MixedAir::GetOutsideAirSysInputs(*state);
    MixedAir::GetOAControllerInputs(*state);
    SplitterComponent::GetSplitterInput(*state);
    BranchInputManager::GetMixerInput(*state);
    BranchInputManager::ManageBranchInput(*state);
    GetZoneAirLoopEquipment(*state);
    SingleDuct::GetSysInput(*state);

    // Get Air Loop HVAC Data
    SimAirServingZones::GetAirPathData(*state);
    SimAirServingZones::InitAirLoops(*state, FirstHVACIteration);

    ZoneTempPredictorCorrector::GetZoneAirSetPoints(*state);

    state->dataZoneEnergyDemand->CurDeadBandOrSetback.allocate(2);
    state->dataZoneEnergyDemand->CurDeadBandOrSetback(1) = false;
    state->dataZoneEnergyDemand->CurDeadBandOrSetback(2) = false;

    state->dataZoneEnergyDemand->ZoneSysEnergyDemand.allocate(2);
    state->dataZoneEnergyDemand->ZoneSysEnergyDemand(1).RemainingOutputRequired = -2500;
    state->dataZoneEnergyDemand->ZoneSysEnergyDemand(1).OutputRequiredToHeatingSP = -20000;
    state->dataZoneEnergyDemand->ZoneSysEnergyDemand(1).OutputRequiredToCoolingSP = -2500;
    state->dataZoneEnergyDemand->ZoneSysEnergyDemand(2).RemainingOutputRequired = -2500;
    state->dataZoneEnergyDemand->ZoneSysEnergyDemand(2).OutputRequiredToHeatingSP = -20000;
    state->dataZoneEnergyDemand->ZoneSysEnergyDemand(2).OutputRequiredToCoolingSP = -2500;

    state->dataZoneEnergyDemand->ZoneSysEnergyDemand(1).SequencedOutputRequired.allocate(1);
    state->dataZoneEnergyDemand->ZoneSysEnergyDemand(1).SequencedOutputRequiredToCoolingSP.allocate(1);
    state->dataZoneEnergyDemand->ZoneSysEnergyDemand(1).SequencedOutputRequiredToHeatingSP.allocate(1);
    state->dataZoneEnergyDemand->ZoneSysEnergyDemand(2).SequencedOutputRequired.allocate(1);
    state->dataZoneEnergyDemand->ZoneSysEnergyDemand(2).SequencedOutputRequiredToCoolingSP.allocate(1);
    state->dataZoneEnergyDemand->ZoneSysEnergyDemand(2).SequencedOutputRequiredToHeatingSP.allocate(1);

    state->dataZoneEnergyDemand->ZoneSysEnergyDemand(1).SequencedOutputRequired(1) = state->dataZoneEnergyDemand->ZoneSysEnergyDemand(1).RemainingOutputRequired;
    state->dataZoneEnergyDemand->ZoneSysEnergyDemand(1).SequencedOutputRequiredToCoolingSP(1) = state->dataZoneEnergyDemand->ZoneSysEnergyDemand(1).OutputRequiredToCoolingSP;
    state->dataZoneEnergyDemand->ZoneSysEnergyDemand(1).SequencedOutputRequiredToHeatingSP(1) = state->dataZoneEnergyDemand->ZoneSysEnergyDemand(1).OutputRequiredToHeatingSP;
    state->dataZoneEnergyDemand->ZoneSysEnergyDemand(2).SequencedOutputRequired(1) = state->dataZoneEnergyDemand->ZoneSysEnergyDemand(2).RemainingOutputRequired;
    state->dataZoneEnergyDemand->ZoneSysEnergyDemand(2).SequencedOutputRequiredToCoolingSP(1) = state->dataZoneEnergyDemand->ZoneSysEnergyDemand(2).OutputRequiredToCoolingSP;
    state->dataZoneEnergyDemand->ZoneSysEnergyDemand(2).SequencedOutputRequiredToHeatingSP(1) = state->dataZoneEnergyDemand->ZoneSysEnergyDemand(2).OutputRequiredToHeatingSP;

    HVACMultiSpeedHeatPump::GetMSHeatPumpInput(*state);

    state->dataGlobal->SysSizingCalc = true; // disable sizing calculation
    state->dataHVACMultiSpdHP->MSHeatPump(1).TotHeatEnergyRate = 1000.0;
    state->dataHVACMultiSpdHP->MSHeatPump(1).TotCoolEnergyRate = 1000.0;
    state->dataHVACMultiSpdHP->MSHeatPump(2).TotHeatEnergyRate = 1000.0;
    state->dataHVACMultiSpdHP->MSHeatPump(2).TotCoolEnergyRate = 1000.0;
    state->dataHVACMultiSpdHP->MSHeatPump(1).FlowFraction = 1.0;
    state->dataHVACMultiSpdHP->MSHeatPump(2).FlowFraction = 1.0;
    state->dataScheduleMgr->Schedule(17).CurrentValue = 1.0;
    state->dataScheduleMgr->Schedule(9).CurrentValue = 1.0;
    state->dataEnvrn->StdRhoAir = 1.2;
    state->dataEnvrn->OutDryBulbTemp = 35.0;
    state->dataEnvrn->OutHumRat = 0.012;
    state->dataEnvrn->StdBaroPress = 101325.0;
    state->dataEnvrn->OutBaroPress = 101325.0;

    // InitMSHeatPump resets the current MSHeatPumpNum only
    HVACMultiSpeedHeatPump::InitMSHeatPump(*state, MSHeatPumpNum, FirstHVACIteration, AirLoopNum, QZnReq, OnOffAirFlowRatio);

    EXPECT_DOUBLE_EQ(1000.0, state->dataHVACMultiSpdHP->MSHeatPump(1).TotHeatEnergyRate);
    EXPECT_DOUBLE_EQ(1000.0, state->dataHVACMultiSpdHP->MSHeatPump(1).TotCoolEnergyRate);
    EXPECT_DOUBLE_EQ(0.0, state->dataHVACMultiSpdHP->MSHeatPump(2).TotHeatEnergyRate);
    EXPECT_DOUBLE_EQ(0.0, state->dataHVACMultiSpdHP->MSHeatPump(2).TotCoolEnergyRate);

    // verify min OAT from coil inputs
    EXPECT_EQ(state->dataHVACMultiSpdHP->MSHeatPump(1).MinOATCompressorCooling, -25.0);
    EXPECT_EQ(state->dataHVACMultiSpdHP->MSHeatPump(1).MinOATCompressorHeating, -8.0);
    EXPECT_EQ(state->dataHVACMultiSpdHP->MSHeatPump(2).MinOATCompressorCooling, -25.0);
    EXPECT_EQ(state->dataHVACMultiSpdHP->MSHeatPump(2).MinOATCompressorHeating, -8.0);

    state->dataLoopNodes->Node(9).Temp = 24.0;
    state->dataLoopNodes->Node(9).HumRat = 0.008;
    state->dataLoopNodes->Node(6).Temp = 24.0;
    state->dataLoopNodes->Node(6).HumRat = 0.008;
    state->dataLoopNodes->Node(16).Temp = 24.0;
    state->dataLoopNodes->Node(16).HumRat = 0.008;
    state->dataLoopNodes->Node(16).Enthalpy = Psychrometrics::PsyHFnTdbW(state->dataLoopNodes->Node(16).Temp, state->dataLoopNodes->Node(16).HumRat);
    state->dataLoopNodes->Node(24).MassFlowRateMax = state->dataLoopNodes->Node(16).MassFlowRateMaxAvail;

    state->dataFans->Fan(2).MaxAirMassFlowRate = state->dataLoopNodes->Node(16).MassFlowRateMaxAvail;
    state->dataFans->Fan(2).RhoAirStdInit = state->dataEnvrn->StdRhoAir;
    state->dataDXCoils->DXCoil(2).MSRatedAirMassFlowRate(1) = state->dataDXCoils->DXCoil(2).MSRatedAirVolFlowRate(1) * state->dataEnvrn->StdRhoAir;
    state->dataDXCoils->DXCoil(2).MSRatedAirMassFlowRate(2) = state->dataDXCoils->DXCoil(2).MSRatedAirVolFlowRate(2) * state->dataEnvrn->StdRhoAir;
    state->dataDXCoils->DXCoil(2).MSRatedCBF(1) = 0.2;
    state->dataDXCoils->DXCoil(2).MSRatedCBF(2) = 0.2;

    Real64 QSensUnitOut;
    // Cooling
    SimMSHP(*state, MSHeatPumpNum, FirstHVACIteration, AirLoopNum, QSensUnitOut, QZnReq, OnOffAirFlowRatio);
    // Check outlet conditions
<<<<<<< HEAD
    EXPECT_NEAR(DataLoopNode::Node(22).Temp, 23.363295, 0.0001);
    EXPECT_NEAR(DataLoopNode::Node(22).HumRat, 0.00796611, 0.0001);
    EXPECT_NEAR(DataLoopNode::Node(22).Enthalpy, 43748.243, 0.0001);
    EXPECT_NEAR(MSHeatPump(2).CompPartLoadRatio, 0.1232, 0.0001);
=======
    EXPECT_NEAR(state->dataLoopNodes->Node(22).Temp, 23.363295, 0.0001);
    EXPECT_NEAR(state->dataLoopNodes->Node(22).HumRat, 0.00796611, 0.0001);
    EXPECT_NEAR(state->dataLoopNodes->Node(22).Enthalpy, 43744.6339, 0.0001);
    EXPECT_NEAR(state->dataHVACMultiSpdHP->MSHeatPump(2).CompPartLoadRatio, 0.123500, 0.0001);
>>>>>>> eefba6b1

    // Direct solution
    state->dataGlobal->DoCoilDirectSolutions = true;
    state->dataHVACMultiSpdHP->MSHeatPump(2).FullOutput.allocate(2);
    SimMSHP(*state, MSHeatPumpNum, FirstHVACIteration, AirLoopNum, QSensUnitOut, QZnReq, OnOffAirFlowRatio);
    // Check outlet conditions
<<<<<<< HEAD
    EXPECT_NEAR(DataLoopNode::Node(22).Temp, 23.363295, 0.0001);
    EXPECT_NEAR(DataLoopNode::Node(22).HumRat, 0.00796611, 0.0001);
    EXPECT_NEAR(DataLoopNode::Node(22).Enthalpy, 43748.243, 0.0001);
    EXPECT_NEAR(MSHeatPump(2).CompPartLoadRatio, 0.1232, 0.0001);
=======
    EXPECT_NEAR(state->dataLoopNodes->Node(22).Temp, 23.3641, 0.0001);
    EXPECT_NEAR(state->dataLoopNodes->Node(22).HumRat, 0.00796613, 0.0001);
    EXPECT_NEAR(state->dataLoopNodes->Node(22).Enthalpy, 43745.5237, 0.0001);
    EXPECT_NEAR(state->dataHVACMultiSpdHP->MSHeatPump(2).CompPartLoadRatio, 0.123430, 0.0001);
>>>>>>> eefba6b1

    QZnReq = -10000.00;

    state->dataGlobal->DoCoilDirectSolutions = false;
    SimMSHP(*state, MSHeatPumpNum, FirstHVACIteration, AirLoopNum, QSensUnitOut, QZnReq, OnOffAirFlowRatio);
<<<<<<< HEAD
    EXPECT_NEAR(DataLoopNode::Node(22).Temp, 21.45298, 0.0001);
    EXPECT_NEAR(DataLoopNode::Node(22).HumRat, 0.00792169, 0.0001);
    EXPECT_NEAR(DataLoopNode::Node(22).Enthalpy, 41691.15, 0.0001);
    EXPECT_NEAR(MSHeatPump(2).CompPartLoadRatio, 0.285417, 0.0001);

    state->dataGlobal->DoCoilDirectSolutions = true;
    SimMSHP(*state, MSHeatPumpNum, FirstHVACIteration, AirLoopNum, QSensUnitOut, QZnReq, OnOffAirFlowRatio);
    EXPECT_NEAR(DataLoopNode::Node(22).Temp, 21.45298, 0.0001);
    EXPECT_NEAR(DataLoopNode::Node(22).HumRat, 0.00792169, 0.0001);
    EXPECT_NEAR(DataLoopNode::Node(22).Enthalpy, 41691.15, 0.0001);
    EXPECT_NEAR(MSHeatPump(2).CompPartLoadRatio, 0.285417, 0.0001);
=======
    EXPECT_NEAR(state->dataLoopNodes->Node(22).Temp, 21.4545, 0.0001);
    EXPECT_NEAR(state->dataLoopNodes->Node(22).HumRat, 0.00792169, 0.0001);
    EXPECT_NEAR(state->dataLoopNodes->Node(22).Enthalpy, 41684.8507, 0.0001);
    EXPECT_NEAR(state->dataHVACMultiSpdHP->MSHeatPump(2).CompPartLoadRatio, 0.285914, 0.0001);

    state->dataGlobal->DoCoilDirectSolutions = true;
    SimMSHP(*state, MSHeatPumpNum, FirstHVACIteration, AirLoopNum, QSensUnitOut, QZnReq, OnOffAirFlowRatio);
    EXPECT_NEAR(state->dataLoopNodes->Node(22).Temp, 21.4545, 0.0001);
    EXPECT_NEAR(state->dataLoopNodes->Node(22).HumRat, 0.00792169, 0.0001);
    EXPECT_NEAR(state->dataLoopNodes->Node(22).Enthalpy, 41684.8507, 0.0001);
    EXPECT_NEAR(state->dataHVACMultiSpdHP->MSHeatPump(2).CompPartLoadRatio, 0.285914, 0.0001);
>>>>>>> eefba6b1

    // Heating
    QZnReq = 10000.00;
    state->dataHVACMultiSpdHP->MSHeatPump(2).HeatCoolMode = EnergyPlus::HVACMultiSpeedHeatPump::ModeOfOperation::HeatingMode;
    state->dataEnvrn->OutDryBulbTemp = 5.0;
    state->dataEnvrn->OutHumRat = 0.008;
    state->dataGlobal->DoCoilDirectSolutions = false;
    SimMSHP(*state, MSHeatPumpNum, FirstHVACIteration, AirLoopNum, QSensUnitOut, QZnReq, OnOffAirFlowRatio);
    EXPECT_NEAR(state->dataLoopNodes->Node(22).Temp, 26.546664, 0.0001);
    EXPECT_NEAR(state->dataLoopNodes->Node(22).HumRat, 0.008, 0.0001);
    EXPECT_NEAR(state->dataLoopNodes->Node(22).Enthalpy, 47077.4613, 0.0001);
    EXPECT_NEAR(state->dataHVACMultiSpdHP->MSHeatPump(2).CompPartLoadRatio, 0.1530992, 0.0001);
    state->dataGlobal->DoCoilDirectSolutions = true;
    SimMSHP(*state, MSHeatPumpNum, FirstHVACIteration, AirLoopNum, QSensUnitOut, QZnReq, OnOffAirFlowRatio);
    EXPECT_NEAR(state->dataLoopNodes->Node(22).Temp, 26.546664, 0.0001);
    EXPECT_NEAR(state->dataLoopNodes->Node(22).HumRat, 0.008, 0.0001);
    EXPECT_NEAR(state->dataLoopNodes->Node(22).Enthalpy, 47077.4613, 0.0001);
    EXPECT_NEAR(state->dataHVACMultiSpdHP->MSHeatPump(2).CompPartLoadRatio, 0.1530992, 0.0001);

    state->dataGlobal->DoCoilDirectSolutions = false;
    state->dataZoneEnergyDemand->ZoneSysEnergyDemand.deallocate();
    state->dataZoneEnergyDemand->CurDeadBandOrSetback.deallocate();
}

TEST_F(EnergyPlusFixture, HVACMultiSpeedHeatPump_HeatRecoveryTest)
{

    state->dataLoopNodes->Node.allocate(2);
    state->dataHVACMultiSpdHP->MSHeatPump.allocate(1);
    int HeatRecInNode(1);
    int HeatRecOutNode(2);
    state->dataHVACMultiSpdHP->MSHeatPump(1).HeatRecInletNodeNum = HeatRecInNode;
    state->dataHVACMultiSpdHP->MSHeatPump(1).HeatRecOutletNodeNum = HeatRecOutNode;
    state->dataHVACMultiSpdHP->MSHeatPump(1).MaxHeatRecOutletTemp = 80;
    state->dataHVACMultiSpdHP->MSHeatPump(1).HRLoopNum = 1; // index to plant
    state->dataLoopNodes->Node(HeatRecInNode).Temp = 50.0;
    DataHVACGlobals::MSHPWasteHeat = 1000.0;

    state->dataPlnt->PlantLoop.allocate(1);
    state->dataPlnt->PlantLoop(1).FluidName = "WATER";
    state->dataPlnt->PlantLoop(1).FluidIndex = 1;

    state->dataLoopNodes->Node(HeatRecInNode).MassFlowRate = 0.0; // test heat recovery result with 0 water flow rate
    HVACMultiSpeedHeatPump::MSHPHeatRecovery(*state, 1);

    // outlet temp should equal inlet temp since mass flow rate = 0
    Real64 calculatedOutletTemp =
        state->dataLoopNodes->Node(HeatRecInNode).Temp + DataHVACGlobals::MSHPWasteHeat / (state->dataLoopNodes->Node(HeatRecInNode).MassFlowRate * 4181.0);
    EXPECT_DOUBLE_EQ(0.0, state->dataHVACMultiSpdHP->MSHeatPump(1).HeatRecoveryRate);
    EXPECT_DOUBLE_EQ(50.0, state->dataHVACMultiSpdHP->MSHeatPump(1).HeatRecoveryInletTemp);
    EXPECT_DOUBLE_EQ(50.0, state->dataHVACMultiSpdHP->MSHeatPump(1).HeatRecoveryOutletTemp);
    EXPECT_DOUBLE_EQ(0.0, state->dataHVACMultiSpdHP->MSHeatPump(1).HeatRecoveryMassFlowRate);

    state->dataLoopNodes->Node(HeatRecInNode).MassFlowRate = 0.1; // initialize flow rate and test heat recovery result using 1 kW heat transfer to fluid
    HVACMultiSpeedHeatPump::MSHPHeatRecovery(*state, 1);

    // outlet temp should equal temperature rise due to 1 kW of heat input at 0.1 kg/s
    calculatedOutletTemp =
        state->dataLoopNodes->Node(HeatRecInNode).Temp + DataHVACGlobals::MSHPWasteHeat / (state->dataLoopNodes->Node(HeatRecInNode).MassFlowRate * 4181.0);
    EXPECT_DOUBLE_EQ(1000.0, state->dataHVACMultiSpdHP->MSHeatPump(1).HeatRecoveryRate);
    EXPECT_DOUBLE_EQ(50.0, state->dataHVACMultiSpdHP->MSHeatPump(1).HeatRecoveryInletTemp);
    EXPECT_DOUBLE_EQ(calculatedOutletTemp, state->dataHVACMultiSpdHP->MSHeatPump(1).HeatRecoveryOutletTemp);
    EXPECT_DOUBLE_EQ(52.391772303276724, calculatedOutletTemp);
    EXPECT_DOUBLE_EQ(0.1, state->dataHVACMultiSpdHP->MSHeatPump(1).HeatRecoveryMassFlowRate);

    DataHVACGlobals::MSHPWasteHeat = 100000.0; // test very high heat transfer that would limit outlet water temperature
    state->dataLoopNodes->Node(HeatRecInNode).MassFlowRate = 0.1;
    HVACMultiSpeedHeatPump::MSHPHeatRecovery(*state, 1);

    // outlet temp should equal max limit of 80 C since 100 kW would cause outlet water temperature to exceed 80 C
    EXPECT_DOUBLE_EQ(50.0, state->dataHVACMultiSpdHP->MSHeatPump(1).HeatRecoveryInletTemp);
    EXPECT_DOUBLE_EQ(80.0, state->dataHVACMultiSpdHP->MSHeatPump(1).HeatRecoveryOutletTemp);
    EXPECT_DOUBLE_EQ(0.1, state->dataHVACMultiSpdHP->MSHeatPump(1).HeatRecoveryMassFlowRate);
    Real64 QHeatRecovery =
        state->dataLoopNodes->Node(HeatRecInNode).MassFlowRate * 4181.0 * (state->dataHVACMultiSpdHP->MSHeatPump(1).HeatRecoveryOutletTemp - state->dataHVACMultiSpdHP->MSHeatPump(1).HeatRecoveryInletTemp);
    EXPECT_DOUBLE_EQ(QHeatRecovery, state->dataHVACMultiSpdHP->MSHeatPump(1).HeatRecoveryRate);
    EXPECT_DOUBLE_EQ(12543.0, QHeatRecovery);
}
} // namespace EnergyPlus<|MERGE_RESOLUTION|>--- conflicted
+++ resolved
@@ -1345,40 +1345,25 @@
     // Cooling
     SimMSHP(*state, MSHeatPumpNum, FirstHVACIteration, AirLoopNum, QSensUnitOut, QZnReq, OnOffAirFlowRatio);
     // Check outlet conditions
-<<<<<<< HEAD
     EXPECT_NEAR(DataLoopNode::Node(22).Temp, 23.363295, 0.0001);
     EXPECT_NEAR(DataLoopNode::Node(22).HumRat, 0.00796611, 0.0001);
     EXPECT_NEAR(DataLoopNode::Node(22).Enthalpy, 43748.243, 0.0001);
     EXPECT_NEAR(MSHeatPump(2).CompPartLoadRatio, 0.1232, 0.0001);
-=======
-    EXPECT_NEAR(state->dataLoopNodes->Node(22).Temp, 23.363295, 0.0001);
-    EXPECT_NEAR(state->dataLoopNodes->Node(22).HumRat, 0.00796611, 0.0001);
-    EXPECT_NEAR(state->dataLoopNodes->Node(22).Enthalpy, 43744.6339, 0.0001);
-    EXPECT_NEAR(state->dataHVACMultiSpdHP->MSHeatPump(2).CompPartLoadRatio, 0.123500, 0.0001);
->>>>>>> eefba6b1
 
     // Direct solution
     state->dataGlobal->DoCoilDirectSolutions = true;
     state->dataHVACMultiSpdHP->MSHeatPump(2).FullOutput.allocate(2);
     SimMSHP(*state, MSHeatPumpNum, FirstHVACIteration, AirLoopNum, QSensUnitOut, QZnReq, OnOffAirFlowRatio);
     // Check outlet conditions
-<<<<<<< HEAD
     EXPECT_NEAR(DataLoopNode::Node(22).Temp, 23.363295, 0.0001);
     EXPECT_NEAR(DataLoopNode::Node(22).HumRat, 0.00796611, 0.0001);
     EXPECT_NEAR(DataLoopNode::Node(22).Enthalpy, 43748.243, 0.0001);
     EXPECT_NEAR(MSHeatPump(2).CompPartLoadRatio, 0.1232, 0.0001);
-=======
-    EXPECT_NEAR(state->dataLoopNodes->Node(22).Temp, 23.3641, 0.0001);
-    EXPECT_NEAR(state->dataLoopNodes->Node(22).HumRat, 0.00796613, 0.0001);
-    EXPECT_NEAR(state->dataLoopNodes->Node(22).Enthalpy, 43745.5237, 0.0001);
-    EXPECT_NEAR(state->dataHVACMultiSpdHP->MSHeatPump(2).CompPartLoadRatio, 0.123430, 0.0001);
->>>>>>> eefba6b1
 
     QZnReq = -10000.00;
 
     state->dataGlobal->DoCoilDirectSolutions = false;
     SimMSHP(*state, MSHeatPumpNum, FirstHVACIteration, AirLoopNum, QSensUnitOut, QZnReq, OnOffAirFlowRatio);
-<<<<<<< HEAD
     EXPECT_NEAR(DataLoopNode::Node(22).Temp, 21.45298, 0.0001);
     EXPECT_NEAR(DataLoopNode::Node(22).HumRat, 0.00792169, 0.0001);
     EXPECT_NEAR(DataLoopNode::Node(22).Enthalpy, 41691.15, 0.0001);
@@ -1390,19 +1375,6 @@
     EXPECT_NEAR(DataLoopNode::Node(22).HumRat, 0.00792169, 0.0001);
     EXPECT_NEAR(DataLoopNode::Node(22).Enthalpy, 41691.15, 0.0001);
     EXPECT_NEAR(MSHeatPump(2).CompPartLoadRatio, 0.285417, 0.0001);
-=======
-    EXPECT_NEAR(state->dataLoopNodes->Node(22).Temp, 21.4545, 0.0001);
-    EXPECT_NEAR(state->dataLoopNodes->Node(22).HumRat, 0.00792169, 0.0001);
-    EXPECT_NEAR(state->dataLoopNodes->Node(22).Enthalpy, 41684.8507, 0.0001);
-    EXPECT_NEAR(state->dataHVACMultiSpdHP->MSHeatPump(2).CompPartLoadRatio, 0.285914, 0.0001);
-
-    state->dataGlobal->DoCoilDirectSolutions = true;
-    SimMSHP(*state, MSHeatPumpNum, FirstHVACIteration, AirLoopNum, QSensUnitOut, QZnReq, OnOffAirFlowRatio);
-    EXPECT_NEAR(state->dataLoopNodes->Node(22).Temp, 21.4545, 0.0001);
-    EXPECT_NEAR(state->dataLoopNodes->Node(22).HumRat, 0.00792169, 0.0001);
-    EXPECT_NEAR(state->dataLoopNodes->Node(22).Enthalpy, 41684.8507, 0.0001);
-    EXPECT_NEAR(state->dataHVACMultiSpdHP->MSHeatPump(2).CompPartLoadRatio, 0.285914, 0.0001);
->>>>>>> eefba6b1
 
     // Heating
     QZnReq = 10000.00;
