--- conflicted
+++ resolved
@@ -2673,20 +2673,12 @@
 
         // Loop over all the primary air loop; simulate their components (equipment)
         // and controllers
-
-<<<<<<< HEAD
-        if (ZoneAirMassFlow.EnforceZoneMassBalance) {
+        if (state.dataHeatBal->ZoneAirMassFlow.EnforceZoneMassBalance) {
             if (FirstHVACIteration) {
                 CalcAirFlowSimple(state, 0);
             } else {
-                CalcAirFlowSimple(state, 0, ZoneAirMassFlow.AdjustZoneMixingFlow, ZoneAirMassFlow.AdjustZoneInfiltrationFlow);
-            }
-=======
-        if (state.dataHeatBal->ZoneAirMassFlow.EnforceZoneMassBalance) {
-            if (state.dataHeatBal->ZoneAirMassFlow.ZoneFlowAdjustment == DataHeatBalance::NoAdjustReturnAndMixing) AdjustZoneMixingFlowFlag = false;
-            if (state.dataHeatBal->ZoneAirMassFlow.ZoneFlowAdjustment == DataHeatBalance::NoInfiltrationFlow) AdjustZoneInfiltrationFlowFlag = false;
-            CalcAirFlowSimple(state, 0, AdjustZoneMixingFlowFlag, AdjustZoneInfiltrationFlowFlag);
->>>>>>> a43f5448
+                CalcAirFlowSimple(state, 0, state.dataHeatBal->ZoneAirMassFlow.AdjustZoneMixingFlow, state.dataHeatBal->ZoneAirMassFlow.AdjustZoneInfiltrationFlow);
+            }
         }
 
         for (ControlledZoneNum = 1; ControlledZoneNum <= state.dataGlobal->NumOfZones; ++ControlledZoneNum) {
@@ -4005,8 +3997,7 @@
                 Node(ZoneNode).MassFlowRateMin = TotInletAirMassFlowRateMin;
                 Node(ZoneNode).MassFlowRateMinAvail = TotInletAirMassFlowRateMinAvail;
 
-<<<<<<< HEAD
-                if (ZoneAirMassFlow.ZoneFlowAdjustment != DataHeatBalance::NoAdjustReturnAndMixing) {
+                if (state.dataHeatBal->ZoneAirMassFlow.ZoneFlowAdjustment != DataHeatBalance::NoAdjustReturnAndMixing) {
                     // do not include adjusted for "balanced" exhaust flow
                     StdTotalReturnMassFlow = TotInletAirMassFlowRate + ZoneMixingNetAirMassFlowRate - TotExhaustAirMassFlowRate;
                 } else {
@@ -4014,13 +4005,7 @@
                     StdTotalReturnMassFlow = TotInletAirMassFlowRate + ZoneMixingNetAirMassFlowRate -
                         (TotExhaustAirMassFlowRate - state.dataZoneEquip->ZoneEquipConfig( ZoneNum ).ZoneExhBalanced);
                 }
-                if (!ZoneAirMassFlow.EnforceZoneMassBalance) {
-=======
-                // Calculate standard return air flow rate using default method of inlets minus exhausts adjusted for "balanced" exhaust flow
-                StdTotalReturnMassFlow = TotInletAirMassFlowRate + ZoneMixingNetAirMassFlowRate -
-                                         (TotExhaustAirMassFlowRate - state.dataZoneEquip->ZoneEquipConfig(ZoneNum).ZoneExhBalanced);
                 if (!state.dataHeatBal->ZoneAirMassFlow.EnforceZoneMassBalance) {
->>>>>>> a43f5448
                     if (StdTotalReturnMassFlow < 0.0) {
                         state.dataZoneEquip->ZoneEquipConfig(ZoneNum).ExcessZoneExh = -StdTotalReturnMassFlow;
                         StdTotalReturnMassFlow = 0.0;
