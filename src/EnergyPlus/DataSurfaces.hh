// EnergyPlus, Copyright (c) 1996-2021, The Board of Trustees of the University of Illinois,
// The Regents of the University of California, through Lawrence Berkeley National Laboratory
// (subject to receipt of any required approvals from the U.S. Dept. of Energy), Oak Ridge
// National Laboratory, managed by UT-Battelle, Alliance for Sustainable Energy, LLC, and other
// contributors. All rights reserved.
//
// NOTICE: This Software was developed under funding from the U.S. Department of Energy and the
// U.S. Government consequently retains certain rights. As such, the U.S. Government has been
// granted for itself and others acting on its behalf a paid-up, nonexclusive, irrevocable,
// worldwide license in the Software to reproduce, distribute copies to the public, prepare
// derivative works, and perform publicly and display publicly, and to permit others to do so.
//
// Redistribution and use in source and binary forms, with or without modification, are permitted
// provided that the following conditions are met:
//
// (1) Redistributions of source code must retain the above copyright notice, this list of
//     conditions and the following disclaimer.
//
// (2) Redistributions in binary form must reproduce the above copyright notice, this list of
//     conditions and the following disclaimer in the documentation and/or other materials
//     provided with the distribution.
//
// (3) Neither the name of the University of California, Lawrence Berkeley National Laboratory,
//     the University of Illinois, U.S. Dept. of Energy nor the names of its contributors may be
//     used to endorse or promote products derived from this software without specific prior
//     written permission.
//
// (4) Use of EnergyPlus(TM) Name. If Licensee (i) distributes the software in stand-alone form
//     without changes from the version obtained under this License, or (ii) Licensee makes a
//     reference solely to the software portion of its product, Licensee must refer to the
//     software as "EnergyPlus version X" software, where "X" is the version number Licensee
//     obtained under this License and may not use a different name for the software. Except as
//     specifically required in this Section (4), Licensee shall not use in a company name, a
//     product name, in advertising, publicity, or other promotional activities any name, trade
//     name, trademark, logo, or other designation of "EnergyPlus", "E+", "e+" or confusingly
//     similar designation, without the U.S. Department of Energy's prior written consent.
//
// THIS SOFTWARE IS PROVIDED BY THE COPYRIGHT HOLDERS AND CONTRIBUTORS "AS IS" AND ANY EXPRESS OR
// IMPLIED WARRANTIES, INCLUDING, BUT NOT LIMITED TO, THE IMPLIED WARRANTIES OF MERCHANTABILITY
// AND FITNESS FOR A PARTICULAR PURPOSE ARE DISCLAIMED. IN NO EVENT SHALL THE COPYRIGHT OWNER OR
// CONTRIBUTORS BE LIABLE FOR ANY DIRECT, INDIRECT, INCIDENTAL, SPECIAL, EXEMPLARY, OR
// CONSEQUENTIAL DAMAGES (INCLUDING, BUT NOT LIMITED TO, PROCUREMENT OF SUBSTITUTE GOODS OR
// SERVICES; LOSS OF USE, DATA, OR PROFITS; OR BUSINESS INTERRUPTION) HOWEVER CAUSED AND ON ANY
// THEORY OF LIABILITY, WHETHER IN CONTRACT, STRICT LIABILITY, OR TORT (INCLUDING NEGLIGENCE OR
// OTHERWISE) ARISING IN ANY WAY OUT OF THE USE OF THIS SOFTWARE, EVEN IF ADVISED OF THE
// POSSIBILITY OF SUCH DAMAGE.

#ifndef DataSurfaces_hh_INCLUDED
#define DataSurfaces_hh_INCLUDED

// C++ Headers
#include <cstddef>
#include <vector>

// ObjexxFCL Headers
#include <ObjexxFCL/Array1D.hh>
#include <ObjexxFCL/Array2D.hh>
#include <ObjexxFCL/Vector4.hh>

// EnergyPlus Headers
#include <EnergyPlus/Data/BaseData.hh>
#include <EnergyPlus/DataBSDFWindow.hh>
#include <EnergyPlus/DataGlobals.hh>
#include <EnergyPlus/DataVectorTypes.hh>
#include <EnergyPlus/EnergyPlus.hh>
#include <EnergyPlus/Shape.hh>

namespace EnergyPlus {

// Forward declarations
struct EnergyPlusData;

namespace DataSurfaces {

    // Using/Aliasing
    using DataBSDFWindow::BSDFWindowDescript;
    using DataVectorTypes::Vector;

    // Data
    // -only module should be available to other modules and routines.
    // Thus, all variables in this module must be PUBLIC.

    // MODULE PARAMETER DEFINITIONS:
    extern int const MaxSlatAngs;

    // Parameters to indicate surface shape for use with the Surface
    // derived type (see below):

    enum class SurfaceShape : int
    {
        None = 0,
        Triangle,
        Quadrilateral,
        Rectangle,
        RectangularDoorWindow,
        RectangularOverhang,
        RectangularLeftFin,
        RectangularRightFin,
        TriangularWindow,
        TriangularDoor,
        Polygonal
    };

    enum class SurfaceClass : int
    {
        INVALID = -1,
        None = 0,
        Wall,
        Floor,
        Roof,
        IntMass,
        Detached_B,
        Detached_F,
        Window,
        GlassDoor,
        Door,
        Shading,
        Overhang,
        Fin,
        TDD_Dome,
        TDD_Diffuser,
        Count // The counter representing the total number of surface class, always stays at the bottom
    };

    // Parameters to indicate exterior boundary conditions for use with
    // the Surface derived type (see below):
    // Note:  Positive values correspond to an interzone adjacent surface

    extern int const ExternalEnvironment;
    extern int const Ground;
    extern int const OtherSideCoefNoCalcExt;
    extern int const OtherSideCoefCalcExt;
    extern int const OtherSideCondModeledExt;
    extern int const KivaFoundation;
    extern int const GroundFCfactorMethod;

    extern Array1D_string const cExtBoundCondition;

    // Parameters to indicate the first "corner" of a surface
    // Currently, these are used only during input of surfaces
    // They are here in order to facilitate later use in shading setup/calculations.
    extern int const UpperLeftCorner;
    extern int const LowerLeftCorner;
    extern int const LowerRightCorner;
    extern int const UpperRightCorner;

    // Parameters to indicate user specified convection coefficients (for surface)
    extern int const ConvCoefValue;          // User specified "value" as the override type
    extern int const ConvCoefSchedule;       // User specified "schedule" as the override type
    extern int const ConvCoefUserCurve;      // User specified "UserCurve" as the override type
    extern int const ConvCoefSpecifiedModel; // one of the direct named model equation keys

    // Parameters to indicate reference air temperatures for inside surface temperature calculations
    extern int const ZoneMeanAirTemp;   // mean air temperature of the zone => MAT
    extern int const AdjacentAirTemp;   // air temperature adjacent ot surface => TempEffBulkAir
    extern int const ZoneSupplyAirTemp; // supply air temperature of the zone

    extern int const AltAngStepsForSolReflCalc;  // Number of steps in altitude angle for solar reflection calc
    extern int const AzimAngStepsForSolReflCalc; // Number of steps in azimuth angle of solar reflection calc

    // Parameters to indicate surface classes
    // Surface Class (FLOOR, WALL, ROOF (incl's CEILING), WINDOW, DOOR, GLASSDOOR,
    // SHADING (includes OVERHANG, WING), DETACHED, INTMASS),
    // TDD:DOME, TDD:DIFFUSER (for tubular daylighting device)
    // (Note: GLASSDOOR and TDD:DIFFUSER get overwritten as WINDOW
    // in SurfaceGeometry.cc, SurfaceWindow%OriginalClass holds the true value)
    // why aren't these sequential (LKL - 13 Aug 2007)

    // Parameters to indicate heat transfer model to use for surface
    extern Array1D_string const HeatTransferModelNames;
    extern int const HeatTransferModel_NotSet;
    extern int const HeatTransferModel_None; // shading surfaces for example
    extern int const HeatTransferModel_CTF;
    extern int const HeatTransferModel_EMPD;
    extern int const HeatTransferModel_CondFD;
    extern int const HeatTransferModel_HAMT;
    extern int const HeatTransferModel_Window5;             // original detailed layer-by-layer based on window 4 and window 5
    extern int const HeatTransferModel_ComplexFenestration; // BSDF
    extern int const HeatTransferModel_TDD;                 // tubular daylighting device
    extern int const HeatTransferModel_Kiva;                // Kiva ground calculations
    extern int const HeatTransferModel_AirBoundaryNoHT;     // Construction:AirBoundary - not IRT or interior window

    // Parameters for classification of outside face of surfaces
    extern int const OutConvClass_WindwardVertWall;
    extern int const OutConvClass_LeewardVertWall;
    extern int const OutConvClass_RoofStable;
    extern int const OutConvClass_RoofUnstable;

    // Parameters for adpative convection algorithm's classification of inside face of surfaces
    extern int const InConvClass_A1_VertWalls;          // flow regime A1, vertical walls
    extern int const InConvClass_A1_StableHoriz;        // flow regime A1
    extern int const InConvClass_A1_UnstableHoriz;      // flow regime A1
    extern int const InConvClass_A1_HeatedFloor;        // flow regime A1
    extern int const InConvClass_A1_ChilledCeil;        // flow regime A1
    extern int const InConvClass_A1_StableTilted;       // flow regime A1
    extern int const InConvClass_A1_UnstableTilted;     // flow regime A1
    extern int const InConvClass_A1_Windows;            // flow regime A1
    extern int const InConvClass_A2_VertWallsNonHeated; // flow regime A2
    extern int const InConvClass_A2_HeatedVerticalWall; // flow regime A2
    extern int const InConvClass_A2_StableHoriz;        // flow regime A2
    extern int const InConvClass_A2_UnstableHoriz;      // flow regime A2
    extern int const InConvClass_A2_StableTilted;       // flow regime A2
    extern int const InConvClass_A2_UnstableTilted;     // flow regime A2
    extern int const InConvClass_A2_Windows;            // flow regime A2
    extern int const InConvClass_A3_VertWalls;          // flow regime A3
    extern int const InConvClass_A3_StableHoriz;        // flow regime A3
    extern int const InConvClass_A3_UnstableHoriz;      // flow regime A3
    extern int const InConvClass_A3_StableTilted;       // flow regime A3
    extern int const InConvClass_A3_UnstableTilted;     // flow regime A3
    extern int const InConvClass_A3_Windows;            // flow regime A3
    extern int const InConvClass_B_VertWalls;           // flow regime B
    extern int const InConvClass_B_VertWallsNearHeat;   // flow regime B
    extern int const InConvClass_B_StableHoriz;         // flow regime B
    extern int const InConvClass_B_UnstableHoriz;       // flow regime B
    extern int const InConvClass_B_StableTilted;        // flow regime B
    extern int const InConvClass_B_UnstableTilted;      // flow regime B
    extern int const InConvClass_B_Windows;             // flow regime B
    extern int const InConvClass_C_Walls;               // flow regime C
    extern int const InConvClass_C_Ceiling;             // flow regime C
    extern int const InConvClass_C_Floor;               // flow regime C
    extern int const InConvClass_C_Windows;             // flow regime C
    extern int const InConvClass_D_Walls;               // flow regime D
    extern int const InConvClass_D_StableHoriz;         // flow regime D
    extern int const InConvClass_D_UnstableHoriz;       // flow regime D
    extern int const InConvClass_D_StableTilted;        // flow regime D
    extern int const InConvClass_D_UnstableTilted;      // flow regime D
    extern int const InConvClass_D_Windows;             // flow regime D
    extern int const InConvClass_E_AssistFlowWalls;     // flow regime E
    extern int const InConvClass_E_OpposFlowWalls;      // flow regime E
    extern int const InConvClass_E_StableFloor;         // flow regime E
    extern int const InConvClass_E_UnstableFloor;       // flow regime E
    extern int const InConvClass_E_StableCeiling;       // flow regime E
    extern int const InConvClass_E_UnstableCieling;     // flow regime E
    extern int const InConvClass_E_Windows;             // flow regime E

    // Parameters for fenestration relative location in zone
    extern int const InConvWinLoc_NotSet;
    extern int const InConvWinLoc_LowerPartOfExteriorWall; // this is a window in the lower part of wall
    extern int const InConvWinLoc_UpperPartOfExteriorWall; // this is a window in the upper part of wall
    extern int const InConvWinLoc_WindowAboveThis;         // this is a wall with window above it
    extern int const InConvWinLoc_WindowBelowThis;         // this is a wall with window below it
    extern int const InConvWinLoc_LargePartOfExteriorWall; // this is a big window taking up most of wall

    // Parameters for window shade status
    extern int const NoShade;
    extern int const ShadeOff;
    extern int const IntShadeOn; // Interior shade on
    extern int const SwitchableGlazing;
    extern int const ExtShadeOn;  // Exterior shade on
    extern int const ExtScreenOn; // Exterior screen on
    extern int const IntBlindOn;  // Interior blind on
    extern int const ExtBlindOn;  // Exterior blind on
    extern int const BGShadeOn;   // Between-glass shade on
    extern int const BGBlindOn;   // Between-glass blind on
    extern int const IntShadeConditionallyOff;
    extern int const GlassConditionallyLightened;
    extern int const ExtShadeConditionallyOff;
    extern int const IntBlindConditionallyOff;
    extern int const ExtBlindConditionallyOff;

    // WindowShadingControl Shading Types
    extern int const WSC_ST_NoShade;
    extern int const WSC_ST_InteriorShade;
    extern int const WSC_ST_SwitchableGlazing;
    extern int const WSC_ST_ExteriorShade;
    extern int const WSC_ST_InteriorBlind;
    extern int const WSC_ST_ExteriorBlind;
    extern int const WSC_ST_BetweenGlassShade;
    extern int const WSC_ST_BetweenGlassBlind;
    extern int const WSC_ST_ExteriorScreen;

    // WindowShadingControl Control Types
    extern int const WSCT_AlwaysOn;                      // AlwaysOn
    extern int const WSCT_AlwaysOff;                     // AlwaysOff
    extern int const WSCT_OnIfScheduled;                 // OnIfScheduleAllows
    extern int const WSCT_HiSolar;                       // OnIfHighSolarOnWindow
    extern int const WSCT_HiHorzSolar;                   // OnIfHighHorizontalSolar
    extern int const WSCT_HiOutAirTemp;                  // OnIfHighOutsideAirTemp
    extern int const WSCT_HiZoneAirTemp;                 // OnIfHighZoneAirTemp
    extern int const WSCT_HiZoneCooling;                 // OnIfHighZoneCooling
    extern int const WSCT_HiGlare;                       // OnIfHighGlare
    extern int const WSCT_MeetDaylIlumSetp;              // MeetDaylightIlluminanceSetpoint
    extern int const WSCT_OnNightLoOutTemp_OffDay;       // OnNightIfLowOutsideTemp/OffDay
    extern int const WSCT_OnNightLoInTemp_OffDay;        // OnNightIfLowInsideTemp/OffDay
    extern int const WSCT_OnNightIfHeating_OffDay;       // OnNightIfHeating/OffDay
    extern int const WSCT_OnNightLoOutTemp_OnDayCooling; // OnNightIfLowOutsideTemp/OnDayIfCooling
    extern int const WSCT_OnNightIfHeating_OnDayCooling; // OnNightIfHeating/OnDayIfCooling
    extern int const WSCT_OffNight_OnDay_HiSolarWindow;  // OffNight/OnDayIfCoolingAndHighSolarOnWindow
    extern int const WSCT_OnNight_OnDay_HiSolarWindow;   // OnNight/OnDayIfCoolingAndHighSolarOnWindow
    extern int const WSCT_OnHiOutTemp_HiSolarWindow;     // OnIfHighOutsideAirTempAndHighSolarOnWindow
    extern int const WSCT_OnHiOutTemp_HiHorzSolar;       // OnIfHighOutsideAirTempAndHighHorizontalSolar
    extern int const WSCT_OnHiZoneTemp_HiSolarWindow;    // OnIfHighZoneAirTempAndHighSolarOnWindow
    extern int const WSCT_OnHiZoneTemp_HiHorzSolar;      // OnIfHighZoneAirTempAndHighHorizontalSolar

    // WindowShadingControl Slat Angle Control for Blinds
    extern int const WSC_SAC_FixedSlatAngle;
    extern int const WSC_SAC_ScheduledSlatAngle;
    extern int const WSC_SAC_BlockBeamSolar;

    // Parameter for window screens beam reflectance accounting
    extern int const DoNotModel;
    extern int const ModelAsDirectBeam;
    extern int const ModelAsDiffuse;

    // Parameters for window divider type
    extern int const DividedLite;
    extern int const Suspended;

    // Parameters for air flow window source
    extern int const AirFlowWindow_Source_IndoorAir;
    extern int const AirFlowWindow_Source_OutdoorAir;

    // Parameters for air flow window destination
    extern int const AirFlowWindow_Destination_IndoorAir;
    extern int const AirFlowWindow_Destination_OutdoorAir;
    extern int const AirFlowWindow_Destination_ReturnAir;

    // Parameters for air flow window control
    extern int const AirFlowWindow_ControlType_MaxFlow;
    extern int const AirFlowWindow_ControlType_AlwaysOff;
    extern int const AirFlowWindow_ControlType_Schedule;

    // Parameters for window model selection
    extern int const Window5DetailedModel; // indicates original winkelmann window 5 implementation
    extern int const WindowBSDFModel;      // indicates complex fenestration window 6 implementation
    extern int const WindowEQLModel;       // indicates equivalent layer winodw model implementation

    // Parameters for PierceSurface
    extern std::size_t const nVerticesBig; // Number of convex surface vertices at which to switch to PierceSurface O( log N ) method

    // DERIVED TYPE DEFINITIONS:

    // Definitions used for scheduled surface gains

    // INTERFACE BLOCK SPECIFICATIONS:
    // na

    // MODULE VARIABLE DECLARATIONS:

    extern int TotSurfaces;          // Total number of surfaces (walls, floors, roofs, windows, shading surfaces, etc.--everything)
    extern int TotWindows;           // Total number of windows
    extern int TotComplexWin;        // Total number of windows with complex optical properties
    extern int TotStormWin;          // Total number of storm window blocks
    extern int TotWinShadingControl; // Total number of window shading control blocks
    extern int TotIntConvCoeff;      // Total number of interior convection coefficient (overrides)
    extern int TotExtConvCoeff;      // Total number of exterior convection coefficient (overrides)
    extern int TotOSC;               // Total number of Other Side Coefficient Blocks
    extern int TotOSCM;              // Total number of Other Side Conditions Model Blocks.
    extern int TotExtVentCav;
    extern int TotSurfLocalEnv;       // Total number of surface level outdoor air node.
    extern int TotSurfIncSolSSG;      // Total number of scheduled surface gains for incident solar radiation on surface
    extern int TotFenLayAbsSSG;       // Total number of scheduled surface gains for absorbed solar radiation in window layers
    extern int Corner;                // Which corner is specified as the first vertice
    extern int MaxVerticesPerSurface; // Maximum number of vertices allowed for a single surface (default -- can go higher)

    extern int BuildingShadingCount; // Total number of Building External Shades
    extern int FixedShadingCount;    // Total number of Fixed External Shades
    extern int AttachedShadingCount; // Total number of Shades attached to Zones
    extern int ShadingSurfaceFirst;  // Start index of shading surfaces (Building External Shades, Fixed External Shades and Shades attached to Zone)
    extern int ShadingSurfaceLast;   // End index of shading surfaces (Building External Shades, Fixed External Shades and Shades attached to Zone)

    extern bool AspectTransform;  // Set to true when GeometryTransform object is used
    extern bool CalcSolRefl;      // Set to true when Solar Reflection Calculations object is used
    extern bool CCW;              // True if vertices will be entered in CounterClockWise Order
    extern bool WorldCoordSystem; // True if vertices will be "World Coordinates"
    // False means relative coordinates
    extern bool DaylRefWorldCoordSystem; // True if Daylight Reference Point vertices will be "World Coordinates"
    // False means relative coordinates
    extern int MaxRecPts;       // Max number of receiving points on a surface for solar reflection calc
    extern int MaxReflRays;     // Max number of rays from a receiving surface for solar reflection calc
    extern Real64 GroundLevelZ; // Z value of ground level for solar refl calc (m)
    extern bool AirflowWindows; // TRUE if one or more airflow windows

    extern bool ShadingTransmittanceVaries; // overall, shading transmittance varies for the building

    extern Array1D_int InsideGlassCondensationFlag; // 1 if innermost glass inside surface temp < zone air dew point;
    // 0 otherwise
    extern Array1D_int InsideFrameCondensationFlag; // 1 if frame inside surface temp < zone air dew point;
    // 0 otherwise
    extern Array1D_int InsideDividerCondensationFlag; // 1 if divider inside surface temp < zone air dew point;
    // 0 otherwise
    extern Array1D_int AdjacentZoneToSurface; // Array of adjacent zones to each surface

    extern Array1D<Real64> X0; // X-component of translation vector
    extern Array1D<Real64> Y0; // Y-component of translation vector
    extern Array1D<Real64> Z0; // Z-component of translation vector
    extern Array1D<Real64>
        EnclSolDBSSG; // Factor for diffuse radiation in a zone from beam reflecting from inside surfaces. Used only for scheduled surface gains
    extern Array1D<Real64> EnclSolDB;              // Factor for diffuse radiation in a zone from beam reflecting from inside surfaces
    extern Array1D<Real64> SurfOpaqAI;             // Time step value of factor for beam absorbed on inside of opaque surface
    extern Array1D<Real64> SurfOpaqAO;             // Time step value of factor for beam absorbed on outside of opaque surface
    extern Array1D<Real64> SurfBmToBmReflFacObs;   // Factor for incident solar from specular beam refl from obstructions (W/m2)/(W/m2)
    extern Array1D<Real64> SurfBmToDiffReflFacObs; // Factor for incident solar from diffuse beam refl from obstructions (W/m2)/(W/m2)
    extern Array1D<Real64> SurfBmToDiffReflFacGnd; // Factor for incident solar from diffuse beam refl from ground
    extern Array1D<Real64> SurfSkyDiffReflFacGnd;  // sky diffuse reflection view factors from ground

    extern Array2D<Real64> SurfWinA; // Time step value of factor for beam
    // absorbed in window glass layers

    // Time step value of factor for diffuse absorbed in window layers
    extern Array2D<Real64> SurfWinADiffFront;
    extern Array2D<Real64> SurfWinADiffBack;

    extern Array2D<Real64> SurfWinACFOverlap; // Time step value of factor for beam
    // absorbed in window glass layers which comes from other windows
    // It happens sometimes that beam enters one window and hits back of
    // second window. It is used in complex fenestration only

    extern Array1D<Real64> AirSkyRadSplit; // Fractional split between the air and
    // the sky for radiation from the surface
    // Fraction of sky IR coming from sky itself; 1-AirSkyRadSplit comes from the atmosphere.

    extern Array2D<Real64> SUNCOSHR; // Hourly values of SUNCOS (solar direction cosines)
    // Autodesk:Init Zero-initialization added to avoid use uninitialized
    extern Array2D<Real64> ReflFacBmToDiffSolObs;
    extern Array2D<Real64> ReflFacBmToDiffSolGnd;
    extern Array2D<Real64> ReflFacBmToBmSolObs;
    extern Array1D<Real64> ReflFacSkySolObs;
    extern Array1D<Real64> ReflFacSkySolGnd;
    extern Array2D<Real64> CosIncAveBmToBmSolObs;
    extern Array1D<Real64> EnclSolDBIntWin; // Value of factor for beam solar entering a zone through interior windows
    // (considered to contribute to diffuse in zone)
    extern Array1D<Real64> SurfSunlitArea; // Sunlit area by surface number
    extern Array1D<Real64> SurfSunlitFrac; // Sunlit fraction by surface number

    extern Array1D<Real64> SurfSkySolarInc; // Incident diffuse solar from sky; if CalcSolRefl is true, includes reflection of sky diffuse and beam
                                            // solar from exterior obstructions [W/m2]
    extern Array1D<Real64> SurfGndSolarInc; // Incident diffuse solar from ground; if CalcSolRefl is true, accounts for shadowing of ground by
                                            // building and obstructions [W/m2]

    extern std::vector<int> AllHTSurfaceList;          // List of all heat transfer surfaces - simulation order
    extern std::vector<int> AllIZSurfaceList;          // List of all interzone heat transfer surfaces
    extern std::vector<int> AllHTNonWindowSurfaceList; // List of all non-window heat transfer surfaces
    extern std::vector<int> AllHTWindowSurfaceList;    // List of all window surfaces
    extern std::vector<int> AllSurfaceListReportOrder; // List of all surfaces - output reporting order

    extern Array1D<Real64>
        SurfWinTransSolar;                   // Exterior beam plus diffuse solar transmitted through window, or window plus shade/blind, into zone (W)
    extern Array1D<Real64> SurfWinBmSolar;   // Exterior beam solar transmitted through window, or window plus blind, into zone (W)
    extern Array1D<Real64> SurfWinBmBmSolar; // Exterior beam-to-beam solar transmitted through window, or window plus blind, into zone (W)
    extern Array1D<Real64> SurfWinBmDifSolar; // Exterior beam-to-diffuse solar transmitted through window, or window plus blind, into zone (W)
    extern Array1D<Real64> SurfWinDifSolar;   // Exterior diffuse solar transmitted through window, or window plus shade/blind, into zone (W)
    extern Array1D<Real64> SurfWinHeatGain;   // Total heat gain from window = WinTransSolar + (IR and convection from glazing, or,
    // if interior shade, IR and convection from zone-side of shade plus gap air convection to zone) +
    // (IR convection from frame) + (IR and convection from divider if no interior shade) (W)
    extern Array1D<Real64> SurfWinHeatTransfer; // Total heat transfer through the window = WinTransSolar + conduction through glazing and frame
    extern Array1D<Real64> SurfWinHeatGainRep;  // Equals WinHeatGain when WinHeatGain >= 0.0
    extern Array1D<Real64> SurfWinHeatLossRep;  // Equals -WinHeatGain when WinHeatGain < 0.0
    extern Array1D<Real64> SurfWinGainConvGlazToZoneRep;        // component of WinHeatGain convect to zone from glazing (W)
    extern Array1D<Real64> SurfWinGainIRGlazToZoneRep;          // component of WinHeatGain net IR to zone from glazing (W)
    extern Array1D<Real64> SurfWinLossSWZoneToOutWinRep;        // component of WinHeatGain shortwave transmit back out (W)
    extern Array1D<Real64> SurfWinGainFrameDividerToZoneRep;    // component of WinHeatGain to zone from frame/divider (W)
    extern Array1D<Real64> SurfWinGainConvGlazShadGapToZoneRep; // component of WinHeatGain convection to zone from the gap between the inner most
                                                                // glazing and the shade   (W)
    extern Array1D<Real64> SurfWinGainConvShadeToZoneRep;       // component of WinHeatGain convect to zone from front shade (W)
    extern Array1D<Real64> SurfWinGainIRShadeToZoneRep;         // component of WinHeatGain net IR to zone from front shade (W)
    extern Array1D<Real64>
        SurfWinOtherConvGainInsideFaceToZoneRep;        // net imbalance of convection heat gain from equivalent Layer window inside face to zone air
    extern Array1D<Real64> SurfWinGapConvHtFlowRep;     // Convective heat flow from gap in airflow window (W)
    extern Array1D<Real64> SurfWinShadingAbsorbedSolar; // Exterior beam plus diffuse solar absorbed by window shading device (W)
    extern Array1D<Real64> SurfWinSysSolTransmittance;  // Effective solar transmittance of window + shading device, if present
    extern Array1D<Real64> SurfWinSysSolReflectance;    // Effective solar reflectance of window + shading device, if present
    extern Array1D<Real64> SurfWinSysSolAbsorptance;    // Effective solar absorptance of window + shading device, if present

    // Surface Window Energy
    extern Array1D<Real64> SurfWinTransSolarEnergy; // Energy of WinTransSolar [J]
    extern Array1D<Real64> SurfWinBmSolarEnergy;    // Energy of WinBmSolar [J]

    extern Array1D<Real64> SurfWinBmBmSolarEnergy;  // Beam-to-beam energy of WinBmSolar [J]
    extern Array1D<Real64> SurfWinBmDifSolarEnergy; // Beam-to-diffuse energy of WinBmSolar [J]

    extern Array1D<Real64> SurfWinDifSolarEnergy;             // Energy of WinDifSolar [J]
    extern Array1D<Real64> SurfWinHeatGainRepEnergy;          // Energy of WinHeatGainRep [J]
    extern Array1D<Real64> SurfWinHeatLossRepEnergy;          // Energy of WinHeatLossRep [J]
    extern Array1D<Real64> SurfWinShadingAbsorbedSolarEnergy; // Energy of WinShadingAbsorbedSolar [J]
    extern Array1D<Real64> SurfWinGapConvHtFlowRepEnergy;     // Energy of WinGapConvHtFlowRep [J]
    extern Array1D<Real64> SurfWinHeatTransferRepEnergy;      // Energy of WinHeatTransfer [J]

    // SurfaceWindow Struct
    extern Array1D<Real64> SurfWinIRfromParentZone;
    extern Array1D<Real64> SurfWinFrameQRadOutAbs;
    extern Array1D<Real64> SurfWinFrameQRadInAbs;
    extern Array1D<Real64> SurfWinDividerQRadOutAbs;
    extern Array1D<Real64> SurfWinDividerQRadInAbs;
    extern Array1D<Real64> SurfWinExtBeamAbsByShade;       // Exterior beam solar absorbed by window shade (W/m2)
    extern Array1D<Real64> SurfWinExtDiffAbsByShade;       // Exterior diffuse solar absorbed by window shade (W/m2)
    extern Array1D<Real64> SurfWinIntBeamAbsByShade;       // Interior beam solar absorbed by window shade (W/m2)
    extern Array1D<Real64> SurfWinIntSWAbsByShade;         // Interior diffuse solar plus short-wave from lights absorbed by window shade (W/m2)
    extern Array1D<Real64> SurfWinInitialDifSolAbsByShade; // Initial diffuse solar from ext and int windows absorbed by window shade (W/m2)
    extern Array1D<Real64> SurfWinIntLWAbsByShade;         // Interior long-wave from zone lights and equipment absorbed by window shade (W/m2)
    extern Array1D<Real64> SurfWinConvHeatFlowNatural;     // Convective heat flow from gap between glass and interior shade or blind (W)
    extern Array1D<Real64> SurfWinConvHeatGainToZoneAir;   // Convective heat gain to zone air from window gap airflow (W)
    extern Array1D<Real64> SurfWinRetHeatGainToZoneAir;    // Convective heat gain to return air sent to zone [W]
    extern Array1D<Real64> SurfWinDividerHeatGain;
    extern Array1D<Real64> SurfWinBlTsolBmBm;                 // Time-step value of blind beam-beam solar transmittance (-)
    extern Array1D<Real64> SurfWinBlTsolBmDif;                // Time-step value of blind beam-diffuse solar transmittance (-)
    extern Array1D<Real64> SurfWinBlTsolDifDif;               // Time-step value of blind diffuse-diffuse solar transmittance (-)
    extern Array1D<Real64> SurfWinBlGlSysTsolBmBm;            // Time-step value of blind/glass system beam-beam solar transmittance (-)
    extern Array1D<Real64> SurfWinBlGlSysTsolDifDif;          // Time-step value of blind/glass system diffuse-diffuse solar transmittance (-)
    extern Array1D<Real64> SurfWinScTsolBmBm;                 // Time-step value of screen beam-beam solar transmittance (-)
    extern Array1D<Real64> SurfWinScTsolBmDif;                // Time-step value of screen beam-diffuse solar transmittance (-)
    extern Array1D<Real64> SurfWinScTsolDifDif;               // Time-step value of screen diffuse-diffuse solar transmittance (-)
    extern Array1D<Real64> SurfWinScGlSysTsolBmBm;            // Time-step value of screen/glass system beam-beam solar transmittance (-)
    extern Array1D<Real64> SurfWinScGlSysTsolDifDif;          // Time-step value of screen/glass system diffuse-diffuse solar transmittance (-)
    extern Array1D<Real64> SurfWinGlTsolBmBm;                 // Time-step value of glass beam-beam solar transmittance (-)
    extern Array1D<Real64> SurfWinGlTsolBmDif;                // Time-step value of glass beam-diffuse solar transmittance (-)
    extern Array1D<Real64> SurfWinGlTsolDifDif;               // Time-step value of glass diffuse-diffuse solar transmittance (-)
    extern Array1D<Real64> SurfWinBmSolTransThruIntWinRep;    // Beam solar transmitted through interior window [W]
    extern Array1D<Real64> SurfWinBmSolAbsdOutsReveal;        // Multiplied by BeamSolarRad, gives beam solar absorbed by outside reveal surfaces (m2)
    extern Array1D<Real64> SurfWinBmSolRefldOutsRevealReport; // Beam solar reflected by outside reveal surfaces, for reporting (m2)
    extern Array1D<Real64> SurfWinBmSolAbsdInsReveal;         // Multiplied by BeamSolarRad, gives beam solar absorbed by inside reveal surfaces (m2)
    extern Array1D<Real64> SurfWinBmSolRefldInsReveal;        // Multiplied by BeamSolarRad, gives beam solar reflected by inside reveal surfaces (m2)
    extern Array1D<Real64> SurfWinBmSolRefldInsRevealReport;  // Beam solar reflected by inside reveal surfaces, for reporting (W)
    extern Array1D<Real64> SurfWinOutsRevealDiffOntoGlazing;  // Multiplied by BeamSolarRad, gives diffuse from beam reflection from outside reveal
                                                              // that is incident on the glazing per m2 of glazing (-)
    extern Array1D<Real64> SurfWinInsRevealDiffOntoGlazing; // Multiplied by BeamSolarRad, gives diffuse from beam reflection from inside reveal that
                                                            // is incident on the glazing per m2 of glazing (-)
    extern Array1D<Real64> SurfWinInsRevealDiffIntoZone;    // Multiplied by BeamSolarRad, gives diffuse from beam reflection from inside reveal that
                                                            // goes into zone directly or reflected from glazing (m2)
    extern Array1D<Real64> SurfWinOutsRevealDiffOntoFrame;  // Multiplied by BeamSolarRad, gives diffuse from beam reflection from outside reveal that
                                                            // is incident on the outside of the frame per m2 of frame (-)
    extern Array1D<Real64>
        SurfWinInsRevealDiffOntoFrame; // Multiplied by BeamSolarRad, gives diffuse from beam reflection from inside reveal that is incident on the
                                       // outside of the frame per m2 of frame (-) for debugging CR 7596. TH 5/26/2009
    extern Array1D<Real64>
        SurfWinInsRevealDiffOntoGlazingReport; // Diffuse solar from beam reflection from inside reveal that is incident on the glazing (W)
    extern Array1D<Real64> SurfWinInsRevealDiffIntoZoneReport;   // Diffuse from beam reflection from inside reveal that goes into zone directly or
                                                                 // reflected from glazing (W)
    extern Array1D<Real64> SurfWinInsRevealDiffOntoFrameReport;  // Diffuse from beam reflection from inside reveal that is incident on the frame (W)
    extern Array1D<Real64> SurfWinBmSolAbsdInsRevealReport;      // Beam solar absorbed by inside reveal (W)  energy
    extern Array1D<Real64> SurfWinBmSolTransThruIntWinRepEnergy; // energy of BmSolTransThruIntWinRep [J]
    extern Array1D<Real64> SurfWinBmSolRefldOutsRevealRepEnergy; // energy of BmSolRefldOutsRevealReport [J]
    extern Array1D<Real64> SurfWinBmSolRefldInsRevealRepEnergy;  // energy of BmSolRefldInsRevealReport [J]
    extern Array1D<Real64> SurfWinProfileAngHor;                 // Horizontal beam solar profile angle (degrees)
    extern Array1D<Real64> SurfWinProfileAngVert;                // Vertical beam solar profile angle (degrees)

    extern Array1D<int> SurfWinShadingFlag;         // -1: window has no shading device
    extern Array1D<bool> SurfWinShadingFlagEMSOn;   // EMS control flag, true if EMS is controlling ShadingFlag with ShadingFlagEMSValue
    extern Array1D<int> SurfWinShadingFlagEMSValue; // EMS control value for Shading Flag
    extern Array1D<int>
        SurfWinStormWinFlag; // -1: Storm window not applicable; 0: Window has storm window but it is off 1: Window has storm window and it is on
    extern Array1D<int> SurfWinStormWinFlagPrevDay; // Previous time step value of StormWinFlag
    extern Array1D<Real64>
        SurfWinFracTimeShadingDeviceOn; // For a single time step, = 0.0 if no shading device or shading device is off = 1.0 if shading device is on;
                                        // For time intervals longer than a time step, = fraction of time that shading device is on.
    extern Array1D<int> SurfWinExtIntShadePrevTS;     // 1 if exterior or interior blind or shade in place previous time step;0 otherwise
    extern Array1D<bool> SurfWinHasShadeOrBlindLayer; // mark as true if the window construction has a shade or a blind layer
    extern Array1D<bool> SurfWinSurfDayLightInit;     // surface has been initialized for following 5 arrays
    extern Array1D<int> SurfWinDaylFacPoint;          // Pointer to daylight factors for the window
    extern Array1D<Real64> SurfWinVisTransSelected;   // Window vis trans at normal incidence selected for use in dayltg calculation
    extern Array1D<Real64> SurfWinSwitchingFactor;    // Window switching factor (0.0 = unswitched; 1.0 = fully switched)
    extern Array1D<Real64> SurfWinTheta;              // Azimuth of window normal (rad)
    extern Array1D<Real64> SurfWinPhi;                // Altitude of window normal (rad)
    extern Array1D<Real64>
        SurfWinRhoCeilingWall;                  // Average interior reflectance seen by light moving up across horizontal plane thru center of window
    extern Array1D<Real64> SurfWinRhoFloorWall; // Same as above, but for light moving down
    extern Array1D<Real64> SurfWinFractionUpgoing; // Fraction light entering window that goes upward
    extern Array1D<Real64>
        SurfWinVisTransRatio; // For windows with switchable glazing, ratio of normal transmittance in switched state to that in unswitched state
    extern Array1D<Real64> SurfWinFrameArea;                  // Frame projected area (m2)
    extern Array1D<Real64> SurfWinFrameConductance;           // Frame conductance [no air films] (W/m2-K)
    extern Array1D<Real64> SurfWinFrameSolAbsorp;             // Frame solar absorptance (assumed same inside and outside)
    extern Array1D<Real64> SurfWinFrameVisAbsorp;             // Frame visible absorptance (assumed same inside and outside)
    extern Array1D<Real64> SurfWinFrameEmis;                  // Frame thermal emissivity (thermal absorptance) (assumed same inside and outside)
    extern Array1D<Real64> SurfWinFrEdgeToCenterGlCondRatio;  // Ratio of frame edge of glass conductance (without air films) to center of glass
                                                              // conductance (without air films)
    extern Array1D<Real64> SurfWinFrameEdgeArea;              // Area of glass near frame (m2)
    extern Array1D<Real64> SurfWinFrameTempSurfIn;            // Frame inside surface temperature (C)
    extern Array1D<Real64> SurfWinFrameTempSurfInOld;         // Previous value of frame inside surface temperature (C)
    extern Array1D<Real64> SurfWinFrameTempSurfOut;           // Frame outside surface temperature (C)
    extern Array1D<Real64> SurfWinProjCorrFrOut;              // Correction factor to absorbed radiation due to frame outside projection
    extern Array1D<Real64> SurfWinProjCorrFrIn;               // Correction factor to absorbed radiation due to frame inside projection
    extern Array1D<int> SurfWinDividerType;                   // Divider type (1=DividedLite, 2=Suspended (between-pane))
    extern Array1D<Real64> SurfWinDividerArea;                // Divider projected area (m2)
    extern Array1D<Real64> SurfWinDividerConductance;         // Divider conductance [no air films] (W/m2-K)
    extern Array1D<Real64> SurfWinDividerSolAbsorp;           // Divider solar absorptance (assumed same inside and outside)
    extern Array1D<Real64> SurfWinDividerVisAbsorp;           // Divider visible absorptance (assumed same inside and outside)
    extern Array1D<Real64> SurfWinDividerEmis;                // Divider thermal emissivity (thermal absorptance) (assumed same inside and outside)
    extern Array1D<Real64> SurfWinDivEdgeToCenterGlCondRatio; // Ratio of divider edge of glass conductance (without air films) to center of glass
                                                              // conductance (without air films)
    extern Array1D<Real64> SurfWinDividerEdgeArea;            // Area of glass near dividers (m2)
    extern Array1D<Real64> SurfWinDividerTempSurfIn;          // Divider inside surface temperature (C)
    extern Array1D<Real64> SurfWinDividerTempSurfInOld;       // Previous value of divider inside surface temperature (C)
    extern Array1D<Real64> SurfWinDividerTempSurfOut;         // Divider outside surface temperature (C)
    extern Array1D<Real64> SurfWinProjCorrDivOut;             // Correction factor to absorbed radiation due to divider outside projection
    extern Array1D<Real64> SurfWinProjCorrDivIn;              // Correction factor to absorbed radiation due to divider inside projection
    extern Array1D<Real64> SurfWinGlazedFrac;                 // (Glazed area)/(Glazed area + divider area)
    extern Array1D<Real64> SurfWinCenterGlArea;               // Center of glass area (m2); area of glass where 1-D conduction dominates
    extern Array1D<Real64> SurfWinEdgeGlCorrFac;       // Correction factor to center-of-glass conductance to account for 2-D glass conduction thermal
                                                       // bridging effects near frame and divider
    extern Array1D<SurfaceClass> SurfWinOriginalClass; // 0 or if entered originally as:
    extern Array1D<Real64> SurfWinShadeAbsFacFace1;    // Fraction of short-wave radiation incident that is absorbed by face 1 when total absorbed
                                                       // radiation is apportioned to the two faces
    extern Array1D<Real64> SurfWinShadeAbsFacFace2;    // Fraction of short-wave radiation incident that is absorbed by face 2 when total absorbed
                                                       // radiation is apportioned to the two faces
    extern Array1D<Real64>
        SurfWinConvCoeffWithShade; // Convection coefficient from glass or shade to gap air when interior or exterior shade is present (W/m2-K)
    extern Array1D<Real64> SurfWinOtherConvHeatGain;   // other convective = total conv - standard model prediction for EQL window model (W)
    extern Array1D<int> SurfWinBlindNumber;            // Blind number for a window with a blind
    extern Array1D<Real64> SurfWinEffInsSurfTemp;      // Effective inside surface temperature for window with interior blind or shade; combination of
                                                       // shade/blind and glass temperatures (C)
    extern Array1D<bool> SurfWinMovableSlats;          // True if window has a blind with movable slats
    extern Array1D<Real64> SurfWinSlatAngThisTS;       // Slat angle this time step for window with blind on (radians)
    extern Array1D<Real64> SurfWinSlatAngThisTSDeg;    // Slat angle this time step for window with blind on (deg)
    extern Array1D<bool> SurfWinSlatAngThisTSDegEMSon; // flag that indicate EMS system is actuating SlatAngThisTSDeg
    extern Array1D<Real64> SurfWinSlatAngThisTSDegEMSValue; // value that EMS sets for slat angle in degrees
    extern Array1D<bool> SurfWinSlatsBlockBeam;             // True if blind slats block incident beam solar
    extern Array1D<Real64>
        SurfWinBlindAirFlowPermeability; // Blind air-flow permeability for calculation of convective flow in gap between blind and glass
    extern Array1D<Real64> SurfWinTotGlazingThickness;      // Total glazing thickness from outside of outer glass to inside of inner glass (m)
    extern Array1D<Real64> SurfWinTanProfileAngHor;         // Tangent of horizontal profile angle
    extern Array1D<Real64> SurfWinTanProfileAngVert;        // Tangent of vertical profile angle
    extern Array1D<Real64> SurfWinInsideSillDepth;          // Depth of inside sill (m)
    extern Array1D<Real64> SurfWinInsideReveal;             // Depth of inside reveal (m)
    extern Array1D<Real64> SurfWinInsideSillSolAbs;         // Solar absorptance of inside sill
    extern Array1D<Real64> SurfWinInsideRevealSolAbs;       // Solar absorptance of inside reveal
    extern Array1D<Real64> SurfWinOutsideRevealSolAbs;      // Solar absorptance of outside reveal
    extern Array1D<int> SurfWinScreenNumber;                // Screen number for a window with a screen (do not confuse with material number)
    extern Array1D<int> SurfWinAirflowSource;               // Source of gap airflow (INSIDEAIR, OUTSIDEAIR, etc.)
    extern Array1D<int> SurfWinAirflowDestination;          // Destination of gap airflow (INSIDEAIR, OUTSIDEAIR, etc.)
    extern Array1D<int> SurfWinAirflowReturnNodePtr;        // Return node pointer for destination = ReturnAir
    extern Array1D<Real64> SurfWinMaxAirflow;               // Maximum gap airflow (m3/s per m of glazing width)
    extern Array1D<int> SurfWinAirflowControlType;          // Gap airflow control type (ALWAYSONATMAXFLOW, etc.)
    extern Array1D<bool> SurfWinAirflowHasSchedule;         // True if gap airflow is scheduled
    extern Array1D<int> SurfWinAirflowSchedulePtr;          // Gap airflow schedule pointer
    extern Array1D<Real64> SurfWinAirflowThisTS;            // Gap airflow this timestep (m3/s per m of glazing width)
    extern Array1D<Real64> SurfWinTAirflowGapOutlet;        // Temperature of air leaving airflow gap between glass panes (C)
    extern Array1D<int> SurfWinWindowCalcIterationsRep;     // Number of iterations in window heat balance calculation
    extern Array1D<Real64> SurfWinVentingOpenFactorMultRep; // Window/door opening modulation multiplier on venting open factor, for reporting
    extern Array1D<Real64> SurfWinInsideTempForVentingRep;  // Inside air temp used to control window/door venting, for reporting (C)
    extern Array1D<Real64> SurfWinVentingAvailabilityRep;   // Venting availability schedule value (0.0/1.0 = no venting allowed/not allowed)
    extern Array1D<Real64> SurfWinSkyGndSolarInc; // Incident diffuse solar from ground-reflected sky radiation; used for Complex Fen; if CalcSolRefl
                                                  // is true, accounts for shadowing of ground by building and obstructions [W/m2]
    extern Array1D<Real64> SurfWinBmGndSolarInc;  // Incident diffuse solar from ground-reflected beam radiation; used for Complex Fen; if CalcSolRefl
                                                  // is true, accounts for shadowing of ground by building and obstructions [W/m2]
    extern Array1D<Real64> SurfWinLightWellEff;   // Light well efficiency (multiplier on exterior window vis trans due to light well losses)
    extern Array1D<bool> SurfWinSolarDiffusing;   // True if exterior window with a construction that contains a diffusing glass layer
    extern Array1D<Real64> SurfWinFrameHeatGain;
    extern Array1D<Real64> SurfWinFrameHeatLoss;
    extern Array1D<Real64> SurfWinDividerHeatLoss;
    extern Array1D<Real64> SurfWinTCLayerTemp;     // The temperature of the thermochromic layer of the window
    extern Array1D<Real64> SurfWinSpecTemp;        // The specification temperature of the TC layer glass Added for W6 integration June 2010
    extern Array1D<Real64> SurfWinWindowModelType; // if set to WindowBSDFModel, then uses BSDF methods
    extern Array1D<Real64> SurfWinTDDPipeNum;      // Tubular daylighting device pipe number for TDD domes and diffusers

    extern bool AnyHeatBalanceInsideSourceTerm;  // True if any SurfaceProperty:HeatBalanceSourceTerm inside face used
    extern bool AnyHeatBalanceOutsideSourceTerm; // True if any SurfaceProperty:HeatBalanceSourceTerm outside face used

    // SUBROUTINE SPECIFICATIONS FOR MODULE DataSurfaces:

    // Types

    // Y Slab for Surface2D for PierceSurface support of Nonconvex and Many-Vertex Surfaces
    struct Surface2DSlab
    {

    public: // Types
        using Vertex = ObjexxFCL::Vector2<Real64>;
        using Vertices = ObjexxFCL::Array1D<Vertex>;
        using Edge = Vertices::size_type; // The Surface2D vertex and edge index
        using EdgeXY = Real64;            // The edge x/y inverse slope
        using Edges = std::vector<Edge>;
        using EdgesXY = std::vector<EdgeXY>;

    public: // Creation
            // Constructor
        Surface2DSlab(Real64 const yl, Real64 const yu) : xl(0.0), xu(0.0), yl(yl), yu(yu)
        {
        }

    public:              // Data
        Real64 xl, xu;   // Lower and upper x coordinates of slab bounding box
        Real64 yl, yu;   // Lower and upper y coordinates of slab
        Edges edges;     // Left-to-right ordered edges crossing the slab
        EdgesXY edgesXY; // Edge x/y inverse slopes

    }; // Surface2DSlab

    // Projected 2D Surface Representation for Fast Computational Geometry Operations
    struct Surface2D
    {

    public: // Types
        using Vector2D = Vector2<Real64>;
        using Edge = Vector2D;
        using Vertices = Array1D<Vector2D>;
        using Vectors = Array1D<Vector2D>;
        using Edges = Vectors;
        using Slab = Surface2DSlab;
        using Slabs = std::vector<Surface2DSlab>;
        using SlabYs = std::vector<Real64>;
        using size_type = Vertices::size_type;

    public: // Creation
        // Default constructor
        Surface2D()
        {
        }

        // Constructor
        Surface2D(ShapeCat const shapeCat, int const axis, Vertices const &v, Vector2D const &vl, Vector2D const &vu);

    public: // Predicates
            // Bounding box contains a point?
        bool bb_contains(Vector2D const &v) const
        {
            return (vl.x <= v.x) && (v.x <= vu.x) && (vl.y <= v.y) && (v.y <= vu.y);
        }

    public: // Comparison
            // Equality
        friend bool operator==(Surface2D const &a, Surface2D const &b)
        {
            auto const &v1 = a.vertices;
            auto const &v2 = b.vertices;
            return eq(v1, v2);
        }

        // Inequality
        friend bool operator!=(Surface2D const &a, Surface2D const &b)
        {
            return !(a == b);
        }

    public:                                              // Data
        int axis = 0;                                    // Axis of projection (0=x, 1=y, 2=z)
        Vertices vertices;                               // Vertices
        Vector2D vl = Vector2D(0.0), vu = Vector2D(0.0); // Bounding box lower and upper corner vertices
        Vectors edges;                                   // Edge vectors around the vertices
        Real64 s1 = 0.0, s3 = 0.0;                       // Rectangle side widths squared
        SlabYs slabYs;                                   // Y coordinates of slabs
        Slabs slabs;                                     // Y slice slabs for fast nonconvex and many vertex intersections

    }; // Surface2D

    struct SurfaceData
    {

        // Types
        using Vertices = Array1D<Vector>;
        using Plane = Vector4<Real64>;

        // Members
        std::string Name;                 // User supplied name of the surface (must be unique)
        int Construction;                 // Pointer to the construction in the Construct derived type
        bool EMSConstructionOverrideON;   // if true, EMS is calling to override the construction value
        int EMSConstructionOverrideValue; // pointer value to use for Construction when overridden
        int ConstructionStoredInputValue; // holds the original value for Construction per surface input
        SurfaceClass Class;
        // Geometry related parameters
        SurfaceShape Shape; // Surface shape (Triangle=1,Quadrilateral=2,Rectangle=3,
        //                Rectangular Window/Door=4,Rectangular Overhang=5,
        //                Rectangular Left Fin=6,Rectangular Right Fin=7,
        //                Triangular Window=8)
        int Sides;                // Number of side/vertices for this surface (based on Shape)
        Real64 Area;              // Surface area of the surface (less any subsurfaces) {m2}
        Real64 GrossArea;         // Surface area of the surface (including subsurfaces) {m2}
        Real64 NetAreaShadowCalc; // Area of a wall/floor/ceiling less subsurfaces assuming
        //  all windows, if present, have unity multiplier.
        // Wall/floor/ceiling/roof areas that include windows include
        //  frame (unity) areas.
        // Areas of Windows including divider (unity) area.
        // These areas are used in shadowing / sunlit area calculations.
        Real64 Perimeter; // Perimeter length of the surface {m}
        Real64 Azimuth;   // Direction the surface outward normal faces (degrees) or FACING
        Real64 Height;    // Height of the surface (m)
        Real64 Reveal;    // Depth of the window reveal (m) if this surface is a window
        Real64 Tilt;      // Angle (deg) between the ground outward normal and the surface outward normal
        Real64 Width;     // Width of the surface (m)
        // Boundary conditions and interconnections
        bool HeatTransSurf;                // True if surface is a heat transfer surface,
        int OutsideHeatSourceTermSchedule; // Pointer to the schedule of additional source of heat flux rate applied to the outside surface
        int InsideHeatSourceTermSchedule;  // Pointer to the schedule of additional source of heat flux rate applied to the inside surface
        // False if a (detached) shadowing (sub)surface
        int HeatTransferAlgorithm; // used for surface-specific heat transfer algorithm.
        std::string BaseSurfName;  // Name of BaseSurf
        int BaseSurf;              // "Base surface" for this surface.  Applies mainly to subsurfaces
        // in which case it points back to the base surface number.
        // Equals 0 for detached shading.
        // BaseSurf equals surface number for all other surfaces.
        int NumSubSurfaces;   // Number of subsurfaces this surface has (doors/windows)
        std::string ZoneName; // User supplied name of the Zone
        int Zone;             // Interior environment or zone the surface is a part of
        // Note that though attached shading surfaces are part of a zone, this
        // value is 0 there to facilitate using them as detached surfaces (more
        // accurate shading.
        std::string ExtBoundCondName; // Name for the Outside Environment Object
        int ExtBoundCond;             // For an "interzone" surface, this is the adjacent surface number.
        // for an internal/adiabatic surface this is the current surface number.
        // Otherwise, 0=external environment, -1=ground,
        // -2=other side coefficients (OSC--won't always use CTFs)
        // -3=other side conditions model
        // During input, interim values of UnreconciledZoneSurface ("Surface") and
        // UnenteredAdjacentZoneSurface ("Zone") are used until reconciled.
        int LowTempErrCount;
        int HighTempErrCount;
        bool ExtSolar; // True if the "outside" of the surface is exposed to solar
        bool ExtWind;  // True if the "outside" of the surface is exposed to wind
        // Heat transfer coefficients
        int IntConvCoeff; // Interior Convection Coefficient pointer (different data structure)
        // when being overridden
        bool EMSOverrideIntConvCoef;   // if true, EMS is calling to override interior convection coefficeint
        Real64 EMSValueForIntConvCoef; // Value EMS is calling to use for interior convection coefficient [W/m2-K]
        int ExtConvCoeff;              // Exterior Convection Coefficient pointer (different data structure)
        // when being overridden
        bool EMSOverrideExtConvCoef;   // if true, EMS is calling to override exterior convection coefficeint
        Real64 EMSValueForExtConvCoef; // Value EMS is calling to use for exterior convection coefficient [W/m2-K]
        Real64 ViewFactorGround;       // View factor to the ground from the exterior of the surface
        //   for diffuse solar radiation
        Real64 ViewFactorSky; // View factor to the sky from the exterior of the surface
        //   for diffuse solar radiation
        Real64 ViewFactorGroundIR; // View factor to the ground and shadowing surfaces from the
        //    exterior of the surface for IR radiation
        Real64 ViewFactorSkyIR; // View factor to the sky from the exterior of the surface for IR radiation
        // Special/optional other side coefficients (OSC)
        int OSCPtr;  // Pointer to OSC data structure
        int OSCMPtr; // "Pointer" to OSCM data structure (other side conditions from a model)
        // Optional parameters specific to shadowing surfaces and subsurfaces (detached shading, overhangs, wings, etc.)
        int SchedShadowSurfIndex;   // Schedule for a shadowing (sub)surface
        bool ShadowSurfSchedVaries; // true if the scheduling (transmittance) on a shading surface varies.
        bool ShadowingSurf;         // True if a surface is a shadowing surface
        bool IsTransparent;         // True if the schedule values are always 1.0 (or the minimum is 1.0)
        Real64 SchedMinValue;       // Schedule minimum value.
        // Optional parameters specific to solar reflection from surfaces
        Real64 ShadowSurfDiffuseSolRefl;    // Diffuse solar reflectance of opaque portion
        Real64 ShadowSurfDiffuseVisRefl;    // Diffuse visible reflectance of opaque portion
        Real64 ShadowSurfGlazingFrac;       // Glazing fraction
        int ShadowSurfGlazingConstruct;     // Glazing construction number
        bool ShadowSurfPossibleObstruction; // True if a surface can be an exterior obstruction
        bool ShadowSurfPossibleReflector;   // True if a surface can be an exterior reflector, not used!
        int ShadowSurfRecSurfNum;           // Receiving surface number
        // Optional movable insulation parameters
        int MaterialMovInsulExt;       // Pointer to the material used for exterior movable insulation
        int MaterialMovInsulInt;       // Pointer to the material used for interior movable insulation
        int SchedMovInsulExt;          // Schedule for exterior movable insulation
        int SchedMovInsulInt;          // Schedule for interior movable insulation
        bool MovInsulIntPresent;       // True when movable insulation is present
        bool MovInsulIntPresentPrevTS; // True when movable insulation was present during the previous time step
        // Vertices
        Array1D<Vector> NewVertex;
        Vertices Vertex; // Surface Vertices are represented by Number of Sides and Vector (type)
        Vector Centroid; // computed centroid (also known as center of mass or surface balance point)
        Vector lcsx;
        Vector lcsy;
        Vector lcsz;
        Vector NewellAreaVector;
        Vector NewellSurfaceNormalVector; // same as OutNormVec in vector notation
        Array1D<Real64> OutNormVec;       // Direction cosines (outward normal vector) for surface
        Real64 SinAzim;                   // Sine of surface azimuth angle
        Real64 CosAzim;                   // Cosine of surface azimuth angle
        Real64 SinTilt;                   // Sine of surface tilt angle
        Real64 CosTilt;                   // Cosine of surface tilt angle
        bool IsConvex;                    // true if the surface is convex.
        bool IsDegenerate;                // true if the surface is degenerate.
        bool VerticesProcessed;           // true if vertices have been processed (only used for base surfaces)
        Real64 XShift;                    // relative coordinate shift data - used by child subsurfaces
        Real64 YShift;                    // relative coordinate shift data - used by child subsurfaces
        // Precomputed parameters for PierceSurface performance
        ShapeCat shapeCat;   // Shape category
        Plane plane;         // Plane
        Surface2D surface2d; // 2D projected surface for efficient intersection testing
        // Window Parameters (when surface is Window)
        int activeWindowShadingControl;            // Active window shading control (windows only)
        std::vector<int> windowShadingControlList; // List of possible window shading controls
        bool HasShadeControl;                      // True if the surface is listed in a WindowShadingControl object
        int activeShadedConstruction;              // The currently active shaded construction (windows only)
        std::vector<int> shadedConstructionList;   // List of shaded constructions that correspond with window shading controls (windows only - same
                                                   // indexes as windowShadingControlList)
        int StormWinConstruction;                  // Construction with storm window (windows only)
        int activeStormWinShadedConstruction;      // The currently active shaded construction with storm window (windows only)
        std::vector<int> shadedStormWinConstructionList; // List of shaded constructions with storm window that correspond with window shading
                                                         // controls (windows only - same indexes as windowShadingControlList)
        int FrameDivider;                                // Pointer to frame and divider information (windows only)
        Real64 Multiplier;                               // Multiplies glazed area, frame area and divider area (windows only)
        // Daylighting pointers
        int Shelf;   // Pointer to daylighting shelf
        int TAirRef; // Flag for reference air temperature
        // ZoneMeanAirTemp   = 1 = mean air temperature or MAT => for mixing air model with all convection algos
        // except inlet-dependent algo
        // AdjacentAirTemp   = 2 = adjacent air temperature or TempEffBulkAir => for nodal or zonal air model
        // with all convection algos except inlet-dependent algo
        // ZoneSupplyAirTemp = 3 = supply air temperature => for mixing air model with inlet-dependent algo
        // Default value is 'ZoneMeanAirTemp' and value for each particular surface will be changed only if
        // the inlet-dependent convection algorithm and/or nodal and zonal air models are used.
        Real64 OutDryBulbTemp;                 // Surface outside dry bulb air temperature, for surface heat balance (C)
        bool OutDryBulbTempEMSOverrideOn;      // if true, EMS is calling to override the surface's outdoor air temp
        Real64 OutDryBulbTempEMSOverrideValue; // value to use for EMS override of outdoor air drybulb temp (C)
        Real64 OutWetBulbTemp;                 // Surface outside wet bulb air temperature, for surface heat balance (C)
        bool OutWetBulbTempEMSOverrideOn;      // if true, EMS is calling to override the surface's outdoor wetbulb
        Real64 OutWetBulbTempEMSOverrideValue; // value to use for EMS override of outdoor air wetbulb temp (C)
        Real64 WindSpeed;                      // Surface outside wind speed, for surface heat balance (m/s)
        bool WindSpeedEMSOverrideOn;
        Real64 WindSpeedEMSOverrideValue;
        bool ViewFactorGroundEMSOverrideOn; // if true, EMS is calling to override the surface's view factor to ground
        Real64 ViewFactorGroundEMSOverrideValue; // value to use for EMS override of the surface's view factor to ground
        
        Real64 WindDir;                    // Surface outside wind direction, for surface heat balance and ventilation(degree)
        bool WindDirEMSOverrideOn;         // if true, EMS is calling to override the surface's outside wind direction
        Real64 WindDirEMSOverrideValue;    // value to use for EMS override of the surface's outside wind speed
        bool SchedExternalShadingFrac;     // true if the external shading is scheduled or calculated externally to be imported
        int ExternalShadingSchInd;         // Schedule for a the external shading
        bool HasSurroundingSurfProperties; // true if surrounding surfaces properties are listed for an external surface
        int SurroundingSurfacesNum;        // Index of a surrounding surfaces list (defined in SurfaceProperties::SurroundingSurfaces)
        bool HasLinkedOutAirNode;          // true if an OutdoorAir::Node is linked to the surface
        int LinkedOutAirNode;              // Index of the an OutdoorAir:Node

        int PenumbraID; // Surface ID in penumbra

        std::string UNomWOFilm; // Nominal U Value without films stored as string
        std::string UNomFilm;   // Nominal U Value with films stored as string
        bool ExtEcoRoof;        // True if the top outside construction material is of type Eco Roof
        bool ExtCavityPresent;  // true if there is an exterior vented cavity on surface
        int ExtCavNum;          // index for this surface in ExtVentedCavity structure (if any)
        bool IsPV;              // true if this is a photovoltaic surface (dxf output)
        bool IsICS;             // true if this is an ICS collector
        bool IsPool;            // true if this is a pool
        int ICSPtr;             // Index to ICS collector
        // TH added 3/26/2010
        bool MirroredSurf; // True if it is a mirrored surface
        // additional attributes for convection correlations
        int IntConvClassification;       // current classification for inside face air flow regime and surface orientation
        int IntConvHcModelEq;            // current convection model for inside face
        int IntConvHcUserCurveIndex;     // current index to user convection model if used
        int OutConvClassification;       // current classification for outside face wind regime and convection orientation
        int OutConvHfModelEq;            // current convection model for forced convection at outside face
        int OutConvHfUserCurveIndex;     // current index to user forced convection model if used
        int OutConvHnModelEq;            // current Convection model for natural convection at outside face
        int OutConvHnUserCurveIndex;     // current index to user natural convection model if used
        Real64 OutConvFaceArea;          // area of larger building envelope facade that surface is a part of
        Real64 OutConvFacePerimeter;     // perimeter of larger building envelope facade that surface is a part of
        Real64 OutConvFaceHeight;        // height of larger building envelope facade that surface is a part of
        Real64 IntConvZoneWallHeight;    // [m] height of larger inside building wall element that surface is a part of
        Real64 IntConvZonePerimLength;   // [m] length of perimeter zone's exterior wall
        Real64 IntConvZoneHorizHydrDiam; // [m] hydraulic diameter, usually 4 times the zone floor area div by perimeter
        Real64 IntConvWindowWallRatio;   // [-] area of windows over area of exterior wall for zone
        int IntConvWindowLocation;       // relative location of window in zone for interior Hc models
        bool IntConvSurfGetsRadiantHeat;
        bool IntConvSurfHasActiveInIt;
        bool IsRadSurfOrVentSlabOrPool; // surface cannot be part of both a radiant surface & ventilated slab group
        // LG added 1/6/12
        Real64 GenericContam; // [ppm] Surface generic contaminant as a storage term for
        // Air boundaries
        int SolarEnclIndex;     // Pointer to solar enclosure this surface belongs to
        int SolarEnclSurfIndex; //  Pointer to solar enclosure surface data, ZoneSolarInfo(n).SurfacePtr(RadEnclSurfIndex) points to this surface
        bool IsAirBoundarySurf; // True if surface is an air boundary surface (Construction:AirBoundary),

        std::vector<int> DisabledShadowingZoneList; // Array of all disabled shadowing zone number to the current surface
                                                    // the surface diffusion model

        // Default Constructor
        SurfaceData()
            : Construction(0), EMSConstructionOverrideON(false), EMSConstructionOverrideValue(0), ConstructionStoredInputValue(0),
              Class(SurfaceClass::None), Shape(SurfaceShape::None), Sides(0), Area(0.0), GrossArea(0.0), NetAreaShadowCalc(0.0), Perimeter(0.0),
              Azimuth(0.0), Height(0.0), Reveal(0.0), Tilt(0.0), Width(0.0), HeatTransSurf(false), OutsideHeatSourceTermSchedule(0),
              InsideHeatSourceTermSchedule(0), HeatTransferAlgorithm(HeatTransferModel_NotSet), BaseSurf(0), NumSubSurfaces(0), Zone(0),
              ExtBoundCond(0), LowTempErrCount(0), HighTempErrCount(0), ExtSolar(false), ExtWind(false), IntConvCoeff(0),
              EMSOverrideIntConvCoef(false), EMSValueForIntConvCoef(0.0), ExtConvCoeff(0), EMSOverrideExtConvCoef(false), EMSValueForExtConvCoef(0.0),
              ViewFactorGround(0.0), ViewFactorSky(0.0), ViewFactorGroundIR(0.0), ViewFactorSkyIR(0.0), OSCPtr(0), OSCMPtr(0),
              SchedShadowSurfIndex(0), ShadowSurfSchedVaries(false), ShadowingSurf(false), IsTransparent(false), SchedMinValue(0.0),
              ShadowSurfDiffuseSolRefl(0.0), ShadowSurfDiffuseVisRefl(0.0), ShadowSurfGlazingFrac(0.0), ShadowSurfGlazingConstruct(0),
              ShadowSurfPossibleObstruction(true), ShadowSurfPossibleReflector(false), ShadowSurfRecSurfNum(0), MaterialMovInsulExt(0),
              MaterialMovInsulInt(0), SchedMovInsulExt(0), SchedMovInsulInt(0), MovInsulIntPresent(false), MovInsulIntPresentPrevTS(false),
              Centroid(0.0, 0.0, 0.0), lcsx(0.0, 0.0, 0.0), lcsy(0.0, 0.0, 0.0), lcsz(0.0, 0.0, 0.0), NewellAreaVector(0.0, 0.0, 0.0),
              NewellSurfaceNormalVector(0.0, 0.0, 0.0), OutNormVec(3, 0.0), SinAzim(0.0), CosAzim(0.0), SinTilt(0.0), CosTilt(0.0), IsConvex(true),
              IsDegenerate(false), VerticesProcessed(false), XShift(0.0), YShift(0.0), shapeCat(ShapeCat::Unknown), plane(0.0, 0.0, 0.0, 0.0),
              activeWindowShadingControl(0), HasShadeControl(false), activeShadedConstruction(0), StormWinConstruction(0),
              activeStormWinShadedConstruction(0), FrameDivider(0), Multiplier(1.0), Shelf(0), TAirRef(ZoneMeanAirTemp), OutDryBulbTemp(0.0),
              OutDryBulbTempEMSOverrideOn(false), OutDryBulbTempEMSOverrideValue(0.0), OutWetBulbTemp(0.0), OutWetBulbTempEMSOverrideOn(false),
              OutWetBulbTempEMSOverrideValue(0.0), WindSpeed(0.0), WindSpeedEMSOverrideOn(false), WindSpeedEMSOverrideValue(0.0),
              ViewFactorGroundEMSOverrideOn(false), ViewFactorGroundEMSOverrideValue(0.0),

              WindDir(0.0), WindDirEMSOverrideOn(false), WindDirEMSOverrideValue(0.0),

              SchedExternalShadingFrac(false), ExternalShadingSchInd(0), HasSurroundingSurfProperties(false), SurroundingSurfacesNum(0),
              HasLinkedOutAirNode(false), LinkedOutAirNode(0), PenumbraID(-1),

              UNomWOFilm("-              "), UNomFilm("-              "), ExtEcoRoof(false), ExtCavityPresent(false), ExtCavNum(0), IsPV(false),
              IsICS(false), IsPool(false), ICSPtr(0), MirroredSurf(false), IntConvClassification(0), IntConvHcModelEq(0), IntConvHcUserCurveIndex(0),
              OutConvClassification(0), OutConvHfModelEq(0), OutConvHfUserCurveIndex(0), OutConvHnModelEq(0), OutConvHnUserCurveIndex(0),
              OutConvFaceArea(0.0), OutConvFacePerimeter(0.0), OutConvFaceHeight(0.0), IntConvZoneWallHeight(0.0), IntConvZonePerimLength(0.0),
              IntConvZoneHorizHydrDiam(0.0), IntConvWindowWallRatio(0.0), IntConvWindowLocation(InConvWinLoc_NotSet),
              IntConvSurfGetsRadiantHeat(false), IntConvSurfHasActiveInIt(false), IsRadSurfOrVentSlabOrPool(false), GenericContam(0.0),
              SolarEnclIndex(0), SolarEnclSurfIndex(0), IsAirBoundarySurf(false)
        {
        }

    public: // Methods
            // Set Precomputed Parameters
        void set_computed_geometry();

        void SetOutBulbTempAt(EnergyPlusData &state);

        void SetWindDirAt(Real64 const fac);

        void SetWindSpeedAt(EnergyPlusData &state, Real64 const fac);

        Real64 getInsideAirTemperature(EnergyPlusData &state, const int t_SurfNum) const;

        static Real64 getInsideIR(const int t_SurfNum);

        Real64 getOutsideAirTemperature(EnergyPlusData &state, const int t_SurfNum) const;

        Real64 getOutsideIR(EnergyPlusData &state, const int t_SurfNum) const;

        static Real64 getSWIncident(const int t_SurfNum);

        static Real64 getSWBeamIncident(const int t_SurfNum);

        static Real64 getSWDiffuseIncident(const int t_SurfNum);

        int getTotLayers(EnergyPlusData &state) const;

        Real64 get_average_height(EnergyPlusData &state) const;

    private: // Methods
             // Computed Shape Category
        ShapeCat computed_shapeCat() const;

        // Computed Plane
        Plane computed_plane() const;

        // Computed axis-projected 2D surface
        Surface2D computed_surface2d() const;
    };

    struct SurfaceWindowCalc // Calculated window-related values
    {
        // Members
        Array1D<Real64> SolidAngAtRefPt;         // Solid angle subtended by window from daylit ref points 1 and 2
        Array1D<Real64> SolidAngAtRefPtWtd;      // Solid angle subtended by window from ref pts weighted by glare pos factor
        Array2D<Real64> IllumFromWinAtRefPt;     // Illuminance from window at ref pts for window with and w/o shade (lux)
        Array2D<Real64> BackLumFromWinAtRefPt;   // Window background luminance from window wrt ref pts (cd/m2) with and w/o shade (cd/m2)
        Array2D<Real64> SourceLumFromWinAtRefPt; // Window luminance at ref pts for window with and w/o shade (cd/m2)
        Array1D<Real64> WinCenter;               // X,Y,Z coordinates of window center point in building coord system
        Array1D<Real64> ThetaFace;               // Face temperatures of window layers (K)

        Array1D<Real64> OutProjSLFracMult; // Multiplier on sunlit fraction due to shadowing of glass by frame
        // and divider outside projections
        Array1D<Real64> InOutProjSLFracMult; // Multiplier on sunlit fraction due to shadowing of glass by frame
        // and divider inside and outside projections
        Array1D<Real64> EffShBlindEmiss; // Effective emissivity of interior blind or shade
        Array1D<Real64> EffGlassEmiss;   // Effective emissivity of glass adjacent to interior blind or shade

        Array1D<Real64> IllumFromWinAtRefPtRep; // Illuminance from window at reference point N [lux]
        Array1D<Real64> LumWinFromRefPtRep;     // Window luminance as viewed from reference point N [cd/m2]
        // for shadowing of ground by building and obstructions [W/m2]
        Array1D<Real64> ZoneAreaMinusThisSurf; // Zone inside surface area minus this surface and its subsurfaces
        // for floor/wall/ceiling (m2)
        Array1D<Real64> ZoneAreaReflProdMinusThisSurf; // Zone product of inside surface area times vis reflectance
        // minus this surface and its subsurfaces,
        // for floor/wall/ceiling (m2)

        BSDFWindowDescript ComplexFen; // Data for complex fenestration, see DataBSDFWindow.cc for declaration
        int NumOfIter;

        // Default Constructor
        SurfaceWindowCalc()
<<<<<<< HEAD
                : WinCenter(3, 0.0), ThetaFace(10, 296.15), OutProjSLFracMult(24, 1.0),
                  InOutProjSLFracMult(24, 1.0), EffShBlindEmiss(MaxSlatAngs, 0.0),
              EffGlassEmiss(MaxSlatAngs, 0.0), ZoneAreaMinusThisSurf(3, 0.0), ZoneAreaReflProdMinusThisSurf(3, 0.0), NumOfIter(0)
=======
            : WinCenter(3, 0.0), ThetaFace(10, 296.15), OutProjSLFracMult(24, 1.0), InOutProjSLFracMult(24, 1.0), EffShBlindEmiss(MaxSlatAngs, 0.0),
              EffGlassEmiss(MaxSlatAngs, 0.0), ZoneAreaMinusThisSurf(3, 0.0), ZoneAreaReflProdMinusThisSurf(3, 0.0)
>>>>>>> e92218ec
        {
        }
    };

    struct FrameDividerProperties
    {
        // Members
        std::string Name;          // Name of frame/divider
        Real64 FrameWidth;         // Average width of frame in plane of window {m}
        Real64 FrameProjectionOut; // Distance normal to window between outside face of outer pane
        //  and outside of frame {m}
        Real64 FrameProjectionIn; // Distance normal to window between inside face of inner pane
        //  and inside of frame {m}
        Real64 FrameConductance;          // Effective conductance of frame (no air films) {W/m2-K}
        Real64 FrameEdgeWidth;            // default 2.5 in ! Width of glass edge region near frame {m}
        Real64 FrEdgeToCenterGlCondRatio; // Ratio of frame edge of glass conductance (without air films) to
        // center of glass conductance (without air films)
        Real64 FrameSolAbsorp;       // Solar absorptance of frame corrected for self-shading
        Real64 FrameVisAbsorp;       // Visible absorptance of frame corrected for self-shading
        Real64 FrameEmis;            // Thermal emissivity of frame
        int DividerType;             // Type of divider {DividedLite or Suspended (between-glass}
        Real64 DividerWidth;         // Average width of divider in plane of window {m}
        int HorDividers;             // Number of horizontal dividers
        int VertDividers;            // Number of vertical dividers
        Real64 DividerProjectionOut; // Distance normal to window between outside face of outer pane
        //  and outside of divider {m}
        Real64 DividerProjectionIn; // Distance normal to window between inside face of inner pane
        //  and inside of divider {m}
        Real64 DividerEdgeWidth;           // default 2.5 in ! Width of glass edge region near divider
        Real64 DividerConductance;         // Effective conductance of divider (no air films) {W/m2-K}
        Real64 DivEdgeToCenterGlCondRatio; // Ratio of divider edge of glass conductance (without air films) to
        // center of glass conductance (without air films)
        Real64 DividerSolAbsorp; // Solar absorptance of divider corrected for self-shading
        Real64 DividerVisAbsorp; // Visible absorptance of divider corrected for self-shading
        Real64 DividerEmis;      // Thermal emissivity of divider
        int MullionOrientation;  // Horizontal or Vertical; used only for windows with two glazing systems
        //  divided by a mullion; obtained from Window5 data file.
        Real64 OutsideRevealSolAbs; // Solar absorptance of outside reveal
        Real64 InsideSillDepth;     // Inside sill depth (m)
        Real64 InsideReveal;        // Inside reveal (m)
        Real64 InsideSillSolAbs;    // Solar absorptance of inside sill
        Real64 InsideRevealSolAbs;  // Solar absorptance of inside reveal

        // Default Constructor
        FrameDividerProperties()
            : FrameWidth(0.0), FrameProjectionOut(0.0), FrameProjectionIn(0.0), FrameConductance(0.0), FrameEdgeWidth(0.06355),
              FrEdgeToCenterGlCondRatio(1.0), FrameSolAbsorp(0.0), FrameVisAbsorp(0.0), FrameEmis(0.9), DividerType(0), DividerWidth(0.0),
              HorDividers(0), VertDividers(0), DividerProjectionOut(0.0), DividerProjectionIn(0.0), DividerEdgeWidth(0.06355),
              DividerConductance(0.0), DivEdgeToCenterGlCondRatio(1.0), DividerSolAbsorp(0.0), DividerVisAbsorp(0.0), DividerEmis(0.9),
              MullionOrientation(0), OutsideRevealSolAbs(0.0), InsideSillDepth(0.0), InsideReveal(0.0), InsideSillSolAbs(0.0), InsideRevealSolAbs(0.0)
        {
        }
    };

    struct StormWindowData
    {
        // Members
        int BaseWindowNum;       // Surface number of associated exterior window
        int StormWinMaterialNum; // Material number of storm window glass
        Real64 StormWinDistance; // Distance between storm window glass and adjacent glass (m)
        int DateOn;              // Date (julian) storm window is put on
        int MonthOn;             // Month storm window is put on
        int DayOfMonthOn;        // Day of month storm window is put on
        int DateOff;             // Date (julian) storm window is taken off
        int MonthOff;            // Month storm window is taken off
        int DayOfMonthOff;       // Day of month storm window is taken off

        // Default Constructor
        StormWindowData()
            : BaseWindowNum(0), StormWinMaterialNum(0), StormWinDistance(0.0), DateOn(0), MonthOn(0), DayOfMonthOn(0), DateOff(0), MonthOff(0),
              DayOfMonthOff(0)
        {
        }
    };

    struct WindowShadingControlData
    {
        // Members
        std::string Name;   // User supplied name of this set of shading control data
        int ZoneIndex;      // number of the zone referenced
        int SequenceNumber; // Shading control sequence number
        int ShadingType;    // Shading type (InteriorShade, SwitchableGlazing,
        //  CHARACTER(len=32) :: ShadingType    = ' ' ! Shading type (InteriorShade, SwitchableGlazing,
        //  ExteriorShade,InteriorBlind,ExteriorBlind,BetweenGlassShade,
        //  BetweenGlassBlind, or ExteriorScreen)
        int getInputShadedConstruction; // Pointer to the shaded construction (for ShadingType=ExteriorScreen,InteriorShade,
        //  ExteriorShade,BetweenGlassShade,InteriorBlind,ExteriorBlind,BetweenGlassBlind;
        //  this must be a window construction with a screen, shade or blind layer)
        // this is only used during GetInput and should not be used during timestep calculations
        int ShadingDevice; // Pointer to the material for the shading device (for ShadingType=InteriorShade,
        //  ExteriorShade,BetweenGlassShade,InteriorBlind,ExteriorBlind,BetweenGlassBlind,
        //  ExteriorScreen;
        //  this must be a Material:WindowShade, Material:WindowScreen, or Material:WindowBlind
        int ShadingControlType; // Takes one of the following values that specifies type of shading control
        //  CHARACTER(len=60) :: ShadingControlType =' ' ! Takes one of the following values that specifies type of shading control
        // (control is active only when schedule value = 1; if no schedule
        // specified, schedule value defaults to 1)
        //  AlwaysOn: always shaded; not affected by schedule
        //  AlwaysOff: never shaded; not affected by schedule
        //  OnIfScheduleAllows: unshaded if sch val = 0, shaded if = 1
        //  OnIfHighSolarOnWindow: shaded if incident direct + diffuse > setpoint (W/m2 of window)
        //  OnIfHighHorizontalSolar: shaded if direct + diffuse horizontal solar > setpoint
        //   (W/m2 of ground)
        //  OnIfHighOutsideAirTemp: shaded if outside drybulb > setpoint (C)
        //  OnIfHighZoneAirTemp: shaded if previous time step zone temperature > setpoint (C)
        //  OnIfHighZoneCooling: shaded if previous time step zone cooling rate > setpoint (W)
        //  OnIfHighGlare: shaded if total daylight glare index at first daylighting reference point
        //   from all exterior windows in zone > maximum glare specified in daylighting
        //   input for zone.
        //  MeetDaylightIlluminanceSetpoint: shading is adjusted to just meet illuminance setpoint
        //   at first reference point (only for ShadingType=SwitchableGlazing)
        //       The following three controls are used primarily to reduce zone heating load. They
        //       can be used with any shading type but are most appropriate for opaque interior
        //       or exterior shades with a high insulating value ("opaque movable insulation").
        //  OnNightIfLowOutsideTemp/OffDay: shaded at night if outside temp < setpoint (C)
        //  OnNightIfLowInsideTemp/OffDay: shaded at night if previous time step zone air temp < setpoint (C)
        //  OnNightIfHeating/OffDay: shaded  at night if previous time step zone heating rate > setpoint (W)
        //       The following two controls are used to reduce zone heating and cooling loads.
        //       They can be used with any shading type but are most appropriate for translucent
        //       interior or exterior shades with a high insulating value ("translucent movable insulation")
        //  OnNightIfLowOutsideTemp/OnDayIfCooling: shaded at night if outside temp < setpoint (C);
        //                                         shaded daytime if prev. time step cooling rate > 0
        //  OnNightIfHeating/OnDayIfCooling: shaded at night if prev. time step heating rate > setpoint (W);
        //                                         shaded daytime if prev. time step cooling rate > 0
        //       The following two controls are used to reduce zone cooling load. They can be used
        //       with any shading type but are most appropriate for interior or exterior blinds, interior
        //       or exterior shades with low insulating value, or switchable glazing.
        //  OffNight/OnDayIfCoolingAndHighSolarOnWindow: shading off at night; shading on daytime if
        //                                         solar on window > setpoint (W/m2 of window) and
        //                                         prev. time step cooling rate > 0
        //  OnNight/OnDayIfCoolingAndHighSolarOnWindow: shading on at night; shading on daytime if
        //                                         solar on window > setpoint (W/m2 of window) and
        //                                         prev. time step cooling rate > 0
        int Schedule; // Pointer to schedule of 0 and 1 values: 0 => window is not shaded;
        //  1 => window is shaded if Type=Schedule or Type = ScheduleAnd...
        // and setpoint is exceeded.
        Real64 SetPoint; // Control setpoint (dimension depends on Trigger:
        //  W/m2 of window area for solar on window,
        //  W/m2 of ground area for horizontal solar,
        //  deg C for air temp, W for zone heating and
        //  cooling rate). Not used for Shading Control Type =
        //  MeetDaylightIlluminanceSetpoint or OnIfHighGlare.
        Real64 SetPoint2; // Second control setpoint for control types that take two setpoints.
        //   Dimension is deg C or W/m2.
        bool ShadingControlIsScheduled; // True if shading control has a schedule
        bool GlareControlIsActive;      // True if shading control to reduce daylight glare is active
        int SlatAngleSchedule;          // Pointer to schedule of slat angle values between 0.0 and 180.0 degrees
        int SlatAngleControlForBlinds;  // Takes one of the following values that specifies
                                        //  CHARACTER(len=32) :: SlatAngleControlForBlinds = ' ' ! Takes one of the following values that specifies
                                        //  how slat angle is controled in a blind when ShadingType =
                                        //  InteriorBlind, ExteriorBlind or BetweenGlassBlind.
                                        //  FixedSlatAngle: the slat angle is fixed at the constant value given in the
                                        //    associated Material:WindowBlind
                                        //  ScheduledSlatAngle: the slat angle in degrees between 1 and 180 is given
                                        //    by the schedule with index SlatAngleSchedule
                                        //  BlockBeamSolar: if beam solar is incident on the window, and a blind is on the
                                        //    window, the slat angle is adjusted to just block beam solar; otherwise the
                                        //    slat angle is set to the value given in the associated Material:WindowBlind.
        std::string DaylightingControlName;    // string holding the Daylighting Control Object Name string
        int DaylightControlIndex;              // Pointer to the array of Daylighting Controls
        bool MultiSurfaceCtrlIsGroup;          // True if Group, False if Sequential - type of control order when multiple surfaces are referenced
        int FenestrationCount;                 // count of fenestration references
        Array1D<std::string> FenestrationName; // string holding list of fenestration surfaces
        Array1D_int FenestrationIndex;         // Pointers to fenestration surfaces

        // Default Constructor
        WindowShadingControlData()
            : ZoneIndex(0), SequenceNumber(0), ShadingType(WSC_ST_NoShade), getInputShadedConstruction(0), ShadingDevice(0), ShadingControlType(0),
              Schedule(0), SetPoint(0.0), SetPoint2(0.0), ShadingControlIsScheduled(false), GlareControlIsActive(false), SlatAngleSchedule(0),
              SlatAngleControlForBlinds(0), DaylightControlIndex(0), MultiSurfaceCtrlIsGroup(false), FenestrationCount(0)
        {
        }
    };

    struct OSCData
    {
        // Members
        std::string Name;                  // Name of OSC
        Real64 ConstTemp;                  // User selected constant temperature (degrees C)
        Real64 ConstTempCoef;              // Coefficient modifying the user selected constant temperature
        Real64 ExtDryBulbCoef;             // Coefficient modifying the external dry bulb temperature
        Real64 GroundTempCoef;             // Coefficient modifying the ground temperature
        Real64 SurfFilmCoef;               // Combined convective/radiative film coefficient if >0, else use other coefficients
        Real64 WindSpeedCoef;              // Coefficient modifying the wind speed term (s/m)
        Real64 ZoneAirTempCoef;            // Coefficient modifying the zone air temperature part of the equation
        std::string ConstTempScheduleName; // Schedule name for scheduled outside temp
        int ConstTempScheduleIndex;        // Index for scheduled outside temp.
        bool SinusoidalConstTempCoef;      // If true then ConstTempCoef varies by sine wave
        Real64 SinusoidPeriod;             // period of sine wave variation  (hr)
        Real64 TPreviousCoef;              // Coefficient modifying the OSC temp from the previous timestep (dimensionless)
        Real64 TOutsideSurfPast;           // Ouside surface temperature from previous timestep {C}
        Real64 MinTempLimit;               // Minimum limit on OSC temp {deg C}
        Real64 MaxTempLimit;               // Maximum limit on OSC temp {deg C}
        bool MinLimitPresent;              // If TRUE then apply minimum limit on calculated OSC temp
        bool MaxLimitPresent;              // If TRUE then apply maximum limit on calculated OSC temp
        Real64 OSCTempCalc;                // Result of calculated temperature using OSC (degrees C)

        // Default Constructor
        OSCData()
            : ConstTemp(0.0), ConstTempCoef(0.0), ExtDryBulbCoef(0.0), GroundTempCoef(0.0), SurfFilmCoef(0.0), WindSpeedCoef(0.0),
              ZoneAirTempCoef(0.0), ConstTempScheduleIndex(0), SinusoidalConstTempCoef(false), SinusoidPeriod(0.0), TPreviousCoef(0.0),
              TOutsideSurfPast(0.0), MinTempLimit(0.0), MaxTempLimit(0.0), MinLimitPresent(false), MaxLimitPresent(false), OSCTempCalc(0.0)
        {
        }
    };

    struct OSCMData
    {
        // Members
        std::string Name;             // Name of OSCM
        std::string Class;            // type of Model for OSCM
        Real64 TConv;                 // Temperature of bulk air at other side face (degrees C)
        bool EMSOverrideOnTConv;      // if true then EMS calling for convection bulk air temp override
        Real64 EMSOverrideTConvValue; // value for convection air temp when overridden
        Real64 HConv;                 // Convection coefficient (W/m2-K)
        bool EMSOverrideOnHConv;      // if true then EMS calling for convection coef override
        Real64 EMSOverrideHConvValue; // value to use for convection coef when overridden
        Real64 TRad;                  // Effective temperature of surfaces exposed to other side face (degrees C)
        bool EMSOverrideOnTRad;       // if true then EMS calling for radiation temp override
        Real64 EMSOverrideTRadValue;  // value to use for rad temp when overridden
        Real64 HRad;                  // Linearized Radiation coefficient (W/m2-K)
        bool EMSOverrideOnHrad;       // if true then EMS calling for radiation coef override
        Real64 EMSOverrideHradValue;  // value to use for rad coef when overridden

        // Default Constructor
        OSCMData()
            : TConv(20.0), EMSOverrideOnTConv(false), EMSOverrideTConvValue(0.0), HConv(4.0), EMSOverrideOnHConv(false), EMSOverrideHConvValue(0.0),
              TRad(20.0), EMSOverrideOnTRad(false), EMSOverrideTRadValue(0.0), HRad(4.0), EMSOverrideOnHrad(false), EMSOverrideHradValue(0.0)
        {
        }
    };

    struct ConvectionCoefficient
    {
        // Members
        int WhichSurface;         // Which surface number this is applied to
        std::string SurfaceName;  // Which surface (name)
        int OverrideType;         // Override type, 1=value, 2=schedule, 3=model, 4=user curve
        Real64 OverrideValue;     // User specified value
        std::string ScheduleName; // Which surface (name)
        int ScheduleIndex;        // if type="schedule" is used
        int UserCurveIndex;       // if type=UserCurve is used
        int HcModelEq;            // if type is one of specific model equations

        // Default Constructor
        ConvectionCoefficient() : WhichSurface(0), OverrideType(0), OverrideValue(0.0), ScheduleIndex(0), UserCurveIndex(0), HcModelEq(0)
        {
        }
    };

    struct ShadingVertexData
    {
        // Members
        int NVert;
        Array1D<Real64> XV;
        Array1D<Real64> YV;
        Array1D<Real64> ZV;

        // Default Constructor
        ShadingVertexData()
        {
        }
    };

    struct ExtVentedCavityStruct
    {
        // Members
        // from input data
        std::string Name;
        std::string OSCMName; // OtherSideConditionsModel
        int OSCMPtr;          // OtherSideConditionsModel index
        Real64 Porosity;      // fraction of absorber plate [--]
        Real64 LWEmitt;       // Thermal Emissivity of Baffle Surface [dimensionless]
        Real64 SolAbsorp;     // Solar Absorbtivity of Baffle Surface [dimensionless]
        int BaffleRoughness;  // surface roughness for exterior convection calcs.
        Real64 PlenGapThick;  // Depth of Plenum Behind Baffle [m]
        int NumSurfs;         // a single baffle can have multiple surfaces underneath it
        Array1D_int SurfPtrs; // = 0  ! array of pointers for participating underlying surfaces
        Real64 HdeltaNPL;     // Height scale for Cavity bouyancy  [m]
        Real64 AreaRatio;     // Ratio of actual surface are to projected surface area [dimensionless]
        Real64 Cv;            // volume-based effectiveness of openings for wind-driven vent when Passive
        Real64 Cd;            // discharge coefficient of openings for bouyancy-driven vent when Passive
        // data from elswhere and calculated
        Real64 ActualArea;  // Overall Area of Collect with surface corrugations.
        Real64 ProjArea;    // Overall Area of Collector projected, as if flat [m2]
        Vector Centroid;    // computed centroid
        Real64 TAirCav;     // modeled drybulb temperature for air between baffle and wall [C]
        Real64 Tbaffle;     // modeled surface temperature for baffle[C]
        Real64 TairLast;    // Old Value for modeled drybulb temp of air between baffle and wall [C]
        Real64 TbaffleLast; // Old value for modeled surface temperature for baffle [C]
        Real64 HrPlen;      // Modeled radiation coef for OSCM [W/m2-C]
        Real64 HcPlen;      // Modeled Convection coef for OSCM [W/m2-C]
        Real64 MdotVent;    // air mass flow exchanging with ambient when passive.
        Real64 Tilt;        // Tilt from area weighted average of underlying surfaces
        Real64 Azimuth;     // Azimuth from area weighted average of underlying surfaces
        Real64 QdotSource;  // Source/sink term
        // reporting data
        Real64 Isc;              // total incident solar on baffle [W]
        Real64 PassiveACH;       // air changes per hour when passive [1/hr]
        Real64 PassiveMdotVent;  // Total Nat Vent air change rate  [kg/s]
        Real64 PassiveMdotWind;  // Nat Vent air change rate from Wind-driven [kg/s]
        Real64 PassiveMdotTherm; // Nat. Vent air change rate from bouyancy-driven flow [kg/s]

        // Default Constructor
        ExtVentedCavityStruct()
            : OSCMPtr(0), Porosity(0.0), LWEmitt(0.0), SolAbsorp(0.0), BaffleRoughness(1), PlenGapThick(0.0), NumSurfs(0), HdeltaNPL(0.0),
              AreaRatio(0.0), Cv(0.0), Cd(0.0), ActualArea(0.0), ProjArea(0.0), Centroid(0.0, 0.0, 0.0), TAirCav(0.0), Tbaffle(0.0), TairLast(20.0),
              TbaffleLast(20.0), HrPlen(0.0), HcPlen(0.0), MdotVent(0.0), Tilt(0.0), Azimuth(0.0), QdotSource(0.0), Isc(0.0), PassiveACH(0.0),
              PassiveMdotVent(0.0), PassiveMdotWind(0.0), PassiveMdotTherm(0.0)
        {
        }
    };

    struct SurfaceSolarIncident
    {
        // Members
        std::string Name;
        int SurfPtr;   // surface pointer
        int ConstrPtr; // construction pointer
        int SchedPtr;  // schedule pointer

        // Default Constructor
        SurfaceSolarIncident() : SurfPtr(0), ConstrPtr(0), SchedPtr(0)
        {
        }
    };

    struct FenestrationSolarAbsorbed
    {
        // Members
        std::string Name;
        int SurfPtr;           // surface pointer
        int ConstrPtr;         // construction pointer
        int NumOfSched;        // number of scheduled layers
        Array1D_int SchedPtrs; // pointer to schedules for each layer in construction

        // Default Constructor
        FenestrationSolarAbsorbed() : SurfPtr(0), ConstrPtr(0), NumOfSched(0)
        {
        }
    };

    struct SurfaceLocalEnvironment
    {
        // Members
        std::string Name;
        int SurfPtr;             // surface pointer
        int ExtShadingSchedPtr;  // schedule pointer
        int SurroundingSurfsPtr; // schedule pointer
        int OutdoorAirNodePtr;   // schedule pointer

        // Default Constructor
        SurfaceLocalEnvironment() : SurfPtr(0), ExtShadingSchedPtr(0), SurroundingSurfsPtr(0), OutdoorAirNodePtr(0)
        {
        }
    };

    struct SurroundingSurfProperty
    {
        // Members
        std::string Name;
        Real64 ViewFactor;
        int TempSchNum; // schedule pointer
                        // Default Constructor
        SurroundingSurfProperty() : ViewFactor(0.0), TempSchNum(0)
        {
        }
    };

    struct SurroundingSurfacesProperty
    {
        // Members
        std::string Name;
        Real64 SkyViewFactor;
        int SkyTempSchNum; // schedule pointer
        Real64 GroundViewFactor;
        int GroundTempSchNum;      // schedule pointer
        int TotSurroundingSurface; // Total number of surrounding surfaces defined for an exterior surface
        Array1D<SurroundingSurfProperty> SurroundingSurfs;

        // Default Constructor
        SurroundingSurfacesProperty() : SkyViewFactor(-1.0), SkyTempSchNum(0), GroundViewFactor(-1.0), GroundTempSchNum(0), TotSurroundingSurface(0)
        {
        }
    };

    struct IntMassObject
    {
        // Members
        std::string Name;
        std::string ZoneOrZoneListName; // zone or zone list name
        int ZoneOrZoneListPtr;          // pointer to a zone list
        int NumOfZones;                 // number of zones in a zone list
        int Construction;               // pointer to contruction object
        Real64 GrossArea;               // internal surface area, [m2]
        bool ZoneListActive;            // flag to a list

        // Default Constructor
        IntMassObject() : ZoneOrZoneListPtr(0), NumOfZones(0), Construction(0), GrossArea(0.0), ZoneListActive(false)
        {
        }
    };

    // Object Data
    extern Array1D<SurfaceData> Surface;
    extern Array1D<SurfaceWindowCalc> SurfaceWindow;
    extern Array1D<FrameDividerProperties> FrameDivider;
    extern Array1D<StormWindowData> StormWindow;
    extern Array1D<WindowShadingControlData> WindowShadingControl;
    extern Array1D<OSCData> OSC;
    extern Array1D<OSCMData> OSCM;
    extern Array1D<ConvectionCoefficient> UserIntConvectionCoeffs;
    extern Array1D<ConvectionCoefficient> UserExtConvectionCoeffs;
    extern Array1D<ShadingVertexData> ShadeV;
    extern Array1D<ExtVentedCavityStruct> ExtVentedCavity;
    extern Array1D<SurfaceSolarIncident> SurfIncSolSSG;
    extern Array1D<FenestrationSolarAbsorbed> FenLayAbsSSG;
    extern Array1D<SurfaceLocalEnvironment> SurfLocalEnvironment;
    extern Array1D<SurroundingSurfacesProperty> SurroundingSurfsProperty;
    extern Array1D<IntMassObject> IntMassObjects;

    // Functions

    // Clears the global data in DataSurfaces.
    // Needed for unit tests, should not be normally called.
    void clear_state();

    void SetSurfaceOutBulbTempAt(EnergyPlusData &state);

    void CheckSurfaceOutBulbTempAt(EnergyPlusData &state);

    void SetSurfaceWindSpeedAt(EnergyPlusData &state);

    void SetSurfaceWindDirAt(EnergyPlusData &state);

    Real64 AbsFrontSide(int SurfNum);

    Real64 AbsBackSide(int SurfNum);

    std::string cSurfaceClass(SurfaceClass ClassNo);

} // namespace DataSurfaces

struct SurfacesData : BaseGlobalStruct
{

    void clear_state() override
    {
    }
};

} // namespace EnergyPlus

#endif<|MERGE_RESOLUTION|>--- conflicted
+++ resolved
@@ -1055,14 +1055,10 @@
 
         // Default Constructor
         SurfaceWindowCalc()
-<<<<<<< HEAD
+
                 : WinCenter(3, 0.0), ThetaFace(10, 296.15), OutProjSLFracMult(24, 1.0),
                   InOutProjSLFracMult(24, 1.0), EffShBlindEmiss(MaxSlatAngs, 0.0),
               EffGlassEmiss(MaxSlatAngs, 0.0), ZoneAreaMinusThisSurf(3, 0.0), ZoneAreaReflProdMinusThisSurf(3, 0.0), NumOfIter(0)
-=======
-            : WinCenter(3, 0.0), ThetaFace(10, 296.15), OutProjSLFracMult(24, 1.0), InOutProjSLFracMult(24, 1.0), EffShBlindEmiss(MaxSlatAngs, 0.0),
-              EffGlassEmiss(MaxSlatAngs, 0.0), ZoneAreaMinusThisSurf(3, 0.0), ZoneAreaReflProdMinusThisSurf(3, 0.0)
->>>>>>> e92218ec
         {
         }
     };
