// EnergyPlus, Copyright (c) 1996-2021, The Board of Trustees of the University of Illinois,
// The Regents of the University of California, through Lawrence Berkeley National Laboratory
// (subject to receipt of any required approvals from the U.S. Dept. of Energy), Oak Ridge
// National Laboratory, managed by UT-Battelle, Alliance for Sustainable Energy, LLC, and other
// contributors. All rights reserved.
//
// NOTICE: This Software was developed under funding from the U.S. Department of Energy and the
// U.S. Government consequently retains certain rights. As such, the U.S. Government has been
// granted for itself and others acting on its behalf a paid-up, nonexclusive, irrevocable,
// worldwide license in the Software to reproduce, distribute copies to the public, prepare
// derivative works, and perform publicly and display publicly, and to permit others to do so.
//
// Redistribution and use in source and binary forms, with or without modification, are permitted
// provided that the following conditions are met:
//
// (1) Redistributions of source code must retain the above copyright notice, this list of
//     conditions and the following disclaimer.
//
// (2) Redistributions in binary form must reproduce the above copyright notice, this list of
//     conditions and the following disclaimer in the documentation and/or other materials
//     provided with the distribution.
//
// (3) Neither the name of the University of California, Lawrence Berkeley National Laboratory,
//     the University of Illinois, U.S. Dept. of Energy nor the names of its contributors may be
//     used to endorse or promote products derived from this software without specific prior
//     written permission.
//
// (4) Use of EnergyPlus(TM) Name. If Licensee (i) distributes the software in stand-alone form
//     without changes from the version obtained under this License, or (ii) Licensee makes a
//     reference solely to the software portion of its product, Licensee must refer to the
//     software as "EnergyPlus version X" software, where "X" is the version number Licensee
//     obtained under this License and may not use a different name for the software. Except as
//     specifically required in this Section (4), Licensee shall not use in a company name, a
//     product name, in advertising, publicity, or other promotional activities any name, trade
//     name, trademark, logo, or other designation of "EnergyPlus", "E+", "e+" or confusingly
//     similar designation, without the U.S. Department of Energy's prior written consent.
//
// THIS SOFTWARE IS PROVIDED BY THE COPYRIGHT HOLDERS AND CONTRIBUTORS "AS IS" AND ANY EXPRESS OR
// IMPLIED WARRANTIES, INCLUDING, BUT NOT LIMITED TO, THE IMPLIED WARRANTIES OF MERCHANTABILITY
// AND FITNESS FOR A PARTICULAR PURPOSE ARE DISCLAIMED. IN NO EVENT SHALL THE COPYRIGHT OWNER OR
// CONTRIBUTORS BE LIABLE FOR ANY DIRECT, INDIRECT, INCIDENTAL, SPECIAL, EXEMPLARY, OR
// CONSEQUENTIAL DAMAGES (INCLUDING, BUT NOT LIMITED TO, PROCUREMENT OF SUBSTITUTE GOODS OR
// SERVICES; LOSS OF USE, DATA, OR PROFITS; OR BUSINESS INTERRUPTION) HOWEVER CAUSED AND ON ANY
// THEORY OF LIABILITY, WHETHER IN CONTRACT, STRICT LIABILITY, OR TORT (INCLUDING NEGLIGENCE OR
// OTHERWISE) ARISING IN ANY WAY OUT OF THE USE OF THIS SOFTWARE, EVEN IF ADVISED OF THE
// POSSIBILITY OF SUCH DAMAGE.

// C++ Headers
#include <cmath>

// ObjexxFCL Headers
#include <ObjexxFCL/Array.functions.hh>
#include <ObjexxFCL/Fmath.hh>

// EnergyPlus Headers
#include <EnergyPlus/Autosizing/All_Simple_Sizing.hh>
#include <EnergyPlus/Autosizing/HeatingCapacitySizing.hh>
#include <EnergyPlus/BranchNodeConnections.hh>
#include <EnergyPlus/CurveManager.hh>
#include <EnergyPlus/Coils/CoilCoolingDX.hh>
#include <EnergyPlus/DXCoils.hh>
#include <EnergyPlus/Data/EnergyPlusData.hh>
#include <EnergyPlus/DataContaminantBalance.hh>
#include <EnergyPlus/DataEnvironment.hh>
#include <EnergyPlus/DataGlobalConstants.hh>
#include <EnergyPlus/DataHVACGlobals.hh>
#include <EnergyPlus/DataHeatBalance.hh>
#include <EnergyPlus/DataLoopNode.hh>
#include <EnergyPlus/DataSizing.hh>
#include <EnergyPlus/EMSManager.hh>
#include <EnergyPlus/FaultsManager.hh>
#include <EnergyPlus/General.hh>
#include <EnergyPlus/GlobalNames.hh>
#include <EnergyPlus/HeatingCoils.hh>
#include <EnergyPlus/InputProcessing/InputProcessor.hh>
#include <EnergyPlus/NodeInputManager.hh>
#include <EnergyPlus/OutputProcessor.hh>
#include <EnergyPlus/OutputReportPredefined.hh>
#include <EnergyPlus/Psychrometrics.hh>
#include <EnergyPlus/RefrigeratedCase.hh>
//#include <EnergyPlus/ReportCoilSelection.hh>
#include <EnergyPlus/ScheduleManager.hh>
#include <EnergyPlus/UtilityRoutines.hh>
#include <EnergyPlus/VariableSpeedCoils.hh>

namespace EnergyPlus { // NOLINT(modernize-concat-nested-namespaces) // TODO: Take out this lint when we want to apply formatting for nested namespacing

namespace HeatingCoils {
    // Module containing the HeatingCoil simulation routines other than the Water coils

    // MODULE INFORMATION:
    //       AUTHOR         Richard J. Liesen
    //       DATE WRITTEN   May 2000
    //       MODIFIED       Therese Stovall June 2008 to add references to refrigeration condensers
    //       RE-ENGINEERED  na

    // PURPOSE OF THIS MODULE:
    // To encapsulate the data and algorithms required to
    // manage the HeatingCoil System Component

    // Using/Aliasing
    using namespace DataLoopNode;
    using namespace DataHVACGlobals;
    using namespace DataGlobalConstants;
    using Psychrometrics::PsyCpAirFnW;
    using Psychrometrics::PsyHFnTdbW;
    using Psychrometrics::PsyRhoAirFnPbTdbW;
    using namespace ScheduleManager;
    using DXCoils::GetDXCoilIndex;
    using RefrigeratedCase::GetRefrigeratedRackIndex;

    void SimulateHeatingCoilComponents(EnergyPlusData &state,
                                       std::string_view CompName,
                                       bool const FirstHVACIteration,
                                       Optional<Real64 const> QCoilReq, // coil load to be met
                                       Optional_int CompIndex,
                                       Optional<Real64> QCoilActual,         // coil load actually delivered returned to calling component
                                       Optional_bool_const SuppHeat,         // True if current heating coil is a supplemental heating coil
                                       Optional_int_const FanOpMode,         // fan operating mode, CycFanCycCoil or ContFanCycCoil
                                       Optional<Real64 const> PartLoadRatio, // part-load ratio of heating coil
                                       Optional_int StageNum,
                                       Optional<Real64 const> SpeedRatio // Speed ratio of MultiStage heating coil
    )
    {

        // SUBROUTINE INFORMATION:
        //       AUTHOR         Richard Liesen
        //       DATE WRITTEN   May 2000
        //       MODIFIED       na
        //       RE-ENGINEERED  na

        // PURPOSE OF THIS SUBROUTINE:
        // This subroutine manages HeatingCoil component simulation.

        // SUBROUTINE LOCAL VARIABLE DECLARATIONS:
        int CoilNum(0);       // The HeatingCoil that you are currently loading input into
        Real64 QCoilActual2;  // coil load actually delivered returned from specific coil
        int OpMode;           // fan operating mode
        Real64 PartLoadFrac;  // part-load fraction of heating coil
        Real64 QCoilRequired; // local variable for optional argument

        // Obtains and Allocates HeatingCoil related parameters from input file
        if (state.dataHeatingCoils->GetCoilsInputFlag) { // First time subroutine has been entered
            GetHeatingCoilInput(state);
            state.dataHeatingCoils->GetCoilsInputFlag = false;
        }

        // Find the correct HeatingCoilNumber with the Coil Name
        if (present(CompIndex)) {
            if (CompIndex == 0) {
                CoilNum = UtilityRoutines::FindItemInList(CompName, state.dataHeatingCoils->HeatingCoil);
                if (CoilNum == 0) {
                    ShowFatalError(state, "SimulateHeatingCoilComponents: Coil not found=" + std::string{CompName});
                }
                //    CompIndex=CoilNum
            } else {
                CoilNum = CompIndex;
                if (CoilNum > state.dataHeatingCoils->NumHeatingCoils || CoilNum < 1) {
                    ShowFatalError(state,
                                   format("SimulateHeatingCoilComponents: Invalid CompIndex passed={}, Number of Heating Coils={}, Coil name={}",
                                          CoilNum,
                                          state.dataHeatingCoils->NumHeatingCoils,
                                          CompName));
                }
                if (state.dataHeatingCoils->CheckEquipName(CoilNum)) {
                    if (!CompName.empty() && CompName != state.dataHeatingCoils->HeatingCoil(CoilNum).Name) {
                        ShowFatalError(
                            state,
                            format("SimulateHeatingCoilComponents: Invalid CompIndex passed={}, Coil name={}, stored Coil Name for that index={}",
                                   CoilNum,
                                   CompName,
                                   state.dataHeatingCoils->HeatingCoil(CoilNum).Name));
                    }
                    state.dataHeatingCoils->CheckEquipName(CoilNum) = false;
                }
            }
        } else {
            ShowSevereError(state, "SimulateHeatingCoilComponents: CompIndex argument not used.");
            ShowContinueError(state, "..CompName = " + std::string{CompName});
            ShowFatalError(state, "Preceding conditions cause termination.");
        }

        if (present(SuppHeat)) {
            state.dataHeatingCoils->CoilIsSuppHeater = SuppHeat;
        } else {
            state.dataHeatingCoils->CoilIsSuppHeater = false;
        }

        if (present(FanOpMode)) {
            OpMode = FanOpMode;
        } else {
            OpMode = ContFanCycCoil;
        }

        if (present(PartLoadRatio)) {
            PartLoadFrac = PartLoadRatio;
        } else {
            PartLoadFrac = 1.0;
        }

        if (present(QCoilReq)) {
            QCoilRequired = QCoilReq;
        } else {
            QCoilRequired = SensedLoadFlagValue;
        }

        // With the correct CoilNum Initialize
        InitHeatingCoil(state, CoilNum, FirstHVACIteration, QCoilRequired); // Initialize all HeatingCoil related parameters

        // Calculate the Correct HeatingCoil Model with the current CoilNum
        if (state.dataHeatingCoils->HeatingCoil(CoilNum).HCoilType_Num == Coil_HeatingElectric) {
            CalcElectricHeatingCoil(state, CoilNum, QCoilRequired, QCoilActual2, OpMode, PartLoadFrac);
        } else if (state.dataHeatingCoils->HeatingCoil(CoilNum).HCoilType_Num == Coil_HeatingElectric_MultiStage) {
            CalcMultiStageElectricHeatingCoil(state,
                                              CoilNum,
                                              SpeedRatio,
                                              PartLoadRatio,
                                              StageNum,
                                              OpMode); // Autodesk:OPTIONAL SpeedRatio, PartLoadRatio, StageNum used without PRESENT check
        } else if (state.dataHeatingCoils->HeatingCoil(CoilNum).HCoilType_Num == Coil_HeatingGasOrOtherFuel) {
            CalcFuelHeatingCoil(state, CoilNum, QCoilRequired, QCoilActual2, OpMode, PartLoadFrac);
        } else if (state.dataHeatingCoils->HeatingCoil(CoilNum).HCoilType_Num == Coil_HeatingGas_MultiStage) {
            CalcMultiStageGasHeatingCoil(state,
                                         CoilNum,
                                         SpeedRatio,
                                         PartLoadRatio,
                                         StageNum,
                                         OpMode); // Autodesk:OPTIONAL SpeedRatio, PartLoadRatio, StageNum used without PRESENT check
        } else if (state.dataHeatingCoils->HeatingCoil(CoilNum).HCoilType_Num == Coil_HeatingDesuperheater) {
            CalcDesuperheaterHeatingCoil(state, CoilNum, QCoilRequired, QCoilActual2);
        } else {
            QCoilActual2 = 0.0;
        }

        // Update the current HeatingCoil to the outlet nodes
        UpdateHeatingCoil(state, CoilNum);

        // Report the current HeatingCoil
        ReportHeatingCoil(state, CoilNum, state.dataHeatingCoils->CoilIsSuppHeater);

        if (present(QCoilActual)) {
            QCoilActual = QCoilActual2;
        }
    }

    void GetHeatingCoilInput(EnergyPlusData &state)
    {

        // SUBROUTINE INFORMATION:
        //       AUTHOR         Richard Liesen
        //       DATE WRITTEN   May 2000
        //       MODIFIED       na
        //       RE-ENGINEERED  na

        // PURPOSE OF THIS SUBROUTINE:
        // Obtains input data for coils and stores it in coil data structures

        // METHODOLOGY EMPLOYED:
        // Uses "Get" routines to read in data.

        // Using/Aliasing
        using BranchNodeConnections::TestCompSet;
        using CurveManager::GetCurveIndex;
        using GlobalNames::VerifyUniqueCoilName;
        using NodeInputManager::GetOnlySingleNode;

        // SUBROUTINE PARAMETER DEFINITIONS:
        static constexpr std::string_view RoutineName("GetHeatingCoilInput: "); // include trailing blank space

        // SUBROUTINE LOCAL VARIABLE DECLARATIONS:
        int CoilNum; // The HeatingCoil that you are currently loading input into
        int ElecCoilNum;
        int FuelCoilNum;
        int DesuperheaterCoilNum;        // Index to desuperheater heating coil
        std::string SourceTypeString;    // character string used in error message for desuperheating coil
        std::string SourceNameString;    // character string used in error message for desuperheating coil
        std::string CurrentModuleObject; // for ease in getting objects
        Array1D_string Alphas;           // Alpha input items for object
        Array1D_string cAlphaFields;     // Alpha field names
        Array1D_string cNumericFields;   // Numeric field names
        Array1D<Real64> Numbers;         // Numeric input items for object
        Array1D_bool lAlphaBlanks;       // Logical array, alpha field input BLANK = .TRUE.
        Array1D_bool lNumericBlanks;     // Logical array, numeric field input BLANK = .TRUE.
        int NumAlphas;
        int NumNums;
        int IOStat;
        int StageNum;
        bool DXCoilErrFlag; // Used in GetDXCoil mining functions
        bool errFlag;

        auto &HeatingCoil(state.dataHeatingCoils->HeatingCoil);

        state.dataHeatingCoils->NumElecCoil = state.dataInputProcessing->inputProcessor->getNumObjectsFound(state, "Coil:Heating:Electric");
        state.dataHeatingCoils->NumElecCoilMultiStage =
            state.dataInputProcessing->inputProcessor->getNumObjectsFound(state, "Coil:Heating:Electric:MultiStage");
        state.dataHeatingCoils->NumFuelCoil = state.dataInputProcessing->inputProcessor->getNumObjectsFound(state, "Coil:Heating:Fuel");
        state.dataHeatingCoils->NumGasCoilMultiStage =
            state.dataInputProcessing->inputProcessor->getNumObjectsFound(state, "Coil:Heating:Gas:MultiStage");
        state.dataHeatingCoils->NumDesuperheaterCoil =
            state.dataInputProcessing->inputProcessor->getNumObjectsFound(state, "Coil:Heating:Desuperheater");
        state.dataHeatingCoils->NumHeatingCoils = state.dataHeatingCoils->NumElecCoil + state.dataHeatingCoils->NumElecCoilMultiStage +
                                                  state.dataHeatingCoils->NumFuelCoil + state.dataHeatingCoils->NumGasCoilMultiStage +
                                                  state.dataHeatingCoils->NumDesuperheaterCoil;
        if (state.dataHeatingCoils->NumHeatingCoils > 0) {
            HeatingCoil.allocate(state.dataHeatingCoils->NumHeatingCoils);
            state.dataHeatingCoils->HeatingCoilNumericFields.allocate(state.dataHeatingCoils->NumHeatingCoils);
            state.dataHeatingCoils->ValidSourceType.dimension(state.dataHeatingCoils->NumHeatingCoils, false);
            state.dataHeatingCoils->CheckEquipName.dimension(state.dataHeatingCoils->NumHeatingCoils, true);
        }

        state.dataInputProcessing->inputProcessor->getObjectDefMaxArgs(
            state, "Coil:Heating:Electric", state.dataHeatingCoils->TotalArgs, NumAlphas, NumNums);
        state.dataHeatingCoils->MaxNums = max(state.dataHeatingCoils->MaxNums, NumNums);
        state.dataHeatingCoils->MaxAlphas = max(state.dataHeatingCoils->MaxAlphas, NumAlphas);
        state.dataInputProcessing->inputProcessor->getObjectDefMaxArgs(
            state, "Coil:Heating:Electric:MultiStage", state.dataHeatingCoils->TotalArgs, NumAlphas, NumNums);
        state.dataHeatingCoils->MaxNums = max(state.dataHeatingCoils->MaxNums, NumNums);
        state.dataHeatingCoils->MaxAlphas = max(state.dataHeatingCoils->MaxAlphas, NumAlphas);
        state.dataInputProcessing->inputProcessor->getObjectDefMaxArgs(
            state, "Coil:Heating:Fuel", state.dataHeatingCoils->TotalArgs, NumAlphas, NumNums);
        state.dataHeatingCoils->MaxNums = max(state.dataHeatingCoils->MaxNums, NumNums);
        state.dataHeatingCoils->MaxAlphas = max(state.dataHeatingCoils->MaxAlphas, NumAlphas);
        state.dataInputProcessing->inputProcessor->getObjectDefMaxArgs(
            state, "Coil:Heating:Gas:MultiStage", state.dataHeatingCoils->TotalArgs, NumAlphas, NumNums);
        state.dataHeatingCoils->MaxNums = max(state.dataHeatingCoils->MaxNums, NumNums);
        state.dataHeatingCoils->MaxAlphas = max(state.dataHeatingCoils->MaxAlphas, NumAlphas);
        state.dataInputProcessing->inputProcessor->getObjectDefMaxArgs(
            state, "Coil:Heating:Desuperheater", state.dataHeatingCoils->TotalArgs, NumAlphas, NumNums);
        state.dataHeatingCoils->MaxNums = max(state.dataHeatingCoils->MaxNums, NumNums);
        state.dataHeatingCoils->MaxAlphas = max(state.dataHeatingCoils->MaxAlphas, NumAlphas);

        Alphas.allocate(state.dataHeatingCoils->MaxAlphas);
        cAlphaFields.allocate(state.dataHeatingCoils->MaxAlphas);
        cNumericFields.allocate(state.dataHeatingCoils->MaxNums);
        Numbers.dimension(state.dataHeatingCoils->MaxNums, 0.0);
        lAlphaBlanks.dimension(state.dataHeatingCoils->MaxAlphas, true);
        lNumericBlanks.dimension(state.dataHeatingCoils->MaxNums, true);

        // Get the data for electric heating coils
        for (ElecCoilNum = 1; ElecCoilNum <= state.dataHeatingCoils->NumElecCoil; ++ElecCoilNum) {

            CoilNum = ElecCoilNum;

            CurrentModuleObject = "Coil:Heating:Electric";
            HeatingCoil(CoilNum).FuelType_Num = DataGlobalConstants::ResourceType::Electricity;

            state.dataInputProcessing->inputProcessor->getObjectItem(state,
                                                                     CurrentModuleObject,
                                                                     ElecCoilNum,
                                                                     Alphas,
                                                                     NumAlphas,
                                                                     Numbers,
                                                                     NumNums,
                                                                     IOStat,
                                                                     lNumericBlanks,
                                                                     lAlphaBlanks,
                                                                     cAlphaFields,
                                                                     cNumericFields);

            state.dataHeatingCoils->HeatingCoilNumericFields(CoilNum).FieldNames.allocate(state.dataHeatingCoils->MaxNums);
            state.dataHeatingCoils->HeatingCoilNumericFields(CoilNum).FieldNames = "";
            state.dataHeatingCoils->HeatingCoilNumericFields(CoilNum).FieldNames = cNumericFields;

            UtilityRoutines::IsNameEmpty(state, Alphas(1), CurrentModuleObject, state.dataHeatingCoils->InputErrorsFound);

            // InputErrorsFound will be set to True if problem was found, left untouched otherwise
            VerifyUniqueCoilName(state, CurrentModuleObject, Alphas(1), state.dataHeatingCoils->InputErrorsFound, CurrentModuleObject + " Name");

            HeatingCoil(CoilNum).Name = Alphas(1);
            HeatingCoil(CoilNum).Schedule = Alphas(2);
            if (lAlphaBlanks(2)) {
                HeatingCoil(CoilNum).SchedPtr = DataGlobalConstants::ScheduleAlwaysOn;
            } else {
                HeatingCoil(CoilNum).SchedPtr = GetScheduleIndex(state, Alphas(2));
                if (HeatingCoil(CoilNum).SchedPtr == 0) {
                    ShowSevereError(state,
                                    std::string{RoutineName} + CurrentModuleObject + ": Invalid " + cAlphaFields(2) + " entered =" + Alphas(2) +
                                        " for " + cAlphaFields(1) + '=' + Alphas(1));
                    state.dataHeatingCoils->InputErrorsFound = true;
                }
            }

            HeatingCoil(CoilNum).HeatingCoilType = "Heating";
            HeatingCoil(CoilNum).HeatingCoilModel = "Electric";
            HeatingCoil(CoilNum).HCoilType_Num = Coil_HeatingElectric;

            HeatingCoil(CoilNum).Efficiency = Numbers(1);
            HeatingCoil(CoilNum).NominalCapacity = Numbers(2);
            errFlag = false;
            HeatingCoil(CoilNum).AirInletNodeNum = GetOnlySingleNode(state,
                                                                     Alphas(3),
                                                                     errFlag,
                                                                     CurrentModuleObject,
                                                                     Alphas(1),
                                                                     DataLoopNode::NodeFluidType::Air,
                                                                     DataLoopNode::NodeConnectionType::Inlet,
                                                                     NodeInputManager::compFluidStream::Primary,
                                                                     ObjectIsNotParent);
            state.dataHeatingCoils->InputErrorsFound = errFlag || state.dataHeatingCoils->InputErrorsFound;
            errFlag = false;
            HeatingCoil(CoilNum).AirOutletNodeNum = GetOnlySingleNode(state,
                                                                      Alphas(4),
                                                                      errFlag,
                                                                      CurrentModuleObject,
                                                                      Alphas(1),
                                                                      DataLoopNode::NodeFluidType::Air,
                                                                      DataLoopNode::NodeConnectionType::Outlet,
                                                                      NodeInputManager::compFluidStream::Primary,
                                                                      ObjectIsNotParent);
            state.dataHeatingCoils->InputErrorsFound = errFlag || state.dataHeatingCoils->InputErrorsFound;

            TestCompSet(state, CurrentModuleObject, Alphas(1), Alphas(3), Alphas(4), "Air Nodes");

            errFlag = false;
            HeatingCoil(CoilNum).TempSetPointNodeNum = GetOnlySingleNode(state,
                                                                         Alphas(5),
                                                                         errFlag,
                                                                         CurrentModuleObject,
                                                                         Alphas(1),
                                                                         DataLoopNode::NodeFluidType::Air,
                                                                         DataLoopNode::NodeConnectionType::Sensor,
                                                                         NodeInputManager::compFluidStream::Primary,
                                                                         ObjectIsNotParent);
            state.dataHeatingCoils->InputErrorsFound = errFlag || state.dataHeatingCoils->InputErrorsFound;

            // Setup Report variables for the Electric Coils
            // CurrentModuleObject = "Coil:Heating:Electric"
            SetupOutputVariable(state,
                                "Heating Coil Heating Energy",
                                OutputProcessor::Unit::J,
                                HeatingCoil(CoilNum).HeatingCoilLoad,
                                OutputProcessor::SOVTimeStepType::System,
                                OutputProcessor::SOVStoreType::Summed,
                                HeatingCoil(CoilNum).Name,
                                _,
                                "ENERGYTRANSFER",
                                "HEATINGCOILS",
                                _,
                                "System");
            SetupOutputVariable(state,
                                "Heating Coil Heating Rate",
                                OutputProcessor::Unit::W,
                                HeatingCoil(CoilNum).HeatingCoilRate,
                                OutputProcessor::SOVTimeStepType::System,
                                OutputProcessor::SOVStoreType::Average,
                                HeatingCoil(CoilNum).Name);
            SetupOutputVariable(state,
                                "Heating Coil Electricity Energy",
                                OutputProcessor::Unit::J,
                                HeatingCoil(CoilNum).ElecUseLoad,
                                OutputProcessor::SOVTimeStepType::System,
                                OutputProcessor::SOVStoreType::Summed,
                                HeatingCoil(CoilNum).Name,
                                _,
                                "Electricity",
                                "Heating",
                                _,
                                "System");
            SetupOutputVariable(state,
                                "Heating Coil Electricity Rate",
                                OutputProcessor::Unit::W,
                                HeatingCoil(CoilNum).ElecUseRate,
                                OutputProcessor::SOVTimeStepType::System,
                                OutputProcessor::SOVStoreType::Average,
                                HeatingCoil(CoilNum).Name);
        }

        // Get the data for electric heating coils
        for (ElecCoilNum = 1; ElecCoilNum <= state.dataHeatingCoils->NumElecCoilMultiStage; ++ElecCoilNum) {

            CoilNum = state.dataHeatingCoils->NumElecCoil + ElecCoilNum;

            CurrentModuleObject = "Coil:Heating:Electric:MultiStage";
            HeatingCoil(CoilNum).FuelType_Num = DataGlobalConstants::ResourceType::Electricity;

            state.dataInputProcessing->inputProcessor->getObjectItem(state,
                                                                     CurrentModuleObject,
                                                                     ElecCoilNum,
                                                                     Alphas,
                                                                     NumAlphas,
                                                                     Numbers,
                                                                     NumNums,
                                                                     IOStat,
                                                                     lNumericBlanks,
                                                                     lAlphaBlanks,
                                                                     cAlphaFields,
                                                                     cNumericFields);

            state.dataHeatingCoils->HeatingCoilNumericFields(CoilNum).FieldNames.allocate(state.dataHeatingCoils->MaxNums);
            state.dataHeatingCoils->HeatingCoilNumericFields(CoilNum).FieldNames = "";
            state.dataHeatingCoils->HeatingCoilNumericFields(CoilNum).FieldNames = cNumericFields;

            UtilityRoutines::IsNameEmpty(state, Alphas(1), CurrentModuleObject, state.dataHeatingCoils->InputErrorsFound);
            // InputErrorsFound will be set to True if problem was found, left untouched otherwise
            VerifyUniqueCoilName(state, CurrentModuleObject, Alphas(1), state.dataHeatingCoils->InputErrorsFound, CurrentModuleObject + " Name");
            HeatingCoil(CoilNum).Name = Alphas(1);
            HeatingCoil(CoilNum).Schedule = Alphas(2);
            if (lAlphaBlanks(2)) {
                HeatingCoil(CoilNum).SchedPtr = DataGlobalConstants::ScheduleAlwaysOn;
            } else {
                HeatingCoil(CoilNum).SchedPtr = GetScheduleIndex(state, Alphas(2));
                if (HeatingCoil(CoilNum).SchedPtr == 0) {
                    ShowSevereError(state,
                                    std::string{RoutineName} + CurrentModuleObject + ": Invalid " + cAlphaFields(2) + " entered =" + Alphas(2) +
                                        " for " + cAlphaFields(1) + '=' + Alphas(1));
                    state.dataHeatingCoils->InputErrorsFound = true;
                }
            }

            HeatingCoil(CoilNum).HeatingCoilType = "Heating";
            HeatingCoil(CoilNum).HeatingCoilModel = "ElectricMultiStage";
            HeatingCoil(CoilNum).HCoilType_Num = Coil_HeatingElectric_MultiStage;

            HeatingCoil(CoilNum).NumOfStages = static_cast<int>(Numbers(1));

            HeatingCoil(CoilNum).MSEfficiency.allocate(HeatingCoil(CoilNum).NumOfStages);
            HeatingCoil(CoilNum).MSNominalCapacity.allocate(HeatingCoil(CoilNum).NumOfStages);

            for (StageNum = 1; StageNum <= HeatingCoil(CoilNum).NumOfStages; ++StageNum) {

                HeatingCoil(CoilNum).MSEfficiency(StageNum) = Numbers(StageNum * 2);
                HeatingCoil(CoilNum).MSNominalCapacity(StageNum) = Numbers(StageNum * 2 + 1);
            }

            errFlag = false;
            HeatingCoil(CoilNum).AirInletNodeNum = GetOnlySingleNode(state,
                                                                     Alphas(3),
                                                                     errFlag,
                                                                     CurrentModuleObject,
                                                                     Alphas(1),
                                                                     DataLoopNode::NodeFluidType::Air,
                                                                     DataLoopNode::NodeConnectionType::Inlet,
                                                                     NodeInputManager::compFluidStream::Primary,
                                                                     ObjectIsNotParent);
            state.dataHeatingCoils->InputErrorsFound = errFlag || state.dataHeatingCoils->InputErrorsFound;
            errFlag = false;
            HeatingCoil(CoilNum).AirOutletNodeNum = GetOnlySingleNode(state,
                                                                      Alphas(4),
                                                                      errFlag,
                                                                      CurrentModuleObject,
                                                                      Alphas(1),
                                                                      DataLoopNode::NodeFluidType::Air,
                                                                      DataLoopNode::NodeConnectionType::Outlet,
                                                                      NodeInputManager::compFluidStream::Primary,
                                                                      ObjectIsNotParent);
            state.dataHeatingCoils->InputErrorsFound = errFlag || state.dataHeatingCoils->InputErrorsFound;

            TestCompSet(state, CurrentModuleObject, Alphas(1), Alphas(3), Alphas(4), "Air Nodes");

            errFlag = false;
            HeatingCoil(CoilNum).TempSetPointNodeNum = GetOnlySingleNode(state,
                                                                         Alphas(5),
                                                                         errFlag,
                                                                         CurrentModuleObject,
                                                                         Alphas(1),
                                                                         DataLoopNode::NodeFluidType::Air,
                                                                         DataLoopNode::NodeConnectionType::Sensor,
                                                                         NodeInputManager::compFluidStream::Primary,
                                                                         ObjectIsNotParent);
            state.dataHeatingCoils->InputErrorsFound = errFlag || state.dataHeatingCoils->InputErrorsFound;

            // Setup Report variables for the Electric Coils
            // CurrentModuleObject = "Coil:Heating:Electric:MultiStage"
            SetupOutputVariable(state,
                                "Heating Coil Heating Energy",
                                OutputProcessor::Unit::J,
                                HeatingCoil(CoilNum).HeatingCoilLoad,
                                OutputProcessor::SOVTimeStepType::System,
                                OutputProcessor::SOVStoreType::Summed,
                                HeatingCoil(CoilNum).Name,
                                _,
                                "ENERGYTRANSFER",
                                "HEATINGCOILS",
                                _,
                                "System");
            SetupOutputVariable(state,
                                "Heating Coil Heating Rate",
                                OutputProcessor::Unit::W,
                                HeatingCoil(CoilNum).HeatingCoilRate,
                                OutputProcessor::SOVTimeStepType::System,
                                OutputProcessor::SOVStoreType::Average,
                                HeatingCoil(CoilNum).Name);
            SetupOutputVariable(state,
                                "Heating Coil Electricity Energy",
                                OutputProcessor::Unit::J,
                                HeatingCoil(CoilNum).ElecUseLoad,
                                OutputProcessor::SOVTimeStepType::System,
                                OutputProcessor::SOVStoreType::Summed,
                                HeatingCoil(CoilNum).Name,
                                _,
                                "Electricity",
                                "Heating",
                                _,
                                "System");
            SetupOutputVariable(state,
                                "Heating Coil Electricity Rate",
                                OutputProcessor::Unit::W,
                                HeatingCoil(CoilNum).ElecUseRate,
                                OutputProcessor::SOVTimeStepType::System,
                                OutputProcessor::SOVStoreType::Average,
                                HeatingCoil(CoilNum).Name);
        }

        // Get the data for for fuel heating coils
        for (FuelCoilNum = 1; FuelCoilNum <= state.dataHeatingCoils->NumFuelCoil; ++FuelCoilNum) {

            CoilNum = state.dataHeatingCoils->NumElecCoil + state.dataHeatingCoils->NumElecCoilMultiStage + FuelCoilNum;
            HeatingCoilEquipConditions &coil = HeatingCoil(CoilNum);

            CurrentModuleObject = "Coil:Heating:Fuel";

            state.dataInputProcessing->inputProcessor->getObjectItem(state,
                                                                     CurrentModuleObject,
                                                                     FuelCoilNum,
                                                                     Alphas,
                                                                     NumAlphas,
                                                                     Numbers,
                                                                     NumNums,
                                                                     IOStat,
                                                                     lNumericBlanks,
                                                                     lAlphaBlanks,
                                                                     cAlphaFields,
                                                                     cNumericFields);

            state.dataHeatingCoils->HeatingCoilNumericFields(CoilNum).FieldNames.allocate(state.dataHeatingCoils->MaxNums);
            state.dataHeatingCoils->HeatingCoilNumericFields(CoilNum).FieldNames = "";
            state.dataHeatingCoils->HeatingCoilNumericFields(CoilNum).FieldNames = cNumericFields;

            UtilityRoutines::IsNameEmpty(state, Alphas(1), CurrentModuleObject, state.dataHeatingCoils->InputErrorsFound);
            // InputErrorsFound will be set to True if problem was found, left untouched otherwise
            VerifyUniqueCoilName(state, CurrentModuleObject, Alphas(1), state.dataHeatingCoils->InputErrorsFound, CurrentModuleObject + " Name");
            coil.Name = Alphas(1);
            coil.Schedule = Alphas(2);
            if (lAlphaBlanks(2)) {
                coil.SchedPtr = DataGlobalConstants::ScheduleAlwaysOn;
            } else {
                coil.SchedPtr = GetScheduleIndex(state, Alphas(2));
                if (coil.SchedPtr == 0) {
                    ShowSevereError(state,
                                    std::string{RoutineName} + CurrentModuleObject + ": Invalid " + cAlphaFields(2) + " entered =" + Alphas(2) +
                                        " for " + cAlphaFields(1) + '=' + Alphas(1));
                    state.dataHeatingCoils->InputErrorsFound = true;
                }
            }

            coil.HeatingCoilType = "Heating";
            coil.HeatingCoilModel = "Fuel";
            coil.HCoilType_Num = Coil_HeatingGasOrOtherFuel;

            coil.FuelType_Num = AssignResourceTypeNum(Alphas(3));
            if (!(coil.FuelType_Num == DataGlobalConstants::ResourceType::Natural_Gas ||
                  coil.FuelType_Num == DataGlobalConstants::ResourceType::Propane || coil.FuelType_Num == DataGlobalConstants::ResourceType::Diesel ||
                  coil.FuelType_Num == DataGlobalConstants::ResourceType::Gasoline ||
                  coil.FuelType_Num == DataGlobalConstants::ResourceType::FuelOil_1 ||
                  coil.FuelType_Num == DataGlobalConstants::ResourceType::FuelOil_2 ||
                  coil.FuelType_Num == DataGlobalConstants::ResourceType::OtherFuel1 ||
                  coil.FuelType_Num == DataGlobalConstants::ResourceType::OtherFuel2 ||
                  coil.FuelType_Num == DataGlobalConstants::ResourceType::Coal) ||
                coil.FuelType_Num == DataGlobalConstants::ResourceType::None) {
                ShowSevereError(state,
                                std::string{RoutineName} + CurrentModuleObject + ": Invalid " + cAlphaFields(3) + " entered =" + Alphas(3) + " for " +
                                    cAlphaFields(1) + '=' + Alphas(1));
                state.dataHeatingCoils->InputErrorsFound = true;
            }
            std::string const FuelType(GetResourceTypeChar(coil.FuelType_Num));

            coil.Efficiency = Numbers(1);
            coil.NominalCapacity = Numbers(2);
            errFlag = false;
            coil.AirInletNodeNum = GetOnlySingleNode(state,
                                                     Alphas(4),
                                                     errFlag,
                                                     CurrentModuleObject,
                                                     Alphas(1),
                                                     DataLoopNode::NodeFluidType::Air,
                                                     DataLoopNode::NodeConnectionType::Inlet,
                                                     NodeInputManager::compFluidStream::Primary,
                                                     ObjectIsNotParent);
            state.dataHeatingCoils->InputErrorsFound = errFlag || state.dataHeatingCoils->InputErrorsFound;
            errFlag = false;
            coil.AirOutletNodeNum = GetOnlySingleNode(state,
                                                      Alphas(5),
                                                      errFlag,
                                                      CurrentModuleObject,
                                                      Alphas(1),
                                                      DataLoopNode::NodeFluidType::Air,
                                                      DataLoopNode::NodeConnectionType::Outlet,
                                                      NodeInputManager::compFluidStream::Primary,
                                                      ObjectIsNotParent);
            state.dataHeatingCoils->InputErrorsFound = errFlag || state.dataHeatingCoils->InputErrorsFound;

            TestCompSet(state, CurrentModuleObject, Alphas(1), Alphas(4), Alphas(5), "Air Nodes");

            errFlag = false;
            coil.TempSetPointNodeNum = GetOnlySingleNode(state,
                                                         Alphas(6),
                                                         errFlag,
                                                         CurrentModuleObject,
                                                         Alphas(1),
                                                         DataLoopNode::NodeFluidType::Air,
                                                         DataLoopNode::NodeConnectionType::Sensor,
                                                         NodeInputManager::compFluidStream::Primary,
                                                         ObjectIsNotParent);
            state.dataHeatingCoils->InputErrorsFound = errFlag || state.dataHeatingCoils->InputErrorsFound;

            // parasitic electric load associated with the fuel heating coil
            coil.ParasiticElecLoad = Numbers(3);

            coil.PLFCurveIndex = GetCurveIndex(state, Alphas(7)); // convert curve name to number

            // parasitic fuel load associated with the gas heating coil (standing pilot light)
            coil.ParasiticFuelCapacity = Numbers(4);

            // Setup Report variables for the Fuel Coils
            // CurrentModuleObject = "Coil:Heating:OtherFuel"

            SetupOutputVariable(state,
                                "Heating Coil Heating Energy",
                                OutputProcessor::Unit::J,
                                coil.HeatingCoilLoad,
                                OutputProcessor::SOVTimeStepType::System,
                                OutputProcessor::SOVStoreType::Summed,
                                coil.Name,
                                _,
                                "ENERGYTRANSFER",
                                "HEATINGCOILS",
                                _,
                                "System");
            SetupOutputVariable(state,
                                "Heating Coil Heating Rate",
                                OutputProcessor::Unit::W,
                                coil.HeatingCoilRate,
                                OutputProcessor::SOVTimeStepType::System,
                                OutputProcessor::SOVStoreType::Average,
                                coil.Name);
            SetupOutputVariable(state,
                                "Heating Coil " + FuelType + " Energy",
                                OutputProcessor::Unit::J,
                                coil.FuelUseLoad,
                                OutputProcessor::SOVTimeStepType::System,
                                OutputProcessor::SOVStoreType::Summed,
                                coil.Name,
                                _,
                                FuelType,
                                "Heating",
                                _,
                                "System");
            SetupOutputVariable(state,
                                "Heating Coil " + FuelType + " Rate",
                                OutputProcessor::Unit::W,
                                coil.FuelUseRate,
                                OutputProcessor::SOVTimeStepType::System,
                                OutputProcessor::SOVStoreType::Average,
                                coil.Name);
            SetupOutputVariable(state,
                                "Heating Coil Electricity Energy",
                                OutputProcessor::Unit::J,
                                coil.ElecUseLoad,
                                OutputProcessor::SOVTimeStepType::System,
                                OutputProcessor::SOVStoreType::Summed,
                                coil.Name,
                                _,
                                "Electricity",
                                "Heating",
                                _,
                                "System");
            SetupOutputVariable(state,
                                "Heating Coil Electricity Rate",
                                OutputProcessor::Unit::W,
                                coil.ElecUseRate,
                                OutputProcessor::SOVTimeStepType::System,
                                OutputProcessor::SOVStoreType::Average,
                                coil.Name);
            SetupOutputVariable(state,
                                "Heating Coil Runtime Fraction",
                                OutputProcessor::Unit::None,
                                coil.RTF,
                                OutputProcessor::SOVTimeStepType::System,
                                OutputProcessor::SOVStoreType::Average,
                                coil.Name);
            SetupOutputVariable(state,
                                "Heating Coil Ancillary " + FuelType + " Rate",
                                OutputProcessor::Unit::W,
                                coil.ParasiticFuelRate,
                                OutputProcessor::SOVTimeStepType::System,
                                OutputProcessor::SOVStoreType::Average,
                                coil.Name);
            SetupOutputVariable(state,
                                "Heating Coil Ancillary " + FuelType + " Energy",
                                OutputProcessor::Unit::J,
                                coil.ParasiticFuelLoad,
                                OutputProcessor::SOVTimeStepType::System,
                                OutputProcessor::SOVStoreType::Summed,
                                coil.Name,
                                _,
                                FuelType,
                                "Heating",
                                _,
                                "System");
        }

        // Get the data for for gas multistage heating coils
        for (FuelCoilNum = 1; FuelCoilNum <= state.dataHeatingCoils->NumGasCoilMultiStage; ++FuelCoilNum) {

            CoilNum = state.dataHeatingCoils->NumElecCoil + state.dataHeatingCoils->NumElecCoilMultiStage + state.dataHeatingCoils->NumFuelCoil +
                      FuelCoilNum;

            CurrentModuleObject = "Coil:Heating:Gas:MultiStage";
            HeatingCoil(CoilNum).FuelType_Num = DataGlobalConstants::ResourceType::Natural_Gas;

            state.dataInputProcessing->inputProcessor->getObjectItem(state,
                                                                     CurrentModuleObject,
                                                                     FuelCoilNum,
                                                                     Alphas,
                                                                     NumAlphas,
                                                                     Numbers,
                                                                     NumNums,
                                                                     IOStat,
                                                                     lNumericBlanks,
                                                                     lAlphaBlanks,
                                                                     cAlphaFields,
                                                                     cNumericFields);

            state.dataHeatingCoils->HeatingCoilNumericFields(CoilNum).FieldNames.allocate(state.dataHeatingCoils->MaxNums);
            state.dataHeatingCoils->HeatingCoilNumericFields(CoilNum).FieldNames = "";
            state.dataHeatingCoils->HeatingCoilNumericFields(CoilNum).FieldNames = cNumericFields;

            UtilityRoutines::IsNameEmpty(state, Alphas(1), CurrentModuleObject, state.dataHeatingCoils->InputErrorsFound);
            // InputErrorsFound will be set to True if problem was found, left untouched otherwise
            VerifyUniqueCoilName(state, CurrentModuleObject, Alphas(1), state.dataHeatingCoils->InputErrorsFound, CurrentModuleObject + " Name");
            HeatingCoil(CoilNum).Name = Alphas(1);
            HeatingCoil(CoilNum).Schedule = Alphas(2);
            if (lAlphaBlanks(2)) {
                HeatingCoil(CoilNum).SchedPtr = DataGlobalConstants::ScheduleAlwaysOn;
            } else {
                HeatingCoil(CoilNum).SchedPtr = GetScheduleIndex(state, Alphas(2));
                if (HeatingCoil(CoilNum).SchedPtr == 0) {
                    ShowSevereError(state,
                                    std::string{RoutineName} + CurrentModuleObject + ": Invalid " + cAlphaFields(2) + " entered =" + Alphas(2) +
                                        " for " + cAlphaFields(1) + '=' + Alphas(1));
                    state.dataHeatingCoils->InputErrorsFound = true;
                }
            }

            HeatingCoil(CoilNum).HeatingCoilType = "Heating";
            HeatingCoil(CoilNum).HeatingCoilModel = "GasMultiStage";
            HeatingCoil(CoilNum).HCoilType_Num = Coil_HeatingGas_MultiStage;

            HeatingCoil(CoilNum).ParasiticFuelCapacity = Numbers(1);

            HeatingCoil(CoilNum).NumOfStages = static_cast<int>(Numbers(2));

            HeatingCoil(CoilNum).MSEfficiency.allocate(HeatingCoil(CoilNum).NumOfStages);
            HeatingCoil(CoilNum).MSNominalCapacity.allocate(HeatingCoil(CoilNum).NumOfStages);
            HeatingCoil(CoilNum).MSParasiticElecLoad.allocate(HeatingCoil(CoilNum).NumOfStages);

            for (StageNum = 1; StageNum <= HeatingCoil(CoilNum).NumOfStages; ++StageNum) {

                HeatingCoil(CoilNum).MSEfficiency(StageNum) = Numbers(StageNum * 3);
                HeatingCoil(CoilNum).MSNominalCapacity(StageNum) = Numbers(StageNum * 3 + 1);
                HeatingCoil(CoilNum).MSParasiticElecLoad(StageNum) = Numbers(StageNum * 3 + 2);
            }

            errFlag = false;
            HeatingCoil(CoilNum).AirInletNodeNum = GetOnlySingleNode(state,
                                                                     Alphas(3),
                                                                     errFlag,
                                                                     CurrentModuleObject,
                                                                     Alphas(1),
                                                                     DataLoopNode::NodeFluidType::Air,
                                                                     DataLoopNode::NodeConnectionType::Inlet,
                                                                     NodeInputManager::compFluidStream::Primary,
                                                                     ObjectIsNotParent);
            state.dataHeatingCoils->InputErrorsFound = errFlag || state.dataHeatingCoils->InputErrorsFound;
            errFlag = false;
            HeatingCoil(CoilNum).AirOutletNodeNum = GetOnlySingleNode(state,
                                                                      Alphas(4),
                                                                      errFlag,
                                                                      CurrentModuleObject,
                                                                      Alphas(1),
                                                                      DataLoopNode::NodeFluidType::Air,
                                                                      DataLoopNode::NodeConnectionType::Outlet,
                                                                      NodeInputManager::compFluidStream::Primary,
                                                                      ObjectIsNotParent);
            state.dataHeatingCoils->InputErrorsFound = errFlag || state.dataHeatingCoils->InputErrorsFound;

            TestCompSet(state, CurrentModuleObject, Alphas(1), Alphas(3), Alphas(4), "Air Nodes");

            errFlag = false;
            HeatingCoil(CoilNum).TempSetPointNodeNum = GetOnlySingleNode(state,
                                                                         Alphas(5),
                                                                         errFlag,
                                                                         CurrentModuleObject,
                                                                         Alphas(1),
                                                                         DataLoopNode::NodeFluidType::Air,
                                                                         DataLoopNode::NodeConnectionType::Sensor,
                                                                         NodeInputManager::compFluidStream::Primary,
                                                                         ObjectIsNotParent);
            state.dataHeatingCoils->InputErrorsFound = errFlag || state.dataHeatingCoils->InputErrorsFound;

            // parasitic electric load associated with the gas heating coil
            HeatingCoil(CoilNum).ParasiticElecLoad = Numbers(10);

            HeatingCoil(CoilNum).PLFCurveIndex = GetCurveIndex(state, Alphas(6)); // convert curve name to number

            // parasitic gas load associated with the gas heating coil (standing pilot light)

            // Setup Report variables for the Gas Coils
            // CurrentModuleObject = "Coil:Heating:Gas:MultiStage"
            SetupOutputVariable(state,
                                "Heating Coil Heating Energy",
                                OutputProcessor::Unit::J,
                                HeatingCoil(CoilNum).HeatingCoilLoad,
                                OutputProcessor::SOVTimeStepType::System,
                                OutputProcessor::SOVStoreType::Summed,
                                HeatingCoil(CoilNum).Name,
                                _,
                                "ENERGYTRANSFER",
                                "HEATINGCOILS",
                                _,
                                "System");
            SetupOutputVariable(state,
                                "Heating Coil Heating Rate",
                                OutputProcessor::Unit::W,
                                HeatingCoil(CoilNum).HeatingCoilRate,
                                OutputProcessor::SOVTimeStepType::System,
                                OutputProcessor::SOVStoreType::Average,
                                HeatingCoil(CoilNum).Name);
            SetupOutputVariable(state,
                                "Heating Coil NaturalGas Energy",
                                OutputProcessor::Unit::J,
                                HeatingCoil(CoilNum).FuelUseLoad,
                                OutputProcessor::SOVTimeStepType::System,
                                OutputProcessor::SOVStoreType::Summed,
                                HeatingCoil(CoilNum).Name,
                                _,
                                "NaturalGas",
                                "Heating",
                                _,
                                "System");
            SetupOutputVariable(state,
                                "Heating Coil NaturalGas Rate",
                                OutputProcessor::Unit::W,
                                HeatingCoil(CoilNum).FuelUseRate,
                                OutputProcessor::SOVTimeStepType::System,
                                OutputProcessor::SOVStoreType::Average,
                                HeatingCoil(CoilNum).Name);
            SetupOutputVariable(state,
                                "Heating Coil Electricity Energy",
                                OutputProcessor::Unit::J,
                                HeatingCoil(CoilNum).ElecUseLoad,
                                OutputProcessor::SOVTimeStepType::System,
                                OutputProcessor::SOVStoreType::Summed,
                                HeatingCoil(CoilNum).Name,
                                _,
                                "Electricity",
                                "Heating",
                                _,
                                "System");
            SetupOutputVariable(state,
                                "Heating Coil Electricity Rate",
                                OutputProcessor::Unit::W,
                                HeatingCoil(CoilNum).ElecUseRate,
                                OutputProcessor::SOVTimeStepType::System,
                                OutputProcessor::SOVStoreType::Average,
                                HeatingCoil(CoilNum).Name);
            SetupOutputVariable(state,
                                "Heating Coil Runtime Fraction",
                                OutputProcessor::Unit::None,
                                HeatingCoil(CoilNum).RTF,
                                OutputProcessor::SOVTimeStepType::System,
                                OutputProcessor::SOVStoreType::Average,
                                HeatingCoil(CoilNum).Name);
            SetupOutputVariable(state,
                                "Heating Coil Ancillary NaturalGas Rate",
                                OutputProcessor::Unit::W,
                                HeatingCoil(CoilNum).ParasiticFuelRate,
                                OutputProcessor::SOVTimeStepType::System,
                                OutputProcessor::SOVStoreType::Average,
                                HeatingCoil(CoilNum).Name);
            SetupOutputVariable(state,
                                "Heating Coil Ancillary NaturalGas Energy",
                                OutputProcessor::Unit::J,
                                HeatingCoil(CoilNum).ParasiticFuelLoad,
                                OutputProcessor::SOVTimeStepType::System,
                                OutputProcessor::SOVStoreType::Summed,
                                HeatingCoil(CoilNum).Name,
                                _,
                                "NaturalGas",
                                "Heating",
                                _,
                                "System");
        }

        // Get the data for for desuperheater heating coils
        for (DesuperheaterCoilNum = 1; DesuperheaterCoilNum <= state.dataHeatingCoils->NumDesuperheaterCoil; ++DesuperheaterCoilNum) {

            CoilNum = state.dataHeatingCoils->NumElecCoil + state.dataHeatingCoils->NumElecCoilMultiStage + state.dataHeatingCoils->NumFuelCoil +
                      state.dataHeatingCoils->NumGasCoilMultiStage + DesuperheaterCoilNum;

            CurrentModuleObject = "Coil:Heating:Desuperheater";
            HeatingCoil(CoilNum).FuelType_Num = DataGlobalConstants::ResourceType::Electricity;

            state.dataInputProcessing->inputProcessor->getObjectItem(state,
                                                                     CurrentModuleObject,
                                                                     DesuperheaterCoilNum,
                                                                     Alphas,
                                                                     NumAlphas,
                                                                     Numbers,
                                                                     NumNums,
                                                                     IOStat,
                                                                     lNumericBlanks,
                                                                     lAlphaBlanks,
                                                                     cAlphaFields,
                                                                     cNumericFields);

            state.dataHeatingCoils->HeatingCoilNumericFields(CoilNum).FieldNames.allocate(state.dataHeatingCoils->MaxNums);
            state.dataHeatingCoils->HeatingCoilNumericFields(CoilNum).FieldNames = "";
            state.dataHeatingCoils->HeatingCoilNumericFields(CoilNum).FieldNames = cNumericFields;

            UtilityRoutines::IsNameEmpty(state, Alphas(1), CurrentModuleObject, state.dataHeatingCoils->InputErrorsFound);
            // InputErrorsFound will be set to True if problem was found, left untouched otherwise
            VerifyUniqueCoilName(state, CurrentModuleObject, Alphas(1), state.dataHeatingCoils->InputErrorsFound, CurrentModuleObject + " Name");
            HeatingCoil(CoilNum).Name = Alphas(1);
            HeatingCoil(CoilNum).Schedule = Alphas(2);
            if (lAlphaBlanks(2)) {
                HeatingCoil(CoilNum).SchedPtr = DataGlobalConstants::ScheduleAlwaysOn;
            } else {
                HeatingCoil(CoilNum).SchedPtr = GetScheduleIndex(state, Alphas(2));
                if (HeatingCoil(CoilNum).SchedPtr == 0) {
                    ShowSevereError(state,
                                    std::string{RoutineName} + CurrentModuleObject + ": Invalid " + cAlphaFields(2) + " entered =" + Alphas(2) +
                                        " for " + cAlphaFields(1) + '=' + Alphas(1));
                    state.dataHeatingCoils->InputErrorsFound = true;
                }
            }

            //       check availability schedule for values between 0 and 1
            if (HeatingCoil(CoilNum).SchedPtr > 0) {
                if (!CheckScheduleValueMinMax(state, HeatingCoil(CoilNum).SchedPtr, ">=", 0.0, "<=", 1.0)) {
                    ShowSevereError(state, CurrentModuleObject + " = \"" + HeatingCoil(CoilNum).Name + "\"");
                    ShowContinueError(state, "Error found in " + cAlphaFields(2) + " = " + Alphas(2));
                    ShowContinueError(state, "Schedule values must be (>=0., <=1.)");
                    state.dataHeatingCoils->InputErrorsFound = true;
                }
            }

            HeatingCoil(CoilNum).HeatingCoilType = "Heating";
            HeatingCoil(CoilNum).HeatingCoilModel = "Desuperheater";
            HeatingCoil(CoilNum).HCoilType_Num = Coil_HeatingDesuperheater;

            // HeatingCoil(CoilNum)%Efficiency       = Numbers(1)
            //(Numbers(1)) error limits checked and defaults applied on efficiency after
            //       identifying souce type.

            errFlag = false;
            HeatingCoil(CoilNum).AirInletNodeNum = GetOnlySingleNode(state,
                                                                     Alphas(3),
                                                                     errFlag,
                                                                     CurrentModuleObject,
                                                                     Alphas(1),
                                                                     DataLoopNode::NodeFluidType::Air,
                                                                     DataLoopNode::NodeConnectionType::Inlet,
                                                                     NodeInputManager::compFluidStream::Primary,
                                                                     ObjectIsNotParent);
            state.dataHeatingCoils->InputErrorsFound = errFlag || state.dataHeatingCoils->InputErrorsFound;
            errFlag = false;
            HeatingCoil(CoilNum).AirOutletNodeNum = GetOnlySingleNode(state,
                                                                      Alphas(4),
                                                                      errFlag,
                                                                      CurrentModuleObject,
                                                                      Alphas(1),
                                                                      DataLoopNode::NodeFluidType::Air,
                                                                      DataLoopNode::NodeConnectionType::Outlet,
                                                                      NodeInputManager::compFluidStream::Primary,
                                                                      ObjectIsNotParent);
            state.dataHeatingCoils->InputErrorsFound = errFlag || state.dataHeatingCoils->InputErrorsFound;

            TestCompSet(state, CurrentModuleObject, Alphas(1), Alphas(3), Alphas(4), "Air Nodes");

            if ((UtilityRoutines::SameString(Alphas(5), "Refrigeration:Condenser:AirCooled")) ||
                (UtilityRoutines::SameString(Alphas(5), "Refrigeration:Condenser:EvaporativeCooled")) ||
                (UtilityRoutines::SameString(Alphas(5), "Refrigeration:Condenser:WaterCooled"))) {
                if (lNumericBlanks(1)) {
                    HeatingCoil(CoilNum).Efficiency = 0.8;
                } else {
                    HeatingCoil(CoilNum).Efficiency = Numbers(1);
                    if (Numbers(1) < 0.0 || Numbers(1) > 0.9) {
                        ShowSevereError(state,
                                        CurrentModuleObject + ", \"" + HeatingCoil(CoilNum).Name +
                                            "\" heat reclaim recovery efficiency must be >= 0 and <=0.9");
                        state.dataHeatingCoils->InputErrorsFound = true;
                    }
                }
            } else {
                if (lNumericBlanks(1)) {
                    HeatingCoil(CoilNum).Efficiency = 0.25;
                } else {
                    HeatingCoil(CoilNum).Efficiency = Numbers(1);
                    if (Numbers(1) < 0.0 || Numbers(1) > 0.3) {
                        ShowSevereError(state,
                                        CurrentModuleObject + ", \"" + HeatingCoil(CoilNum).Name +
                                            "\" heat reclaim recovery efficiency must be >= 0 and <=0.3");
                        state.dataHeatingCoils->InputErrorsFound = true;
                    }
                }
            }

            // Find the DX equipment index associated with the desuperheater heating coil.
            // The CoilNum may not be found here when zone heating equip. exists. Check again in InitHeatingCoil.
            // (when zone equipment heating coils are included in the input, the air loop DX equipment has not yet been read in)
            if (UtilityRoutines::SameString(Alphas(5), "Refrigeration:CompressorRack")) {
                HeatingCoil(CoilNum).ReclaimHeatingSource = HeatObjTypes::COMPRESSORRACK_REFRIGERATEDCASE;
                GetRefrigeratedRackIndex(state,
                                         Alphas(6),
                                         HeatingCoil(CoilNum).ReclaimHeatingSourceIndexNum,
                                         DataHeatBalance::RefrigSystemType::Rack,
                                         DXCoilErrFlag,
                                         Alphas(5));
                if (HeatingCoil(CoilNum).ReclaimHeatingSourceIndexNum > 0) {
                    if (allocated(state.dataHeatBal->HeatReclaimRefrigeratedRack)) {
                        DataHeatBalance::HeatReclaimDataBase &HeatReclaim =
                            state.dataHeatBal->HeatReclaimRefrigeratedRack(HeatingCoil(CoilNum).ReclaimHeatingSourceIndexNum);
                        if (!allocated(HeatReclaim.HVACDesuperheaterReclaimedHeat)) {
                            HeatReclaim.HVACDesuperheaterReclaimedHeat.allocate(state.dataHeatingCoils->NumDesuperheaterCoil);
                            for (auto &num : HeatReclaim.HVACDesuperheaterReclaimedHeat)
                                num = 0.0;
                        }
                        HeatReclaim.ReclaimEfficiencyTotal += HeatingCoil(CoilNum).Efficiency;
                        if (HeatReclaim.ReclaimEfficiencyTotal > 0.3) {
                            ShowSevereError(state,
                                            cAllCoilTypes(HeatingCoil(CoilNum).HCoilType_Num) + ", \"" + HeatingCoil(CoilNum).Name +
                                                "\" sum of heat reclaim recovery efficiencies from the same source coil: \"" +
                                                HeatingCoil(CoilNum).ReclaimHeatingCoilName + "\" cannot be over 0.3");
                        }
                        state.dataHeatingCoils->ValidSourceType(CoilNum) = true;
                    }
                }
            } else if ((UtilityRoutines::SameString(Alphas(5), "Refrigeration:Condenser:AirCooled")) ||
                       (UtilityRoutines::SameString(Alphas(5), "Refrigeration:Condenser:EvaporativeCooled")) ||
                       (UtilityRoutines::SameString(Alphas(5), "Refrigeration:Condenser:WaterCooled"))) {
                HeatingCoil(CoilNum).ReclaimHeatingSource = HeatObjTypes::CONDENSER_REFRIGERATION;
                GetRefrigeratedRackIndex(state,
                                         Alphas(6),
                                         HeatingCoil(CoilNum).ReclaimHeatingSourceIndexNum,
                                         DataHeatBalance::RefrigSystemType::Detailed,
                                         DXCoilErrFlag,
                                         Alphas(5));
                if (HeatingCoil(CoilNum).ReclaimHeatingSourceIndexNum > 0) {
                    if (allocated(state.dataHeatBal->HeatReclaimRefrigCondenser)) {
                        DataHeatBalance::HeatReclaimDataBase &HeatReclaim =
                            state.dataHeatBal->HeatReclaimRefrigCondenser(HeatingCoil(CoilNum).ReclaimHeatingSourceIndexNum);
                        if (!allocated(HeatReclaim.HVACDesuperheaterReclaimedHeat)) {
                            HeatReclaim.HVACDesuperheaterReclaimedHeat.allocate(state.dataHeatingCoils->NumDesuperheaterCoil);
                            for (auto &num : HeatReclaim.HVACDesuperheaterReclaimedHeat)
                                num = 0.0;
                        }
                        HeatReclaim.ReclaimEfficiencyTotal += HeatingCoil(CoilNum).Efficiency;
                        if (HeatReclaim.ReclaimEfficiencyTotal > 0.9) {
                            ShowSevereError(state,
                                            cAllCoilTypes(HeatingCoil(CoilNum).HCoilType_Num) + ", \"" + HeatingCoil(CoilNum).Name +
                                                "\" sum of heat reclaim recovery efficiencies from the same source coil: \"" +
                                                HeatingCoil(CoilNum).ReclaimHeatingCoilName + "\" cannot be over 0.9");
                        }
                        state.dataHeatingCoils->ValidSourceType(CoilNum) = true;
                    }
                }
            } else if (UtilityRoutines::SameString(Alphas(5), "Coil:Cooling:DX:SingleSpeed")) {
                HeatingCoil(CoilNum).ReclaimHeatingSource = HeatObjTypes::COIL_DX_COOLING;
                GetDXCoilIndex(
                    state, Alphas(6), HeatingCoil(CoilNum).ReclaimHeatingSourceIndexNum, DXCoilErrFlag, Alphas(5), ObjexxFCL::Optional_bool_const());
                if (HeatingCoil(CoilNum).ReclaimHeatingSourceIndexNum > 0) {
                    if (allocated(state.dataHeatBal->HeatReclaimDXCoil)) {
                        DataHeatBalance::HeatReclaimDataBase &HeatReclaim =
                            state.dataHeatBal->HeatReclaimDXCoil(HeatingCoil(CoilNum).ReclaimHeatingSourceIndexNum);
                        if (!allocated(HeatReclaim.HVACDesuperheaterReclaimedHeat)) {
                            HeatReclaim.HVACDesuperheaterReclaimedHeat.allocate(state.dataHeatingCoils->NumDesuperheaterCoil);
                            for (auto &num : HeatReclaim.HVACDesuperheaterReclaimedHeat)
                                num = 0.0;
                        }
                        HeatReclaim.ReclaimEfficiencyTotal += HeatingCoil(CoilNum).Efficiency;
                        if (HeatReclaim.ReclaimEfficiencyTotal > 0.3) {
                            ShowSevereError(state,
                                            cAllCoilTypes(HeatingCoil(CoilNum).HCoilType_Num) + ", \"" + HeatingCoil(CoilNum).Name +
                                                "\" sum of heat reclaim recovery efficiencies from the same source coil: \"" +
                                                HeatingCoil(CoilNum).ReclaimHeatingCoilName + "\" cannot be over 0.3");
                        }
                        state.dataHeatingCoils->ValidSourceType(CoilNum) = true;
                    }
                }
                if (HeatingCoil(CoilNum).ReclaimHeatingSourceIndexNum > 0) state.dataHeatingCoils->ValidSourceType(CoilNum) = true;
            } else if (UtilityRoutines::SameString(Alphas(5), "Coil:Cooling:DX:VariableSpeed")) {
                HeatingCoil(CoilNum).ReclaimHeatingSource = HeatObjTypes::COIL_DX_VARIABLE_COOLING;
                HeatingCoil(CoilNum).ReclaimHeatingSourceIndexNum =
                    VariableSpeedCoils::GetCoilIndexVariableSpeed(state, Alphas(5), Alphas(6), DXCoilErrFlag);
                if (HeatingCoil(CoilNum).ReclaimHeatingSourceIndexNum > 0) {
                    if (allocated(state.dataHeatBal->HeatReclaimVS_DXCoil)) {
                        DataHeatBalance::HeatReclaimDataBase &HeatReclaim =
                            state.dataHeatBal->HeatReclaimVS_DXCoil(HeatingCoil(CoilNum).ReclaimHeatingSourceIndexNum);
                        if (!allocated(HeatReclaim.HVACDesuperheaterReclaimedHeat)) {
                            HeatReclaim.HVACDesuperheaterReclaimedHeat.allocate(state.dataHeatingCoils->NumDesuperheaterCoil);
                            for (auto &num : HeatReclaim.HVACDesuperheaterReclaimedHeat)
                                num = 0.0;
                        }
                        HeatReclaim.ReclaimEfficiencyTotal += HeatingCoil(CoilNum).Efficiency;
                        if (HeatReclaim.ReclaimEfficiencyTotal > 0.3) {
                            ShowSevereError(state,
                                            cAllCoilTypes(HeatingCoil(CoilNum).HCoilType_Num) + ", \"" + HeatingCoil(CoilNum).Name +
                                                "\" sum of heat reclaim recovery efficiencies from the same source coil: \"" +
                                                HeatingCoil(CoilNum).ReclaimHeatingCoilName + "\" cannot be over 0.3");
                        }
                        state.dataHeatingCoils->ValidSourceType(CoilNum) = true;
                    }
                }
            } else if (UtilityRoutines::SameString(Alphas(5), "Coil:Cooling:DX:TwoSpeed")) {
                HeatingCoil(CoilNum).ReclaimHeatingSource = HeatObjTypes::COIL_DX_MULTISPEED;
                GetDXCoilIndex(
                    state, Alphas(6), HeatingCoil(CoilNum).ReclaimHeatingSourceIndexNum, DXCoilErrFlag, Alphas(5), ObjexxFCL::Optional_bool_const());
                if (HeatingCoil(CoilNum).ReclaimHeatingSourceIndexNum > 0) {
                    if (allocated(state.dataHeatBal->HeatReclaimDXCoil)) {
                        DataHeatBalance::HeatReclaimDataBase &HeatReclaim =
                            state.dataHeatBal->HeatReclaimDXCoil(HeatingCoil(CoilNum).ReclaimHeatingSourceIndexNum);
                        if (!allocated(HeatReclaim.HVACDesuperheaterReclaimedHeat)) {
                            HeatReclaim.HVACDesuperheaterReclaimedHeat.allocate(state.dataHeatingCoils->NumDesuperheaterCoil);
                            for (auto &num : HeatReclaim.HVACDesuperheaterReclaimedHeat)
                                num = 0.0;
                        }
                        HeatReclaim.ReclaimEfficiencyTotal += HeatingCoil(CoilNum).Efficiency;
                        if (HeatReclaim.ReclaimEfficiencyTotal > 0.3) {
                            ShowSevereError(state,
                                            cAllCoilTypes(HeatingCoil(CoilNum).HCoilType_Num) + ", \"" + HeatingCoil(CoilNum).Name +
                                                "\" sum of heat reclaim recovery efficiencies from the same source coil: \"" +
                                                HeatingCoil(CoilNum).ReclaimHeatingCoilName + "\" cannot be over 0.3");
                        }
                        state.dataHeatingCoils->ValidSourceType(CoilNum) = true;
                    }
                }
            } else if (UtilityRoutines::SameString(Alphas(5), "Coil:Cooling:DX:TwoStageWithHumidityControlMode")) {
                HeatingCoil(CoilNum).ReclaimHeatingSource = HeatObjTypes::COIL_DX_MULTIMODE;
                GetDXCoilIndex(
                    state, Alphas(6), HeatingCoil(CoilNum).ReclaimHeatingSourceIndexNum, DXCoilErrFlag, Alphas(5), ObjexxFCL::Optional_bool_const());
                if (HeatingCoil(CoilNum).ReclaimHeatingSourceIndexNum > 0) {
                    if (allocated(state.dataHeatBal->HeatReclaimDXCoil)) {
                        DataHeatBalance::HeatReclaimDataBase &HeatReclaim =
                            state.dataHeatBal->HeatReclaimDXCoil(HeatingCoil(CoilNum).ReclaimHeatingSourceIndexNum);
                        if (!allocated(HeatReclaim.HVACDesuperheaterReclaimedHeat)) {
                            HeatReclaim.HVACDesuperheaterReclaimedHeat.allocate(state.dataHeatingCoils->NumDesuperheaterCoil);
                            for (auto &num : HeatReclaim.HVACDesuperheaterReclaimedHeat)
                                num = 0.0;
                        }
                        HeatReclaim.ReclaimEfficiencyTotal += HeatingCoil(CoilNum).Efficiency;
                        if (HeatReclaim.ReclaimEfficiencyTotal > 0.3) {
                            ShowSevereError(state,
                                            cAllCoilTypes(HeatingCoil(CoilNum).HCoilType_Num) + ", \"" + HeatingCoil(CoilNum).Name +
                                                "\" sum of heat reclaim recovery efficiencies from the same source coil: \"" +
                                                HeatingCoil(CoilNum).ReclaimHeatingCoilName + "\" cannot be over 0.3");
                        }
                        state.dataHeatingCoils->ValidSourceType(CoilNum) = true;
                    }
                }
            } else if (UtilityRoutines::SameString(Alphas(5), "Coil:Cooling:DX")) {
                HeatingCoil(CoilNum).ReclaimHeatingSource = HeatObjTypes::COIL_COOLING_DX_NEW;
                HeatingCoil(CoilNum).ReclaimHeatingSourceIndexNum = CoilCoolingDX::factory(state, Alphas(6));
                if (HeatingCoil(CoilNum).ReclaimHeatingSourceIndexNum < 0) {
                    ShowSevereError(
                        state,
                        format(
                            "{}={}, could not find desuperheater coil {}={}",
                            CurrentModuleObject, HeatingCoil(CoilNum).Name, Alphas(5), Alphas(6)
                            )
                        );
                    state.dataHeatingCoils->InputErrorsFound = true;
                }
                DataHeatBalance::HeatReclaimDataBase &HeatReclaim = state.dataCoilCooingDX->coilCoolingDXs[HeatingCoil(CoilNum).ReclaimHeatingSourceIndexNum].reclaimHeat;
                if (!allocated(HeatReclaim.HVACDesuperheaterReclaimedHeat)) {
                    HeatReclaim.HVACDesuperheaterReclaimedHeat.allocate(state.dataHeatingCoils->NumDesuperheaterCoil);
                    for (auto &num : HeatReclaim.HVACDesuperheaterReclaimedHeat)
                        num = 0.0;
                }
                HeatReclaim.ReclaimEfficiencyTotal += HeatingCoil(CoilNum).Efficiency;
                if (HeatReclaim.ReclaimEfficiencyTotal > 0.3) {
                    ShowSevereError(state,
                                    cAllCoilTypes(HeatingCoil(CoilNum).HCoilType_Num) + ", \"" + HeatingCoil(CoilNum).Name +
                                    "\" sum of heat reclaim recovery efficiencies from the same source coil: \"" +
                                    HeatingCoil(CoilNum).ReclaimHeatingCoilName + "\" cannot be over 0.3");
                }
                state.dataHeatingCoils->ValidSourceType(CoilNum) = true;
            } else {
                ShowSevereError(state,
                                CurrentModuleObject + ", \"" + HeatingCoil(CoilNum).Name +
                                    "\" valid desuperheater heat source object type not found: " + Alphas(5));
                ShowContinueError(state, "Valid desuperheater heat source objects are:");
                ShowContinueError(state,X
                                  "Refrigeration:CompressorRack, Coil:Cooling:DX:SingleSpeed, Refrigeration:Condenser:AirCooled, "
                                  "Refrigeration:Condenser:EvaporativeCooled, Refrigeration:Condenser:WaterCooled,Coil:Cooling:DX:TwoSpeed, and "
                                  "Coil:Cooling:DX:TwoStageWithHumidityControlMode");
                state.dataHeatingCoils->InputErrorsFound = true;
            }

            HeatingCoil(CoilNum).ReclaimHeatingCoilName = Alphas(6);

            errFlag = false;
            HeatingCoil(CoilNum).TempSetPointNodeNum = GetOnlySingleNode(state,
                                                                         Alphas(7),
                                                                         errFlag,
                                                                         CurrentModuleObject,
                                                                         Alphas(1),
                                                                         DataLoopNode::NodeFluidType::Air,
                                                                         DataLoopNode::NodeConnectionType::Sensor,
                                                                         NodeInputManager::compFluidStream::Primary,
                                                                         ObjectIsNotParent);
            state.dataHeatingCoils->InputErrorsFound = errFlag || state.dataHeatingCoils->InputErrorsFound;

            // parasitic electric load associated with the desuperheater heating coil
            HeatingCoil(CoilNum).ParasiticElecLoad = Numbers(2);

            if (Numbers(2) < 0.0) {
                ShowSevereError(state, CurrentModuleObject + ", \"" + HeatingCoil(CoilNum).Name + "\" parasitic electric load must be >= 0");
                state.dataHeatingCoils->InputErrorsFound = true;
            }

            // Setup Report variables for the Desuperheater Heating Coils
            // CurrentModuleObject = "Coil:Heating:Desuperheater"
            SetupOutputVariable(state,
                                "Heating Coil Heating Energy",
                                OutputProcessor::Unit::J,
                                HeatingCoil(CoilNum).HeatingCoilLoad,
                                OutputProcessor::SOVTimeStepType::HVAC,
                                OutputProcessor::SOVStoreType::Summed,
                                HeatingCoil(CoilNum).Name,
                                _,
                                "ENERGYTRANSFER",
                                "HEATINGCOILS",
                                _,
                                "System");
            SetupOutputVariable(state,
                                "Heating Coil Heating Rate",
                                OutputProcessor::Unit::W,
                                HeatingCoil(CoilNum).HeatingCoilRate,
                                OutputProcessor::SOVTimeStepType::HVAC,
                                OutputProcessor::SOVStoreType::Average,
                                HeatingCoil(CoilNum).Name);
            SetupOutputVariable(state,
                                "Heating Coil Electricity Energy",
                                OutputProcessor::Unit::J,
                                HeatingCoil(CoilNum).ElecUseLoad,
                                OutputProcessor::SOVTimeStepType::HVAC,
                                OutputProcessor::SOVStoreType::Summed,
                                HeatingCoil(CoilNum).Name,
                                _,
                                "Electricity",
                                "Heating",
                                _,
                                "System");
            SetupOutputVariable(state,
                                "Heating Coil Electricity Rate",
                                OutputProcessor::Unit::W,
                                HeatingCoil(CoilNum).ElecUseRate,
                                OutputProcessor::SOVTimeStepType::HVAC,
                                OutputProcessor::SOVStoreType::Average,
                                HeatingCoil(CoilNum).Name);
            SetupOutputVariable(state,
                                "Heating Coil Runtime Fraction",
                                OutputProcessor::Unit::None,
                                HeatingCoil(CoilNum).RTF,
                                OutputProcessor::SOVTimeStepType::HVAC,
                                OutputProcessor::SOVStoreType::Average,
                                HeatingCoil(CoilNum).Name);
        }

        if (state.dataHeatingCoils->InputErrorsFound) {
            ShowFatalError(state, std::string{RoutineName} + "Errors found in input.  Program terminates.");
        }

        Alphas.deallocate();
        cAlphaFields.deallocate();
        cNumericFields.deallocate();
        Numbers.deallocate();
        lAlphaBlanks.deallocate();
        lNumericBlanks.deallocate();
    }

    void InitHeatingCoil(EnergyPlusData &state, int const CoilNum, bool const FirstHVACIteration, Real64 const QCoilRequired)
    {

        // SUBROUTINE INFORMATION:
        //       AUTHOR         Richard J. Liesen
        //       DATE WRITTEN   May 2000
        //       MODIFIED       B. Griffith, May 2009 added EMS setpoint check
        //       RE-ENGINEERED  na

        // PURPOSE OF THIS SUBROUTINE:
        // This subroutine is for initializations of the HeatingCoil Components.

        // METHODOLOGY EMPLOYED:
        // Uses the status flags to trigger initializations.

        // Using/Aliasing
        using EMSManager::CheckIfNodeSetPointManagedByEMS;

        // SUBROUTINE LOCAL VARIABLE DECLARATIONS:
        int AirInletNode;  // coil air inlet node number
        int AirOutletNode; // coil air outlet node number
        int ControlNode;   // coil control node number
        int RackNum;       // Index to refrigerated case compressor rack
        int CondNum;       // Index to refrigeration condenser
        int DXCoilNum;     // Index to DX cooling coil

        auto &HeatingCoil(state.dataHeatingCoils->HeatingCoil);

        if (state.dataHeatingCoils->MyOneTimeFlag) {
            // initialize the environment and sizing flags
            state.dataHeatingCoils->MyEnvrnFlag.allocate(state.dataHeatingCoils->NumHeatingCoils);
            state.dataHeatingCoils->MySizeFlag.allocate(state.dataHeatingCoils->NumHeatingCoils);
            state.dataHeatingCoils->ShowSingleWarning.allocate(state.dataHeatingCoils->NumHeatingCoils);
            state.dataHeatingCoils->MySPTestFlag.allocate(state.dataHeatingCoils->NumHeatingCoils);
            state.dataHeatingCoils->MyEnvrnFlag = true;
            state.dataHeatingCoils->MySizeFlag = true;
            state.dataHeatingCoils->ShowSingleWarning = true;
            state.dataHeatingCoils->MyOneTimeFlag = false;
            state.dataHeatingCoils->MySPTestFlag = true;
        }

        if (!state.dataGlobal->SysSizingCalc && state.dataHeatingCoils->MySizeFlag(CoilNum)) {
            // for each coil, do the sizing once.
            SizeHeatingCoil(state, CoilNum);

            state.dataHeatingCoils->MySizeFlag(CoilNum) = false;
        }

        // Do the following initializations (every time step): This should be the info from
        // the previous components outlets or the node data in this section.
        // First set the conditions for the air into the coil model
        AirInletNode = HeatingCoil(CoilNum).AirInletNodeNum;
        AirOutletNode = HeatingCoil(CoilNum).AirOutletNodeNum;
        ControlNode = HeatingCoil(CoilNum).TempSetPointNodeNum;
        HeatingCoil(CoilNum).InletAirMassFlowRate = state.dataLoopNodes->Node(AirInletNode).MassFlowRate;
        HeatingCoil(CoilNum).InletAirTemp = state.dataLoopNodes->Node(AirInletNode).Temp;
        HeatingCoil(CoilNum).InletAirHumRat = state.dataLoopNodes->Node(AirInletNode).HumRat;
        HeatingCoil(CoilNum).InletAirEnthalpy = state.dataLoopNodes->Node(AirInletNode).Enthalpy;

        // Set the reporting variables to zero at each timestep.
        HeatingCoil(CoilNum).HeatingCoilLoad = 0.0;
        HeatingCoil(CoilNum).FuelUseLoad = 0.0;
        HeatingCoil(CoilNum).ElecUseLoad = 0.0;
        HeatingCoil(CoilNum).RTF = 0.0;

        // If a temperature setpoint controlled coil must set the desired outlet temp everytime
        if (ControlNode == 0) {
            HeatingCoil(CoilNum).DesiredOutletTemp = 0.0;
        } else if (ControlNode == AirOutletNode) {
            HeatingCoil(CoilNum).DesiredOutletTemp = state.dataLoopNodes->Node(ControlNode).TempSetPoint;
        } else {
            HeatingCoil(CoilNum).DesiredOutletTemp = state.dataLoopNodes->Node(ControlNode).TempSetPoint -
                                                     (state.dataLoopNodes->Node(ControlNode).Temp - state.dataLoopNodes->Node(AirOutletNode).Temp);
        }

        if (QCoilRequired == SensedLoadFlagValue && state.dataHeatingCoils->MySPTestFlag(CoilNum) &&
            HeatingCoil(CoilNum).HCoilType_Num != Coil_HeatingElectric_MultiStage &&
            HeatingCoil(CoilNum).HCoilType_Num != Coil_HeatingGas_MultiStage) {

            //   If the coil is temperature controlled (QCoilReq == -999.0), both a control node and setpoint are required.
            if (!state.dataGlobal->SysSizingCalc && state.dataHVACGlobal->DoSetPointTest) {
                //     3 possibilities here:
                //     1) TempSetPointNodeNum .GT. 0 and TempSetPoint /= SensedNodeFlagValue, this is correct
                //     2) TempSetPointNodeNum .EQ. 0, this is not correct, control node is required
                //     3) TempSetPointNodeNum .GT. 0 and TempSetPoint == SensedNodeFlagValue, this is not correct, missing temperature setpoint
                //     test 2) here (fatal message)
                if (ControlNode == 0) {
                    ShowSevereError(state, cAllCoilTypes(HeatingCoil(CoilNum).HCoilType_Num) + " \"" + HeatingCoil(CoilNum).Name + "\"");
                    ShowContinueError(state, "... Missing control node for heating coil.");
                    ShowContinueError(state, "... enter a control node name in the coil temperature setpoint node field for this heating coil.");
                    ShowContinueError(state, "... use a Setpoint Manager to establish a setpoint at the coil temperature setpoint node.");
                    state.dataHeatingCoils->HeatingCoilFatalError = true;
                    //     test 3) here (fatal message)
                } else { // IF(ControlNode .GT. 0)THEN
                    if (state.dataLoopNodes->Node(ControlNode).TempSetPoint == SensedNodeFlagValue) {
                        if (!state.dataGlobal->AnyEnergyManagementSystemInModel) {
                            ShowSevereError(state, cAllCoilTypes(HeatingCoil(CoilNum).HCoilType_Num) + " \"" + HeatingCoil(CoilNum).Name + "\"");
                            ShowContinueError(state, "... Missing temperature setpoint for heating coil.");
                            ShowContinueError(state, "... use a Setpoint Manager to establish a setpoint at the coil temperature setpoint node.");
                            state.dataHeatingCoils->HeatingCoilFatalError = true;
                        } else {
                            CheckIfNodeSetPointManagedByEMS(
                                state, ControlNode, EMSManager::SPControlType::iTemperatureSetPoint, state.dataHeatingCoils->HeatingCoilFatalError);
                            if (state.dataHeatingCoils->HeatingCoilFatalError) {
                                ShowSevereError(state, cAllCoilTypes(HeatingCoil(CoilNum).HCoilType_Num) + " \"" + HeatingCoil(CoilNum).Name + "\"");
                                ShowContinueError(state, "... Missing temperature setpoint for heating coil.");
                                ShowContinueError(state, "... use a Setpoint Manager to establish a setpoint at the coil temperature setpoint node.");
                                ShowContinueError(state, "... or use an EMS Actuator to establish a setpoint at the coil temperature setpoint node.");
                            }
                        }
                    }
                }
                state.dataHeatingCoils->MySPTestFlag(CoilNum) = false;
            }
        } else if (state.dataHeatingCoils->MySPTestFlag(CoilNum)) {
            //  If QCoilReq /= SensedLoadFlagValue, the coil is load controlled and does not require a control node
            //   4 possibilities here:
            //   1) TempSetPointNodeNum .EQ. 0 and TempSetPoint == SensedNodeFlagValue, this is correct
            //   2) TempSetPointNodeNum .EQ. 0 and TempSetPoint /= SensedNodeFlagValue, this may be correct,
            //      (if no control node specified and SP on heating coil outlet do not show warning, other SP managers may be using SP)
            //   3) TempSetPointNodeNum .GT. 0 and TempSetPoint == SensedNodeFlagValue, control node not required if load based control
            //   4) TempSetPointNodeNum .GT. 0 and TempSetPoint /= SensedNodeFlagValue, control node not required if load based control
            //   test 3) and 4) here (warning only)
            if (ControlNode > 0) {
                ShowWarningError(state, cAllCoilTypes(HeatingCoil(CoilNum).HCoilType_Num) + " \"" + HeatingCoil(CoilNum).Name + "\"");
                ShowContinueError(state, " The \"Temperature Setpoint Node Name\" input is not required for this heating coil.");
                ShowContinueError(state, " Leaving the input field \"Temperature Setpoint Node Name\" blank will eliminate this warning.");
            }
            state.dataHeatingCoils->MySPTestFlag(CoilNum) = false;
        }

        // delay fatal error until all coils are called
        if (!FirstHVACIteration && state.dataHeatingCoils->HeatingCoilFatalError) {
            ShowFatalError(state, "... errors found in heating coil input.");
        }

        // Find the heating source index for the desuperheater heating coil if not already found. This occurs when zone heating
        // equip. exists. (when zone equipment heating coils are included in the input, the air loop DX equipment has not yet been read)
        // Issue a single warning if the coil is not found and continue the simulation
        if (!state.dataHeatingCoils->ValidSourceType(CoilNum) && (HeatingCoil(CoilNum).HCoilType_Num == Coil_HeatingDesuperheater) &&
            state.dataHeatingCoils->ShowSingleWarning(CoilNum)) {
            ++state.dataHeatingCoils->ValidSourceTypeCounter;
            if (HeatingCoil(CoilNum).ReclaimHeatingSource == HeatObjTypes::COMPRESSORRACK_REFRIGERATEDCASE) {
                for (RackNum = 1; RackNum <= state.dataRefrigCase->NumRefrigeratedRacks; ++RackNum) {
                    if (!UtilityRoutines::SameString(state.dataHeatBal->HeatReclaimRefrigeratedRack(RackNum).Name,
                                                     HeatingCoil(CoilNum).ReclaimHeatingCoilName))
                        continue;
                    HeatingCoil(CoilNum).ReclaimHeatingSourceIndexNum = RackNum;
                    if (allocated(state.dataHeatBal->HeatReclaimRefrigeratedRack)) {
                        DataHeatBalance::HeatReclaimDataBase &HeatReclaim =
                            state.dataHeatBal->HeatReclaimRefrigeratedRack(HeatingCoil(CoilNum).ReclaimHeatingSourceIndexNum);
                        if (!allocated(HeatReclaim.HVACDesuperheaterReclaimedHeat)) {
                            HeatReclaim.HVACDesuperheaterReclaimedHeat.allocate(state.dataHeatingCoils->NumDesuperheaterCoil);
                            for (auto &num : HeatReclaim.HVACDesuperheaterReclaimedHeat)
                                num = 0.0;
                            HeatReclaim.ReclaimEfficiencyTotal += HeatingCoil(CoilNum).Efficiency;
                            if (HeatReclaim.ReclaimEfficiencyTotal > 0.3) {
                                ShowSevereError(state,
                                                cAllCoilTypes(HeatingCoil(CoilNum).HCoilType_Num) + ", \"" + HeatingCoil(CoilNum).Name +
                                                    "\" sum of heat reclaim recovery efficiencies from the same source coil: \"" +
                                                    HeatingCoil(CoilNum).ReclaimHeatingCoilName + "\" cannot be over 0.3");
                            }
                        }
                        state.dataHeatingCoils->ValidSourceType(CoilNum) = true;
                    }
                    break;
                }
            } else if (HeatingCoil(CoilNum).ReclaimHeatingSource == HeatObjTypes::CONDENSER_REFRIGERATION) {
                for (CondNum = 1; CondNum <= state.dataRefrigCase->NumRefrigCondensers; ++CondNum) {
                    if (!UtilityRoutines::SameString(state.dataHeatBal->HeatReclaimRefrigCondenser(CondNum).Name,
                                                     HeatingCoil(CoilNum).ReclaimHeatingCoilName))
                        continue;
                    HeatingCoil(CoilNum).ReclaimHeatingSourceIndexNum = CondNum;
                    if (allocated(state.dataHeatBal->HeatReclaimRefrigCondenser)) {
                        DataHeatBalance::HeatReclaimDataBase &HeatReclaim =
                            state.dataHeatBal->HeatReclaimRefrigCondenser(HeatingCoil(CoilNum).ReclaimHeatingSourceIndexNum);
                        if (!allocated(HeatReclaim.HVACDesuperheaterReclaimedHeat)) {
                            HeatReclaim.HVACDesuperheaterReclaimedHeat.allocate(state.dataHeatingCoils->NumDesuperheaterCoil);
                            for (auto &num : HeatReclaim.HVACDesuperheaterReclaimedHeat)
                                num = 0.0;
                            HeatReclaim.ReclaimEfficiencyTotal += HeatingCoil(CoilNum).Efficiency;
                            if (HeatReclaim.ReclaimEfficiencyTotal > 0.9) {
                                ShowSevereError(state,
                                                cAllCoilTypes(HeatingCoil(CoilNum).HCoilType_Num) + ", \"" + HeatingCoil(CoilNum).Name +
                                                    "\" sum of heat reclaim recovery efficiencies from the same source coil: \"" +
                                                    HeatingCoil(CoilNum).ReclaimHeatingCoilName + "\" cannot be over 0.9");
                            }
                        }
                        state.dataHeatingCoils->ValidSourceType(CoilNum) = true;
                    }
                    break;
                }
            } else if (HeatingCoil(CoilNum).ReclaimHeatingSource == HeatObjTypes::COIL_DX_COOLING ||
                       HeatingCoil(CoilNum).ReclaimHeatingSource == HeatObjTypes::COIL_DX_MULTISPEED ||
                       HeatingCoil(CoilNum).ReclaimHeatingSource == HeatObjTypes::COIL_DX_MULTIMODE) {
                for (DXCoilNum = 1; DXCoilNum <= state.dataDXCoils->NumDXCoils; ++DXCoilNum) {
                    if (!UtilityRoutines::SameString(state.dataHeatBal->HeatReclaimDXCoil(DXCoilNum).Name,
                                                     HeatingCoil(CoilNum).ReclaimHeatingCoilName))
                        continue;
                    HeatingCoil(CoilNum).ReclaimHeatingSourceIndexNum = DXCoilNum;
                    if (allocated(state.dataHeatBal->HeatReclaimDXCoil)) {
                        DataHeatBalance::HeatReclaimDataBase &HeatReclaim =
                            state.dataHeatBal->HeatReclaimDXCoil(HeatingCoil(CoilNum).ReclaimHeatingSourceIndexNum);
                        if (!allocated(HeatReclaim.HVACDesuperheaterReclaimedHeat)) {
                            HeatReclaim.HVACDesuperheaterReclaimedHeat.allocate(state.dataHeatingCoils->NumDesuperheaterCoil);
                            for (auto &num : HeatReclaim.HVACDesuperheaterReclaimedHeat)
                                num = 0.0;
                            HeatReclaim.ReclaimEfficiencyTotal += HeatingCoil(CoilNum).Efficiency;
                            if (HeatReclaim.ReclaimEfficiencyTotal > 0.3) {
                                ShowSevereError(state,
                                                cAllCoilTypes(HeatingCoil(CoilNum).HCoilType_Num) + ", \"" + HeatingCoil(CoilNum).Name +
                                                    "\" sum of heat reclaim recovery efficiencies from the same source coil: \"" +
                                                    HeatingCoil(CoilNum).ReclaimHeatingCoilName + "\" cannot be over 0.3");
                            }
                        }
                        state.dataHeatingCoils->ValidSourceType(CoilNum) = true;
                    }
                    break;
                }
            } else if (HeatingCoil(CoilNum).ReclaimHeatingSource == HeatObjTypes::COIL_DX_VARIABLE_COOLING) {
                for (DXCoilNum = 1; DXCoilNum <= state.dataVariableSpeedCoils->NumVarSpeedCoils; ++DXCoilNum) {
                    if (!UtilityRoutines::SameString(state.dataHeatBal->HeatReclaimVS_DXCoil(DXCoilNum).Name,
                                                     HeatingCoil(CoilNum).ReclaimHeatingCoilName))
                        continue;
                    HeatingCoil(CoilNum).ReclaimHeatingSourceIndexNum = DXCoilNum;
                    if (allocated(state.dataHeatBal->HeatReclaimVS_DXCoil)) {
                        DataHeatBalance::HeatReclaimDataBase &HeatReclaim =
                            state.dataHeatBal->HeatReclaimVS_DXCoil(HeatingCoil(CoilNum).ReclaimHeatingSourceIndexNum);
                        if (!allocated(HeatReclaim.HVACDesuperheaterReclaimedHeat)) {
                            HeatReclaim.HVACDesuperheaterReclaimedHeat.allocate(state.dataHeatingCoils->NumDesuperheaterCoil);
                            for (auto &num : HeatReclaim.HVACDesuperheaterReclaimedHeat)
                                num = 0.0;
                            HeatReclaim.ReclaimEfficiencyTotal += HeatingCoil(CoilNum).Efficiency;
                            if (HeatReclaim.ReclaimEfficiencyTotal > 0.3) {
                                ShowSevereError(state,
                                                cAllCoilTypes(HeatingCoil(CoilNum).HCoilType_Num) + ", \"" + HeatingCoil(CoilNum).Name +
                                                    "\" sum of heat reclaim recovery efficiencies from the same source coil: \"" +
                                                    HeatingCoil(CoilNum).ReclaimHeatingCoilName + "\" cannot be over 0.3");
                            }
                        }
                        state.dataHeatingCoils->ValidSourceType(CoilNum) = true;
                    }
                    break;
                }
            }
            if ((state.dataHeatingCoils->ValidSourceTypeCounter > state.dataHeatingCoils->NumDesuperheaterCoil * 2) &&
                state.dataHeatingCoils->ShowSingleWarning(CoilNum) && !state.dataHeatingCoils->ValidSourceType(CoilNum)) {
                ShowWarningError(state,
                                 "Coil:Heating:Desuperheater, \"" + HeatingCoil(CoilNum).Name +
                                     "\" desuperheater heat source object name not found: " + HeatingCoil(CoilNum).ReclaimHeatingCoilName);
                ShowContinueError(state, " Desuperheater heating coil is not modeled and simulation continues.");
                state.dataHeatingCoils->ShowSingleWarning(CoilNum) = false;
            }
        }
    }

    void SizeHeatingCoil(EnergyPlusData &state, int const CoilNum)
    {

        // SUBROUTINE INFORMATION:
        //       AUTHOR         Fred Buhl
        //       DATE WRITTEN   January 2002
        //       MODIFIED       August 2013 Daeho Kang, add component sizing table entries
        //       RE-ENGINEERED  Mar 2014 FSEC, moved calculations to common routine in BaseSizer

        // PURPOSE OF THIS SUBROUTINE:
        // This subroutine is for sizing Heating Coil Components for which nominal capcities have not been
        // specified in the input.

        // METHODOLOGY EMPLOYED:
        // Obtains heating capacities from the zone or system sizing arrays or parent object as necessary.
        // heating coil or other routine sets up any required data variables (e.g., DataCoilIsSuppHeater, TermUnitPIU, etc.),
        // sizing variable (e.g., HeatingCoil( CoilNum ).NominalCapacity in this routine since it can be multi-staged and new routine
        // currently only handles single values) and associated string representing that sizing variable.
        // Sizer functions handles the actual sizing and reporting.

        // Using/Aliasing
        using namespace DataSizing;
        using namespace OutputReportPredefined;

        // SUBROUTINE PARAMETER DEFINITIONS:
        static constexpr std::string_view RoutineName("SizeHeatingCoil: "); // include trailing blank space

        // SUBROUTINE LOCAL VARIABLE DECLARATIONS:
        std::string CompName;       // component name
        std::string CompType;       // component type
        std::string SizingString;   // input field sizing description (e.g., Nominal Capacity)
        bool IsAutoSize;            // Indicator to autosize for reporting
        bool bPRINT = true;         // TRUE if sizing is reported to output (eio)
        bool ThisStageAutoSize;     // Indicator to autosize at each stage for reporting
        Real64 NominalCapacityDes;  // Autosized nominal capacity for reporting
        Real64 NominalCapacityUser; // Hardsized nominal capacity for reporting
        Real64 TempCap;             // autosized capacity of heating coil [W]
        int StageNum;               // actual stage of multi-stage heating coil
        int NumOfStages;            // total number of stages of multi-stage heating coil
        int FieldNum = 2;           // IDD numeric field number where input field description is found
        int NumCoilsSized = 0;      // counter used to deallocate temporary string array after all coils have been sized

        auto &OASysEqSizing(state.dataSize->OASysEqSizing);
        auto &HeatingCoil(state.dataHeatingCoils->HeatingCoil);

        if (HeatingCoil(CoilNum).HCoilType_Num == Coil_HeatingElectric_MultiStage) {
            FieldNum = 1 + (HeatingCoil(CoilNum).NumOfStages * 2);
            TempCap = HeatingCoil(CoilNum).MSNominalCapacity(HeatingCoil(CoilNum).NumOfStages);
        } else if (HeatingCoil(CoilNum).HCoilType_Num == Coil_HeatingGas_MultiStage) {
            FieldNum = 1 + (HeatingCoil(CoilNum).NumOfStages * 3);
            TempCap = HeatingCoil(CoilNum).MSNominalCapacity(HeatingCoil(CoilNum).NumOfStages);
        } else if (HeatingCoil(CoilNum).HCoilType_Num == Coil_HeatingDesuperheater) {
            return; // no autosizable inputs for desupterheater
        } else {
            FieldNum = 2;
            TempCap = HeatingCoil(CoilNum).NominalCapacity;
        }
        SizingString = state.dataHeatingCoils->HeatingCoilNumericFields(CoilNum).FieldNames(FieldNum) + " [W]";
        CompType = "Coil:" + HeatingCoil(CoilNum).HeatingCoilType + ':' + HeatingCoil(CoilNum).HeatingCoilModel;
        CompName = HeatingCoil(CoilNum).Name;
        state.dataSize->DataCoilIsSuppHeater = state.dataHeatingCoils->CoilIsSuppHeater; // set global instead of using optional argument
        state.dataSize->DataCoolCoilCap =
            0.0; // global only used for heat pump heating coils, non-HP heating coils are sized with other global variables

        if (TempCap == AutoSize) {
            if (HeatingCoil(CoilNum).DesiccantRegenerationCoil) {
                state.dataSize->DataDesicRegCoil = true;
                bPRINT = false;
                state.dataSize->DataDesicDehumNum = HeatingCoil(CoilNum).DesiccantDehumNum;
                HeatingCoilDesAirInletTempSizer sizerHeatingDesInletTemp;
                bool ErrorsFound = false;
                sizerHeatingDesInletTemp.initializeWithinEP(state, CompType, CompName, bPRINT, RoutineName);
                state.dataSize->DataDesInletAirTemp = sizerHeatingDesInletTemp.size(state, DataSizing::AutoSize, ErrorsFound);

                HeatingCoilDesAirOutletTempSizer sizerHeatingDesOutletTemp;
                ErrorsFound = false;
                sizerHeatingDesOutletTemp.initializeWithinEP(state, CompType, CompName, bPRINT, RoutineName);
                state.dataSize->DataDesOutletAirTemp = sizerHeatingDesOutletTemp.size(state, DataSizing::AutoSize, ErrorsFound);

                if (state.dataSize->CurOASysNum > 0) {
                    OASysEqSizing(state.dataSize->CurOASysNum).AirFlow = true;
                    OASysEqSizing(state.dataSize->CurOASysNum).AirVolFlow =
                        state.dataSize->FinalSysSizing(state.dataSize->CurSysNum).DesOutAirVolFlow;
                }
                state.dataSize->DataDesicDehumNum = 0;
                bPRINT = true;
            }
        }
        bool errorsFound = false;
        HeatingCapacitySizer sizerHeatingCapacity;
        sizerHeatingCapacity.overrideSizingString(SizingString);
        sizerHeatingCapacity.initializeWithinEP(state, CompType, CompName, bPRINT, RoutineName);
        TempCap = sizerHeatingCapacity.size(state, TempCap, errorsFound);
        state.dataSize->DataCoilIsSuppHeater = false; // reset global to false so other heating coils are not affected
        state.dataSize->DataDesicRegCoil = false;     // reset global to false so other heating coils are not affected
        state.dataSize->DataDesInletAirTemp = 0.0;    // reset global data to zero so other heating coils are not
        state.dataSize->DataDesOutletAirTemp = 0.0;   // reset global data to zero so other heating coils are not affected

        if (HeatingCoil(CoilNum).HCoilType_Num == Coil_HeatingElectric_MultiStage ||
            HeatingCoil(CoilNum).HCoilType_Num == Coil_HeatingGas_MultiStage) {
            HeatingCoil(CoilNum).MSNominalCapacity(HeatingCoil(CoilNum).NumOfStages) = TempCap;
            IsAutoSize = false;
            if (any_eq(HeatingCoil(CoilNum).MSNominalCapacity, AutoSize)) {
                IsAutoSize = true;
            }
            if (IsAutoSize) {
                NumOfStages = HeatingCoil(CoilNum).NumOfStages;
                for (StageNum = NumOfStages - 1; StageNum >= 1; --StageNum) {
                    if (HeatingCoil(CoilNum).HCoilType_Num == Coil_HeatingElectric_MultiStage) {
                        FieldNum = 1 + (StageNum * 2);
                    } else {
                        FieldNum = 1 + (StageNum * 3);
                    }
                    SizingString = state.dataHeatingCoils->HeatingCoilNumericFields(CoilNum).FieldNames(FieldNum) + " [W]";
                    if (HeatingCoil(CoilNum).MSNominalCapacity(StageNum) == AutoSize) {
                        ThisStageAutoSize = true;
                    }
                    NominalCapacityDes = TempCap * StageNum / NumOfStages;
                    if (ThisStageAutoSize) {
                        HeatingCoil(CoilNum).MSNominalCapacity(StageNum) = NominalCapacityDes;
                        BaseSizer::reportSizerOutput(state, CompType, CompName, "Design Size " + SizingString, NominalCapacityDes);
                    } else {
                        if (HeatingCoil(CoilNum).MSNominalCapacity(StageNum) > 0.0 && NominalCapacityDes > 0.0) {
                            NominalCapacityUser = TempCap * StageNum / NumOfStages; // HeatingCoil( CoilNum ).MSNominalCapacity( StageNum );
                            BaseSizer::reportSizerOutput(state,
                                                         CompType,
                                                         CompName,
                                                         "Design Size " + SizingString,
                                                         NominalCapacityDes,
                                                         "User-Specified " + SizingString,
                                                         NominalCapacityUser);
                            if (state.dataGlobal->DisplayExtraWarnings) {
                                if ((std::abs(NominalCapacityDes - NominalCapacityUser) / NominalCapacityUser) >
                                    state.dataSize->AutoVsHardSizingThreshold) {
<<<<<<< HEAD
                                    ShowMessage(state, format("SizeHeatingCoil: Potential issue with equipment sizing for {}, {}", CompType, CompName));
=======
                                    ShowMessage(state,
                                                "SizeHeatingCoil: Potential issue with equipment sizing for " + CompType + ", " +
                                                    std::string{CompName});
>>>>>>> eb5c6a10
                                    ShowContinueError(state, format("User-Specified Nominal Capacity of {:.2R} [W]", NominalCapacityUser));
                                    ShowContinueError(state, format("differs from Design Size Nominal Capacity of {:.2R} [W]", NominalCapacityDes));
                                    ShowContinueError(state, "This may, or may not, indicate mismatched component sizes.");
                                    ShowContinueError(state, "Verify that the value entered is intended and is consistent with other components.");
                                }
                            }
                        }
                    }
                }
            } else { // No autosize
                NumOfStages = HeatingCoil(CoilNum).NumOfStages;
                for (StageNum = NumOfStages - 1; StageNum >= 1; --StageNum) {
                    if (HeatingCoil(CoilNum).MSNominalCapacity(StageNum) > 0.0) {
                        BaseSizer::reportSizerOutput(
                            state, CompType, CompName, "User-Specified " + SizingString, HeatingCoil(CoilNum).MSNominalCapacity(StageNum));
                    }
                }
            }
            // Ensure capacity at lower Stage must be lower or equal to the capacity at higher Stage.
            for (StageNum = 1; StageNum <= HeatingCoil(CoilNum).NumOfStages - 1; ++StageNum) {
                if (HeatingCoil(CoilNum).MSNominalCapacity(StageNum) > HeatingCoil(CoilNum).MSNominalCapacity(StageNum + 1)) {
                    ShowSevereError(state,
                                    format("SizeHeatingCoil: {} {}, Stage {} Nominal Capacity ({:.2R} W) must be less than or equal to Stage {} "
                                           "Nominal Capacity ({:.2R} W).",
                                           HeatingCoil(CoilNum).HeatingCoilType,
                                           HeatingCoil(CoilNum).Name,
                                           StageNum,
                                           HeatingCoil(CoilNum).MSNominalCapacity(StageNum),
                                           StageNum + 1,
                                           HeatingCoil(CoilNum).MSNominalCapacity(StageNum + 1)));
                    ShowFatalError(state, "Preceding conditions cause termination.");
                }
            }
        } else { // not a multi-speed coil
            HeatingCoil(CoilNum).NominalCapacity = TempCap;
        }

        if (++NumCoilsSized == state.dataHeatingCoils->NumHeatingCoils)
            state.dataHeatingCoils->HeatingCoilNumericFields.deallocate(); // remove temporary array for field names at end of sizing

        // create predefined report entries
        {
            auto const SELECT_CASE_var(HeatingCoil(CoilNum).HCoilType_Num);
            if (SELECT_CASE_var == Coil_HeatingElectric) {
                PreDefTableEntry(state, state.dataOutRptPredefined->pdchHeatCoilType, HeatingCoil(CoilNum).Name, "Coil:Heating:Electric");
                PreDefTableEntry(
                    state, state.dataOutRptPredefined->pdchHeatCoilNomCap, HeatingCoil(CoilNum).Name, HeatingCoil(CoilNum).NominalCapacity);
                PreDefTableEntry(state, state.dataOutRptPredefined->pdchHeatCoilNomEff, HeatingCoil(CoilNum).Name, HeatingCoil(CoilNum).Efficiency);
            } else if (SELECT_CASE_var == Coil_HeatingElectric_MultiStage) {
                PreDefTableEntry(state, state.dataOutRptPredefined->pdchHeatCoilType, HeatingCoil(CoilNum).Name, "Coil:Heating:Electric:MultiStage");
                PreDefTableEntry(state,
                                 state.dataOutRptPredefined->pdchHeatCoilNomCap,
                                 HeatingCoil(CoilNum).Name,
                                 HeatingCoil(CoilNum).MSNominalCapacity(HeatingCoil(CoilNum).NumOfStages));
                PreDefTableEntry(state,
                                 state.dataOutRptPredefined->pdchHeatCoilNomEff,
                                 HeatingCoil(CoilNum).Name,
                                 HeatingCoil(CoilNum).MSEfficiency(HeatingCoil(CoilNum).NumOfStages));
            } else if (SELECT_CASE_var == Coil_HeatingGasOrOtherFuel) {
                PreDefTableEntry(state, state.dataOutRptPredefined->pdchHeatCoilType, HeatingCoil(CoilNum).Name, "Coil:Heating:Fuel");
                PreDefTableEntry(
                    state, state.dataOutRptPredefined->pdchHeatCoilNomCap, HeatingCoil(CoilNum).Name, HeatingCoil(CoilNum).NominalCapacity);
                PreDefTableEntry(state, state.dataOutRptPredefined->pdchHeatCoilNomEff, HeatingCoil(CoilNum).Name, HeatingCoil(CoilNum).Efficiency);
            } else if (SELECT_CASE_var == Coil_HeatingGas_MultiStage) {
                PreDefTableEntry(state, state.dataOutRptPredefined->pdchHeatCoilType, HeatingCoil(CoilNum).Name, "Coil:Heating:Gas:MultiStage");
                PreDefTableEntry(state,
                                 state.dataOutRptPredefined->pdchHeatCoilNomCap,
                                 HeatingCoil(CoilNum).Name,
                                 HeatingCoil(CoilNum).MSNominalCapacity(HeatingCoil(CoilNum).NumOfStages));
                PreDefTableEntry(state,
                                 state.dataOutRptPredefined->pdchHeatCoilNomEff,
                                 HeatingCoil(CoilNum).Name,
                                 HeatingCoil(CoilNum).MSEfficiency(HeatingCoil(CoilNum).NumOfStages));
            } else if (SELECT_CASE_var == Coil_HeatingDesuperheater) {
                PreDefTableEntry(state, state.dataOutRptPredefined->pdchHeatCoilType, HeatingCoil(CoilNum).Name, "Coil:Heating:Desuperheater");
                PreDefTableEntry(
                    state, state.dataOutRptPredefined->pdchHeatCoilNomCap, HeatingCoil(CoilNum).Name, HeatingCoil(CoilNum).NominalCapacity);
                PreDefTableEntry(state, state.dataOutRptPredefined->pdchHeatCoilNomEff, HeatingCoil(CoilNum).Name, HeatingCoil(CoilNum).Efficiency);
            }
        }
    }

    void CalcElectricHeatingCoil(EnergyPlusData &state,
                                 int const CoilNum, // index to heating coil
                                 Real64 &QCoilReq,
                                 Real64 &QCoilActual,       // coil load actually delivered (W)
                                 int const FanOpMode,       // fan operating mode
                                 Real64 const PartLoadRatio // part-load ratio of heating coil
    )
    {
        // SUBROUTINE INFORMATION:
        //       AUTHOR         Rich Liesen
        //       DATE WRITTEN   May 2000
        //       MODIFIED       Jul. 2016, R. Zhang, Applied the coil supply air temperature sensor offset
        //       RE-ENGINEERED  na

        // PURPOSE OF THIS SUBROUTINE:
        // Simulates a simple Electric heating coil with an efficiency

        // Using/Aliasing
        auto &ElecHeatingCoilPower = state.dataHVACGlobal->ElecHeatingCoilPower;
        using DataHVACGlobals::TempControlTol;

        // SUBROUTINE LOCAL VARIABLE DECLARATIONS:
        Real64 AirMassFlow; // [kg/sec]
        Real64 TempAirIn;   // [C]
        Real64 TempAirOut;  // [C]
        Real64 Win;
        Real64 Effic;
        Real64 CapacitanceAir;
        Real64 HeatingCoilLoad;
        Real64 QCoilCap;
        Real64 TempSetPoint;
        int Control;

        auto &HeatingCoil(state.dataHeatingCoils->HeatingCoil);

        Effic = HeatingCoil(CoilNum).Efficiency;
        TempAirIn = HeatingCoil(CoilNum).InletAirTemp;
        Win = HeatingCoil(CoilNum).InletAirHumRat;
        Control = HeatingCoil(CoilNum).Control;
        TempSetPoint = HeatingCoil(CoilNum).DesiredOutletTemp;

        // If there is a fault of coil SAT Sensor
        if (HeatingCoil(CoilNum).FaultyCoilSATFlag && (!state.dataGlobal->WarmupFlag) && (!state.dataGlobal->DoingSizing) &&
            (!state.dataGlobal->KickOffSimulation)) {
            // calculate the sensor offset using fault information
            int FaultIndex = HeatingCoil(CoilNum).FaultyCoilSATIndex;
            HeatingCoil(CoilNum).FaultyCoilSATOffset = state.dataFaultsMgr->FaultsCoilSATSensor(FaultIndex).CalFaultOffsetAct(state);
            // update the TempSetPoint
            TempSetPoint -= HeatingCoil(CoilNum).FaultyCoilSATOffset;
        }

        //  adjust mass flow rates for cycling fan cycling coil operation
        if (FanOpMode == CycFanCycCoil) {
            if (PartLoadRatio > 0.0) {
                AirMassFlow = HeatingCoil(CoilNum).InletAirMassFlowRate / PartLoadRatio;
                QCoilReq /= PartLoadRatio;
            } else {
                AirMassFlow = 0.0;
            }
        } else {
            AirMassFlow = HeatingCoil(CoilNum).InletAirMassFlowRate;
        }

        CapacitanceAir = PsyCpAirFnW(Win) * AirMassFlow;

        // If the coil is operating there should be some heating capacitance
        //  across the coil, so do the simulation. If not set outlet to inlet and no load.
        //  Also the coil has to be scheduled to be available.

        // Control output to meet load QCoilReq (QCoilReq is passed in if load controlled, otherwise QCoilReq=-999)
        if ((AirMassFlow > 0.0 && HeatingCoil(CoilNum).NominalCapacity > 0.0) &&
            (GetCurrentScheduleValue(state, HeatingCoil(CoilNum).SchedPtr) > 0.0) && (QCoilReq > 0.0)) {

            // check to see if the Required heating capacity is greater than the user specified capacity.
            if (QCoilReq > HeatingCoil(CoilNum).NominalCapacity) {
                QCoilCap = HeatingCoil(CoilNum).NominalCapacity;
            } else {
                QCoilCap = QCoilReq;
            }

            TempAirOut = TempAirIn + QCoilCap / CapacitanceAir;
            HeatingCoilLoad = QCoilCap;

            // The HeatingCoilLoad is the change in the enthalpy of the Heating
            HeatingCoil(CoilNum).ElecUseLoad = HeatingCoilLoad / Effic;

            // Control coil output to meet a setpoint temperature.
        } else if ((AirMassFlow > 0.0 && HeatingCoil(CoilNum).NominalCapacity > 0.0) &&
                   (GetCurrentScheduleValue(state, HeatingCoil(CoilNum).SchedPtr) > 0.0) && (QCoilReq == SensedLoadFlagValue) &&
                   (std::abs(TempSetPoint - TempAirIn) > TempControlTol)) {

            QCoilCap = CapacitanceAir * (TempSetPoint - TempAirIn);
            // check to see if setpoint above enetering temperature. If not, set
            // output to zero.
            if (QCoilCap <= 0.0) {
                QCoilCap = 0.0;
                TempAirOut = TempAirIn;
                // check to see if the Required heating capacity is greater than the user
                // specified capacity.
            } else if (QCoilCap > HeatingCoil(CoilNum).NominalCapacity) {
                QCoilCap = HeatingCoil(CoilNum).NominalCapacity;
                TempAirOut = TempAirIn + QCoilCap / CapacitanceAir;
            } else {
                TempAirOut = TempSetPoint;
            }

            HeatingCoilLoad = QCoilCap;

            // The HeatingCoilLoad is the change in the enthalpy of the Heating
            HeatingCoil(CoilNum).ElecUseLoad = HeatingCoilLoad / Effic;

        } else { // If not running Conditions do not change across coil from inlet to outlet

            TempAirOut = TempAirIn;
            HeatingCoilLoad = 0.0;
            HeatingCoil(CoilNum).ElecUseLoad = 0.0;
        }

        if (FanOpMode == CycFanCycCoil) {
            HeatingCoil(CoilNum).ElecUseLoad *= PartLoadRatio;
            HeatingCoilLoad *= PartLoadRatio;
        }

        HeatingCoil(CoilNum).HeatingCoilLoad = HeatingCoilLoad;
        ElecHeatingCoilPower = HeatingCoil(CoilNum).ElecUseLoad;

        // Set the outlet conditions
        HeatingCoil(CoilNum).OutletAirTemp = TempAirOut;

        // This HeatingCoil does not change the moisture or Mass Flow across the component
        HeatingCoil(CoilNum).OutletAirHumRat = HeatingCoil(CoilNum).InletAirHumRat;
        HeatingCoil(CoilNum).OutletAirMassFlowRate = HeatingCoil(CoilNum).InletAirMassFlowRate;
        // Set the outlet enthalpys for air and Heating
        HeatingCoil(CoilNum).OutletAirEnthalpy = PsyHFnTdbW(HeatingCoil(CoilNum).OutletAirTemp, HeatingCoil(CoilNum).OutletAirHumRat);

        QCoilActual = HeatingCoilLoad;
        if (std::abs(HeatingCoil(CoilNum).NominalCapacity) < 1.e-8) {
            if (HeatingCoil(CoilNum).AirLoopNum > 0) {
                state.dataAirLoop->AirLoopAFNInfo(HeatingCoil(CoilNum).AirLoopNum).AFNLoopHeatingCoilMaxRTF =
                    max(state.dataAirLoop->AirLoopAFNInfo(HeatingCoil(CoilNum).AirLoopNum).AFNLoopHeatingCoilMaxRTF, 0.0);
            }
        } else {
            if (HeatingCoil(CoilNum).AirLoopNum > 0) {
                state.dataAirLoop->AirLoopAFNInfo(HeatingCoil(CoilNum).AirLoopNum).AFNLoopHeatingCoilMaxRTF =
                    max(state.dataAirLoop->AirLoopAFNInfo(HeatingCoil(CoilNum).AirLoopNum).AFNLoopHeatingCoilMaxRTF,
                        HeatingCoilLoad / HeatingCoil(CoilNum).NominalCapacity);
            }
        }

        // set outlet node temp so parent objects can call calc directly without have to simulate entire model
        state.dataLoopNodes->Node(HeatingCoil(CoilNum).AirOutletNodeNum).Temp = HeatingCoil(CoilNum).OutletAirTemp;
    }

    void CalcMultiStageElectricHeatingCoil(EnergyPlusData &state,
                                           int &CoilNum,            // the number of the electric heating coil to be simulated
                                           Real64 const SpeedRatio, // SpeedRatio varies between 1.0 (maximum speed) and 0.0 (minimum speed)
                                           Real64 const CycRatio,   // cycling part load ratio
                                           int const StageNum,      // Stage number
                                           int const FanOpMode      // Fan operation mode
    )
    {

        // SUBROUTINE INFORMATION:
        //       AUTHOR         Chandan Sharma, FSEC
        //       DATE WRITTEN   January 2013
        //       MODIFIED       na
        //       RE-ENGINEERED  na

        // PURPOSE OF THIS SUBROUTINE:
        // Calculates the air-side performance and electrical energy use of multistage electric heating coil.

        // METHODOLOGY EMPLOYED:
        // Uses the same methodology as the single stage electric heating unit model (SUBROUTINE CalcelectricHeatingCoil).
        // In addition it assumes that the unit performance is obtained by interpolating between
        // the performance at high stage and that at low stage. If the output needed is below
        // that produced at low stage, the coil cycles between off and low stage.

        // Using/Aliasing
        using CurveManager::CurveValue;
        auto &ElecHeatingCoilPower = state.dataHVACGlobal->ElecHeatingCoilPower;
        auto &MSHPMassFlowRateHigh = state.dataHVACGlobal->MSHPMassFlowRateHigh;
        auto &MSHPMassFlowRateLow = state.dataHVACGlobal->MSHPMassFlowRateLow;

        using Psychrometrics::PsyRhFnTdbWPb;
        using Psychrometrics::PsyTdbFnHW;
        using Psychrometrics::PsyTsatFnHPb;
        using Psychrometrics::PsyWFnTdbH;

        // SUBROUTINE PARAMETER DEFINITIONS:
        static constexpr std::string_view RoutineName("CalcMultiStageElectricHeatingCoil");
        static constexpr std::string_view RoutineNameAverageLoad("CalcMultiStageElectricHeatingCoil:Averageload");
        static constexpr std::string_view RoutineNameFullLoad("CalcMultiStageElectricHeatingCoil:fullload");

        // SUBROUTINE LOCAL VARIABLE DECLARATIONS:
        Real64 AirMassFlow;          // dry air mass flow rate through coil [kg/s]
        Real64 InletAirDryBulbTemp;  // inlet air dry bulb temperature [C]
        Real64 InletAirEnthalpy;     // inlet air enthalpy [J/kg]
        Real64 InletAirHumRat;       // inlet air humidity ratio [kg/kg]
        Real64 OutletAirEnthalpy;    // outlet air enthalpy [J/kg]
        Real64 OutletAirHumRat;      // outlet air humidity ratio [kg/kg]
        Real64 TotCapHS;             // total capacity at high stage [W]
        Real64 TotCapLS;             // total capacity at low stage [W]
        Real64 TotCap;               // total capacity at current stage [W]
        Real64 EffHS;                // total capacity at high stage [W]
        Real64 EffLS;                // total capacity at low stage [W]
        Real64 OutdoorPressure;      // Outdoor barometric pressure at condenser (Pa)
        int StageNumHS;              // High stage number
        int StageNumLS;              // Low stage number
        Real64 FullLoadOutAirEnth;   // Outlet full load enthalpy
        Real64 FullLoadOutAirHumRat; // Outlet humidity ratio at full load
        Real64 FullLoadOutAirTemp;   // Outlet temperature at full load
        Real64 FullLoadOutAirRH;     // Outler relative humidity at full load
        Real64 OutletAirTemp;        // Supply ari temperature
        Real64 LSFullLoadOutAirEnth; // Outlet full load enthalpy at low stage
        Real64 HSFullLoadOutAirEnth; // Outlet full load enthalpy at high stage
        Real64 LSElecHeatingPower;   // Full load power at low stage
        Real64 HSElecHeatingPower;   // Full load power at high stage
        Real64 PartLoadRat;          // part load ratio

        auto &HeatingCoil(state.dataHeatingCoils->HeatingCoil);

        if (StageNum > 1) {
            StageNumLS = StageNum - 1;
            StageNumHS = StageNum;
            if (StageNum > HeatingCoil(CoilNum).NumOfStages) {
                StageNumLS = HeatingCoil(CoilNum).NumOfStages - 1;
                StageNumHS = HeatingCoil(CoilNum).NumOfStages;
            }
        } else {
            StageNumLS = 1;
            StageNumHS = 1;
        }

        AirMassFlow = HeatingCoil(CoilNum).InletAirMassFlowRate;
        InletAirDryBulbTemp = HeatingCoil(CoilNum).InletAirTemp;
        InletAirEnthalpy = HeatingCoil(CoilNum).InletAirEnthalpy;
        InletAirHumRat = HeatingCoil(CoilNum).InletAirHumRat;

        OutdoorPressure = state.dataEnvrn->OutBaroPress;

        if ((AirMassFlow > 0.0) && (GetCurrentScheduleValue(state, HeatingCoil(CoilNum).SchedPtr) > 0.0) &&
            ((CycRatio > 0.0) || (SpeedRatio > 0.0))) {

            if (StageNum > 1) {

                TotCapLS = HeatingCoil(CoilNum).MSNominalCapacity(StageNumLS);
                TotCapHS = HeatingCoil(CoilNum).MSNominalCapacity(StageNumHS);

                EffLS = HeatingCoil(CoilNum).MSEfficiency(StageNumLS);
                EffHS = HeatingCoil(CoilNum).MSEfficiency(StageNumHS);

                // Get full load output and power
                LSFullLoadOutAirEnth = InletAirEnthalpy + TotCapLS / MSHPMassFlowRateLow;
                HSFullLoadOutAirEnth = InletAirEnthalpy + TotCapHS / MSHPMassFlowRateHigh;
                LSElecHeatingPower = TotCapLS / EffLS;
                HSElecHeatingPower = TotCapHS / EffHS;
                OutletAirHumRat = InletAirHumRat;

                // if cycling fan, send coil part-load fraction to on/off fan via HVACDataGlobals
                // IF (FanOpMode .EQ. CycFanCycCoil) OnOffFanPartLoadFraction = 1.0d0

                // Power calculation
                HeatingCoil(CoilNum).ElecUseLoad = SpeedRatio * HSElecHeatingPower + (1.0 - SpeedRatio) * LSElecHeatingPower;

                ElecHeatingCoilPower = HeatingCoil(CoilNum).ElecUseLoad;
                HeatingCoil(CoilNum).HeatingCoilLoad = MSHPMassFlowRateHigh * (HSFullLoadOutAirEnth - InletAirEnthalpy) * SpeedRatio +
                                                       MSHPMassFlowRateLow * (LSFullLoadOutAirEnth - InletAirEnthalpy) * (1.0 - SpeedRatio);

                OutletAirEnthalpy = InletAirEnthalpy + HeatingCoil(CoilNum).HeatingCoilLoad / HeatingCoil(CoilNum).InletAirMassFlowRate;
                OutletAirTemp = PsyTdbFnHW(OutletAirEnthalpy, OutletAirHumRat);
                FullLoadOutAirRH = PsyRhFnTdbWPb(state, OutletAirTemp, OutletAirHumRat, OutdoorPressure, RoutineNameAverageLoad);

                if (FullLoadOutAirRH > 1.0) { // Limit to saturated conditions at FullLoadOutAirEnth
                    OutletAirTemp = PsyTsatFnHPb(state, OutletAirEnthalpy, OutdoorPressure, RoutineName);
                    OutletAirHumRat = PsyWFnTdbH(state, OutletAirTemp, OutletAirEnthalpy, RoutineName);
                }

                HeatingCoil(CoilNum).OutletAirTemp = OutletAirTemp;
                HeatingCoil(CoilNum).OutletAirHumRat = OutletAirHumRat;
                HeatingCoil(CoilNum).OutletAirEnthalpy = OutletAirEnthalpy;
                HeatingCoil(CoilNum).OutletAirMassFlowRate = HeatingCoil(CoilNum).InletAirMassFlowRate;

                // Stage 1
            } else if (CycRatio > 0.0) {

                PartLoadRat = min(1.0, CycRatio);

                // for cycling fan, reset mass flow to full on rate
                if (FanOpMode == CycFanCycCoil) AirMassFlow /= PartLoadRat;
                if (FanOpMode == ContFanCycCoil) AirMassFlow = MSHPMassFlowRateLow;

                TotCap = HeatingCoil(CoilNum).MSNominalCapacity(StageNumLS);

                // Calculate full load outlet conditions
                FullLoadOutAirEnth = InletAirEnthalpy + TotCap / AirMassFlow;
                FullLoadOutAirHumRat = InletAirHumRat;
                FullLoadOutAirTemp = PsyTdbFnHW(FullLoadOutAirEnth, FullLoadOutAirHumRat);
                FullLoadOutAirRH = PsyRhFnTdbWPb(state, FullLoadOutAirTemp, FullLoadOutAirHumRat, OutdoorPressure, RoutineNameFullLoad);

                if (FullLoadOutAirRH > 1.0) { // Limit to saturated conditions at FullLoadOutAirEnth
                    FullLoadOutAirTemp = PsyTsatFnHPb(state, FullLoadOutAirEnth, OutdoorPressure, RoutineName);
                    //  Eventually inlet air conditions will be used in electric Coil, these lines are commented out and marked with this comment line
                    //  FullLoadOutAirTemp = PsyTsatFnHPb(FullLoadOutAirEnth,InletAirPressure)
                    FullLoadOutAirHumRat = PsyWFnTdbH(state, FullLoadOutAirTemp, FullLoadOutAirEnth, RoutineName);
                }

                // Set outlet conditions from the full load calculation
                if (FanOpMode == CycFanCycCoil) {
                    OutletAirEnthalpy = FullLoadOutAirEnth;
                    OutletAirHumRat = FullLoadOutAirHumRat;
                    OutletAirTemp = FullLoadOutAirTemp;
                } else {
                    OutletAirEnthalpy = PartLoadRat * FullLoadOutAirEnth + (1.0 - PartLoadRat) * InletAirEnthalpy;
                    OutletAirHumRat = PartLoadRat * FullLoadOutAirHumRat + (1.0 - PartLoadRat) * InletAirHumRat;
                    OutletAirTemp = PartLoadRat * FullLoadOutAirTemp + (1.0 - PartLoadRat) * InletAirDryBulbTemp;
                }

                EffLS = HeatingCoil(CoilNum).MSEfficiency(StageNumLS);

                //    HeatingCoil(CoilNum)%HeatingCoilLoad = TotCap
                //   This would require a CR to change
                HeatingCoil(CoilNum).HeatingCoilLoad = TotCap * PartLoadRat;

                HeatingCoil(CoilNum).ElecUseLoad = HeatingCoil(CoilNum).HeatingCoilLoad / EffLS;

                ElecHeatingCoilPower = HeatingCoil(CoilNum).ElecUseLoad;

                HeatingCoil(CoilNum).OutletAirTemp = OutletAirTemp;
                HeatingCoil(CoilNum).OutletAirHumRat = OutletAirHumRat;
                HeatingCoil(CoilNum).OutletAirEnthalpy = OutletAirEnthalpy;
                HeatingCoil(CoilNum).OutletAirMassFlowRate = HeatingCoil(CoilNum).InletAirMassFlowRate;
                // this would require a CR to correct (i.e., calculate outputs when coil is off)
                //  ELSE
                //    ! electric coil is off; just pass through conditions
                //    HeatingCoil(CoilNum)%OutletAirEnthalpy = HeatingCoil(CoilNum)%InletAirEnthalpy
                //    HeatingCoil(CoilNum)%OutletAirHumRat   = HeatingCoil(CoilNum)%InletAirHumRat
                //    HeatingCoil(CoilNum)%OutletAirTemp     = HeatingCoil(CoilNum)%InletAirTemp
                //    HeatingCoil(CoilNum)%OutletAirMassFlowRate = HeatingCoil(CoilNum)%InletAirMassFlowRate
                //    HeatingCoil(CoilNum)%ElecUseLoad      = 0.0
                //    HeatingCoil(CoilNum)%HeatingCoilLoad  = 0.0
                //    ElecHeatingCoilPower                  = 0.0
            }

        } else {

            // electric coil is off; just pass through conditions
            HeatingCoil(CoilNum).OutletAirEnthalpy = HeatingCoil(CoilNum).InletAirEnthalpy;
            HeatingCoil(CoilNum).OutletAirHumRat = HeatingCoil(CoilNum).InletAirHumRat;
            HeatingCoil(CoilNum).OutletAirTemp = HeatingCoil(CoilNum).InletAirTemp;
            HeatingCoil(CoilNum).OutletAirMassFlowRate = HeatingCoil(CoilNum).InletAirMassFlowRate;

            // some of these are reset in Init, can be removed to speed up code
            HeatingCoil(CoilNum).ElecUseLoad = 0.0;
            HeatingCoil(CoilNum).HeatingCoilLoad = 0.0;
            ElecHeatingCoilPower = 0.0;

        } // end of on/off if - else

        // set outlet node temp so parent objects can call calc directly without have to simulate entire model
        state.dataLoopNodes->Node(HeatingCoil(CoilNum).AirOutletNodeNum).Temp = HeatingCoil(CoilNum).OutletAirTemp;
    }

    void CalcFuelHeatingCoil(EnergyPlusData &state,
                             int const CoilNum, // index to heating coil
                             Real64 const QCoilReq,
                             Real64 &QCoilActual,                        // coil load actually delivered (W)
                             int const FanOpMode,                        // fan operating mode
                             [[maybe_unused]] Real64 const PartLoadRatio // part-load ratio of heating coil
    )
    {
        // SUBROUTINE INFORMATION:
        //       AUTHOR         Rich Liesen
        //       DATE WRITTEN   May 2000
        //       MODIFIED       Jul. 2016, R. Zhang, Applied the coil supply air temperature sensor offset
        //       RE-ENGINEERED  na

        // PURPOSE OF THIS SUBROUTINE:
        // Simulates a simple Gas heating coil with a burner efficiency

        // Using/Aliasing
        using CurveManager::CurveValue;
        using DataHVACGlobals::TempControlTol;

        // SUBROUTINE LOCAL VARIABLE DECLARATIONS:
        Real64 AirMassFlow; // [kg/sec]
        Real64 TempAirIn;   // [C]
        Real64 TempAirOut;  // [C]
        Real64 Win;
        Real64 Effic;
        Real64 CapacitanceAir;
        Real64 HeatingCoilLoad;
        Real64 QCoilCap;
        Real64 TempSetPoint;
        int Control;
        Real64 PartLoadRat;
        Real64 PLF;

        auto &HeatingCoil(state.dataHeatingCoils->HeatingCoil);

        Effic = HeatingCoil(CoilNum).Efficiency;
        TempAirIn = HeatingCoil(CoilNum).InletAirTemp;
        Win = HeatingCoil(CoilNum).InletAirHumRat;
        Control = HeatingCoil(CoilNum).Control;
        TempSetPoint = HeatingCoil(CoilNum).DesiredOutletTemp;
        AirMassFlow = HeatingCoil(CoilNum).InletAirMassFlowRate;

        CapacitanceAir = PsyCpAirFnW(Win) * AirMassFlow;

        // If there is a fault of coil SAT Sensor
        if (HeatingCoil(CoilNum).FaultyCoilSATFlag && (!state.dataGlobal->WarmupFlag) && (!state.dataGlobal->DoingSizing) &&
            (!state.dataGlobal->KickOffSimulation)) {
            // calculate the sensor offset using fault information
            int FaultIndex = HeatingCoil(CoilNum).FaultyCoilSATIndex;
            HeatingCoil(CoilNum).FaultyCoilSATOffset = state.dataFaultsMgr->FaultsCoilSATSensor(FaultIndex).CalFaultOffsetAct(state);
            // update the TempSetPoint
            TempSetPoint -= HeatingCoil(CoilNum).FaultyCoilSATOffset;
        }

        // If the coil is operating there should be some heating capacitance
        //  across the coil, so do the simulation. If not set outlet to inlet and no load.
        //  Also the coil has to be scheduled to be available.

        // Control output to meet load QCoilReq (QCoilReq is passed in if load controlled, otherwise QCoilReq=-999)
        if ((AirMassFlow > 0.0 && HeatingCoil(CoilNum).NominalCapacity > 0.0) &&
            (GetCurrentScheduleValue(state, HeatingCoil(CoilNum).SchedPtr) > 0.0) && (QCoilReq > 0.0)) {

            // check to see if the Required heating capacity is greater than the user specified capacity.
            if (QCoilReq > HeatingCoil(CoilNum).NominalCapacity) {
                QCoilCap = HeatingCoil(CoilNum).NominalCapacity;
            } else {
                QCoilCap = QCoilReq;
            }

            TempAirOut = TempAirIn + QCoilCap / CapacitanceAir;
            HeatingCoilLoad = QCoilCap;

            PartLoadRat = HeatingCoilLoad / HeatingCoil(CoilNum).NominalCapacity;

            // The HeatingCoilLoad is the change in the enthalpy of the Heating
            HeatingCoil(CoilNum).FuelUseLoad = HeatingCoilLoad / Effic;
            HeatingCoil(CoilNum).ElecUseLoad = HeatingCoil(CoilNum).ParasiticElecLoad * PartLoadRat;
            HeatingCoil(CoilNum).ParasiticFuelRate = HeatingCoil(CoilNum).ParasiticFuelCapacity * (1.0 - PartLoadRat);

            // Control coil output to meet a setpoint temperature.
        } else if ((AirMassFlow > 0.0 && HeatingCoil(CoilNum).NominalCapacity > 0.0) &&
                   (GetCurrentScheduleValue(state, HeatingCoil(CoilNum).SchedPtr) > 0.0) && (QCoilReq == SensedLoadFlagValue) &&
                   (std::abs(TempSetPoint - TempAirIn) > TempControlTol)) {

            QCoilCap = CapacitanceAir * (TempSetPoint - TempAirIn);
            // check to see if setpoint above entering temperature. If not, set
            // output to zero.
            if (QCoilCap <= 0.0) {
                QCoilCap = 0.0;
                TempAirOut = TempAirIn;
                // check to see if the Required heating capacity is greater than the user
                // specified capacity.
            } else if (QCoilCap > HeatingCoil(CoilNum).NominalCapacity) {
                QCoilCap = HeatingCoil(CoilNum).NominalCapacity;
                TempAirOut = TempAirIn + QCoilCap / CapacitanceAir;
            } else {
                TempAirOut = TempSetPoint;
            }

            HeatingCoilLoad = QCoilCap;

            PartLoadRat = HeatingCoilLoad / HeatingCoil(CoilNum).NominalCapacity;

            // The HeatingCoilLoad is the change in the enthalpy of the Heating
            HeatingCoil(CoilNum).FuelUseLoad = HeatingCoilLoad / Effic;
            HeatingCoil(CoilNum).ElecUseLoad = HeatingCoil(CoilNum).ParasiticElecLoad * PartLoadRat;
            HeatingCoil(CoilNum).ParasiticFuelRate = HeatingCoil(CoilNum).ParasiticFuelCapacity * (1.0 - PartLoadRat);

        } else { // If not running Conditions do not change across coil from inlet to outlet

            TempAirOut = TempAirIn;
            HeatingCoilLoad = 0.0;
            PartLoadRat = 0.0;
            HeatingCoil(CoilNum).FuelUseLoad = 0.0;
            HeatingCoil(CoilNum).ElecUseLoad = 0.0;
            HeatingCoil(CoilNum).ParasiticFuelRate = HeatingCoil(CoilNum).ParasiticFuelCapacity;
        }

        HeatingCoil(CoilNum).RTF = PartLoadRat;

        // If the PLF curve is defined the gas usage needs to be modified
        if (HeatingCoil(CoilNum).PLFCurveIndex > 0) {
            if (PartLoadRat == 0) {
                HeatingCoil(CoilNum).FuelUseLoad = 0.0;
            } else {
                PLF = CurveValue(state, HeatingCoil(CoilNum).PLFCurveIndex, PartLoadRat);
                if (PLF < 0.7) {
                    if (HeatingCoil(CoilNum).PLFErrorCount < 1) {
                        ++HeatingCoil(CoilNum).PLFErrorCount;
                        ShowWarningError(state,
                                         "CalcFuelHeatingCoil: " + cAllCoilTypes(HeatingCoil(CoilNum).HCoilType_Num) + "=\"" +
                                             HeatingCoil(CoilNum).Name + "\", PLF curve values");
                        ShowContinueError(state, format("The PLF curve value = {:.5T} for part-load ratio = {:.5T}", PLF, PartLoadRat));
                        ShowContinueError(state, "PLF curve values must be >= 0.7. PLF has been reset to 0.7 and the simulation continues...");
                        ShowContinueError(state, "Check the IO reference manual for PLF curve guidance [Coil:Heating:Fuel].");
                    } else {
                        ShowRecurringWarningErrorAtEnd(state,
                                                       HeatingCoil(CoilNum).Name + ", Heating coil PLF curve < 0.7 warning continues... ",
                                                       HeatingCoil(CoilNum).PLFErrorIndex,
                                                       PLF,
                                                       PLF);
                    }
                    PLF = 0.7;
                }
                // Modify the Gas Coil Consumption and parasitic loads based on PLF curve
                HeatingCoil(CoilNum).RTF = PartLoadRat / PLF;
                if (HeatingCoil(CoilNum).RTF > 1.0 && std::abs(HeatingCoil(CoilNum).RTF - 1.0) > 0.001) {
                    if (HeatingCoil(CoilNum).RTFErrorCount < 1) {
                        ++HeatingCoil(CoilNum).RTFErrorCount;
                        ShowWarningError(state,
                                         "CalcFuelHeatingCoil: " + cAllCoilTypes(HeatingCoil(CoilNum).HCoilType_Num) + "=\"" +
                                             HeatingCoil(CoilNum).Name + "\", runtime fraction");
                        ShowContinueError(state, format("The runtime fraction exceeded 1.0. [{:.4T}].", HeatingCoil(CoilNum).RTF));
                        ShowContinueError(state, "Runtime fraction is set to 1.0 and the simulation continues...");
                        ShowContinueError(state, "Check the IO reference manual for PLF curve guidance [Coil:Heating:Fuel].");
                    } else {
                        ShowRecurringWarningErrorAtEnd(state,
                                                       HeatingCoil(CoilNum).Name + ", Heating coil runtime fraction > 1.0 warning continues... ",
                                                       HeatingCoil(CoilNum).RTFErrorIndex,
                                                       HeatingCoil(CoilNum).RTF,
                                                       HeatingCoil(CoilNum).RTF);
                    }
                    HeatingCoil(CoilNum).RTF = 1.0; // Reset coil runtime fraction to 1.0
                } else if (HeatingCoil(CoilNum).RTF > 1.0) {
                    HeatingCoil(CoilNum).RTF = 1.0; // Reset coil runtime fraction to 1.0
                }
                HeatingCoil(CoilNum).ElecUseLoad = HeatingCoil(CoilNum).ParasiticElecLoad * HeatingCoil(CoilNum).RTF;
                HeatingCoil(CoilNum).FuelUseLoad = HeatingCoil(CoilNum).NominalCapacity / Effic * HeatingCoil(CoilNum).RTF;
                HeatingCoil(CoilNum).ParasiticFuelRate = HeatingCoil(CoilNum).ParasiticFuelCapacity * (1.0 - HeatingCoil(CoilNum).RTF);
                // Fan power will also be modified by the heating coil's part load fraction
                // OnOffFanPartLoadFraction passed to fan via DataHVACGlobals (cycling fan only)
                if (FanOpMode == CycFanCycCoil) {
                    state.dataHVACGlobal->OnOffFanPartLoadFraction = PLF;
                }
            }
        }

        // Set the outlet conditions
        HeatingCoil(CoilNum).HeatingCoilLoad = HeatingCoilLoad;
        HeatingCoil(CoilNum).OutletAirTemp = TempAirOut;

        // This HeatingCoil does not change the moisture or Mass Flow across the component
        HeatingCoil(CoilNum).OutletAirHumRat = HeatingCoil(CoilNum).InletAirHumRat;
        HeatingCoil(CoilNum).OutletAirMassFlowRate = HeatingCoil(CoilNum).InletAirMassFlowRate;
        // Set the outlet enthalpys for air and Heating
        HeatingCoil(CoilNum).OutletAirEnthalpy = PsyHFnTdbW(HeatingCoil(CoilNum).OutletAirTemp, HeatingCoil(CoilNum).OutletAirHumRat);

        QCoilActual = HeatingCoilLoad;
        if (HeatingCoil(CoilNum).AirLoopNum > 0) {
            state.dataAirLoop->AirLoopAFNInfo(HeatingCoil(CoilNum).AirLoopNum).AFNLoopHeatingCoilMaxRTF =
                max(state.dataAirLoop->AirLoopAFNInfo(HeatingCoil(CoilNum).AirLoopNum).AFNLoopHeatingCoilMaxRTF, HeatingCoil(CoilNum).RTF);
        }
        state.dataHVACGlobal->ElecHeatingCoilPower = HeatingCoil(CoilNum).ElecUseLoad;

        // set outlet node temp so parent objects can call calc directly without have to simulate entire model
        state.dataLoopNodes->Node(HeatingCoil(CoilNum).AirOutletNodeNum).Temp = HeatingCoil(CoilNum).OutletAirTemp;
    }

    void CalcMultiStageGasHeatingCoil(EnergyPlusData &state,
                                      int &CoilNum,            // the number of the Gas heating coil to be simulated
                                      Real64 const SpeedRatio, // SpeedRatio varies between 1.0 (maximum speed) and 0.0 (minimum speed)
                                      Real64 const CycRatio,   // cycling part load ratio
                                      int const StageNum,      // Speed number
                                      int const FanOpMode      // Fan operation mode
    )
    {

        // SUBROUTINE INFORMATION:
        //       AUTHOR         Chandan Sharma, FSEC
        //       DATE WRITTEN   January 2013
        //       MODIFIED       na
        //       RE-ENGINEERED  na

        // PURPOSE OF THIS SUBROUTINE:
        // Calculates the air-side performance and energy use of a multi stage gas heating coil.

        // METHODOLOGY EMPLOYED:
        // Uses the same methodology as the single speed Gas heating unit model (SUBROUTINE CalcFuelHeatingCoil).
        // In addition it assumes that the unit performance is obtained by interpolating between
        // the performance at high stage and that at low stage. If the output needed is below
        // that produced at low stage, the coil cycles between off and low stage.

        // Using/Aliasing
        using CurveManager::CurveValue;
        auto &ElecHeatingCoilPower = state.dataHVACGlobal->ElecHeatingCoilPower;
        auto &MSHPMassFlowRateHigh = state.dataHVACGlobal->MSHPMassFlowRateHigh;
        auto &MSHPMassFlowRateLow = state.dataHVACGlobal->MSHPMassFlowRateLow;

        using Psychrometrics::PsyRhFnTdbWPb;
        using Psychrometrics::PsyTdbFnHW;
        using Psychrometrics::PsyTsatFnHPb;
        using Psychrometrics::PsyWFnTdbH;

        // SUBROUTINE PARAMETER DEFINITIONS:
        static constexpr std::string_view RoutineName("CalcMultiStageGasHeatingCoil");
        static constexpr std::string_view RoutineNameAverageLoad("CalcMultiStageGasHeatingCoil:Averageload");
        static constexpr std::string_view RoutineNameFullLoad("CalcMultiStageGasHeatingCoil:fullload");

        // SUBROUTINE LOCAL VARIABLE DECLARATIONS:
        Real64 AirMassFlow;          // dry air mass flow rate through coil [kg/s]
        Real64 InletAirDryBulbTemp;  // inlet air dry bulb temperature [C]
        Real64 InletAirEnthalpy;     // inlet air enthalpy [J/kg]
        Real64 InletAirHumRat;       // inlet air humidity ratio [kg/kg]
        Real64 OutletAirEnthalpy;    // outlet air enthalpy [J/kg]
        Real64 OutletAirHumRat;      // outlet air humidity ratio [kg/kg]
        Real64 TotCapHS;             // total capacity at high stage [W]
        Real64 TotCapLS;             // total capacity at low stage [W]
        Real64 TotCap;               // total capacity at current stage [W]
        Real64 EffHS;                // efficiency at high stage
        Real64 EffLS(0.0);           // efficiency at low stage
        Real64 EffAvg;               // average efficiency
        Real64 OutdoorPressure;      // Outdoor barometric pressure at condenser (Pa)
        int StageNumHS;              // High stage number
        int StageNumLS;              // Low stage number
        Real64 FullLoadOutAirEnth;   // Outlet full load enthalpy
        Real64 FullLoadOutAirHumRat; // Outlet humidity ratio at full load
        Real64 FullLoadOutAirTemp;   // Outlet temperature at full load
        Real64 FullLoadOutAirRH;     // Outler relative humidity at full load
        Real64 OutletAirTemp;        // Supply ari temperature
        Real64 LSFullLoadOutAirEnth; // Outlet full load enthalpy at low stage
        Real64 HSFullLoadOutAirEnth; // Outlet full load enthalpy at high stage
        Real64 LSGasHeatingPower;    // Full load power at low stage
        Real64 HSGasHeatingPower;    // Full load power at high stage
        Real64 PartLoadRat(0.0);     // part load ratio
        Real64 PLF;                  // part load factor used to calculate RTF

        auto &HeatingCoil(state.dataHeatingCoils->HeatingCoil);

        if (StageNum > 1) {
            StageNumLS = StageNum - 1;
            StageNumHS = StageNum;
            if (StageNum > HeatingCoil(CoilNum).NumOfStages) {
                StageNumLS = HeatingCoil(CoilNum).NumOfStages - 1;
                StageNumHS = HeatingCoil(CoilNum).NumOfStages;
            }
        } else {
            StageNumLS = 1;
            StageNumHS = 1;
        }

        AirMassFlow = HeatingCoil(CoilNum).InletAirMassFlowRate;
        InletAirDryBulbTemp = HeatingCoil(CoilNum).InletAirTemp;
        InletAirEnthalpy = HeatingCoil(CoilNum).InletAirEnthalpy;
        InletAirHumRat = HeatingCoil(CoilNum).InletAirHumRat;

        OutdoorPressure = state.dataEnvrn->OutBaroPress;

        if ((AirMassFlow > 0.0) && (GetCurrentScheduleValue(state, HeatingCoil(CoilNum).SchedPtr) > 0.0) &&
            ((CycRatio > 0.0) || (SpeedRatio > 0.0))) {

            if (StageNum > 1) {

                TotCapLS = HeatingCoil(CoilNum).MSNominalCapacity(StageNumLS);
                TotCapHS = HeatingCoil(CoilNum).MSNominalCapacity(StageNumHS);

                EffLS = HeatingCoil(CoilNum).MSEfficiency(StageNumLS);
                EffHS = HeatingCoil(CoilNum).MSEfficiency(StageNumHS);

                PartLoadRat = min(1.0, SpeedRatio);
                HeatingCoil(CoilNum).RTF = 1.0;

                // Get full load output and power
                LSFullLoadOutAirEnth = InletAirEnthalpy + TotCapLS / MSHPMassFlowRateLow;
                HSFullLoadOutAirEnth = InletAirEnthalpy + TotCapHS / MSHPMassFlowRateHigh;
                LSGasHeatingPower = TotCapLS / EffLS;
                HSGasHeatingPower = TotCapHS / EffHS;
                OutletAirHumRat = InletAirHumRat;

                // if cycling fan, send coil part-load fraction to on/off fan via HVACDataGlobals
                // IF (FanOpMode .EQ. CycFanCycCoil) OnOffFanPartLoadFraction = 1.0d0

                // Power calculation. If PartLoadRat (SpeedRatio) = 0, operate at LS the whole time step
                HeatingCoil(CoilNum).ElecUseLoad = PartLoadRat * HeatingCoil(CoilNum).MSParasiticElecLoad(StageNumHS) +
                                                   (1.0 - PartLoadRat) * HeatingCoil(CoilNum).MSParasiticElecLoad(StageNumLS);

                ElecHeatingCoilPower = HeatingCoil(CoilNum).ElecUseLoad;
                HeatingCoil(CoilNum).HeatingCoilLoad = MSHPMassFlowRateHigh * (HSFullLoadOutAirEnth - InletAirEnthalpy) * PartLoadRat +
                                                       MSHPMassFlowRateLow * (LSFullLoadOutAirEnth - InletAirEnthalpy) * (1.0 - PartLoadRat);
                EffAvg = (EffHS * PartLoadRat) + (EffLS * (1.0 - PartLoadRat));
                HeatingCoil(CoilNum).FuelUseLoad = HeatingCoil(CoilNum).HeatingCoilLoad / EffAvg;
                HeatingCoil(CoilNum).ParasiticFuelRate = 0.0;

                OutletAirEnthalpy = InletAirEnthalpy + HeatingCoil(CoilNum).HeatingCoilLoad / HeatingCoil(CoilNum).InletAirMassFlowRate;
                OutletAirTemp = PsyTdbFnHW(OutletAirEnthalpy, OutletAirHumRat);
                FullLoadOutAirRH = PsyRhFnTdbWPb(state, OutletAirTemp, OutletAirHumRat, OutdoorPressure, RoutineNameAverageLoad);

                if (FullLoadOutAirRH > 1.0) { // Limit to saturated conditions at FullLoadOutAirEnth
                    OutletAirTemp = PsyTsatFnHPb(state, OutletAirEnthalpy, OutdoorPressure, RoutineName);
                    OutletAirHumRat = PsyWFnTdbH(state, OutletAirTemp, OutletAirEnthalpy, RoutineName);
                }

                HeatingCoil(CoilNum).OutletAirTemp = OutletAirTemp;
                HeatingCoil(CoilNum).OutletAirHumRat = OutletAirHumRat;
                HeatingCoil(CoilNum).OutletAirEnthalpy = OutletAirEnthalpy;
                HeatingCoil(CoilNum).OutletAirMassFlowRate = HeatingCoil(CoilNum).InletAirMassFlowRate;

                // Stage 1
            } else if (CycRatio > 0.0) {

                // for cycling fan, reset mass flow to full on rate
                if (FanOpMode == CycFanCycCoil) AirMassFlow /= CycRatio;
                if (FanOpMode == ContFanCycCoil) AirMassFlow = MSHPMassFlowRateLow;

                TotCap = HeatingCoil(CoilNum).MSNominalCapacity(StageNumLS);

                PartLoadRat = min(1.0, CycRatio);
                HeatingCoil(CoilNum).RTF = PartLoadRat;

                // Calculate full load outlet conditions
                FullLoadOutAirEnth = InletAirEnthalpy + TotCap / AirMassFlow;
                FullLoadOutAirHumRat = InletAirHumRat;
                FullLoadOutAirTemp = PsyTdbFnHW(FullLoadOutAirEnth, FullLoadOutAirHumRat);
                FullLoadOutAirRH = PsyRhFnTdbWPb(state, FullLoadOutAirTemp, FullLoadOutAirHumRat, OutdoorPressure, RoutineNameFullLoad);

                if (FullLoadOutAirRH > 1.0) { // Limit to saturated conditions at FullLoadOutAirEnth
                    FullLoadOutAirTemp = PsyTsatFnHPb(state, FullLoadOutAirEnth, OutdoorPressure, RoutineName);
                    //  Eventually inlet air conditions will be used in Gas Coil, these lines are commented out and marked with this comment line
                    //  FullLoadOutAirTemp = PsyTsatFnHPb(FullLoadOutAirEnth,InletAirPressure)
                    FullLoadOutAirHumRat = PsyWFnTdbH(state, FullLoadOutAirTemp, FullLoadOutAirEnth, RoutineName);
                }

                // Set outlet conditions from the full load calculation
                if (FanOpMode == CycFanCycCoil) {
                    OutletAirEnthalpy = FullLoadOutAirEnth;
                    OutletAirHumRat = FullLoadOutAirHumRat;
                    OutletAirTemp = FullLoadOutAirTemp;
                } else {
                    OutletAirEnthalpy =
                        PartLoadRat * AirMassFlow / HeatingCoil(CoilNum).InletAirMassFlowRate * (FullLoadOutAirEnth - InletAirEnthalpy) +
                        InletAirEnthalpy;
                    OutletAirHumRat =
                        PartLoadRat * AirMassFlow / HeatingCoil(CoilNum).InletAirMassFlowRate * (FullLoadOutAirHumRat - InletAirHumRat) +
                        InletAirHumRat;
                    OutletAirTemp = PsyTdbFnHW(OutletAirEnthalpy, OutletAirHumRat);
                }

                EffLS = HeatingCoil(CoilNum).MSEfficiency(StageNumLS);

                HeatingCoil(CoilNum).HeatingCoilLoad = TotCap * PartLoadRat;

                HeatingCoil(CoilNum).FuelUseLoad = HeatingCoil(CoilNum).HeatingCoilLoad / EffLS;
                //   parasitics are calculated when the coil is off (1-PLR)
                HeatingCoil(CoilNum).ElecUseLoad = HeatingCoil(CoilNum).MSParasiticElecLoad(StageNumLS) * (1.0 - PartLoadRat);
                HeatingCoil(CoilNum).ParasiticFuelRate = HeatingCoil(CoilNum).ParasiticFuelCapacity * (1.0 - PartLoadRat);
                ElecHeatingCoilPower = HeatingCoil(CoilNum).ElecUseLoad;

                HeatingCoil(CoilNum).OutletAirTemp = OutletAirTemp;
                HeatingCoil(CoilNum).OutletAirHumRat = OutletAirHumRat;
                HeatingCoil(CoilNum).OutletAirEnthalpy = OutletAirEnthalpy;
                HeatingCoil(CoilNum).OutletAirMassFlowRate = HeatingCoil(CoilNum).InletAirMassFlowRate;
            }

            // This requires a CR to correct (i.e., calculate outputs when coil is off)
        } else {

            // Gas coil is off; just pass through conditions
            HeatingCoil(CoilNum).OutletAirEnthalpy = HeatingCoil(CoilNum).InletAirEnthalpy;
            HeatingCoil(CoilNum).OutletAirHumRat = HeatingCoil(CoilNum).InletAirHumRat;
            HeatingCoil(CoilNum).OutletAirTemp = HeatingCoil(CoilNum).InletAirTemp;
            HeatingCoil(CoilNum).OutletAirMassFlowRate = HeatingCoil(CoilNum).InletAirMassFlowRate;

            // some of these are reset in Init, can be removed to speed up code
            HeatingCoil(CoilNum).ElecUseLoad = 0.0;
            HeatingCoil(CoilNum).HeatingCoilLoad = 0.0;
            HeatingCoil(CoilNum).FuelUseLoad = 0.0;
            HeatingCoil(CoilNum).ParasiticFuelRate = HeatingCoil(CoilNum).ParasiticFuelCapacity;
            ElecHeatingCoilPower = 0.0;
            PartLoadRat = 0.0;

        } // end of on/off if - else

        // If the PLF curve is defined the gas usage needs to be modified.
        // The PLF curve is only used when the coil cycles.
        if (HeatingCoil(CoilNum).PLFCurveIndex > 0) {
            if (PartLoadRat > 0.0 && StageNum < 2) {
                PLF = CurveValue(state, HeatingCoil(CoilNum).PLFCurveIndex, PartLoadRat);
                if (PLF < 0.7) {
                    if (HeatingCoil(CoilNum).PLFErrorCount < 1) {
                        ++HeatingCoil(CoilNum).PLFErrorCount;
                        ShowWarningError(state,
                                         "CalcFuelHeatingCoil: " + cAllCoilTypes(HeatingCoil(CoilNum).HCoilType_Num) + "=\"" +
                                             HeatingCoil(CoilNum).Name + "\", PLF curve values");
                        ShowContinueError(state, format("The PLF curve value = {:.5T} for part-load ratio = {:.5T}", PLF, PartLoadRat));
                        ShowContinueError(state, "PLF curve values must be >= 0.7. PLF has been reset to 0.7 and the simulation continues...");
                        ShowContinueError(state, "Check the IO reference manual for PLF curve guidance [Coil:Heating:Fuel].");
                    } else {
                        ShowRecurringWarningErrorAtEnd(state,
                                                       HeatingCoil(CoilNum).Name + ", Heating coil PLF curve < 0.7 warning continues... ",
                                                       HeatingCoil(CoilNum).PLFErrorIndex,
                                                       PLF,
                                                       PLF);
                    }
                    PLF = 0.7;
                }
                // Modify the Gas Coil Consumption and parasitic loads based on PLF curve
                HeatingCoil(CoilNum).RTF = PartLoadRat / PLF;
                if (HeatingCoil(CoilNum).RTF > 1.0 && std::abs(HeatingCoil(CoilNum).RTF - 1.0) > 0.001) {
                    if (HeatingCoil(CoilNum).RTFErrorCount < 1) {
                        ++HeatingCoil(CoilNum).RTFErrorCount;
                        ShowWarningError(state,
                                         "CalcFuelHeatingCoil: " + cAllCoilTypes(HeatingCoil(CoilNum).HCoilType_Num) + "=\"" +
                                             HeatingCoil(CoilNum).Name + "\", runtime fraction");
                        ShowContinueError(state, format("The runtime fraction exceeded 1.0. [{:.4T}].", HeatingCoil(CoilNum).RTF));
                        ShowContinueError(state, "Runtime fraction is set to 1.0 and the simulation continues...");
                        ShowContinueError(state, "Check the IO reference manual for PLF curve guidance [Coil:Heating:Fuel].");
                    } else {
                        ShowRecurringWarningErrorAtEnd(state,
                                                       HeatingCoil(CoilNum).Name + ", Heating coil runtime fraction > 1.0 warning continues... ",
                                                       HeatingCoil(CoilNum).RTFErrorIndex,
                                                       HeatingCoil(CoilNum).RTF,
                                                       HeatingCoil(CoilNum).RTF);
                    }
                    HeatingCoil(CoilNum).RTF = 1.0; // Reset coil runtime fraction to 1.0
                } else if (HeatingCoil(CoilNum).RTF > 1.0) {
                    HeatingCoil(CoilNum).RTF = 1.0; // Reset coil runtime fraction to 1.0
                }
                HeatingCoil(CoilNum).ElecUseLoad = HeatingCoil(CoilNum).MSParasiticElecLoad(StageNum) * HeatingCoil(CoilNum).RTF;
                HeatingCoil(CoilNum).FuelUseLoad = (HeatingCoil(CoilNum).MSNominalCapacity(StageNum) / EffLS) * HeatingCoil(CoilNum).RTF;
                HeatingCoil(CoilNum).ParasiticFuelRate = HeatingCoil(CoilNum).ParasiticFuelCapacity * (1.0 - HeatingCoil(CoilNum).RTF);
                // Fan power will also be modified by the heating coil's part load fraction
                // OnOffFanPartLoadFraction passed to fan via DataHVACGlobals (cycling fan only)
                if (FanOpMode == CycFanCycCoil) {
                    state.dataHVACGlobal->OnOffFanPartLoadFraction = PLF;
                }
            }
        }

        // set outlet node temp so parent objects can call calc directly without have to simulate entire model
        state.dataLoopNodes->Node(HeatingCoil(CoilNum).AirOutletNodeNum).Temp = HeatingCoil(CoilNum).OutletAirTemp;
    }

    void CalcDesuperheaterHeatingCoil(EnergyPlusData &state,
                                      int const CoilNum,     // index to desuperheater heating coil
                                      Real64 const QCoilReq, // load requested by the simulation for load based control [W]
                                      Real64 &QCoilActual    // coil load actually delivered
    )
    {
        // SUBROUTINE INFORMATION:
        //       AUTHOR         Richard Raustad
        //       DATE WRITTEN   January 2005
        //       MODIFIED       Jul. 2016, R. Zhang, Applied the coil supply air temperature sensor offset
        //       RE-ENGINEERED  na

        // PURPOSE OF THIS SUBROUTINE:
        // Simulates a simple desuperheater heating coil with a heat reclaim efficiency
        // (eff = ratio of condenser waste heat reclaimed to total condenser waste heat rejected)

        // METHODOLOGY EMPLOYED:
        // The available capacity of the desuperheater heating coil is determined by the
        // amount of heat rejected at the heating source condenser multiplied by the
        // desuperheater heat reclaim efficiency. This capacity is either applied towards
        // a requested load (load based control) or applied to the air stream to meet a
        // heating setpoint (temperature based control). This subroutine is similar to
        // the electric or gas heating coil except that the NominalCapacity is variable
        // and based on the runtime fraction and heat rejection of the heat source object.

        // Using/Aliasing
        using DataHVACGlobals::TempControlTol;
        using namespace DXCoils;

        // SUBROUTINE LOCAL VARIABLE DECLARATIONS:
        Real64 AirMassFlow;     // air mass flow through the desuperheater heating coil [kg/sec]
        Real64 AvailTemp;       // Lowest temperature available from desuperheater (~T condensing)[C]
        Real64 TempAirIn;       // temperature of the air entering the desuperheater heating coil [C]
        Real64 TempAirOut;      // temperature of the air leaving the desuperheater heating coil [C]
        Real64 Win;             // humidity ratio of the air entering the desuperheater heating coil [kg/kg]
        Real64 Effic;           // ratio of condenser waste heat reclaimed to total condenser waste heat rejected
        Real64 CapacitanceAir;  // MdotCp of air entering the desuperheater heating coil
        Real64 HeatingCoilLoad; // actual load delivered by the desuperheater heating coil [W]
        Real64 QCoilCap;        // available capacity of the desuperheater heating coil [W]
        Real64 TempSetPoint;    // setpoint temperature to be met when using temperature based control [C]
        int SourceID;           // waste heat source id number

        auto &HeatingCoil(state.dataHeatingCoils->HeatingCoil);

        Effic = HeatingCoil(CoilNum).Efficiency;
        AirMassFlow = HeatingCoil(CoilNum).InletAirMassFlowRate;
        TempAirIn = HeatingCoil(CoilNum).InletAirTemp;
        Win = HeatingCoil(CoilNum).InletAirHumRat;
        CapacitanceAir = PsyCpAirFnW(Win) * AirMassFlow;
        TempSetPoint = HeatingCoil(CoilNum).DesiredOutletTemp;

        // If there is a fault of coil SAT Sensor
        if (HeatingCoil(CoilNum).FaultyCoilSATFlag && (!state.dataGlobal->WarmupFlag) && (!state.dataGlobal->DoingSizing) &&
            (!state.dataGlobal->KickOffSimulation)) {
            // calculate the sensor offset using fault information
            int FaultIndex = HeatingCoil(CoilNum).FaultyCoilSATIndex;
            HeatingCoil(CoilNum).FaultyCoilSATOffset = state.dataFaultsMgr->FaultsCoilSATSensor(FaultIndex).CalFaultOffsetAct(state);
            // update the TempSetPoint
            TempSetPoint -= HeatingCoil(CoilNum).FaultyCoilSATOffset;
        }

        // Access the appropriate structure to find the available heating capacity of the desuperheater heating coil
        // The nominal capacity of the desuperheater heating coil varies based on the amount of heat rejected by the source
        // Stovall 2011, add comparison to available temperature of heat reclaim source
        if (state.dataHeatingCoils->ValidSourceType(CoilNum)) {
            SourceID = HeatingCoil(CoilNum).ReclaimHeatingSourceIndexNum;
            switch(HeatingCoil(CoilNum).ReclaimHeatingSource) {
            case HeatObjTypes::COMPRESSORRACK_REFRIGERATEDCASE:
                // Added last term to available energy equations to avoid double counting reclaimed energy
                // because refrigeration systems are solved outside the hvac time step iterations
                HeatingCoil(CoilNum).RTF = 1.0;
                HeatingCoil(CoilNum).NominalCapacity =
                    state.dataHeatBal->HeatReclaimRefrigeratedRack(SourceID).AvailCapacity * Effic -
                    state.dataHeatBal->HeatReclaimRefrigeratedRack(SourceID).WaterHeatingDesuperheaterReclaimedHeatTotal;
                break;
            case HeatObjTypes::CONDENSER_REFRIGERATION:
                AvailTemp = state.dataHeatBal->HeatReclaimRefrigCondenser(SourceID).AvailTemperature;
                HeatingCoil(CoilNum).RTF = 1.0;
                if (AvailTemp <= TempAirIn) {
                    HeatingCoil(CoilNum).NominalCapacity = 0.0;
                    ShowRecurringWarningErrorAtEnd(state,
                                                   "Coil:Heating:Desuperheater " + HeatingCoil(CoilNum).Name +
                                                       " - Waste heat source temperature was too low to be useful.",
                                                   HeatingCoil(CoilNum).InsuffTemperatureWarn);
                } else {
                    HeatingCoil(CoilNum).NominalCapacity =
                        state.dataHeatBal->HeatReclaimRefrigCondenser(SourceID).AvailCapacity * Effic -
                        state.dataHeatBal->HeatReclaimRefrigCondenser(SourceID).WaterHeatingDesuperheaterReclaimedHeatTotal;
                }
                break;
            case HeatObjTypes::COIL_DX_COOLING:
            case HeatObjTypes::COIL_DX_MULTISPEED:
            case HeatObjTypes::COIL_DX_MULTIMODE:
                HeatingCoil(CoilNum).RTF = state.dataDXCoils->DXCoil(SourceID).CoolingCoilRuntimeFraction;
                HeatingCoil(CoilNum).NominalCapacity = state.dataHeatBal->HeatReclaimDXCoil(SourceID).AvailCapacity * Effic -
                                                       state.dataHeatBal->HeatReclaimDXCoil(SourceID).WaterHeatingDesuperheaterReclaimedHeatTotal;
                break;
            case HeatObjTypes::COIL_DX_VARIABLE_COOLING:
                // condenser heat rejection
                HeatingCoil(CoilNum).RTF = state.dataVariableSpeedCoils->VarSpeedCoil(SourceID).RunFrac;
                HeatingCoil(CoilNum).NominalCapacity = state.dataHeatBal->HeatReclaimVS_DXCoil(SourceID).AvailCapacity * Effic -
                                                       state.dataHeatBal->HeatReclaimVS_DXCoil(SourceID).WaterHeatingDesuperheaterReclaimedHeatTotal;
                break;
            case HeatObjTypes::COIL_COOLING_DX_NEW:
                // get RTF and NominalCapacity from Coil:CoolingDX
                HeatingCoil(CoilNum).RTF = 0.0;
                HeatingCoil(CoilNum).NominalCapacity = 0.0;
                break;
            case HeatObjTypes::Unassigned:
                ShowFatalError(state, "Developer error: Heating coil ReclaimHeatingSource was not assigned properly");
                break;
            }

        } else {
            HeatingCoil(CoilNum).NominalCapacity = 0.0;
        }

        // Control output to meet load (QCoilReq)
        if ((AirMassFlow > 0.0) && (GetCurrentScheduleValue(state, HeatingCoil(CoilNum).SchedPtr) > 0.0) && (QCoilReq > 0.0)) {

            // check to see if the Required heating capacity is greater than the available heating capacity.
            if (QCoilReq > HeatingCoil(CoilNum).NominalCapacity) {
                QCoilCap = HeatingCoil(CoilNum).NominalCapacity;
            } else {
                QCoilCap = QCoilReq;
            }

            // report the runtime fraction of the desuperheater heating coil
            if (HeatingCoil(CoilNum).NominalCapacity > 0.0) {
                HeatingCoil(CoilNum).RTF *= (QCoilCap / HeatingCoil(CoilNum).NominalCapacity);
                TempAirOut = TempAirIn + QCoilCap / CapacitanceAir;
                HeatingCoilLoad = QCoilCap;
            } else {
                HeatingCoil(CoilNum).RTF = 0.0;
                TempAirOut = TempAirIn;
                HeatingCoilLoad = 0.0;
            }

            // Control coil output to meet a setpoint temperature.
        } else if ((AirMassFlow > 0.0 && HeatingCoil(CoilNum).NominalCapacity > 0.0) &&
                   (GetCurrentScheduleValue(state, HeatingCoil(CoilNum).SchedPtr) > 0.0) && (QCoilReq == SensedLoadFlagValue) &&
                   (std::abs(TempSetPoint - TempAirIn) > TempControlTol)) {

            QCoilCap = CapacitanceAir * (TempSetPoint - TempAirIn);
            // check to see if setpoint is above entering air temperature. If not, set output to zero.
            if (QCoilCap <= 0.0) {
                QCoilCap = 0.0;
                TempAirOut = TempAirIn;
                // check to see if the required heating capacity is greater than the available capacity.
            } else if (QCoilCap > HeatingCoil(CoilNum).NominalCapacity) {
                QCoilCap = HeatingCoil(CoilNum).NominalCapacity;
                TempAirOut = TempAirIn + QCoilCap / CapacitanceAir;
            } else {
                TempAirOut = TempSetPoint;
            }

            HeatingCoilLoad = QCoilCap;
            //     report the runtime fraction of the desuperheater heating coil
            HeatingCoil(CoilNum).RTF *= (QCoilCap / HeatingCoil(CoilNum).NominalCapacity);

        } else { // If not running, conditions do not change across heating coil from inlet to outlet

            TempAirOut = TempAirIn;
            HeatingCoilLoad = 0.0;
            HeatingCoil(CoilNum).ElecUseLoad = 0.0;
            HeatingCoil(CoilNum).RTF = 0.0;
        }

        // Set the outlet conditions
        HeatingCoil(CoilNum).HeatingCoilLoad = HeatingCoilLoad;
        HeatingCoil(CoilNum).OutletAirTemp = TempAirOut;

        // This HeatingCoil does not change the moisture or Mass Flow across the component
        HeatingCoil(CoilNum).OutletAirHumRat = HeatingCoil(CoilNum).InletAirHumRat;
        HeatingCoil(CoilNum).OutletAirMassFlowRate = HeatingCoil(CoilNum).InletAirMassFlowRate;
        // Set the outlet enthalpy
        HeatingCoil(CoilNum).OutletAirEnthalpy = PsyHFnTdbW(HeatingCoil(CoilNum).OutletAirTemp, HeatingCoil(CoilNum).OutletAirHumRat);

        HeatingCoil(CoilNum).ElecUseLoad = HeatingCoil(CoilNum).ParasiticElecLoad * HeatingCoil(CoilNum).RTF;
        QCoilActual = HeatingCoilLoad;

        // Update remaining waste heat (just in case multiple users of waste heat use same source)
        if (state.dataHeatingCoils->ValidSourceType(CoilNum)) {
            SourceID = HeatingCoil(CoilNum).ReclaimHeatingSourceIndexNum;
            //   Refrigerated cases are simulated at the zone time step, do not decrement available capacity
            //   (the heat reclaim available capacity will not get reinitialized as the air loop iterates)
            int DesuperheaterNum = CoilNum - state.dataHeatingCoils->NumElecCoil - state.dataHeatingCoils->NumElecCoilMultiStage -
                                   state.dataHeatingCoils->NumFuelCoil - state.dataHeatingCoils->NumGasCoilMultiStage;
            if (HeatingCoil(CoilNum).ReclaimHeatingSource == HeatObjTypes::COMPRESSORRACK_REFRIGERATEDCASE) {
                state.dataHeatBal->HeatReclaimRefrigeratedRack(SourceID).HVACDesuperheaterReclaimedHeat(DesuperheaterNum) = HeatingCoilLoad;
                state.dataHeatBal->HeatReclaimRefrigeratedRack(SourceID).HVACDesuperheaterReclaimedHeatTotal = 0.0;
                for (auto &num : state.dataHeatBal->HeatReclaimRefrigeratedRack(SourceID).HVACDesuperheaterReclaimedHeat)
                    state.dataHeatBal->HeatReclaimRefrigeratedRack(SourceID).HVACDesuperheaterReclaimedHeatTotal += num;
            } else if (HeatingCoil(CoilNum).ReclaimHeatingSource == HeatObjTypes::CONDENSER_REFRIGERATION) {
                state.dataHeatBal->HeatReclaimRefrigCondenser(SourceID).HVACDesuperheaterReclaimedHeat(DesuperheaterNum) = HeatingCoilLoad;
                state.dataHeatBal->HeatReclaimRefrigCondenser(SourceID).HVACDesuperheaterReclaimedHeatTotal = 0.0;
                for (auto &num : state.dataHeatBal->HeatReclaimRefrigCondenser(SourceID).HVACDesuperheaterReclaimedHeat)
                    state.dataHeatBal->HeatReclaimRefrigCondenser(SourceID).HVACDesuperheaterReclaimedHeatTotal += num;
            } else if (HeatingCoil(CoilNum).ReclaimHeatingSource == HeatObjTypes::COIL_DX_COOLING ||
                       HeatingCoil(CoilNum).ReclaimHeatingSource == HeatObjTypes::COIL_DX_MULTISPEED ||
                       HeatingCoil(CoilNum).ReclaimHeatingSource == HeatObjTypes::COIL_DX_MULTIMODE) {
                state.dataHeatBal->HeatReclaimDXCoil(SourceID).HVACDesuperheaterReclaimedHeat(DesuperheaterNum) = HeatingCoilLoad;
                state.dataHeatBal->HeatReclaimDXCoil(SourceID).HVACDesuperheaterReclaimedHeatTotal = 0.0;
                for (auto &num : state.dataHeatBal->HeatReclaimDXCoil(SourceID).HVACDesuperheaterReclaimedHeat)
                    state.dataHeatBal->HeatReclaimDXCoil(SourceID).HVACDesuperheaterReclaimedHeatTotal += num;
            } else if (HeatingCoil(CoilNum).ReclaimHeatingSource == HeatObjTypes::COIL_DX_VARIABLE_COOLING) {
                state.dataHeatBal->HeatReclaimVS_DXCoil(SourceID).HVACDesuperheaterReclaimedHeat(DesuperheaterNum) = HeatingCoilLoad;
                state.dataHeatBal->HeatReclaimVS_DXCoil(SourceID).HVACDesuperheaterReclaimedHeatTotal = 0.0;
                for (auto &num : state.dataHeatBal->HeatReclaimVS_DXCoil(SourceID).HVACDesuperheaterReclaimedHeat)
                    state.dataHeatBal->HeatReclaimVS_DXCoil(SourceID).HVACDesuperheaterReclaimedHeatTotal += num;
            }
        }
    }

    void UpdateHeatingCoil(EnergyPlusData &state, int const CoilNum)
    {
        // SUBROUTINE INFORMATION:
        //       AUTHOR         Richard Liesen
        //       DATE WRITTEN   May 2000
        //       MODIFIED       na
        //       RE-ENGINEERED  na

        // PURPOSE OF THIS SUBROUTINE:
        // This subroutine updates the coil outlet nodes.

        // METHODOLOGY EMPLOYED:
        // Data is moved from the coil data structure to the coil outlet nodes.

        // SUBROUTINE LOCAL VARIABLE DECLARATIONS:
        int AirInletNode;
        int AirOutletNode;

        AirInletNode = state.dataHeatingCoils->HeatingCoil(CoilNum).AirInletNodeNum;
        AirOutletNode = state.dataHeatingCoils->HeatingCoil(CoilNum).AirOutletNodeNum;

        // Set the outlet air nodes of the HeatingCoil
        state.dataLoopNodes->Node(AirOutletNode).MassFlowRate = state.dataHeatingCoils->HeatingCoil(CoilNum).OutletAirMassFlowRate;
        state.dataLoopNodes->Node(AirOutletNode).Temp = state.dataHeatingCoils->HeatingCoil(CoilNum).OutletAirTemp;
        state.dataLoopNodes->Node(AirOutletNode).HumRat = state.dataHeatingCoils->HeatingCoil(CoilNum).OutletAirHumRat;
        state.dataLoopNodes->Node(AirOutletNode).Enthalpy = state.dataHeatingCoils->HeatingCoil(CoilNum).OutletAirEnthalpy;

        // Set the outlet nodes for properties that just pass through & not used
        state.dataLoopNodes->Node(AirOutletNode).Quality = state.dataLoopNodes->Node(AirInletNode).Quality;
        state.dataLoopNodes->Node(AirOutletNode).Press = state.dataLoopNodes->Node(AirInletNode).Press;
        state.dataLoopNodes->Node(AirOutletNode).MassFlowRateMin = state.dataLoopNodes->Node(AirInletNode).MassFlowRateMin;
        state.dataLoopNodes->Node(AirOutletNode).MassFlowRateMax = state.dataLoopNodes->Node(AirInletNode).MassFlowRateMax;
        state.dataLoopNodes->Node(AirOutletNode).MassFlowRateMinAvail = state.dataLoopNodes->Node(AirInletNode).MassFlowRateMinAvail;
        state.dataLoopNodes->Node(AirOutletNode).MassFlowRateMaxAvail = state.dataLoopNodes->Node(AirInletNode).MassFlowRateMaxAvail;

        if (state.dataContaminantBalance->Contaminant.CO2Simulation) {
            state.dataLoopNodes->Node(AirOutletNode).CO2 = state.dataLoopNodes->Node(AirInletNode).CO2;
        }

        if (state.dataContaminantBalance->Contaminant.GenericContamSimulation) {
            state.dataLoopNodes->Node(AirOutletNode).GenContam = state.dataLoopNodes->Node(AirInletNode).GenContam;
        }
    }

    void ReportHeatingCoil(EnergyPlusData &state, int const CoilNum, bool const coilIsSuppHeater)
    {

        // SUBROUTINE INFORMATION:
        //       AUTHOR         Richard Liesen
        //       DATE WRITTEN   May 2000
        //       MODIFIED       na
        //       RE-ENGINEERED  na

        // PURPOSE OF THIS SUBROUTINE:
        // This subroutine updates the report variable for the coils.

        // Using/Aliasing
        auto &TimeStepSys = state.dataHVACGlobal->TimeStepSys;

        // SUBROUTINE LOCAL VARIABLE DECLARATIONS:
        Real64 ReportingConstant;

        ReportingConstant = TimeStepSys * DataGlobalConstants::SecInHour;
        // report the HeatingCoil energy from this component
        state.dataHeatingCoils->HeatingCoil(CoilNum).HeatingCoilRate = state.dataHeatingCoils->HeatingCoil(CoilNum).HeatingCoilLoad;
        state.dataHeatingCoils->HeatingCoil(CoilNum).HeatingCoilLoad *= ReportingConstant;

        state.dataHeatingCoils->HeatingCoil(CoilNum).FuelUseRate = state.dataHeatingCoils->HeatingCoil(CoilNum).FuelUseLoad;
        state.dataHeatingCoils->HeatingCoil(CoilNum).ElecUseRate = state.dataHeatingCoils->HeatingCoil(CoilNum).ElecUseLoad;
        if (coilIsSuppHeater) {
            state.dataHVACGlobal->SuppHeatingCoilPower = state.dataHeatingCoils->HeatingCoil(CoilNum).ElecUseLoad;
        } else {
            state.dataHVACGlobal->ElecHeatingCoilPower = state.dataHeatingCoils->HeatingCoil(CoilNum).ElecUseLoad;
        }
        state.dataHeatingCoils->HeatingCoil(CoilNum).FuelUseLoad *= ReportingConstant;
        state.dataHeatingCoils->HeatingCoil(CoilNum).ElecUseLoad *= ReportingConstant;

        state.dataHeatingCoils->HeatingCoil(CoilNum).ParasiticFuelLoad =
            state.dataHeatingCoils->HeatingCoil(CoilNum).ParasiticFuelRate * ReportingConstant;

        std::string coilObjClassName;
        {
            auto const SELECT_CASE_var(state.dataHeatingCoils->HeatingCoil(CoilNum).HCoilType_Num);
            if (SELECT_CASE_var == Coil_HeatingElectric) {
                coilObjClassName = "Coil:Heating:Electric";
            } else if (SELECT_CASE_var == Coil_HeatingElectric_MultiStage) {
                coilObjClassName = "Coil:Heating:Electric:MultiStage";
            } else if (SELECT_CASE_var == Coil_HeatingGasOrOtherFuel) {
                coilObjClassName = "Coil:Heating:Fuel";
            } else if (SELECT_CASE_var == Coil_HeatingGas_MultiStage) {
                coilObjClassName = "Coil:Heating:Gas:MultiStage";
            } else if (SELECT_CASE_var == Coil_HeatingDesuperheater) {
                coilObjClassName = "Coil:Heating:Desuperheater";
            }
        }
        if (state.dataHeatingCoils->HeatingCoil(CoilNum).reportCoilFinalSizes) {
            if (!state.dataGlobal->WarmupFlag && !state.dataGlobal->DoingHVACSizingSimulations && !state.dataGlobal->DoingSizing) {
                state.dataRptCoilSelection->coilSelectionReportObj->setCoilFinalSizes(state,
                                                                                      state.dataHeatingCoils->HeatingCoil(CoilNum).Name,
                                                                                      coilObjClassName,
                                                                                      state.dataHeatingCoils->HeatingCoil(CoilNum).NominalCapacity,
                                                                                      state.dataHeatingCoils->HeatingCoil(CoilNum).NominalCapacity,
                                                                                      -999.0,
                                                                                      -999.0);
                state.dataHeatingCoils->HeatingCoil(CoilNum).reportCoilFinalSizes = false;
            }
        }
    }

    //        End of Reporting subroutines for the HeatingCoil Module

    void GetCoilIndex(EnergyPlusData &state, std::string const &HeatingCoilName, int &HeatingCoilIndex, bool &ErrorsFound)
    {

        // SUBROUTINE INFORMATION:
        //       AUTHOR         Richard Raustad
        //       DATE WRITTEN   March 2005
        //       MODIFIED       na
        //       RE-ENGINEERED  na

        // PURPOSE OF THIS SUBROUTINE:
        // This subroutine sets an index for a given DX Coil -- issues error message if that
        // DX Coil is not a legal DX Coil.

        // Obtains and Allocates HeatingCoil related parameters from input file
        if (state.dataHeatingCoils->GetCoilsInputFlag) { // First time subroutine has been entered
            GetHeatingCoilInput(state);
            state.dataHeatingCoils->GetCoilsInputFlag = false;
        }

        HeatingCoilIndex = UtilityRoutines::FindItem(HeatingCoilName, state.dataHeatingCoils->HeatingCoil);
        if (HeatingCoilIndex == 0) {
            ShowSevereError(state, "GetCoilIndex: Heating coil not found=" + HeatingCoilName);
            ErrorsFound = true;
        }
    }

    void CheckHeatingCoilSchedule(EnergyPlusData &state,
                                  std::string const &CompType, // unused1208
                                  std::string_view CompName,
                                  Real64 &Value,
                                  int &CompIndex)
    {

        // SUBROUTINE INFORMATION:
        //       AUTHOR         Linda Lawrie
        //       DATE WRITTEN   October 2005
        //       MODIFIED       na
        //       RE-ENGINEERED  na

        // PURPOSE OF THIS SUBROUTINE:
        // This routine provides a method for outside routines to check if
        // the heating coil is scheduled to be on.

        // SUBROUTINE LOCAL VARIABLE DECLARATIONS:
        int CoilNum;

        // Obtains and Allocates HeatingCoil related parameters from input file
        if (state.dataHeatingCoils->GetCoilsInputFlag) { // First time subroutine has been entered
            GetHeatingCoilInput(state);
            state.dataHeatingCoils->GetCoilsInputFlag = false;
        }

        // Find the correct Coil number
        if (CompIndex == 0) {
            CoilNum = UtilityRoutines::FindItem(CompName, state.dataHeatingCoils->HeatingCoil);
            if (CoilNum == 0) {
                ShowFatalError(state, "CheckHeatingCoilSchedule: Coil not found=\"" + std::string{CompName} + "\".");
            }
            if (!UtilityRoutines::SameString(CompType, cAllCoilTypes(state.dataHeatingCoils->HeatingCoil(CoilNum).HCoilType_Num))) {
                ShowSevereError(state, "CheckHeatingCoilSchedule: Coil=\"" + std::string{CompName} + "\"");
                ShowContinueError(state,
                                  "...expected type=\"" + CompType + "\", actual type=\"" +
                                      cAllCoilTypes(state.dataHeatingCoils->HeatingCoil(CoilNum).HCoilType_Num) + "\".");
                ShowFatalError(state, "Program terminates due to preceding conditions.");
            }
            CompIndex = CoilNum;
            Value = GetCurrentScheduleValue(state, state.dataHeatingCoils->HeatingCoil(CoilNum).SchedPtr); // not scheduled?
        } else {
            CoilNum = CompIndex;
            if (CoilNum > state.dataHeatingCoils->NumHeatingCoils || CoilNum < 1) {
                ShowFatalError(state,
                               format("CheckHeatingCoilSchedule: Invalid CompIndex passed={}, Number of Heating Coils={}, Coil name={}",
                                      CoilNum,
                                      state.dataHeatingCoils->NumHeatingCoils,
                                      CompName));
            }
            if (CompName != state.dataHeatingCoils->HeatingCoil(CoilNum).Name) {
                ShowSevereError(state,
                                format("CheckHeatingCoilSchedule: Invalid CompIndex passed={}, Coil name={}, stored Coil Name for that index={}",
                                       CoilNum,
                                       CompName,
                                       state.dataHeatingCoils->HeatingCoil(CoilNum).Name));
                ShowContinueError(state,
                                  "...expected type=\"" + CompType + "\", actual type=\"" +
                                      cAllCoilTypes(state.dataHeatingCoils->HeatingCoil(CoilNum).HCoilType_Num) + "\".");
                ShowFatalError(state, "Program terminates due to preceding conditions.");
            }
            Value = GetCurrentScheduleValue(state, state.dataHeatingCoils->HeatingCoil(CoilNum).SchedPtr); // not scheduled?
        }
    }

    Real64 GetCoilCapacity(EnergyPlusData &state,
                           std::string const &CoilType, // must match coil types in this module
                           std::string const &CoilName, // must match coil names for the coil type
                           bool &ErrorsFound            // set to true if problem
    )
    {

        // FUNCTION INFORMATION:
        //       AUTHOR         Linda Lawrie
        //       DATE WRITTEN   February 2006
        //       MODIFIED       na
        //       RE-ENGINEERED  na

        // PURPOSE OF THIS FUNCTION:
        // This function looks up the coil capacity for the given coil and returns it.  If
        // incorrect coil type or name is given, ErrorsFound is returned as true and capacity is returned
        // as negative.

        // Return value
        Real64 CoilCapacity; // returned capacity of matched coil

        // FUNCTION LOCAL VARIABLE DECLARATIONS:
        int WhichCoil;
        int FoundType; // Integer equivalent of coil type

        // Obtains and Allocates HeatingCoil related parameters from input file
        if (state.dataHeatingCoils->GetCoilsInputFlag) { // First time subroutine has been entered
            GetHeatingCoilInput(state);
            state.dataHeatingCoils->GetCoilsInputFlag = false;
        }

        FoundType = UtilityRoutines::FindItem(CoilType, cAllCoilTypes, NumAllCoilTypes);
        if (FoundType == Coil_HeatingElectric || FoundType == Coil_HeatingGasOrOtherFuel || FoundType == Coil_HeatingDesuperheater) {
            WhichCoil = UtilityRoutines::FindItem(CoilName, state.dataHeatingCoils->HeatingCoil);
            if (WhichCoil != 0) {
                CoilCapacity = state.dataHeatingCoils->HeatingCoil(WhichCoil).NominalCapacity;
            }
        } else if (FoundType == Coil_HeatingElectric_MultiStage || FoundType == Coil_HeatingGas_MultiStage) {
            WhichCoil = UtilityRoutines::FindItem(CoilName, state.dataHeatingCoils->HeatingCoil);
            if (WhichCoil != 0) {
                CoilCapacity =
                    state.dataHeatingCoils->HeatingCoil(WhichCoil).MSNominalCapacity(state.dataHeatingCoils->HeatingCoil(WhichCoil).NumOfStages);
            }
        } else {
            WhichCoil = 0;
        }

        if (WhichCoil == 0) { // Autodesk:Return Reworked block to assure CoilCapacity is set before return
            if (FoundType == 0) {
                ShowSevereError(state, "GetCoilCapacity: Could not find Coil, Type=\"" + CoilType + "\" Name=\"" + CoilName + "\"");
            } else if (FoundType > 0) {
                ShowSevereError(state, "GetCoilCapacity: Invalid coil type for capacity, Type=\"" + CoilType + "\" Name=\"" + CoilName + "\"");
                ShowContinueError(state,
                                  "...only " + cAllCoilTypes(Coil_HeatingElectric) + ", " + cAllCoilTypes(Coil_HeatingGasOrOtherFuel) + " or " +
                                      cAllCoilTypes(Coil_HeatingDesuperheater) + " are valid in this context.");
            }
            ShowContinueError(state, "... returning Coil Capacity as -1000.");
            ErrorsFound = true;
            CoilCapacity = -1000.0;
        }

        return CoilCapacity;
    }

    int GetCoilAvailScheduleIndex(EnergyPlusData &state,
                                  std::string const &CoilType, // must match coil types in this module
                                  std::string const &CoilName, // must match coil names for the coil type
                                  bool &ErrorsFound            // set to true if problem
    )
    {

        // FUNCTION INFORMATION:
        //       AUTHOR         Richard Raustad, FSEC
        //       DATE WRITTEN   February 2013
        //       MODIFIED       na
        //       RE-ENGINEERED  na

        // PURPOSE OF THIS FUNCTION:
        // This function looks up the given coil and returns the availability schedule index.  If
        // incorrect coil type or name is given, ErrorsFound is returned as true and index is returned
        // as zero.

        // Return value
        int AvailSchIndex; // returned availability schedule of matched coil

        // FUNCTION LOCAL VARIABLE DECLARATIONS:
        int WhichCoil;
        int FoundType; // Integer equivalent of coil type

        // Obtains and Allocates HeatingCoil related parameters from input file
        if (state.dataHeatingCoils->GetCoilsInputFlag) { // First time subroutine has been entered
            GetHeatingCoilInput(state);
            state.dataHeatingCoils->GetCoilsInputFlag = false;
        }

        WhichCoil = 0;
        AvailSchIndex = 0;
        FoundType = UtilityRoutines::FindItem(CoilType, cAllCoilTypes, NumAllCoilTypes);
        if (FoundType == Coil_HeatingElectric || FoundType == Coil_HeatingElectric_MultiStage || FoundType == Coil_HeatingGasOrOtherFuel ||
            FoundType == Coil_HeatingGas_MultiStage || FoundType == Coil_HeatingDesuperheater) {
            WhichCoil = UtilityRoutines::FindItem(CoilName, state.dataHeatingCoils->HeatingCoil);
            if (WhichCoil != 0) {
                AvailSchIndex = state.dataHeatingCoils->HeatingCoil(WhichCoil).SchedPtr;
            }
        } else {
            WhichCoil = 0;
        }

        if (WhichCoil == 0) {
            ShowSevereError(state, "GetCoilAvailScheduleIndex: Could not find Coil, Type=\"" + CoilType + "\" Name=\"" + CoilName + "\"");
            ErrorsFound = true;
            AvailSchIndex = 0;
        }

        return AvailSchIndex;
    }

    int GetCoilInletNode(EnergyPlusData &state,
                         std::string const &CoilType, // must match coil types in this module
                         std::string const &CoilName, // must match coil names for the coil type
                         bool &ErrorsFound            // set to true if problem
    )
    {

        // FUNCTION INFORMATION:
        //       AUTHOR         Linda Lawrie
        //       DATE WRITTEN   February 2006
        //       MODIFIED       na
        //       RE-ENGINEERED  na

        // PURPOSE OF THIS FUNCTION:
        // This function looks up the given coil and returns the inlet node number.  If
        // incorrect coil type or name is given, ErrorsFound is returned as true and node number is returned
        // as zero.

        // Return value
        int NodeNumber; // returned node number of matched coil

        // FUNCTION LOCAL VARIABLE DECLARATIONS:
        int WhichCoil;
        int FoundType; // Integer equivalent of coil type

        // Obtains and Allocates HeatingCoil related parameters from input file
        if (state.dataHeatingCoils->GetCoilsInputFlag) { // First time subroutine has been entered
            GetHeatingCoilInput(state);
            state.dataHeatingCoils->GetCoilsInputFlag = false;
        }

        WhichCoil = 0;
        NodeNumber = 0;
        FoundType = UtilityRoutines::FindItem(CoilType, cAllCoilTypes, NumAllCoilTypes);
        if (FoundType == Coil_HeatingElectric || FoundType == Coil_HeatingElectric_MultiStage || FoundType == Coil_HeatingGasOrOtherFuel ||
            FoundType == Coil_HeatingGas_MultiStage || FoundType == Coil_HeatingDesuperheater) {
            WhichCoil = UtilityRoutines::FindItem(CoilName, state.dataHeatingCoils->HeatingCoil);
            if (WhichCoil != 0) {
                NodeNumber = state.dataHeatingCoils->HeatingCoil(WhichCoil).AirInletNodeNum;
            }
        } else {
            WhichCoil = 0;
        }

        if (WhichCoil == 0) {
            ShowSevereError(state, "GetCoilInletNode: Could not find Coil, Type=\"" + CoilType + "\" Name=\"" + CoilName + "\"");
            ErrorsFound = true;
            NodeNumber = 0;
        }

        return NodeNumber;
    }

    int GetCoilOutletNode(EnergyPlusData &state,
                          std::string const &CoilType, // must match coil types in this module
                          std::string const &CoilName, // must match coil names for the coil type
                          bool &ErrorsFound            // set to true if problem
    )
    {

        // FUNCTION INFORMATION:
        //       AUTHOR         Richard Raustad
        //       DATE WRITTEN   August 2006
        //       MODIFIED       na
        //       RE-ENGINEERED  na

        // PURPOSE OF THIS FUNCTION:
        // This function looks up the given coil and returns the outlet node number.  If
        // incorrect coil type or name is given, ErrorsFound is returned as true and node number is returned
        // as zero.

        // Return value
        int NodeNumber; // returned node number of matched coil

        // FUNCTION LOCAL VARIABLE DECLARATIONS:
        int WhichCoil;
        int FoundType; // Integer equivalent of coil type

        // Obtains and Allocates HeatingCoil related parameters from input file
        if (state.dataHeatingCoils->GetCoilsInputFlag) { // First time subroutine has been entered
            GetHeatingCoilInput(state);
            state.dataHeatingCoils->GetCoilsInputFlag = false;
        }

        WhichCoil = 0;
        NodeNumber = 0;
        FoundType = UtilityRoutines::FindItem(CoilType, cAllCoilTypes, NumAllCoilTypes);
        if (FoundType == Coil_HeatingElectric || FoundType == Coil_HeatingElectric_MultiStage || FoundType == Coil_HeatingGasOrOtherFuel ||
            FoundType == Coil_HeatingGas_MultiStage || FoundType == Coil_HeatingDesuperheater) {
            WhichCoil = UtilityRoutines::FindItem(CoilName, state.dataHeatingCoils->HeatingCoil);
            if (WhichCoil != 0) {
                NodeNumber = state.dataHeatingCoils->HeatingCoil(WhichCoil).AirOutletNodeNum;
            }
        } else {
            WhichCoil = 0;
        }

        if (WhichCoil == 0) {
            ShowSevereError(state, "GetCoilOutletNode: Could not find Coil, Type=\"" + CoilType + "\" Name=\"" + CoilName + "\"");
            ErrorsFound = true;
            NodeNumber = 0;
        }

        return NodeNumber;
    }

    int GetHeatReclaimSourceIndex(EnergyPlusData &state,
                                  std::string const &CoilType, // must match coil types in this module
                                  std::string const &CoilName, // must match coil names for the coil type
                                  bool &ErrorsFound            // set to true if problem
    )
    {

        // FUNCTION INFORMATION:
        //       AUTHOR         Richard Raustad
        //       DATE WRITTEN   June 2007
        //       MODIFIED       na
        //       RE-ENGINEERED  na

        // PURPOSE OF THIS FUNCTION:
        // This function looks up the given coil and returns the heating coil index number if it is a desuperheating coil.
        // If incorrect coil type or name is given, ErrorsFound is returned as true and index number is returned
        // as zero.

        // Return value
        int CoilFound; // returned index number of matched coil

        // FUNCTION LOCAL VARIABLE DECLARATIONS:
        bool GetCoilErrFlag;
        bool SuppressWarning;
        int NumCoil;
        int CoilNum(0);

        // Obtains and Allocates HeatingCoil related parameters from input file
        if (state.dataHeatingCoils->GetCoilsInputFlag) { // First time subroutine has been entered
            GetHeatingCoilInput(state);
            state.dataHeatingCoils->GetCoilsInputFlag = false;
        }

        SuppressWarning = true;
        CoilFound = 0;

        // note should eventually get rid of this string comparison
        if (UtilityRoutines::SameString(CoilType, "COIL:COOLING:DX:SINGLESPEED") ||
            UtilityRoutines::SameString(CoilType, "COIL:COOLING:DX:TWOSPEED") ||
            UtilityRoutines::SameString(CoilType, "COIL:COOLING:DX:TWOSTAGEWITHHUMIDITYCONTROLMODE")) {
            GetDXCoilIndex(state, CoilName, CoilNum, GetCoilErrFlag, CoilType, SuppressWarning);
            for (NumCoil = 1; NumCoil <= state.dataHeatingCoils->NumHeatingCoils; ++NumCoil) {
                if (state.dataHeatingCoils->HeatingCoil(NumCoil).ReclaimHeatingSource != HeatObjTypes::COIL_DX_COOLING &&
                    state.dataHeatingCoils->HeatingCoil(NumCoil).ReclaimHeatingSource != HeatObjTypes::COIL_DX_MULTISPEED &&
                    state.dataHeatingCoils->HeatingCoil(NumCoil).ReclaimHeatingSource != HeatObjTypes::COIL_DX_MULTIMODE &&
                    state.dataHeatingCoils->HeatingCoil(NumCoil).ReclaimHeatingCoilName != CoilName)
                    continue;
                CoilFound = CoilNum;
                break;
            }
        } else if (UtilityRoutines::SameString(CoilType, "COIL:COOLING:DX:VARIABLESPEED")) {
            CoilNum = VariableSpeedCoils::GetCoilIndexVariableSpeed(state, CoilType, CoilName, GetCoilErrFlag);
            for (NumCoil = 1; NumCoil <= state.dataHeatingCoils->NumHeatingCoils; ++NumCoil) {
                if (state.dataHeatingCoils->HeatingCoil(NumCoil).ReclaimHeatingSource != HeatObjTypes::COIL_DX_VARIABLE_COOLING &&
                    state.dataHeatingCoils->HeatingCoil(NumCoil).ReclaimHeatingCoilName != CoilName)
                    continue;
                CoilFound = CoilNum;
                break;
            }
        }

        if (CoilNum == 0) {
            ErrorsFound = true;
        }

        return CoilFound;
    }

    int GetCoilControlNodeNum(EnergyPlusData &state,
                              std::string const &CoilType, // must match coil types in this module
                              std::string const &CoilName, // must match coil names for the coil type
                              bool &ErrorsFound            // set to true if problem
    )
    {

        // FUNCTION INFORMATION:
        //       AUTHOR         Richard Raustad
        //       DATE WRITTEN   June 2007
        //       MODIFIED       na
        //       RE-ENGINEERED  na

        // PURPOSE OF THIS FUNCTION:
        // This function looks up the given coil and returns the control node number.  If
        // incorrect coil type or name is given, ErrorsFound is returned as true and node number is returned
        // as zero.

        // Return value
        int NodeNumber; // returned node number of matched coil

        // FUNCTION LOCAL VARIABLE DECLARATIONS:
        int WhichCoil;
        int FoundType; // Integer equivalent of coil type

        // Obtains and Allocates HeatingCoil related parameters from input file
        if (state.dataHeatingCoils->GetCoilsInputFlag) { // First time subroutine has been entered
            GetHeatingCoilInput(state);
            state.dataHeatingCoils->GetCoilsInputFlag = false;
        }

        WhichCoil = 0;
        NodeNumber = 0;
        FoundType = UtilityRoutines::FindItem(CoilType, cAllCoilTypes, NumAllCoilTypes);
        if (FoundType == Coil_HeatingElectric || FoundType == Coil_HeatingElectric_MultiStage || FoundType == Coil_HeatingGasOrOtherFuel ||
            FoundType == Coil_HeatingGas_MultiStage || FoundType == Coil_HeatingDesuperheater) {
            WhichCoil = UtilityRoutines::FindItem(CoilName, state.dataHeatingCoils->HeatingCoil);
            if (WhichCoil != 0) {
                NodeNumber = state.dataHeatingCoils->HeatingCoil(WhichCoil).TempSetPointNodeNum;
            }
        } else {
            WhichCoil = 0;
        }

        if (WhichCoil == 0) {
            ShowSevereError(state, "GetCoilControlNodeNum: Could not find Coil, Type=\"" + CoilType + "\" Name=\"" + CoilName + "\"");
            ErrorsFound = true;
            NodeNumber = 0;
        }

        return NodeNumber;
    }

    int GetHeatingCoilTypeNum(EnergyPlusData &state,
                              std::string const &CoilType, // must match coil types in this module
                              std::string const &CoilName, // must match coil names for the coil type
                              bool &ErrorsFound            // set to true if problem
    )
    {

        // FUNCTION INFORMATION:
        //       AUTHOR         Richard Raustad
        //       DATE WRITTEN   August 2008
        //       MODIFIED       na
        //       RE-ENGINEERED  na

        // PURPOSE OF THIS FUNCTION:
        // This function looks up the given coil and returns the type number.  If
        // incorrect coil type or name is given, ErrorsFound is returned as true and type number is returned
        // as zero.

        // Return value
        int TypeNum; // returned type number of matched coil

        // FUNCTION LOCAL VARIABLE DECLARATIONS:
        int WhichCoil;
        int FoundType; // Integer equivalent of coil type

        // Obtains and Allocates HeatingCoil related parameters from input file
        if (state.dataHeatingCoils->GetCoilsInputFlag) { // First time subroutine has been entered
            GetHeatingCoilInput(state);
            state.dataHeatingCoils->GetCoilsInputFlag = false;
        }

        WhichCoil = 0;
        TypeNum = 0;
        FoundType = UtilityRoutines::FindItem(CoilType, cAllCoilTypes, NumAllCoilTypes);
        if (FoundType == Coil_HeatingElectric || FoundType == Coil_HeatingElectric_MultiStage || FoundType == Coil_HeatingGasOrOtherFuel ||
            FoundType == Coil_HeatingGas_MultiStage || FoundType == Coil_HeatingDesuperheater) {
            WhichCoil = UtilityRoutines::FindItem(CoilName, state.dataHeatingCoils->HeatingCoil);
            if (WhichCoil != 0) {
                TypeNum = state.dataHeatingCoils->HeatingCoil(WhichCoil).HCoilType_Num;
            }
        } else {
            WhichCoil = 0;
        }

        if (WhichCoil == 0) {
            ShowSevereError(state, "GetHeatingCoilTypeNum: Could not find Coil, Type=\"" + CoilType + "\" Name=\"" + CoilName + "\"");
            ErrorsFound = true;
            TypeNum = 0;
        }

        return TypeNum;
    }

    int GetHeatingCoilIndex(EnergyPlusData &state,
                            std::string const &CoilType, // must match coil types in this module
                            std::string const &CoilName, // must match coil names for the coil type
                            bool &ErrorsFound            // set to true if problem
    )
    {

        // FUNCTION INFORMATION:
        //       AUTHOR         Linda Lawrie
        //       DATE WRITTEN   February 2011
        //       MODIFIED       na
        //       RE-ENGINEERED  na

        // PURPOSE OF THIS FUNCTION:
        // This function looks up the given coil and returns the index into the structure.  If
        // incorrect coil type or name is given, ErrorsFound is returned as true and index is returned
        // as zero.

        // Return value
        int WhichCoil; // returned index number of matched coil

        // FUNCTION LOCAL VARIABLE DECLARATIONS:
        int FoundType; // Integer equivalent of coil type

        // Obtains and Allocates HeatingCoil related parameters from input file
        if (state.dataHeatingCoils->GetCoilsInputFlag) { // First time subroutine has been entered
            GetHeatingCoilInput(state);
            state.dataHeatingCoils->GetCoilsInputFlag = false;
        }

        WhichCoil = 0;
        FoundType = UtilityRoutines::FindItem(CoilType, cAllCoilTypes, NumAllCoilTypes);
        if (FoundType == Coil_HeatingElectric || FoundType == Coil_HeatingElectric_MultiStage || FoundType == Coil_HeatingGasOrOtherFuel ||
            FoundType == Coil_HeatingGas_MultiStage || FoundType == Coil_HeatingDesuperheater) {
            WhichCoil = UtilityRoutines::FindItem(CoilName, state.dataHeatingCoils->HeatingCoil);
        } else {
            WhichCoil = 0;
        }

        if (WhichCoil == 0) {
            ShowSevereError(state, "GetHeatingCoilIndex: Could not find Coil, Type=\"" + CoilType + "\" Name=\"" + CoilName + "\"");
            ErrorsFound = true;
        }

        return WhichCoil;
    }

    int GetHeatingCoilPLFCurveIndex(EnergyPlusData &state,
                                    std::string const &CoilType, // must match coil types in this module
                                    std::string const &CoilName, // must match coil names for the coil type
                                    bool &ErrorsFound            // set to true if problem
    )
    {

        // FUNCTION INFORMATION:
        //       AUTHOR         Richard Raustad
        //       DATE WRITTEN   December 2008
        //       MODIFIED       na
        //       RE-ENGINEERED  na

        // PURPOSE OF THIS FUNCTION:
        // This function looks up the given coil and returns the PLF curve index.  If
        // incorrect coil name is given for gas or electric heating coils, ErrorsFound
        // is returned as true and curve index is returned as zero.
        // If not a gas or electric heating coil, ErrorsFound is unchanged and index is 0.

        // Return value
        int IndexNum; // returned PLF curve index of matched coil

        // FUNCTION LOCAL VARIABLE DECLARATIONS:
        int WhichCoil;
        int FoundType; // Integer equivalent of coil type

        // Obtains and Allocates HeatingCoil related parameters from input file
        if (state.dataHeatingCoils->GetCoilsInputFlag) { // First time subroutine has been entered
            GetHeatingCoilInput(state);
            state.dataHeatingCoils->GetCoilsInputFlag = false;
        }

        FoundType = UtilityRoutines::FindItem(CoilType, cAllCoilTypes, NumAllCoilTypes);
        if (FoundType == Coil_HeatingElectric || FoundType == Coil_HeatingElectric_MultiStage || FoundType == Coil_HeatingGasOrOtherFuel ||
            FoundType == Coil_HeatingGas_MultiStage || FoundType == Coil_HeatingDesuperheater) {
            WhichCoil = UtilityRoutines::FindItem(CoilName, state.dataHeatingCoils->HeatingCoil);
            if (WhichCoil != 0) {
                IndexNum = state.dataHeatingCoils->HeatingCoil(WhichCoil).PLFCurveIndex;
            } else {
                ShowSevereError(state, "GetHeatingCoilPLFCurveIndex: Could not find Coil, Type=\"" + CoilType + "\" Name=\"" + CoilName + "\"");
                ErrorsFound = true;
                IndexNum = 0;
            }
        } else {
            IndexNum = 0;
        }

        return IndexNum;
    }

    int GetHeatingCoilNumberOfStages(EnergyPlusData &state,
                                     std::string const &CoilType, // must match coil types in this module
                                     std::string const &CoilName, // must match coil names for the coil type
                                     bool &ErrorsFound            // set to true if problem
    )
    {

        // FUNCTION INFORMATION:
        //       AUTHOR         Chandan Sharma
        //       DATE WRITTEN   February 2013
        //       MODIFIED       na
        //       RE-ENGINEERED  na

        // PURPOSE OF THIS FUNCTION:
        // This function looks up the given coil and returns the number of speeds for multistage coils.
        // If incorrect coil type or name is given, ErrorsFound is returned as true.

        // Return value
        int NumberOfStages; // returned the number of speed of matched coil

        // FUNCTION LOCAL VARIABLE DECLARATIONS:
        int WhichCoil;

        // Obtains and Allocates HeatingCoils
        if (state.dataHeatingCoils->GetCoilsInputFlag) { // First time subroutine has been entered
            GetHeatingCoilInput(state);
            state.dataHeatingCoils->GetCoilsInputFlag = false;
        }

        WhichCoil = UtilityRoutines::FindItemInList(CoilName, state.dataHeatingCoils->HeatingCoil);
        if (WhichCoil != 0) {
            NumberOfStages = state.dataHeatingCoils->HeatingCoil(WhichCoil).NumOfStages;
        } else {
            ShowSevereError(state, "GetHeatingCoilNumberOfSpeeds: Invalid Heating Coil Type=\"" + CoilType + "\" Name=\"" + CoilName + "\"");
            ErrorsFound = true;
            NumberOfStages = 0;
        }

        return NumberOfStages;
    }

    void SetHeatingCoilData(EnergyPlusData &state,
                            int const CoilNum,                       // Number of electric or gas heating Coil
                            bool &ErrorsFound,                       // Set to true if certain errors found
                            Optional_bool DesiccantRegenerationCoil, // Flag that this coil is used as regeneration air heating coil
                            Optional_int DesiccantDehumIndex         // Index for the desiccant dehum system where this coil is used
    )
    {

        // FUNCTION INFORMATION:
        //       AUTHOR         Bereket Nigusse
        //       DATE WRITTEN   February 2016
        //       MODIFIED       na
        //       RE-ENGINEERED  na

        // PURPOSE OF THIS FUNCTION:
        // This function sets data to Heating Coil using the coil index and arguments passed

        if (state.dataHeatingCoils->GetCoilsInputFlag) {
            GetHeatingCoilInput(state);
            state.dataHeatingCoils->GetCoilsInputFlag = false;
        }

        if (CoilNum <= 0 || CoilNum > state.dataHeatingCoils->NumHeatingCoils) {
            ShowSevereError(state,
                            format("SetHeatingCoilData: called with heating coil Number out of range={} should be >0 and <{}",
                                   CoilNum,
                                   state.dataHeatingCoils->NumHeatingCoils));
            ErrorsFound = true;
            return;
        }

        if (present(DesiccantRegenerationCoil)) {
            state.dataHeatingCoils->HeatingCoil(CoilNum).DesiccantRegenerationCoil = DesiccantRegenerationCoil;
        }

        if (present(DesiccantDehumIndex)) {
            state.dataHeatingCoils->HeatingCoil(CoilNum).DesiccantDehumNum = DesiccantDehumIndex;
        }
    }

    void SetHeatingCoilAirLoopNumber(EnergyPlusData &state, std::string const &HeatingCoilName, int AirLoopNum, bool &ErrorsFound)
    {
        // SUBROUTINE INFORMATION:
        //       AUTHOR         L.Gu
        //       DATE WRITTEN   March 2018

        // PURPOSE OF THIS SUBROUTINE:
        // This subroutine sets an AirLoopNum for a given heating Coil

        int HeatingCoilIndex;

        if (state.dataHeatingCoils->GetCoilsInputFlag) { // First time subroutine has been entered
            GetHeatingCoilInput(state);
            state.dataHeatingCoils->GetCoilsInputFlag = false;
        }

        HeatingCoilIndex = UtilityRoutines::FindItem(HeatingCoilName, state.dataHeatingCoils->HeatingCoil);
        if (HeatingCoilIndex == 0) {
            ShowSevereError(state, "GetCoilIndex: Heating coil not found=" + HeatingCoilName);
            ErrorsFound = true;
        } else {
            state.dataHeatingCoils->HeatingCoil(HeatingCoilIndex).AirLoopNum = AirLoopNum;
        }
    }
} // namespace HeatingCoils

} // namespace EnergyPlus<|MERGE_RESOLUTION|>--- conflicted
+++ resolved
@@ -1770,13 +1770,9 @@
                             if (state.dataGlobal->DisplayExtraWarnings) {
                                 if ((std::abs(NominalCapacityDes - NominalCapacityUser) / NominalCapacityUser) >
                                     state.dataSize->AutoVsHardSizingThreshold) {
-<<<<<<< HEAD
-                                    ShowMessage(state, format("SizeHeatingCoil: Potential issue with equipment sizing for {}, {}", CompType, CompName));
-=======
                                     ShowMessage(state,
                                                 "SizeHeatingCoil: Potential issue with equipment sizing for " + CompType + ", " +
                                                     std::string{CompName});
->>>>>>> eb5c6a10
                                     ShowContinueError(state, format("User-Specified Nominal Capacity of {:.2R} [W]", NominalCapacityUser));
                                     ShowContinueError(state, format("differs from Design Size Nominal Capacity of {:.2R} [W]", NominalCapacityDes));
                                     ShowContinueError(state, "This may, or may not, indicate mismatched component sizes.");
