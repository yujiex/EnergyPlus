// EnergyPlus, Copyright (c) 1996-2021, The Board of Trustees of the University of Illinois,
// The Regents of the University of California, through Lawrence Berkeley National Laboratory
// (subject to receipt of any required approvals from the U.S. Dept. of Energy), Oak Ridge
// National Laboratory, managed by UT-Battelle, Alliance for Sustainable Energy, LLC, and other
// contributors. All rights reserved.
//
// NOTICE: This Software was developed under funding from the U.S. Department of Energy and the
// U.S. Government consequently retains certain rights. As such, the U.S. Government has been
// granted for itself and others acting on its behalf a paid-up, nonexclusive, irrevocable,
// worldwide license in the Software to reproduce, distribute copies to the public, prepare
// derivative works, and perform publicly and display publicly, and to permit others to do so.
//
// Redistribution and use in source and binary forms, with or without modification, are permitted
// provided that the following conditions are met:
//
// (1) Redistributions of source code must retain the above copyright notice, this list of
//     conditions and the following disclaimer.
//
// (2) Redistributions in binary form must reproduce the above copyright notice, this list of
//     conditions and the following disclaimer in the documentation and/or other materials
//     provided with the distribution.
//
// (3) Neither the name of the University of California, Lawrence Berkeley National Laboratory,
//     the University of Illinois, U.S. Dept. of Energy nor the names of its contributors may be
//     used to endorse or promote products derived from this software without specific prior
//     written permission.
//
// (4) Use of EnergyPlus(TM) Name. If Licensee (i) distributes the software in stand-alone form
//     without changes from the version obtained under this License, or (ii) Licensee makes a
//     reference solely to the software portion of its product, Licensee must refer to the
//     software as "EnergyPlus version X" software, where "X" is the version number Licensee
//     obtained under this License and may not use a different name for the software. Except as
//     specifically required in this Section (4), Licensee shall not use in a company name, a
//     product name, in advertising, publicity, or other promotional activities any name, trade
//     name, trademark, logo, or other designation of "EnergyPlus", "E+", "e+" or confusingly
//     similar designation, without the U.S. Department of Energy's prior written consent.
//
// THIS SOFTWARE IS PROVIDED BY THE COPYRIGHT HOLDERS AND CONTRIBUTORS "AS IS" AND ANY EXPRESS OR
// IMPLIED WARRANTIES, INCLUDING, BUT NOT LIMITED TO, THE IMPLIED WARRANTIES OF MERCHANTABILITY
// AND FITNESS FOR A PARTICULAR PURPOSE ARE DISCLAIMED. IN NO EVENT SHALL THE COPYRIGHT OWNER OR
// CONTRIBUTORS BE LIABLE FOR ANY DIRECT, INDIRECT, INCIDENTAL, SPECIAL, EXEMPLARY, OR
// CONSEQUENTIAL DAMAGES (INCLUDING, BUT NOT LIMITED TO, PROCUREMENT OF SUBSTITUTE GOODS OR
// SERVICES; LOSS OF USE, DATA, OR PROFITS; OR BUSINESS INTERRUPTION) HOWEVER CAUSED AND ON ANY
// THEORY OF LIABILITY, WHETHER IN CONTRACT, STRICT LIABILITY, OR TORT (INCLUDING NEGLIGENCE OR
// OTHERWISE) ARISING IN ANY WAY OUT OF THE USE OF THIS SOFTWARE, EVEN IF ADVISED OF THE
// POSSIBILITY OF SUCH DAMAGE.

#ifndef PlantHeatExchangerFluidToFluid_hh_INCLUDED
#define PlantHeatExchangerFluidToFluid_hh_INCLUDED

// ObjexxFCL Headers
#include <ObjexxFCL/Array1D.hh>

// EnergyPlus Headers
#include <EnergyPlus/Data/BaseData.hh>
#include <EnergyPlus/DataGlobals.hh>
#include <EnergyPlus/EnergyPlus.hh>
#include <EnergyPlus/Plant/PlantLocation.hh>
#include <EnergyPlus/PlantComponent.hh>

namespace EnergyPlus {

// Forward declarations
struct EnergyPlusData;

namespace PlantHeatExchangerFluidToFluid {

    enum class FluidHXType
    {
        Invalid = -1,
        CrossFlowBothUnMixed,
        CrossFlowBothMixed,
        CrossFlowSupplyLoopMixedDemandLoopUnMixed,
        CrossFlowSupplyLoopUnMixedDemandLoopMixed,
        CounterFlow,
        ParallelFlow,
        Ideal,
        Num
    };

    enum class ControlType
    {
        Invalid = -1,
        UncontrolledOn,
        OperationSchemeModulated,
        OperationSchemeOnOff,
        HeatingSetPointModulated,
        HeatingSetPointOnOff,
        CoolingSetPointModulated,
        CoolingSetPointOnOff,
        DualDeadBandSetPointModulated,
        DualDeadBandSetPointOnOff,
        CoolingDifferentialOnOff,
        CoolingSetPointOnOffWithComponentOverride,
        TrackComponentOnOff,
<<<<<<< HEAD
        LoadControl,               // for steam to water HX
        TemperatureSetpointControl // for steam to water HX
=======
        Num
>>>>>>> b03bdf04
    };

    enum class CtrlTempType
    {
        Invalid = -1,
        WetBulbTemperature,
        DryBulbTemperature,
        LoopTemperature,
        Num
    };

    enum class HXAction
    {
        Invalid = -1,
        HeatingSupplySideLoop,
        CoolingSupplySideLoop,
        Num
    };

    struct PlantConnectionStruct : PlantLocation
    {
        // Members
        int inletNodeNum;                      // plant loop inlet node index
        int outletNodeNum;                     // plant loop outlet node index
        Real64 MassFlowRateMin;                // minimum (hardware) flow rate for component [kg/s]
        Real64 MassFlowRateMax;                // maximum (hardware) flow rate for component [kg/s]
        Real64 DesignVolumeFlowRate;           // design flow rate [m3/s]
        bool DesignVolumeFlowRateWasAutoSized; // true if design flow rate was autosize on input
        Real64 MyLoad;                         // current load request of supply equip for op scheme control[W]
        Real64 MinLoad;                        // reports back size for load dispatch routines [W]
        Real64 MaxLoad;                        // reports back size for load dispatch [W]
        Real64 OptLoad;                        // reports back size for load dispatch [W]
        Real64 InletTemp;                      // current inlet fluid temperature [C]
        Real64 InletMassFlowRate;              // current inlet mass flow rate [kg/s]
        Real64 OutletTemp;                     // component outlet temperature [C]
        Real64 InletQuality;
        Real64 OutletQuality;
        Real64 InletEnthalpy;
        Real64 OutletEnthalpy;
        Real64 InletSteamPress;
        Real64 LoopLoss;

        // Default Constructor
        PlantConnectionStruct()
            : inletNodeNum(0), outletNodeNum(0), MassFlowRateMin(0.0), MassFlowRateMax(0.0), DesignVolumeFlowRate(0.0),
              DesignVolumeFlowRateWasAutoSized(false), MyLoad(0.0), MinLoad(0.0), MaxLoad(0.0), OptLoad(0.0), InletTemp(0.0), InletMassFlowRate(0.0),
              OutletTemp(0.0), InletQuality(1.0), OutletQuality(1.0), InletEnthalpy(0.0), OutletEnthalpy(0.0)
        {
        }
    };

    struct PlantLocatorStruct : PlantLocation
    {
        // Members
        int inletNodeNum; // plant loop inlet node index

        // Default Constructor
        PlantLocatorStruct() : inletNodeNum(0)
        {
        }
    };

    struct HeatExchangerStruct : PlantComponent
    {
        // Members
        std::string Name;
        int TypeNum;
        int AvailSchedNum;
        FluidHXType HeatExchangeModelType;
        Real64 UA;
        bool UAWasAutoSized; // true is UA was autosized on input
        ControlType controlMode;
        int SetPointNodeNum;
        Real64 TempControlTol;
        CtrlTempType ControlSignalTemp;
        Real64 MinOperationTemp;
        Real64 MaxOperationTemp;
        PlantConnectionStruct DemandSideLoop; // plant connections and data for the side of HX connected to demand side
        PlantConnectionStruct SupplySideLoop;
        std::string HeatTransferMeteringEndUse;
        std::string ComponentUserName; // user name for control-associated  component
        DataPlant::PlantEquipmentType ComponentType;
        PlantLocatorStruct OtherCompSupplySideLoop;
        PlantLocatorStruct OtherCompDemandSideLoop;
        Real64 SizingFactor;
        Real64 HeatTransferRate;
        Real64 HeatTransferEnergy;
        Real64 Effectiveness;
        Real64 OperationStatus;
        Real64 DegOfSubCool;
        Real64 DegOfLoopSubCool;
        int DmdSideModulatSolvNoConvergeErrorCount;
        int DmdSideModulatSolvNoConvergeErrorIndex;
        int DmdSideModulatSolvFailErrorCount;
        int DmdSideModulatSolvFailErrorIndex;
        bool MyOneTimeFlag;
        bool MyFlag;
        bool MyEnvrnFlag;

        // Default Constructor
        HeatExchangerStruct()
<<<<<<< HEAD
            : AvailSchedNum(0), HeatExchangeModelType(iFluidHXType::Unassigned), UA(0.0), UAWasAutoSized(false), ControlMode(iCtrlType::Unassigned),
              SetPointNodeNum(0), TempControlTol(0.0), ControlSignalTemp(iCtrlTemp::Unassigned), MinOperationTemp(-99999.0),
              MaxOperationTemp(99999.0), ComponentTypeOfNum(0), SizingFactor(1.0), HeatTransferRate(0.0), HeatTransferEnergy(0.0), Effectiveness(0.0),
              OperationStatus(0.0), DegOfSubCool(0.0), DegOfLoopSubCool(0.0), DmdSideModulatSolvNoConvergeErrorCount(0),
=======
            : AvailSchedNum(0), HeatExchangeModelType(FluidHXType::Invalid), UA(0.0), UAWasAutoSized(false), controlMode(ControlType::Invalid),
              SetPointNodeNum(0), TempControlTol(0.0), ControlSignalTemp(CtrlTempType::Invalid), MinOperationTemp(-99999.0),
              MaxOperationTemp(99999.0), ComponentType(DataPlant::PlantEquipmentType::Invalid), SizingFactor(1.0), HeatTransferRate(0.0),
              HeatTransferEnergy(0.0), Effectiveness(0.0), OperationStatus(0.0), DmdSideModulatSolvNoConvergeErrorCount(0),
>>>>>>> b03bdf04
              DmdSideModulatSolvNoConvergeErrorIndex(0), DmdSideModulatSolvFailErrorCount(0), DmdSideModulatSolvFailErrorIndex(0),
              MyOneTimeFlag(true), MyFlag(true), MyEnvrnFlag(true)
        {
        }

        static PlantComponent *factory(EnergyPlusData &state, std::string const &objectName);

        void onInitLoopEquip([[maybe_unused]] EnergyPlusData &state, const PlantLocation &calledFromLocation) override;

        void getDesignCapacities(
            EnergyPlusData &state, const PlantLocation &calledFromLocation, Real64 &MaxLoad, Real64 &MinLoad, Real64 &OptLoad) override;

        void simulate([[maybe_unused]] EnergyPlusData &state,
                      const PlantLocation &calledFromLocation,
                      bool FirstHVACIteration,
                      Real64 &CurLoad,
                      bool RunFlag) override;

        void setupOutputVars(EnergyPlusData &state);

        void initialize(EnergyPlusData &state);

        void size(EnergyPlusData &state);

        void calculate(EnergyPlusData &state, Real64 SupSideMdot, Real64 DmdSideMdot);

        void calculateSteamToWaterHX(EnergyPlusData &state, Real64 const MyLoad, Real64 const DmdSideMdot);

        void control(EnergyPlusData &state, int LoopNum, Real64 MyLoad, bool FirstHVACIteration);

<<<<<<< HEAD
        void controlSteamToWaterHX(EnergyPlusData &state, int LoopNum, Real64 MyLoad);

        void findDemandSideLoopFlow(EnergyPlusData &state, Real64 TargetSupplySideLoopLeavingTemp, iHXAction HXActionMode);
=======
        void findDemandSideLoopFlow(EnergyPlusData &state, Real64 TargetSupplySideLoopLeavingTemp, HXAction HXActionMode);
>>>>>>> b03bdf04

        Real64 demandSideFlowResidual(EnergyPlusData &state,
                                      Real64 DmdSideMassFlowRate,
                                      Array1D<Real64> const &Par // Par(1) = HX index number
        );

        void oneTimeInit(EnergyPlusData &state) override;
    };

    void GetFluidHeatExchangerInput(EnergyPlusData &state);

} // namespace PlantHeatExchangerFluidToFluid

struct PlantHeatExchangerFluidToFluidData : BaseGlobalStruct
{
    int NumberOfPlantFluidHXs = 0;
    int NumberOfSteamToWaterHXs = 0;
    int NumberOfHXs = 0;
    bool GetInput = true;
    EPVector<PlantHeatExchangerFluidToFluid::HeatExchangerStruct> FluidHX;

    void clear_state() override
    {
        this->NumberOfPlantFluidHXs = 0;
        this->NumberOfSteamToWaterHXs = 0;
        this->NumberOfHXs = 0;
        this->GetInput = true;
        this->FluidHX.deallocate();
    }
};

} // namespace EnergyPlus

#endif<|MERGE_RESOLUTION|>--- conflicted
+++ resolved
@@ -93,12 +93,9 @@
         CoolingDifferentialOnOff,
         CoolingSetPointOnOffWithComponentOverride,
         TrackComponentOnOff,
-<<<<<<< HEAD
-        LoadControl,               // for steam to water HX
-        TemperatureSetpointControl // for steam to water HX
-=======
-        Num
->>>>>>> b03bdf04
+        LoadControl,                // for steam to water HX
+        TemperatureSetpointControl, // for steam to water HX
+        Num
     };
 
     enum class CtrlTempType
@@ -165,7 +162,7 @@
     {
         // Members
         std::string Name;
-        int TypeNum;
+        DataPlant::PlantEquipmentType Type;
         int AvailSchedNum;
         FluidHXType HeatExchangeModelType;
         Real64 UA;
@@ -200,19 +197,12 @@
 
         // Default Constructor
         HeatExchangerStruct()
-<<<<<<< HEAD
-            : AvailSchedNum(0), HeatExchangeModelType(iFluidHXType::Unassigned), UA(0.0), UAWasAutoSized(false), ControlMode(iCtrlType::Unassigned),
-              SetPointNodeNum(0), TempControlTol(0.0), ControlSignalTemp(iCtrlTemp::Unassigned), MinOperationTemp(-99999.0),
-              MaxOperationTemp(99999.0), ComponentTypeOfNum(0), SizingFactor(1.0), HeatTransferRate(0.0), HeatTransferEnergy(0.0), Effectiveness(0.0),
-              OperationStatus(0.0), DegOfSubCool(0.0), DegOfLoopSubCool(0.0), DmdSideModulatSolvNoConvergeErrorCount(0),
-=======
             : AvailSchedNum(0), HeatExchangeModelType(FluidHXType::Invalid), UA(0.0), UAWasAutoSized(false), controlMode(ControlType::Invalid),
               SetPointNodeNum(0), TempControlTol(0.0), ControlSignalTemp(CtrlTempType::Invalid), MinOperationTemp(-99999.0),
               MaxOperationTemp(99999.0), ComponentType(DataPlant::PlantEquipmentType::Invalid), SizingFactor(1.0), HeatTransferRate(0.0),
-              HeatTransferEnergy(0.0), Effectiveness(0.0), OperationStatus(0.0), DmdSideModulatSolvNoConvergeErrorCount(0),
->>>>>>> b03bdf04
-              DmdSideModulatSolvNoConvergeErrorIndex(0), DmdSideModulatSolvFailErrorCount(0), DmdSideModulatSolvFailErrorIndex(0),
-              MyOneTimeFlag(true), MyFlag(true), MyEnvrnFlag(true)
+              HeatTransferEnergy(0.0), Effectiveness(0.0), OperationStatus(0.0), DegOfSubCool(0.0), DegOfLoopSubCool(0.0),
+              DmdSideModulatSolvNoConvergeErrorCount(0), DmdSideModulatSolvNoConvergeErrorIndex(0), DmdSideModulatSolvFailErrorCount(0),
+              DmdSideModulatSolvFailErrorIndex(0), MyOneTimeFlag(true), MyFlag(true), MyEnvrnFlag(true)
         {
         }
 
@@ -241,13 +231,9 @@
 
         void control(EnergyPlusData &state, int LoopNum, Real64 MyLoad, bool FirstHVACIteration);
 
-<<<<<<< HEAD
         void controlSteamToWaterHX(EnergyPlusData &state, int LoopNum, Real64 MyLoad);
 
-        void findDemandSideLoopFlow(EnergyPlusData &state, Real64 TargetSupplySideLoopLeavingTemp, iHXAction HXActionMode);
-=======
         void findDemandSideLoopFlow(EnergyPlusData &state, Real64 TargetSupplySideLoopLeavingTemp, HXAction HXActionMode);
->>>>>>> b03bdf04
 
         Real64 demandSideFlowResidual(EnergyPlusData &state,
                                       Real64 DmdSideMassFlowRate,
