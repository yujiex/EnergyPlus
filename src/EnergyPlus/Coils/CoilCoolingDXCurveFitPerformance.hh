--- conflicted
+++ resolved
@@ -35,7 +35,7 @@
     std::string object_name = "Coil:Cooling:DX:CurveFit:Performance";
 
 public:
-    void instantiateFromInputSpec(CoilCoolingDXCurveFitPerformanceInputSpecification input_data);
+    void instantiateFromInputSpec(const CoilCoolingDXCurveFitPerformanceInputSpecification& input_data);
     void simulate(const DataLoopNode::NodeData &inletNode,
                   DataLoopNode::NodeData &outletNode,
                   bool useAlternateMode,
@@ -60,7 +60,7 @@
 
     CoilCoolingDXCurveFitPerformance() = default;
 
-	explicit CoilCoolingDXCurveFitPerformance(std::string name);
+	explicit CoilCoolingDXCurveFitPerformance(const std::string& name);
 
     std::string name;
     Real64 crankcaseHeaterCap = 0.0;
@@ -71,7 +71,6 @@
     Real64 unitStatic = 0.0; // TODO: make curve f(flow)?
     bool mySizeFlag = true;
 
-<<<<<<< HEAD
 	enum CapControlMethod
 	{
 		STAGED,
@@ -88,21 +87,6 @@
     Real64 powerUse = 0.0;
     Real64 electricityConsumption = 0.0;
     Real64 RTF = 0.0;
-=======
-    enum CapControlMethod
-    {
-        STAGED,
-        VARIABLE,
-        MULTISPEED
-    };
-    CapControlMethod capControlMethod;
-
-    Real64 evapCondBasinHeatCap;
-    Real64 evapCondBasinHeatSetpoint;
-    int evapCondBasinHeatSchedulIndex;
-    Real64 powerUse;
-    Real64 RTF;
->>>>>>> f699ea11
 
     CoilCoolingDXCurveFitOperatingMode normalMode;
     bool hasAlternateMode = false;
