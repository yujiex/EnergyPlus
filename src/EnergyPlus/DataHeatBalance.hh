--- conflicted
+++ resolved
@@ -1051,12 +1051,8 @@
                                      // Note, unique global object
 
         // Default Constructor
-<<<<<<< HEAD
         ZoneAirMassFlowConservation()
             : EnforceZoneMassBalance(false), ZoneFlowAdjustment(0), InfiltrationTreatment(0), InfiltrationZoneType(0), AdjustZoneMixingFlow(false), AdjustZoneInfiltrationFlow(false)
-=======
-        ZoneAirMassFlowConservation() : EnforceZoneMassBalance(false), ZoneFlowAdjustment(0), InfiltrationTreatment(0), InfiltrationZoneType(0)
->>>>>>> c9fa4f04
         {
         }
     };
