// EnergyPlus, Copyright (c) 1996-2020, The Board of Trustees of the University of Illinois,
// The Regents of the University of California, through Lawrence Berkeley National Laboratory
// (subject to receipt of any required approvals from the U.S. Dept. of Energy), Oak Ridge
// National Laboratory, managed by UT-Battelle, Alliance for Sustainable Energy, LLC, and other
// contributors. All rights reserved.
//
// NOTICE: This Software was developed under funding from the U.S. Department of Energy and the
// U.S. Government consequently retains certain rights. As such, the U.S. Government has been
// granted for itself and others acting on its behalf a paid-up, nonexclusive, irrevocable,
// worldwide license in the Software to reproduce, distribute copies to the public, prepare
// derivative works, and perform publicly and display publicly, and to permit others to do so.
//
// Redistribution and use in source and binary forms, with or without modification, are permitted
// provided that the following conditions are met:
//
// (1) Redistributions of source code must retain the above copyright notice, this list of
//     conditions and the following disclaimer.
//
// (2) Redistributions in binary form must reproduce the above copyright notice, this list of
//     conditions and the following disclaimer in the documentation and/or other materials
//     provided with the distribution.
//
// (3) Neither the name of the University of California, Lawrence Berkeley National Laboratory,
//     the University of Illinois, U.S. Dept. of Energy nor the names of its contributors may be
//     used to endorse or promote products derived from this software without specific prior
//     written permission.
//
// (4) Use of EnergyPlus(TM) Name. If Licensee (i) distributes the software in stand-alone form
//     without changes from the version obtained under this License, or (ii) Licensee makes a
//     reference solely to the software portion of its product, Licensee must refer to the
//     software as "EnergyPlus version X" software, where "X" is the version number Licensee
//     obtained under this License and may not use a different name for the software. Except as
//     specifically required in this Section (4), Licensee shall not use in a company name, a
//     product name, in advertising, publicity, or other promotional activities any name, trade
//     name, trademark, logo, or other designation of "EnergyPlus", "E+", "e+" or confusingly
//     similar designation, without the U.S. Department of Energy's prior written consent.
//
// THIS SOFTWARE IS PROVIDED BY THE COPYRIGHT HOLDERS AND CONTRIBUTORS "AS IS" AND ANY EXPRESS OR
// IMPLIED WARRANTIES, INCLUDING, BUT NOT LIMITED TO, THE IMPLIED WARRANTIES OF MERCHANTABILITY
// AND FITNESS FOR A PARTICULAR PURPOSE ARE DISCLAIMED. IN NO EVENT SHALL THE COPYRIGHT OWNER OR
// CONTRIBUTORS BE LIABLE FOR ANY DIRECT, INDIRECT, INCIDENTAL, SPECIAL, EXEMPLARY, OR
// CONSEQUENTIAL DAMAGES (INCLUDING, BUT NOT LIMITED TO, PROCUREMENT OF SUBSTITUTE GOODS OR
// SERVICES; LOSS OF USE, DATA, OR PROFITS; OR BUSINESS INTERRUPTION) HOWEVER CAUSED AND ON ANY
// THEORY OF LIABILITY, WHETHER IN CONTRACT, STRICT LIABILITY, OR TORT (INCLUDING NEGLIGENCE OR
// OTHERWISE) ARISING IN ANY WAY OUT OF THE USE OF THIS SOFTWARE, EVEN IF ADVISED OF THE
// POSSIBILITY OF SUCH DAMAGE.

// C++ Headers
#include <cmath>

// ObjexxFCL Headers
#include <ObjexxFCL/Array.functions.hh>
#include <ObjexxFCL/Fmath.hh>

// EnergyPlus Headers
#include <AirflowNetwork/Elements.hpp>
#include <EnergyPlus/Autosizing/Base.hh>
#include <EnergyPlus/BranchNodeConnections.hh>
#include <EnergyPlus/Data/EnergyPlusData.hh>
#include <EnergyPlus/DataAirLoop.hh>
#include <EnergyPlus/DataContaminantBalance.hh>
#include <EnergyPlus/DataConvergParams.hh>
#include <EnergyPlus/DataDefineEquip.hh>
#include <EnergyPlus/DataEnvironment.hh>
#include <EnergyPlus/DataHVACGlobals.hh>
#include <EnergyPlus/DataHeatBalFanSys.hh>
#include <EnergyPlus/DataHeatBalance.hh>
#include <EnergyPlus/DataIPShortCuts.hh>
#include <EnergyPlus/DataLoopNode.hh>
#include <EnergyPlus/DataPrecisionGlobals.hh>
#include <EnergyPlus/DataSizing.hh>
#include <EnergyPlus/DataZoneEnergyDemands.hh>
#include <EnergyPlus/DataZoneEquipment.hh>
#include <EnergyPlus/EMSManager.hh>
#include <EnergyPlus/Fans.hh>
#include <EnergyPlus/FluidProperties.hh>
#include <EnergyPlus/General.hh>
#include <EnergyPlus/GeneralRoutines.hh>
#include <EnergyPlus/GlobalNames.hh>
#include <EnergyPlus/HVACFan.hh>
#include <EnergyPlus/HeatingCoils.hh>
#include <EnergyPlus/InputProcessing/InputProcessor.hh>
#include <EnergyPlus/NodeInputManager.hh>
#include <EnergyPlus/OutputProcessor.hh>
#include <EnergyPlus/Plant/DataPlant.hh>
#include <EnergyPlus/PlantUtilities.hh>
#include <EnergyPlus/Psychrometrics.hh>
#include <EnergyPlus/ReportCoilSelection.hh>
#include <EnergyPlus/ScheduleManager.hh>
#include <EnergyPlus/SingleDuct.hh>
#include <EnergyPlus/SteamCoils.hh>
#include <EnergyPlus/TempSolveRoot.hh>
#include <EnergyPlus/UtilityRoutines.hh>
#include <EnergyPlus/WaterCoils.hh>
#include <EnergyPlus/ZoneAirLoopEquipmentManager.hh>

namespace EnergyPlus {

namespace SingleDuct {
    // Module containing the Single Duct Systems as a single component/ or really a single driver

    // MODULE INFORMATION:
    //       AUTHOR         Richard J. Liesen
    //       DATE WRITTEN   January 2000
    //       MODIFIED       na
    //       RE-ENGINEERED  na

    // PURPOSE OF THIS MODULE:
    // To encapsulate the data and algorithms required to
    // simulate single duct systems as a single driver or inter-connecting controllers.

    // Using/Aliasing
    using namespace DataPrecisionGlobals;
    using namespace DataLoopNode;
    using BranchNodeConnections::SetUpCompSets;
    using BranchNodeConnections::TestCompSet;
    using DataEnvironment::StdRhoAir;
    using DataGlobals::BeginDayFlag;
    using DataGlobals::BeginEnvrnFlag;
    using DataGlobals::DisplayExtraWarnings;
    using DataGlobals::NumOfZones;
    using DataGlobals::SysSizingCalc;
    using DataHeatBalFanSys::TempControlType;
    using DataHVACGlobals::ATMixer_InletSide;
    using DataHVACGlobals::ATMixer_SupplySide;
    using DataHVACGlobals::DualSetPointWithDeadBand;
    using DataHVACGlobals::SingleCoolingSetPoint;
    using DataHVACGlobals::SingleHeatCoolSetPoint;
    using DataHVACGlobals::SingleHeatingSetPoint;
    using DataHVACGlobals::SmallAirVolFlow;
    using DataHVACGlobals::SmallLoad;
    using DataHVACGlobals::SmallMassFlow;
    using DataHVACGlobals::TurnFansOn;
    using namespace DataSizing;
    using Psychrometrics::PsyCpAirFnW;
    using Psychrometrics::PsyRhoAirFnPbTdbW;
    using namespace FluidProperties;
    using namespace ScheduleManager;
    using namespace SteamCoils;

    // Data
    // MODULE PARAMETER DEFINITIONS
    int const Normal(1);
    int const ReverseAction(2);
    int const ReverseActionWithLimits(3);
    int const HeatingActionNotUsed(0);
    // SysTypes represented here
    int const SingleDuctVAVReheat(3);
    int const SingleDuctVAVNoReheat(4);
    int const SingleDuctConstVolReheat(5);
    int const SingleDuctConstVolNoReheat(6);
    int const SingleDuctVAVReheatVSFan(7);
    int const SingleDuctCBVAVReheat(10);
    int const SingleDuctCBVAVNoReheat(11);
    // Reheat Coil Types used here
    int const HCoilType_None(0);
    int const HCoilType_Gas(1);
    int const HCoilType_Electric(2);
    int const HCoilType_SimpleHeating(3);
    int const HCoilType_SteamAirHeating(4);

    // Minimum Flow Fraction Input Method
    int const ConstantMinFrac(1);
    int const ScheduledMinFrac(2);
    int const FixedMin(3);
    int const MinFracNotUsed(0);
    int NumATMixers(0);

    static std::string const fluidNameSteam("STEAM");
    static std::string const fluidNameWater("WATER");
    static std::string const BlankString;

    // DERIVED TYPE DEFINITIONS

    // MODULE VARIABLE DECLARATIONS:
    bool GetInputFlag(true);   // Flag set to make sure you get input once
    bool GetATMixerFlag(true); // Flag set to make sure you get input once
    int NumConstVolSys(0);
    Array1D_bool CheckEquipName;

    // INTERFACE BLOCK SPECIFICATIONS

    int NumSDAirTerminal(0); // The Number of Systems found in the Input

    // Subroutine Specifications for the Module
    // Driver/Manager Routines

    // Get Input routines for module

    // Initialization routines for module

    // Algorithms for the module

    // Update routine to check convergence and update nodes

    // Reporting routines for module

    // Object Data
    Array1D<SingleDuctAirTerminal> sd_airterminal;
    std::unordered_map<std::string, std::string> SysUniqueNames;
    Array1D<AirTerminalMixerData> SysATMixer;
    // Array1D< AirTerminalSingleDuctConstantVolumeNoReheat > SingleDuctConstantVolumeNoReheat;

    namespace {
        // These were static variables within different functions. They were pulled out into the namespace
        // to facilitate easier unit testing of those functions.
        // These are purposefully not in the header file as an extern variable. No one outside of this should
        // use these. They are cleared by clear_state() for use by unit tests, but normal simulations should be unaffected.
        // This is purposefully in an anonymous namespace so nothing outside this implementation file can use it.
        bool InitSysFlag(true);               // Flag set to make sure you do begin simulation initializaztions once
        bool InitATMixerFlag(true);           // Flag set to make sure you do begin simulation initializaztions once for mixer
        bool ZoneEquipmentListChecked(false); // True after the Zone Equipment List has been checked for items
    }                                         // namespace

    // MODULE SUBROUTINES:
    //*************************************************************************

    // Functions

    void clear_state()
    {
        GetInputFlag = true;
        GetATMixerFlag = true;
        InitSysFlag = true;
        SysUniqueNames.clear();
        SysATMixer.deallocate();
        sd_airterminal.deallocate();
        InitATMixerFlag = true;
        ZoneEquipmentListChecked = false;
    }

    void SimulateSingleDuct(
        EnergyPlusData &state, std::string const &CompName, bool const FirstHVACIteration, int const ZoneNum, int const ZoneNodeNum, int &CompIndex)
    {

        // SUBROUTINE INFORMATION:
        //       AUTHOR         Richard Liesen
        //       DATE WRITTEN   January 2000
        //       MODIFIED       na
        //       RE-ENGINEERED  na

        // PURPOSE OF THIS SUBROUTINE:
        // This subroutine manages Sys system simulation.
        // It is called from the ManageZoneEquip
        // at the system time step.

        // Using/Aliasing
        using General::TrimSigDigits;

        // SUBROUTINE LOCAL VARIABLE DECLARATIONS:
        int SysNum; // The Sys that you are currently loading input into

        // FLOW:

        // Obtains and Allocates Sys related parameters from input file
        if (GetInputFlag) { // First time subroutine has been entered
            GetSysInput(state);
            GetInputFlag = false;
        }

        // Find the correct SysNumber with the Component Name
        if (CompIndex == 0) {
            SysNum = UtilityRoutines::FindItemInList(CompName, sd_airterminal, &SingleDuctAirTerminal::SysName);
            if (SysNum == 0) {
                ShowFatalError("SimulateSingleDuct: System not found=" + CompName);
            }
            CompIndex = SysNum;
        } else {
            SysNum = CompIndex;
            if (SysNum > NumSDAirTerminal || SysNum < 1) {
                ShowFatalError("SimulateSingleDuct: Invalid CompIndex passed=" + TrimSigDigits(CompIndex) +
                               ", Number of Systems=" + TrimSigDigits(NumSDAirTerminal) + ", System name=" + CompName);
            }
            if (CheckEquipName(SysNum)) {
                if (CompName != sd_airterminal(SysNum).SysName) {
                    ShowFatalError("SimulateSingleDuct: Invalid CompIndex passed=" + TrimSigDigits(CompIndex) + ", System name=" + CompName +
                                   ", stored System Name for that index=" + sd_airterminal(SysNum).SysName);
                }
                CheckEquipName(SysNum) = false;
            }
        }

        auto &thisATU(sd_airterminal(SysNum));

        TermUnitSingDuct = true;
        DataSizing::CurTermUnitSizingNum = DataDefineEquip::AirDistUnit(thisATU.ADUNum).TermUnitSizingNum;

        // With the correct SysNum Initialize the system
        thisATU.InitSys(state, FirstHVACIteration); // Initialize all Sys related parameters

        // Calculate the Correct Sys Model with the current SysNum
        {
            auto const SELECT_CASE_var(thisATU.SysType_Num);

            if (SELECT_CASE_var == SingleDuctConstVolReheat) { // AirTerminal:SingleDuct:ConstantVolume:Reheat
                thisATU.SimConstVol(state, FirstHVACIteration, ZoneNum, ZoneNodeNum);

            } else if (SELECT_CASE_var == SingleDuctConstVolNoReheat) { // AirTerminal:SingleDuct:ConstantVolume:NoReheat
                thisATU.SimConstVolNoReheat();
            } else if (SELECT_CASE_var == SingleDuctVAVReheat) { // SINGLE DUCT:VAV:REHEAT
                thisATU.SimVAV(state, FirstHVACIteration, ZoneNum, ZoneNodeNum);

            } else if (SELECT_CASE_var == SingleDuctVAVNoReheat) { // SINGLE DUCT:VAV:NOREHEAT
                thisATU.SimVAV(state, FirstHVACIteration, ZoneNum, ZoneNodeNum);

            } else if (SELECT_CASE_var == SingleDuctVAVReheatVSFan) { // SINGLE DUCT:VAV:REHEAT:VS FAN
                thisATU.SimVAVVS(state, FirstHVACIteration, ZoneNum, ZoneNodeNum);

            } else if (SELECT_CASE_var == SingleDuctCBVAVReheat) { // SINGLE DUCT:VAVHEATANDCOOL:REHEAT
                thisATU.SimCBVAV(state, FirstHVACIteration, ZoneNum, ZoneNodeNum);

            } else if (SELECT_CASE_var == SingleDuctCBVAVNoReheat) { // SINGLE DUCT:VAVHEATANDCOOL:NOREHEAT
                thisATU.SimCBVAV(state, FirstHVACIteration, ZoneNum, ZoneNodeNum);
            }
        }

        // Report the current Sys
        thisATU.ReportSys(state);

        TermUnitSingDuct = false;
    }

    // Get Input Section of the Module
    //******************************************************************************

    void GetSysInput(EnergyPlusData &state)
    {

        // SUBROUTINE INFORMATION:
        //       AUTHOR         Richard Liesen
        //       DATE WRITTEN   April 1998
        //       MODIFIED       na
        //       RE-ENGINEERED  na

        // PURPOSE OF THIS SUBROUTINE:
        // This subroutine is the main routine to call other input routines and Get routines

        // METHODOLOGY EMPLOYED:
        // Uses the status flags to trigger events.

        // Using/Aliasing
        using DataDefineEquip::AirDistUnit;
        using DataDefineEquip::NumAirDistUnits;
        using DataZoneEquipment::ZoneEquipConfig;
        using NodeInputManager::GetOnlySingleNode;
        using SteamCoils::GetCoilAirOutletNode;
        using SteamCoils::GetCoilSteamInletNode;
        using SteamCoils::GetSteamCoilIndex;
        using WaterCoils::GetCoilOutletNode;
        using WaterCoils::GetCoilWaterInletNode;
        auto &GetHeatingCoilCapacity(HeatingCoils::GetCoilCapacity);
        auto &GetHeatingCoilOutletNode(HeatingCoils::GetCoilOutletNode);
        using Fans::GetFanInletNode;
        using Fans::GetFanOutletNode;
        using namespace DataIPShortCuts;
        using namespace DataHeatBalance;
        using DataGlobals::DoZoneSizing;
        using DataGlobals::ScheduleAlwaysOn;
        using DataPlant::TypeOf_CoilSteamAirHeating;
        using DataPlant::TypeOf_CoilWaterSimpleHeating;
        using DataSizing::OARequirements;
        // SUBROUTINE PARAMETER DEFINITIONS:
        static std::string const RoutineName("GetSysInput: "); // include trailing blank

        // SUBROUTINE LOCAL VARIABLE DECLARATIONS:

        static int SysNum(0);   // The Sys that you are currently loading input into
        static int SysIndex(0); // The Sys that you are currently loading input into
        static int NumVAVSys(0);
        static int NumNoRHVAVSys(0);
        static int NumVAVVS(0);
        static int NumCBVAVSys(0);
        static int NumNoRHCBVAVSys(0);
        static int NumAlphas(0);
        static int NumNums(0);
        static int NumCVNoReheatSys(0);
        int NumZoneSiz;
        int ZoneSizIndex;
        int IOStat;
        bool ErrorsFound(false);         // If errors detected in input
        bool IsNotOK;                    // Flag to verify name
        int CtrlZone;                    // controlled zone do loop index
        int SupAirIn;                    // controlled zone supply air inlet index
        int ADUNum;                      // air distribution unit index
        std::string CurrentModuleObject; // for ease in getting objects
        Array1D_string Alphas;           // Alpha input items for object
        Array1D_string cAlphaFields;     // Alpha field names
        Array1D_string cNumericFields;   // Numeric field names
        Array1D<Real64> Numbers;         // Numeric input items for object
        Array1D_bool lAlphaBlanks;       // Logical array, alpha field input BLANK = .TRUE.
        Array1D_bool lNumericBlanks;     // Logical array, numeric field input BLANK = .TRUE.
        static int MaxNums(0);           // Maximum number of numeric input fields
        static int MaxAlphas(0);         // Maximum number of alpha input fields
        static int TotalArgs(0);         // Total number of alpha and numeric arguments (max) for a
        //  certain object in the input file
        std::string AirTermSysInletNodeName;  // air terminal single duct system inlet node name
        std::string AirTermSysOutletNodeName; // air terminal single duct system outlet node name

        // Flow
        NumVAVSys = inputProcessor->getNumObjectsFound("AirTerminal:SingleDuct:VAV:Reheat");
        NumNoRHVAVSys = inputProcessor->getNumObjectsFound("AirTerminal:SingleDuct:VAV:NoReheat");
        NumConstVolSys = inputProcessor->getNumObjectsFound("AirTerminal:SingleDuct:ConstantVolume:Reheat");
        NumCVNoReheatSys = inputProcessor->getNumObjectsFound("AirTerminal:SingleDuct:ConstantVolume:NoReheat");
        NumVAVVS = inputProcessor->getNumObjectsFound("AirTerminal:SingleDuct:VAV:Reheat:VariableSpeedFan");
        NumCBVAVSys = inputProcessor->getNumObjectsFound("AirTerminal:SingleDuct:VAV:HeatAndCool:Reheat");
        NumNoRHCBVAVSys = inputProcessor->getNumObjectsFound("AirTerminal:SingleDuct:VAV:HeatAndCool:NoReheat");
        NumSDAirTerminal = NumVAVSys + NumConstVolSys + NumCVNoReheatSys + NumNoRHVAVSys + NumVAVVS + NumCBVAVSys + NumNoRHCBVAVSys;

        sd_airterminal.allocate(NumSDAirTerminal);
        SysUniqueNames.reserve(static_cast<unsigned>(NumSDAirTerminal));
        CheckEquipName.dimension(NumSDAirTerminal, true);

        inputProcessor->getObjectDefMaxArgs("AirTerminal:SingleDuct:VAV:Reheat", TotalArgs, NumAlphas, NumNums);
        MaxNums = max(MaxNums, NumNums);
        MaxAlphas = max(MaxAlphas, NumAlphas);
        inputProcessor->getObjectDefMaxArgs("AirTerminal:SingleDuct:VAV:NoReheat", TotalArgs, NumAlphas, NumNums);
        MaxNums = max(MaxNums, NumNums);
        MaxAlphas = max(MaxAlphas, NumAlphas);
        inputProcessor->getObjectDefMaxArgs("AirTerminal:SingleDuct:ConstantVolume:Reheat", TotalArgs, NumAlphas, NumNums);
        MaxNums = max(MaxNums, NumNums);
        MaxAlphas = max(MaxAlphas, NumAlphas);
        inputProcessor->getObjectDefMaxArgs("AirTerminal:SingleDuct:ConstantVolume:NoReheat", TotalArgs, NumAlphas, NumNums);
        MaxNums = max(MaxNums, NumNums);
        MaxAlphas = max(MaxAlphas, NumAlphas);
        inputProcessor->getObjectDefMaxArgs("AirTerminal:SingleDuct:VAV:Reheat:VariableSpeedFan", TotalArgs, NumAlphas, NumNums);
        MaxNums = max(MaxNums, NumNums);
        MaxAlphas = max(MaxAlphas, NumAlphas);
        inputProcessor->getObjectDefMaxArgs("AirTerminal:SingleDuct:VAV:HeatAndCool:Reheat", TotalArgs, NumAlphas, NumNums);
        MaxNums = max(MaxNums, NumNums);
        MaxAlphas = max(MaxAlphas, NumAlphas);
        inputProcessor->getObjectDefMaxArgs("AirTerminal:SingleDuct:VAV:HeatAndCool:NoReheat", TotalArgs, NumAlphas, NumNums);
        MaxNums = max(MaxNums, NumNums);
        MaxAlphas = max(MaxAlphas, NumAlphas);

        Alphas.allocate(MaxAlphas);
        cAlphaFields.allocate(MaxAlphas);
        cNumericFields.allocate(MaxNums);
        Numbers.dimension(MaxNums, 0.0);
        lAlphaBlanks.dimension(MaxAlphas, true);
        lNumericBlanks.dimension(MaxNums, true);

        // Start Loading the System Input
        for (SysIndex = 1; SysIndex <= NumVAVSys; ++SysIndex) {

            CurrentModuleObject = "AirTerminal:SingleDuct:VAV:Reheat";

            inputProcessor->getObjectItem(CurrentModuleObject,
                                          SysIndex,
                                          Alphas,
                                          NumAlphas,
                                          Numbers,
                                          NumNums,
                                          IOStat,
                                          lNumericBlanks,
                                          lAlphaBlanks,
                                          cAlphaFields,
                                          cNumericFields);

            SysNum = SysIndex;
            sd_airterminal(SysNum).SysNum = SysNum;
            GlobalNames::VerifyUniqueInterObjectName(SysUniqueNames, Alphas(1), CurrentModuleObject, cAlphaFields(1), ErrorsFound);
            sd_airterminal(SysNum).SysName = Alphas(1);
            sd_airterminal(SysNum).SysType = CurrentModuleObject;
            sd_airterminal(SysNum).SysType_Num = SingleDuctVAVReheat;
            sd_airterminal(SysNum).ReheatComp = Alphas(7);
            if (UtilityRoutines::SameString(sd_airterminal(SysNum).ReheatComp, "Coil:Heating:Fuel")) {
                sd_airterminal(SysNum).ReheatComp_Num = HCoilType_Gas;
            } else if (UtilityRoutines::SameString(sd_airterminal(SysNum).ReheatComp, "Coil:Heating:Electric")) {
                sd_airterminal(SysNum).ReheatComp_Num = HCoilType_Electric;
            } else if (UtilityRoutines::SameString(sd_airterminal(SysNum).ReheatComp, "Coil:Heating:Water")) {
                sd_airterminal(SysNum).ReheatComp_Num = HCoilType_SimpleHeating;
                sd_airterminal(SysNum).ReheatComp_PlantType = TypeOf_CoilWaterSimpleHeating;
            } else if (UtilityRoutines::SameString(sd_airterminal(SysNum).ReheatComp, "Coil:Heating:Steam")) {
                sd_airterminal(SysNum).ReheatComp_Num = HCoilType_SteamAirHeating;
                sd_airterminal(SysNum).ReheatComp_PlantType = TypeOf_CoilSteamAirHeating;
            } else if (sd_airterminal(SysNum).ReheatComp != "") {
                ShowSevereError("Illegal " + cAlphaFields(8) + " = " + sd_airterminal(SysNum).ReheatComp + '.');
                ShowContinueError("Occurs in " + sd_airterminal(SysNum).SysType + " = " + sd_airterminal(SysNum).SysName);
                ErrorsFound = true;
            }
            sd_airterminal(SysNum).ReheatName = Alphas(8);
            ValidateComponent(sd_airterminal(SysNum).ReheatComp, sd_airterminal(SysNum).ReheatName, IsNotOK, sd_airterminal(SysNum).SysType);
            if (IsNotOK) {
                ShowContinueError("In " + sd_airterminal(SysNum).SysType + " = " + sd_airterminal(SysNum).SysName);
                ErrorsFound = true;
            }
            sd_airterminal(SysNum).Schedule = Alphas(2);
            if (lAlphaBlanks(2)) {
                sd_airterminal(SysNum).SchedPtr = ScheduleAlwaysOn;
            } else {
                sd_airterminal(SysNum).SchedPtr = GetScheduleIndex(Alphas(2));
                if (sd_airterminal(SysNum).SchedPtr == 0) {
                    ShowSevereError(cAlphaFields(2) + " = " + Alphas(2) + " not found.");
                    ShowContinueError("Occurs in " + sd_airterminal(SysNum).SysType + " = " + sd_airterminal(SysNum).SysName);
                    ErrorsFound = true;
                }
            }
            // For node connections, this object is both a parent and a non-parent, because the
            // VAV damper is not called out as a separate component, its nodes must be connected
            // as ObjectIsNotParent.  But for the reheat coil, the nodes are connected as ObjectIsParent
            sd_airterminal(SysNum).OutletNodeNum = GetOnlySingleNode(Alphas(3),
                                                                     ErrorsFound,
                                                                     sd_airterminal(SysNum).SysType,
                                                                     Alphas(1),
                                                                     NodeType_Air,
                                                                     NodeConnectionType_Outlet,
                                                                     1,
                                                                     ObjectIsNotParent,
                                                                     cAlphaFields(3));
            sd_airterminal(SysNum).InletNodeNum = GetOnlySingleNode(Alphas(4),
                                                                    ErrorsFound,
                                                                    sd_airterminal(SysNum).SysType,
                                                                    Alphas(1),
                                                                    NodeType_Air,
                                                                    NodeConnectionType_Inlet,
                                                                    1,
                                                                    ObjectIsNotParent,
                                                                    cAlphaFields(4));
            sd_airterminal(SysNum).MaxAirVolFlowRate = Numbers(1);

            if (UtilityRoutines::SameString(Alphas(5), "Constant")) {
                sd_airterminal(SysNum).ZoneMinAirFracMethod = ConstantMinFrac;
            } else if (UtilityRoutines::SameString(Alphas(5), "FixedFlowRate")) {
                sd_airterminal(SysNum).ZoneMinAirFracMethod = FixedMin;
            } else if (UtilityRoutines::SameString(Alphas(5), "Scheduled")) {
                sd_airterminal(SysNum).ZoneMinAirFracMethod = ScheduledMinFrac;
            } else {
                ShowSevereError(cAlphaFields(5) + " = " + Alphas(5) + " not found.");
                ShowContinueError("Occurs in " + sd_airterminal(SysNum).SysType + " = " + sd_airterminal(SysNum).SysName);
                ErrorsFound = true;
            }

            sd_airterminal(SysNum).ZoneMinAirFracDes = Numbers(2);
            if (lNumericBlanks(2)) {
                sd_airterminal(SysNum).ConstantMinAirFracSetByUser = false;
                sd_airterminal(SysNum).DesignMinAirFrac = 0.0;
            } else {
                sd_airterminal(SysNum).ConstantMinAirFracSetByUser = true;
                sd_airterminal(SysNum).DesignMinAirFrac = Numbers(2);
                if (sd_airterminal(SysNum).ZoneMinAirFracMethod == FixedMin) {
                    ShowWarningError("Since " + cAlphaFields(5) + " = " + Alphas(5) + ", input for " + cNumericFields(2) + " will be ignored.");
                    ShowContinueError("Occurs in " + sd_airterminal(SysNum).SysType + " = " + sd_airterminal(SysNum).SysName);
                    sd_airterminal(SysNum).ZoneMinAirFracDes = 0.0;
                }
            }

            sd_airterminal(SysNum).ZoneFixedMinAir = Numbers(3);
            if (lNumericBlanks(3)) {
                sd_airterminal(SysNum).FixedMinAirSetByUser = false;
                sd_airterminal(SysNum).DesignMinAirFrac = 0.0;
            } else {
                sd_airterminal(SysNum).FixedMinAirSetByUser = true;
                sd_airterminal(SysNum).DesignMinAirFrac = Numbers(3);
                if (sd_airterminal(SysNum).ZoneMinAirFracMethod == ConstantMinFrac) {
                    ShowWarningError("Since " + cAlphaFields(5) + " = " + Alphas(5) + ", input for " + cNumericFields(3) + " will be ignored.");
                    ShowContinueError("Occurs in " + sd_airterminal(SysNum).SysType + " = " + sd_airterminal(SysNum).SysName);
                    sd_airterminal(SysNum).ZoneFixedMinAir = 0.0;
                }
            }

            sd_airterminal(SysNum).ZoneMinAirFracSchPtr = GetScheduleIndex(Alphas(6));
            if ((sd_airterminal(SysNum).ZoneMinAirFracSchPtr == 0) && (sd_airterminal(SysNum).ZoneMinAirFracMethod == ScheduledMinFrac)) {
                ShowSevereError(cAlphaFields(6) + " = " + Alphas(6) + " not found.");
                ShowContinueError("Occurs in " + sd_airterminal(SysNum).SysType + " = " + sd_airterminal(SysNum).SysName);
                ShowContinueError("A valid schedule is required");
                ErrorsFound = true;
            } else if ((sd_airterminal(SysNum).ZoneMinAirFracSchPtr > 0) && (sd_airterminal(SysNum).ZoneMinAirFracMethod == ScheduledMinFrac)) {
                // check range of values in schedule
                if (!CheckScheduleValueMinMax(sd_airterminal(SysNum).ZoneMinAirFracSchPtr, ">=", 0.0, "<=", 1.0)) {
                    ShowSevereError("Error found in " + cAlphaFields(6) + " = " + Alphas(6));
                    ShowContinueError("Occurs in " + sd_airterminal(SysNum).SysType + " = " + sd_airterminal(SysNum).SysName);
                    ShowContinueError("Schedule values must be (>=0., <=1.)");
                }
            }

            // The reheat coil control node is necessary for hot water and steam reheat, but not necessary for
            // electric or gas reheat.
            if (sd_airterminal(SysNum).ReheatComp_Num != HCoilType_Gas && sd_airterminal(SysNum).ReheatComp_Num != HCoilType_Electric) {
                if (sd_airterminal(SysNum).ReheatComp_Num == HCoilType_SteamAirHeating) {
                    IsNotOK = false;
                    sd_airterminal(SysNum).ReheatControlNode =
                        GetCoilSteamInletNode(sd_airterminal(SysNum).ReheatComp, sd_airterminal(SysNum).ReheatName, IsNotOK);
                    if (IsNotOK) {
                        ShowContinueError("..Occurs in " + sd_airterminal(SysNum).SysType + " = " + sd_airterminal(SysNum).SysName);
                        ErrorsFound = true;
                    }
                } else {
                    IsNotOK = false;
<<<<<<< HEAD
                    sd_airterminal(SysNum).ReheatControlNode = GetCoilWaterInletNode(state, sd_airterminal(SysNum).ReheatComp, sd_airterminal(SysNum).ReheatName, IsNotOK);
=======
                    sd_airterminal(SysNum).ReheatControlNode =
                        GetCoilWaterInletNode(sd_airterminal(SysNum).ReheatComp, sd_airterminal(SysNum).ReheatName, IsNotOK);
>>>>>>> 03eff357
                    if (IsNotOK) {
                        ShowContinueError("..Occurs in " + sd_airterminal(SysNum).SysType + " = " + sd_airterminal(SysNum).SysName);
                        ErrorsFound = true;
                    }
                }
            }
            sd_airterminal(SysNum).ReheatAirOutletNode = GetOnlySingleNode(Alphas(9),
                                                                           ErrorsFound,
                                                                           sd_airterminal(SysNum).SysType,
                                                                           Alphas(1),
                                                                           NodeType_Air,
                                                                           NodeConnectionType_Outlet,
                                                                           1,
                                                                           ObjectIsParent,
                                                                           cAlphaFields(9));
            if (sd_airterminal(SysNum).ReheatComp_Num == HCoilType_SteamAirHeating) {
                sd_airterminal(SysNum).MaxReheatSteamVolFlow = Numbers(4);
                sd_airterminal(SysNum).MinReheatSteamVolFlow = Numbers(5);
            } else {
                sd_airterminal(SysNum).MaxReheatWaterVolFlow = Numbers(4);
                sd_airterminal(SysNum).MinReheatWaterVolFlow = Numbers(5);
            }
            sd_airterminal(SysNum).ControllerOffset = Numbers(6);
            // Set default convergence tolerance
            if (sd_airterminal(SysNum).ControllerOffset <= 0.0) {
                sd_airterminal(SysNum).ControllerOffset = 0.001;
            }
            if (UtilityRoutines::SameString(Alphas(10), "Reverse")) {
                sd_airterminal(SysNum).DamperHeatingAction = ReverseAction;
            } else if (UtilityRoutines::SameString(Alphas(10), "Normal")) {
                sd_airterminal(SysNum).DamperHeatingAction = Normal;
            } else if (UtilityRoutines::SameString(Alphas(10), "ReverseWithLimits")) {
                sd_airterminal(SysNum).DamperHeatingAction = ReverseActionWithLimits;
            } else {
                ShowSevereError(cAlphaFields(10) + " = " + Alphas(10) + " not found.");
                ShowContinueError("Occurs in " + sd_airterminal(SysNum).SysType + " = " + sd_airterminal(SysNum).SysName);
                ErrorsFound = true;
            }

            // Register component set data
            TestCompSet(sd_airterminal(SysNum).SysType,
                        sd_airterminal(SysNum).SysName,
                        NodeID(sd_airterminal(SysNum).InletNodeNum),
                        NodeID(sd_airterminal(SysNum).ReheatAirOutletNode),
                        "Air Nodes");

            for (ADUNum = 1; ADUNum <= NumAirDistUnits; ++ADUNum) {
                if (sd_airterminal(SysNum).ReheatAirOutletNode == AirDistUnit(ADUNum).OutletNodeNum) {
                    AirDistUnit(ADUNum).InletNodeNum = sd_airterminal(SysNum).InletNodeNum;
                    sd_airterminal(SysNum).ADUNum = ADUNum;
                    break;
                }
            }
            // one assumes if there isn't one assigned, it's an error?
            if (sd_airterminal(SysNum).ADUNum == 0) {
                ShowSevereError(RoutineName + "No matching Air Distribution Unit, for System = [" + sd_airterminal(SysNum).SysType + ',' +
                                sd_airterminal(SysNum).SysName + "].");
                ShowContinueError("...should have outlet node = " + NodeID(sd_airterminal(SysNum).ReheatAirOutletNode));
                ErrorsFound = true;
            } else {

                // Fill the Zone Equipment data with the inlet node number of this unit.
                for (CtrlZone = 1; CtrlZone <= NumOfZones; ++CtrlZone) {
                    if (!ZoneEquipConfig(CtrlZone).IsControlled) continue;
                    for (SupAirIn = 1; SupAirIn <= ZoneEquipConfig(CtrlZone).NumInletNodes; ++SupAirIn) {
                        if (sd_airterminal(SysNum).ReheatAirOutletNode == ZoneEquipConfig(CtrlZone).InletNode(SupAirIn)) {
                            if (ZoneEquipConfig(CtrlZone).AirDistUnitCool(SupAirIn).OutNode > 0) {
                                ShowSevereError("Error in connecting a terminal unit to a zone");
                                ShowContinueError(NodeID(sd_airterminal(SysNum).ReheatAirOutletNode) + " already connects to another zone");
                                ShowContinueError("Occurs for terminal unit " + sd_airterminal(SysNum).SysType + " = " +
                                                  sd_airterminal(SysNum).SysName);
                                ShowContinueError("Check terminal unit node names for errors");
                                ErrorsFound = true;
                            } else {
                                ZoneEquipConfig(CtrlZone).AirDistUnitCool(SupAirIn).InNode = sd_airterminal(SysNum).InletNodeNum;
                                ZoneEquipConfig(CtrlZone).AirDistUnitCool(SupAirIn).OutNode = sd_airterminal(SysNum).ReheatAirOutletNode;
                                AirDistUnit(sd_airterminal(SysNum).ADUNum).TermUnitSizingNum =
                                    ZoneEquipConfig(CtrlZone).AirDistUnitCool(SupAirIn).TermUnitSizingIndex;
                                AirDistUnit(sd_airterminal(SysNum).ADUNum).ZoneEqNum = CtrlZone;
                            }

                            sd_airterminal(SysNum).CtrlZoneNum = CtrlZone;
                            sd_airterminal(SysNum).CtrlZoneInNodeIndex = SupAirIn;
                            sd_airterminal(SysNum).ActualZoneNum = ZoneEquipConfig(CtrlZone).ActualZoneNum;
                            sd_airterminal(SysNum).ZoneFloorArea = Zone(sd_airterminal(SysNum).ActualZoneNum).FloorArea *
                                                                   Zone(sd_airterminal(SysNum).ActualZoneNum).Multiplier *
                                                                   Zone(sd_airterminal(SysNum).ActualZoneNum).ListMultiplier;
                        }
                    }
                }
            }
            if (Numbers(7) == AutoCalculate) {
                sd_airterminal(SysNum).MaxAirVolFlowRateDuringReheat = Numbers(7);
            } else {
                sd_airterminal(SysNum).MaxAirVolFlowRateDuringReheat = Numbers(7) * sd_airterminal(SysNum).ZoneFloorArea;
            }

            sd_airterminal(SysNum).MaxAirVolFractionDuringReheat = Numbers(8);

            if (sd_airterminal(SysNum).DamperHeatingAction != ReverseActionWithLimits) {
                if (sd_airterminal(SysNum).MaxAirVolFlowRateDuringReheat > 0.0) {
                    ShowWarningError("Since " + cAlphaFields(10) + " = " + Alphas(10) + ", input for " + cNumericFields(7) + " will be ignored.");
                    ShowContinueError("Occurs in " + sd_airterminal(SysNum).SysType + " = " + sd_airterminal(SysNum).SysName);
                }
                if (sd_airterminal(SysNum).MaxAirVolFractionDuringReheat > 0.0) {
                    ShowWarningError("Since " + cAlphaFields(10) + " = " + Alphas(10) + ", input for " + cNumericFields(8) + " will be ignored.");
                    ShowContinueError("Occurs in " + sd_airterminal(SysNum).SysType + " = " + sd_airterminal(SysNum).SysName);
                }
            }

            // Maximum reheat air temperature, i.e. the maximum supply air temperature leaving the reheat coil
            if (!lNumericBlanks(9)) {
                sd_airterminal(SysNum).MaxReheatTemp = Numbers(9);
                sd_airterminal(SysNum).MaxReheatTempSetByUser = true;
            } else {
                // user does not specify maximum supply air temperature
                // sd_airterminal(SysNum)%MaxReheatTemp = 35.0D0 !C
                sd_airterminal(SysNum).MaxReheatTempSetByUser = false;
            }

            if (!lAlphaBlanks(11)) {
                sd_airterminal(SysNum).OARequirementsPtr = UtilityRoutines::FindItemInList(Alphas(11), OARequirements);
                if (sd_airterminal(SysNum).OARequirementsPtr == 0) {
                    ShowSevereError(cAlphaFields(11) + " = " + Alphas(11) + " not found.");
                    ShowContinueError("Occurs in " + sd_airterminal(SysNum).SysType + " = " + sd_airterminal(SysNum).SysName);
                    ErrorsFound = true;
                } else {
                    sd_airterminal(SysNum).NoOAFlowInputFromUser = false;
                }
            }

            if (lAlphaBlanks(12)) {
                sd_airterminal(SysNum).ZoneTurndownMinAirFrac = 1.0;
                sd_airterminal(SysNum).ZoneTurndownMinAirFracSchExist = false;
            } else {
                sd_airterminal(SysNum).ZoneTurndownMinAirFracSchPtr = GetScheduleIndex(Alphas(12));
                if (sd_airterminal(SysNum).ZoneTurndownMinAirFracSchPtr == 0) {
                    ShowSevereError(cAlphaFields(12) + " = " + Alphas(12) + " not found.");
                    ShowContinueError("Occurs in " + sd_airterminal(SysNum).SysType + " = " + sd_airterminal(SysNum).SysName);
                    ErrorsFound = true;
                }
                sd_airterminal(SysNum).ZoneTurndownMinAirFracSchExist = true;
            }

            ValidateComponent(Alphas(7), Alphas(8), IsNotOK, sd_airterminal(SysNum).SysType);
            if (IsNotOK) {
                ShowContinueError("In " + sd_airterminal(SysNum).SysType + " = " + sd_airterminal(SysNum).SysName);
                ErrorsFound = true;
            }

            // Add reheat coil to component sets array
            SetUpCompSets(sd_airterminal(SysNum).SysType, sd_airterminal(SysNum).SysName, Alphas(7), Alphas(8), Alphas(3), Alphas(9));

            // Setup the Average damper Position output variable
            SetupOutputVariable("Zone Air Terminal VAV Damper Position",
                                OutputProcessor::Unit::None,
                                sd_airterminal(SysNum).DamperPosition,
                                "System",
                                "Average",
                                sd_airterminal(SysNum).SysName);
            SetupOutputVariable("Zone Air Terminal Minimum Air Flow Fraction",
                                OutputProcessor::Unit::None,
                                sd_airterminal(SysNum).ZoneMinAirFracReport,
                                "System",
                                "Average",
                                sd_airterminal(SysNum).SysName);

        } // end Number of Sys Loop

        for (SysIndex = 1; SysIndex <= NumCBVAVSys; ++SysIndex) {

            CurrentModuleObject = "AirTerminal:SingleDuct:VAV:HeatAndCool:Reheat";

            inputProcessor->getObjectItem(CurrentModuleObject,
                                          SysIndex,
                                          Alphas,
                                          NumAlphas,
                                          Numbers,
                                          NumNums,
                                          IOStat,
                                          lNumericBlanks,
                                          lAlphaBlanks,
                                          cAlphaFields,
                                          cNumericFields);

            SysNum = SysIndex + NumVAVSys;
            sd_airterminal(SysNum).SysNum = SysNum;
            GlobalNames::VerifyUniqueInterObjectName(SysUniqueNames, Alphas(1), CurrentModuleObject, cAlphaFields(1), ErrorsFound);
            sd_airterminal(SysNum).SysName = Alphas(1);
            sd_airterminal(SysNum).SysType = CurrentModuleObject;
            sd_airterminal(SysNum).SysType_Num = SingleDuctCBVAVReheat;
            sd_airterminal(SysNum).ReheatComp = Alphas(5);
            if (UtilityRoutines::SameString(sd_airterminal(SysNum).ReheatComp, "Coil:Heating:Fuel")) {
                sd_airterminal(SysNum).ReheatComp_Num = HCoilType_Gas;
            } else if (UtilityRoutines::SameString(sd_airterminal(SysNum).ReheatComp, "Coil:Heating:Electric")) {
                sd_airterminal(SysNum).ReheatComp_Num = HCoilType_Electric;
            } else if (UtilityRoutines::SameString(sd_airterminal(SysNum).ReheatComp, "Coil:Heating:Water")) {
                sd_airterminal(SysNum).ReheatComp_Num = HCoilType_SimpleHeating;
                sd_airterminal(SysNum).ReheatComp_PlantType = TypeOf_CoilWaterSimpleHeating;
            } else if (UtilityRoutines::SameString(sd_airterminal(SysNum).ReheatComp, "Coil:Heating:Steam")) {
                sd_airterminal(SysNum).ReheatComp_Num = HCoilType_SteamAirHeating;
                sd_airterminal(SysNum).ReheatComp_PlantType = TypeOf_CoilSteamAirHeating;
            } else if (sd_airterminal(SysNum).ReheatComp != "") {
                ShowSevereError("Illegal " + cAlphaFields(5) + " = " + sd_airterminal(SysNum).ReheatComp + '.');
                ShowContinueError("Occurs in " + sd_airterminal(SysNum).SysType + " = " + sd_airterminal(SysNum).SysName);
                ErrorsFound = true;
            }
            sd_airterminal(SysNum).ReheatName = Alphas(6);
            ValidateComponent(sd_airterminal(SysNum).ReheatComp, sd_airterminal(SysNum).ReheatName, IsNotOK, sd_airterminal(SysNum).SysType);
            if (IsNotOK) {
                ShowContinueError("In " + sd_airterminal(SysNum).SysType + " = " + sd_airterminal(SysNum).SysName);
                ErrorsFound = true;
            }
            sd_airterminal(SysNum).Schedule = Alphas(2);
            if (lAlphaBlanks(2)) {
                sd_airterminal(SysNum).SchedPtr = ScheduleAlwaysOn;
            } else {
                sd_airterminal(SysNum).SchedPtr = GetScheduleIndex(Alphas(2));
                if (sd_airterminal(SysNum).SchedPtr == 0) {
                    ShowSevereError(cAlphaFields(2) + " = " + Alphas(2) + " not found.");
                    ShowContinueError("Occurs in " + sd_airterminal(SysNum).SysType + " = " + sd_airterminal(SysNum).SysName);
                    ErrorsFound = true;
                }
            }
            // For node connections, this object is both a parent and a non-parent, because the
            // VAV damper is not called out as a separate component, its nodes must be connected
            // as ObjectIsNotParent.  But for the reheat coil, the nodes are connected as ObjectIsParent
            sd_airterminal(SysNum).OutletNodeNum = GetOnlySingleNode(Alphas(3),
                                                                     ErrorsFound,
                                                                     sd_airterminal(SysNum).SysType,
                                                                     Alphas(1),
                                                                     NodeType_Air,
                                                                     NodeConnectionType_Outlet,
                                                                     1,
                                                                     ObjectIsNotParent,
                                                                     cAlphaFields(3));
            sd_airterminal(SysNum).InletNodeNum = GetOnlySingleNode(Alphas(4),
                                                                    ErrorsFound,
                                                                    sd_airterminal(SysNum).SysType,
                                                                    Alphas(1),
                                                                    NodeType_Air,
                                                                    NodeConnectionType_Inlet,
                                                                    1,
                                                                    ObjectIsNotParent,
                                                                    cAlphaFields(4));
            sd_airterminal(SysNum).MaxAirVolFlowRate = Numbers(1);
            sd_airterminal(SysNum).ZoneMinAirFracDes = Numbers(2);
            if (sd_airterminal(SysNum).ZoneMinAirFracDes < 0.0) {
                ShowWarningError(sd_airterminal(SysNum).SysType + " \"" + sd_airterminal(SysNum).SysName + "\"");
                ShowContinueError(cNumericFields(2) + " must be greater than or equal to 0. Resetting to 0 and the simulation continues.");
                sd_airterminal(SysNum).ZoneMinAirFracDes = 0.0;
            }
            if (sd_airterminal(SysNum).ZoneMinAirFracDes > 1.0) {
                ShowWarningError(sd_airterminal(SysNum).SysType + " \"" + sd_airterminal(SysNum).SysName + "\"");
                ShowContinueError(cNumericFields(2) + " must be less than or equal to 1. Resetting to 1 and the simulation continues.");
                sd_airterminal(SysNum).ZoneMinAirFracDes = 1.0;
            }
            // The reheat coil control node is necessary for hot water and steam reheat, but not necessary for
            // electric or gas reheat.
            if (sd_airterminal(SysNum).ReheatComp_Num == HCoilType_Gas || sd_airterminal(SysNum).ReheatComp_Num == HCoilType_Electric) {
                //          IF(.NOT. lAlphaBlanks(5)) THEN
                //            CALL ShowWarningError('In '//TRIM(sd_airterminal(SysNum)%SysType)//' = ' //TRIM(sd_airterminal(SysNum)%SysName) &
                //                                 // ' the '//TRIM(cAlphaFields(5))//' is not needed and will be ignored.')
                //            CALL ShowContinueError('  It is used for hot water and steam reheat coils only.')
                //          END IF
            } else {
                //          IF(lAlphaBlanks(5)) THEN
                //            CALL ShowSevereError('In '//TRIM(sd_airterminal(SysNum)%SysType)//' = ' //TRIM(sd_airterminal(SysNum)%SysName) &
                //                                 // ' the '//TRIM(cAlphaFields(5))//' is undefined.')
                //            ErrorsFound=.TRUE.
                //          ELSE
                if (sd_airterminal(SysNum).ReheatComp_Num == HCoilType_SteamAirHeating) {
                    IsNotOK = false;
                    sd_airterminal(SysNum).ReheatControlNode =
                        GetCoilSteamInletNode(sd_airterminal(SysNum).ReheatComp, sd_airterminal(SysNum).ReheatName, IsNotOK);
                    if (IsNotOK) {
                        ShowContinueError("..Occurs in " + sd_airterminal(SysNum).SysType + " = " + sd_airterminal(SysNum).SysName);
                        ErrorsFound = true;
                    }
                    //                GetOnlySingleNode(Alphas(5),ErrorsFound,sd_airterminal(SysNum)%SysType,Alphas(1), &
                    //                              NodeType_Steam,NodeConnectionType_Actuator,1,ObjectIsParent)
                } else {
                    IsNotOK = false;
<<<<<<< HEAD
                    sd_airterminal(SysNum).ReheatControlNode = GetCoilWaterInletNode(state, sd_airterminal(SysNum).ReheatComp, sd_airterminal(SysNum).ReheatName, IsNotOK);
=======
                    sd_airterminal(SysNum).ReheatControlNode =
                        GetCoilWaterInletNode(sd_airterminal(SysNum).ReheatComp, sd_airterminal(SysNum).ReheatName, IsNotOK);
>>>>>>> 03eff357
                    if (IsNotOK) {
                        ShowContinueError("..Occurs in " + sd_airterminal(SysNum).SysType + " = " + sd_airterminal(SysNum).SysName);
                        ErrorsFound = true;
                    }
                    //                GetOnlySingleNode(Alphas(5),ErrorsFound,Sys(SysNum)%SysType,Alphas(1), &
                    //                              NodeType_Water,NodeConnectionType_Actuator,1,ObjectIsParent)
                }
                //  END IF
            }
            sd_airterminal(SysNum).ReheatAirOutletNode = GetOnlySingleNode(Alphas(7),
                                                                           ErrorsFound,
                                                                           sd_airterminal(SysNum).SysType,
                                                                           Alphas(1),
                                                                           NodeType_Air,
                                                                           NodeConnectionType_Outlet,
                                                                           1,
                                                                           ObjectIsParent,
                                                                           cAlphaFields(7));
            if (sd_airterminal(SysNum).ReheatComp_Num == HCoilType_SteamAirHeating) {
                sd_airterminal(SysNum).MaxReheatSteamVolFlow = Numbers(3);
                sd_airterminal(SysNum).MinReheatSteamVolFlow = Numbers(4);
            } else {
                sd_airterminal(SysNum).MaxReheatWaterVolFlow = Numbers(3);
                sd_airterminal(SysNum).MinReheatWaterVolFlow = Numbers(4);
            }
            sd_airterminal(SysNum).ControllerOffset = Numbers(5);
            // Set default convergence tolerance
            if (sd_airterminal(SysNum).ControllerOffset <= 0.0) {
                sd_airterminal(SysNum).ControllerOffset = 0.001;
            }

            sd_airterminal(SysNum).DamperHeatingAction = ReverseAction;

            // Register component set data
            TestCompSet(sd_airterminal(SysNum).SysType,
                        sd_airterminal(SysNum).SysName,
                        NodeID(sd_airterminal(SysNum).InletNodeNum),
                        NodeID(sd_airterminal(SysNum).ReheatAirOutletNode),
                        "Air Nodes");

            for (ADUNum = 1; ADUNum <= NumAirDistUnits; ++ADUNum) {
                if (sd_airterminal(SysNum).ReheatAirOutletNode == AirDistUnit(ADUNum).OutletNodeNum) {
                    AirDistUnit(ADUNum).InletNodeNum = sd_airterminal(SysNum).InletNodeNum;
                    sd_airterminal(SysNum).ADUNum = ADUNum;
                    break;
                }
            }
            // one assumes if there isn't one assigned, it's an error?
            if (sd_airterminal(SysNum).ADUNum == 0) {
                ShowSevereError(RoutineName + "No matching Air Distribution Unit, for System = [" + sd_airterminal(SysNum).SysType + ',' +
                                sd_airterminal(SysNum).SysName + "].");
                ShowContinueError("...should have outlet node = " + NodeID(sd_airterminal(SysNum).ReheatAirOutletNode));
                ErrorsFound = true;
            } else {

                // Fill the Zone Equipment data with the inlet node number of this unit
                for (CtrlZone = 1; CtrlZone <= NumOfZones; ++CtrlZone) {
                    if (!ZoneEquipConfig(CtrlZone).IsControlled) continue;
                    for (SupAirIn = 1; SupAirIn <= ZoneEquipConfig(CtrlZone).NumInletNodes; ++SupAirIn) {
                        if (sd_airterminal(SysNum).ReheatAirOutletNode == ZoneEquipConfig(CtrlZone).InletNode(SupAirIn)) {
                            if (ZoneEquipConfig(CtrlZone).AirDistUnitCool(SupAirIn).OutNode > 0) {
                                ShowSevereError("Error in connecting a terminal unit to a zone");
                                ShowContinueError(NodeID(sd_airterminal(SysNum).ReheatAirOutletNode) + " already connects to another zone");
                                ShowContinueError("Occurs for terminal unit " + sd_airterminal(SysNum).SysType + " = " +
                                                  sd_airterminal(SysNum).SysName);
                                ShowContinueError("Check terminal unit node names for errors");
                                ErrorsFound = true;
                            } else {
                                ZoneEquipConfig(CtrlZone).AirDistUnitCool(SupAirIn).InNode = sd_airterminal(SysNum).InletNodeNum;
                                ZoneEquipConfig(CtrlZone).AirDistUnitCool(SupAirIn).OutNode = sd_airterminal(SysNum).ReheatAirOutletNode;
                                AirDistUnit(sd_airterminal(SysNum).ADUNum).TermUnitSizingNum =
                                    ZoneEquipConfig(CtrlZone).AirDistUnitCool(SupAirIn).TermUnitSizingIndex;
                                AirDistUnit(sd_airterminal(SysNum).ADUNum).ZoneEqNum = CtrlZone;
                            }
                            sd_airterminal(SysNum).CtrlZoneNum = CtrlZone;
                            sd_airterminal(SysNum).CtrlZoneInNodeIndex = SupAirIn;
                            sd_airterminal(SysNum).ActualZoneNum = ZoneEquipConfig(CtrlZone).ActualZoneNum;
                            sd_airterminal(SysNum).ZoneFloorArea = Zone(sd_airterminal(SysNum).ActualZoneNum).FloorArea *
                                                                   Zone(sd_airterminal(SysNum).ActualZoneNum).Multiplier *
                                                                   Zone(sd_airterminal(SysNum).ActualZoneNum).ListMultiplier;
                        }
                    }
                }
            }
            if (!lNumericBlanks(6)) {
                sd_airterminal(SysNum).MaxReheatTemp = Numbers(6);
                sd_airterminal(SysNum).MaxReheatTempSetByUser = true;
            } else {
                // user does not specify maximum supply air temperature
                // sd_airterminal(SysNum)%MaxReheatTemp = 35.0D0 !C
                sd_airterminal(SysNum).MaxReheatTempSetByUser = false;
            }

            ValidateComponent(Alphas(5), Alphas(6), IsNotOK, sd_airterminal(SysNum).SysType);
            if (IsNotOK) {
                ShowContinueError("In " + sd_airterminal(SysNum).SysType + " = " + sd_airterminal(SysNum).SysName);
                ErrorsFound = true;
            }

            if (lAlphaBlanks(8)) {
                sd_airterminal(SysNum).ZoneTurndownMinAirFrac = 1.0;
                sd_airterminal(SysNum).ZoneTurndownMinAirFracSchExist = false;
            } else {
                sd_airterminal(SysNum).ZoneTurndownMinAirFracSchPtr = GetScheduleIndex(Alphas(8));
                if (sd_airterminal(SysNum).ZoneTurndownMinAirFracSchPtr == 0) {
                    ShowSevereError(cAlphaFields(8) + " = " + Alphas(8) + " not found.");
                    ShowContinueError("Occurs in " + sd_airterminal(SysNum).SysType + " = " + sd_airterminal(SysNum).SysName);
                    ErrorsFound = true;
                }
                sd_airterminal(SysNum).ZoneTurndownMinAirFracSchExist = true;
            }

            // Add reheat coil to component sets array
            SetUpCompSets(sd_airterminal(SysNum).SysType, sd_airterminal(SysNum).SysName, Alphas(5), Alphas(6), Alphas(3), Alphas(7));

            // Setup the Average damper Position output variable
            SetupOutputVariable("Zone Air Terminal VAV Damper Position",
                                OutputProcessor::Unit::None,
                                sd_airterminal(SysNum).DamperPosition,
                                "System",
                                "Average",
                                sd_airterminal(SysNum).SysName);

        } // end Number of VAVHeatandCool Sys Loop

        CurrentModuleObject = "AirTerminal:SingleDuct:ConstantVolume:Reheat";

        for (SysIndex = 1; SysIndex <= NumConstVolSys; ++SysIndex) {

            inputProcessor->getObjectItem(CurrentModuleObject,
                                          SysIndex,
                                          Alphas,
                                          NumAlphas,
                                          Numbers,
                                          NumNums,
                                          IOStat,
                                          lNumericBlanks,
                                          lAlphaBlanks,
                                          cAlphaFields,
                                          cNumericFields);

            SysNum = SysIndex + NumVAVSys + NumCBVAVSys;
            sd_airterminal(SysNum).SysNum = SysNum;
            GlobalNames::VerifyUniqueInterObjectName(SysUniqueNames, Alphas(1), CurrentModuleObject, cAlphaFields(1), ErrorsFound);
            sd_airterminal(SysNum).SysName = Alphas(1);
            sd_airterminal(SysNum).SysType = CurrentModuleObject;
            sd_airterminal(SysNum).SysType_Num = SingleDuctConstVolReheat;
            sd_airterminal(SysNum).ReheatComp = Alphas(5);
            if (UtilityRoutines::SameString(sd_airterminal(SysNum).ReheatComp, "Coil:Heating:Fuel")) {
                sd_airterminal(SysNum).ReheatComp_Num = HCoilType_Gas;
            } else if (UtilityRoutines::SameString(sd_airterminal(SysNum).ReheatComp, "Coil:Heating:Electric")) {
                sd_airterminal(SysNum).ReheatComp_Num = HCoilType_Electric;
            } else if (UtilityRoutines::SameString(sd_airterminal(SysNum).ReheatComp, "Coil:Heating:Water")) {
                sd_airterminal(SysNum).ReheatComp_Num = HCoilType_SimpleHeating;
                sd_airterminal(SysNum).ReheatComp_PlantType = TypeOf_CoilWaterSimpleHeating;
            } else if (UtilityRoutines::SameString(sd_airterminal(SysNum).ReheatComp, "Coil:Heating:Steam")) {
                sd_airterminal(SysNum).ReheatComp_Num = HCoilType_SteamAirHeating;
                sd_airterminal(SysNum).ReheatComp_PlantType = TypeOf_CoilSteamAirHeating;
            } else {
                ShowSevereError("Illegal " + cAlphaFields(5) + " = " + sd_airterminal(SysNum).ReheatComp + '.');
                ShowContinueError("Occurs in " + sd_airterminal(SysNum).SysType + " = " + sd_airterminal(SysNum).SysName);
                ErrorsFound = true;
            }
            sd_airterminal(SysNum).ReheatName = Alphas(6);
            ValidateComponent(sd_airterminal(SysNum).ReheatComp, sd_airterminal(SysNum).ReheatName, IsNotOK, sd_airterminal(SysNum).SysType);
            if (IsNotOK) {
                ShowContinueError("In " + sd_airterminal(SysNum).SysType + " = " + sd_airterminal(SysNum).SysName);
                ErrorsFound = true;
            }
            sd_airterminal(SysNum).Schedule = Alphas(2);
            if (lAlphaBlanks(2)) {
                sd_airterminal(SysNum).SchedPtr = ScheduleAlwaysOn;
            } else {
                sd_airterminal(SysNum).SchedPtr = GetScheduleIndex(Alphas(2));
                if (sd_airterminal(SysNum).SchedPtr == 0) {
                    ShowSevereError(cAlphaFields(2) + " = " + Alphas(2) + " not found.");
                    ShowContinueError("Occurs in " + sd_airterminal(SysNum).SysType + " = " + sd_airterminal(SysNum).SysName);
                    ErrorsFound = true;
                }
            }
            sd_airterminal(SysNum).OutletNodeNum = GetOnlySingleNode(Alphas(3),
                                                                     ErrorsFound,
                                                                     sd_airterminal(SysNum).SysType,
                                                                     Alphas(1),
                                                                     NodeType_Air,
                                                                     NodeConnectionType_Outlet,
                                                                     1,
                                                                     ObjectIsParent,
                                                                     cAlphaFields(3));
            sd_airterminal(SysNum).InletNodeNum = GetOnlySingleNode(Alphas(4),
                                                                    ErrorsFound,
                                                                    sd_airterminal(SysNum).SysType,
                                                                    Alphas(1),
                                                                    NodeType_Air,
                                                                    NodeConnectionType_Inlet,
                                                                    1,
                                                                    ObjectIsParent,
                                                                    cAlphaFields(4));
            // The reheat coil control node is necessary for hot water reheat, but not necessary for
            // electric or gas reheat.
            if (sd_airterminal(SysNum).ReheatComp_Num == HCoilType_Gas || sd_airterminal(SysNum).ReheatComp_Num == HCoilType_Electric) {
                //          IF(.NOT. lAlphaBlanks(5)) THEN
                //            CALL ShowWarningError('In '//TRIM(Sys(SysNum)%SysType)//' = ' // TRIM(Sys(SysNum)%SysName) &
                //                                 // ' the '//TRIM(cAlphaFields(5))//' is not needed and will be ignored.')
                //            CALL ShowContinueError('  It is used for hot water reheat coils only.')
                //          END IF
            } else {
                //          IF(lAlphaBlanks(5)) THEN
                //            CALL ShowSevereError('In '//TRIM(Sys(SysNum)%SysType)//' = ' // TRIM(Sys(SysNum)%SysName) &
                //                                 // ' the '//TRIM(cAlphaFields(5))//' is undefined.')
                //            ErrorsFound=.TRUE.
                //          END IF
                if (sd_airterminal(SysNum).ReheatComp_Num == HCoilType_SteamAirHeating) {
                    IsNotOK = false;
                    sd_airterminal(SysNum).ReheatControlNode =
                        GetCoilSteamInletNode(sd_airterminal(SysNum).ReheatComp, sd_airterminal(SysNum).ReheatName, IsNotOK);
                    if (IsNotOK) {
                        ShowContinueError("..Occurs in " + sd_airterminal(SysNum).SysType + " = " + sd_airterminal(SysNum).SysName);
                        ErrorsFound = true;
                    }
                    //                 GetOnlySingleNode(Alphas(5),ErrorsFound,sd_airterminal(SysNum)%SysType,Alphas(1), &
                    //                               NodeType_Steam,NodeConnectionType_Actuator,1,ObjectIsParent)
                } else {
                    IsNotOK = false;
<<<<<<< HEAD
                    sd_airterminal(SysNum).ReheatControlNode = GetCoilWaterInletNode(state, sd_airterminal(SysNum).ReheatComp, sd_airterminal(SysNum).ReheatName, IsNotOK);
=======
                    sd_airterminal(SysNum).ReheatControlNode =
                        GetCoilWaterInletNode(sd_airterminal(SysNum).ReheatComp, sd_airterminal(SysNum).ReheatName, IsNotOK);
>>>>>>> 03eff357
                    if (IsNotOK) {
                        ShowContinueError("..Occurs in " + sd_airterminal(SysNum).SysType + " = " + sd_airterminal(SysNum).SysName);
                        ErrorsFound = true;
                    }
                    //                 GetOnlySingleNode(Alphas(5),ErrorsFound,sd_airterminal(SysNum)%SysType,Alphas(1), &
                    //                               NodeType_Water,NodeConnectionType_Actuator,1,ObjectIsParent)
                }
            }
            sd_airterminal(SysNum).ReheatAirOutletNode = sd_airterminal(SysNum).OutletNodeNum;
            sd_airterminal(SysNum).MaxAirVolFlowRate = Numbers(1);
            sd_airterminal(SysNum).ZoneMinAirFracDes = 0.0;
            sd_airterminal(SysNum).ZoneMinAirFracMethod = MinFracNotUsed;
            sd_airterminal(SysNum).DamperHeatingAction = HeatingActionNotUsed;
            if (sd_airterminal(SysNum).ReheatComp_Num == HCoilType_SteamAirHeating) {
                sd_airterminal(SysNum).MaxReheatSteamVolFlow = Numbers(2);
                sd_airterminal(SysNum).MinReheatSteamVolFlow = Numbers(3);
            } else {
                sd_airterminal(SysNum).MaxReheatWaterVolFlow = Numbers(2);
                sd_airterminal(SysNum).MinReheatWaterVolFlow = Numbers(3);
            }
            sd_airterminal(SysNum).ControllerOffset = Numbers(4);
            // Set default convergence tolerance
            if (sd_airterminal(SysNum).ControllerOffset <= 0.0) {
                sd_airterminal(SysNum).ControllerOffset = 0.001;
            }

            // Maximum reheat air temperature, i.e. the maximum supply air temperature leaving the reheat coil
            if (!lNumericBlanks(5)) {
                sd_airterminal(SysNum).MaxReheatTemp = Numbers(5);
                sd_airterminal(SysNum).MaxReheatTempSetByUser = true;
            } else {
                // user does not specify maximum supply air temperature
                // sd_airterminal(SysNum)%MaxReheatTemp = 35.0D0 !C
                sd_airterminal(SysNum).MaxReheatTempSetByUser = false;
            }
            // Register component set data
            TestCompSet(sd_airterminal(SysNum).SysType,
                        sd_airterminal(SysNum).SysName,
                        NodeID(sd_airterminal(SysNum).InletNodeNum),
                        NodeID(sd_airterminal(SysNum).OutletNodeNum),
                        "Air Nodes");

            for (ADUNum = 1; ADUNum <= NumAirDistUnits; ++ADUNum) {
                if (sd_airterminal(SysNum).ReheatAirOutletNode == AirDistUnit(ADUNum).OutletNodeNum) {
                    AirDistUnit(ADUNum).InletNodeNum = sd_airterminal(SysNum).InletNodeNum;
                    sd_airterminal(SysNum).ADUNum = ADUNum;
                    break;
                }
            }
            // one assumes if there isn't one assigned, it's an error?
            if (sd_airterminal(SysNum).ADUNum == 0) {
                ShowSevereError(RoutineName + "No matching Air Distribution Unit, for System = [" + sd_airterminal(SysNum).SysType + ',' +
                                sd_airterminal(SysNum).SysName + "].");
                ShowContinueError("...should have outlet node = " + NodeID(sd_airterminal(SysNum).ReheatAirOutletNode));
                ErrorsFound = true;
            } else {

                // Fill the Zone Equipment data with the inlet node number of this unit.
                for (CtrlZone = 1; CtrlZone <= NumOfZones; ++CtrlZone) {
                    if (!ZoneEquipConfig(CtrlZone).IsControlled) continue;
                    for (SupAirIn = 1; SupAirIn <= ZoneEquipConfig(CtrlZone).NumInletNodes; ++SupAirIn) {
                        if (sd_airterminal(SysNum).OutletNodeNum == ZoneEquipConfig(CtrlZone).InletNode(SupAirIn)) {
                            if (ZoneEquipConfig(CtrlZone).AirDistUnitCool(SupAirIn).OutNode > 0) {
                                ShowSevereError("Error in connecting a terminal unit to a zone");
                                ShowContinueError(NodeID(sd_airterminal(SysNum).OutletNodeNum) + " already connects to another zone");
                                ShowContinueError("Occurs for terminal unit " + sd_airterminal(SysNum).SysType + " = " +
                                                  sd_airterminal(SysNum).SysName);
                                ShowContinueError("Check terminal unit node names for errors");
                                ErrorsFound = true;
                            } else {
                                ZoneEquipConfig(CtrlZone).AirDistUnitCool(SupAirIn).InNode = sd_airterminal(SysNum).InletNodeNum;
                                ZoneEquipConfig(CtrlZone).AirDistUnitCool(SupAirIn).OutNode = sd_airterminal(SysNum).OutletNodeNum;
                                AirDistUnit(sd_airterminal(SysNum).ADUNum).TermUnitSizingNum =
                                    ZoneEquipConfig(CtrlZone).AirDistUnitCool(SupAirIn).TermUnitSizingIndex;
                                AirDistUnit(sd_airterminal(SysNum).ADUNum).ZoneEqNum = CtrlZone;
                            }
                            sd_airterminal(SysNum).CtrlZoneNum = CtrlZone;
                            sd_airterminal(SysNum).CtrlZoneInNodeIndex = SupAirIn;
                            sd_airterminal(SysNum).ActualZoneNum = ZoneEquipConfig(CtrlZone).ActualZoneNum;
                            sd_airterminal(SysNum).ZoneFloorArea = Zone(sd_airterminal(SysNum).ActualZoneNum).FloorArea *
                                                                   Zone(sd_airterminal(SysNum).ActualZoneNum).Multiplier *
                                                                   Zone(sd_airterminal(SysNum).ActualZoneNum).ListMultiplier;
                        }
                    }
                }
            }

            ValidateComponent(Alphas(5), Alphas(6), IsNotOK, sd_airterminal(SysNum).SysType);
            if (IsNotOK) {
                ShowContinueError("In " + sd_airterminal(SysNum).SysType + " = " + sd_airterminal(SysNum).SysName);
                ErrorsFound = true;
            }

            // Add reheat coil to component sets array
            SetUpCompSets(sd_airterminal(SysNum).SysType, sd_airterminal(SysNum).SysName, Alphas(5), Alphas(6), Alphas(4), Alphas(3));

            // Setup the Average damper Position output variable
            // BG removed 9-10-2009 during work on CR 7770, constant volume has no damper
            //  CALL SetupOutputVariable('Damper Position', Sys(SysNum)%DamperPosition, &
            //                        'System','Average',Sys(SysNum)%SysName)

        } // End Number of Sys Loop

        CurrentModuleObject = "AirTerminal:SingleDuct:ConstantVolume:NoReheat";

        for (SysIndex = 1; SysIndex <= NumCVNoReheatSys; ++SysIndex) {

            inputProcessor->getObjectItem(CurrentModuleObject,
                                          SysIndex,
                                          Alphas,
                                          NumAlphas,
                                          Numbers,
                                          NumNums,
                                          IOStat,
                                          lNumericBlanks,
                                          lAlphaBlanks,
                                          cAlphaFields,
                                          cNumericFields);

            SysNum = SysIndex + NumVAVSys + NumCBVAVSys + NumConstVolSys;
            sd_airterminal(SysNum).SysNum = SysNum;
            GlobalNames::VerifyUniqueInterObjectName(SysUniqueNames, Alphas(1), CurrentModuleObject, cAlphaFields(1), ErrorsFound);
            sd_airterminal(SysNum).SysName = Alphas(1);
            sd_airterminal(SysNum).SysType = CurrentModuleObject;
            sd_airterminal(SysNum).SysType_Num = SingleDuctConstVolNoReheat;

            sd_airterminal(SysNum).Schedule = Alphas(2);
            if (lAlphaBlanks(2)) {
                sd_airterminal(SysNum).SchedPtr = ScheduleAlwaysOn;
            } else {
                sd_airterminal(SysNum).SchedPtr = GetScheduleIndex(Alphas(2));
                if (sd_airterminal(SysNum).SchedPtr == 0) {
                    ShowSevereError(cAlphaFields(2) + " = " + Alphas(2) + " not found.");
                    ShowContinueError("Occurs in " + sd_airterminal(SysNum).SysType + " = " + sd_airterminal(SysNum).SysName);
                    ErrorsFound = true;
                }
            }
            sd_airterminal(SysNum).InletNodeNum = GetOnlySingleNode(Alphas(3),
                                                                    ErrorsFound,
                                                                    sd_airterminal(SysNum).SysType,
                                                                    Alphas(1),
                                                                    NodeType_Air,
                                                                    NodeConnectionType_Inlet,
                                                                    1,
                                                                    ObjectIsNotParent,
                                                                    cAlphaFields(3));
            sd_airterminal(SysNum).OutletNodeNum = GetOnlySingleNode(Alphas(4),
                                                                     ErrorsFound,
                                                                     sd_airterminal(SysNum).SysType,
                                                                     Alphas(1),
                                                                     NodeType_Air,
                                                                     NodeConnectionType_Outlet,
                                                                     1,
                                                                     ObjectIsNotParent,
                                                                     cAlphaFields(4));

            sd_airterminal(SysNum).MaxAirVolFlowRate = Numbers(1);
            sd_airterminal(SysNum).ZoneMinAirFracDes = 0.0;
            sd_airterminal(SysNum).ZoneMinAirFracMethod = MinFracNotUsed;
            sd_airterminal(SysNum).DamperHeatingAction = HeatingActionNotUsed;

            sd_airterminal(SysNum).ReheatControlNode = 0;
            sd_airterminal(SysNum).ReheatAirOutletNode = sd_airterminal(SysNum).OutletNodeNum;
            sd_airterminal(SysNum).MaxReheatWaterVolFlow = 0.0;
            sd_airterminal(SysNum).MaxReheatSteamVolFlow = 0.0;
            sd_airterminal(SysNum).MinReheatWaterVolFlow = 0.0;
            sd_airterminal(SysNum).MinReheatSteamVolFlow = 0.0;
            sd_airterminal(SysNum).ControllerOffset = 0.000001;

            // Register component set data
            TestCompSet(sd_airterminal(SysNum).SysType,
                        sd_airterminal(SysNum).SysName,
                        NodeID(sd_airterminal(SysNum).InletNodeNum),
                        NodeID(sd_airterminal(SysNum).OutletNodeNum),
                        "Air Nodes");

            for (ADUNum = 1; ADUNum <= NumAirDistUnits; ++ADUNum) {
                if (sd_airterminal(SysNum).OutletNodeNum == AirDistUnit(ADUNum).OutletNodeNum) {
                    AirDistUnit(ADUNum).InletNodeNum = sd_airterminal(SysNum).InletNodeNum;
                    sd_airterminal(SysNum).ADUNum = ADUNum;
                    break;
                }
            }
            // one assumes if there isn't one assigned, it's an error?
            if (sd_airterminal(SysNum).ADUNum == 0) {
                ShowSevereError(RoutineName + "No matching Air Distribution Unit, for System = [" + sd_airterminal(SysNum).SysType + ',' +
                                sd_airterminal(SysNum).SysName + "].");
                ShowContinueError("...should have outlet node = " + NodeID(sd_airterminal(SysNum).OutletNodeNum));
                ErrorsFound = true;
            } else {

                // Fill the Zone Equipment data with the inlet node number of this unit.
                for (CtrlZone = 1; CtrlZone <= NumOfZones; ++CtrlZone) {
                    if (!ZoneEquipConfig(CtrlZone).IsControlled) continue;
                    for (SupAirIn = 1; SupAirIn <= ZoneEquipConfig(CtrlZone).NumInletNodes; ++SupAirIn) {
                        if (sd_airterminal(SysNum).OutletNodeNum == ZoneEquipConfig(CtrlZone).InletNode(SupAirIn)) {
                            if (ZoneEquipConfig(CtrlZone).AirDistUnitCool(SupAirIn).OutNode > 0) {
                                ShowSevereError("Error in connecting a terminal unit to a zone");
                                ShowContinueError(NodeID(sd_airterminal(SysNum).OutletNodeNum) + " already connects to another zone");
                                ShowContinueError("Occurs for terminal unit " + sd_airterminal(SysNum).SysType + " = " +
                                                  sd_airterminal(SysNum).SysName);
                                ShowContinueError("Check terminal unit node names for errors");
                                ErrorsFound = true;
                            } else {
                                ZoneEquipConfig(CtrlZone).AirDistUnitCool(SupAirIn).InNode = sd_airterminal(SysNum).InletNodeNum;
                                ZoneEquipConfig(CtrlZone).AirDistUnitCool(SupAirIn).OutNode = sd_airterminal(SysNum).OutletNodeNum;
                                AirDistUnit(sd_airterminal(SysNum).ADUNum).TermUnitSizingNum =
                                    ZoneEquipConfig(CtrlZone).AirDistUnitCool(SupAirIn).TermUnitSizingIndex;
                                AirDistUnit(sd_airterminal(SysNum).ADUNum).ZoneEqNum = CtrlZone;
                            }
                            sd_airterminal(SysNum).CtrlZoneNum = CtrlZone;
                            sd_airterminal(SysNum).CtrlZoneInNodeIndex = SupAirIn;
                            sd_airterminal(SysNum).ActualZoneNum = ZoneEquipConfig(CtrlZone).ActualZoneNum;
                            sd_airterminal(SysNum).ZoneFloorArea = Zone(sd_airterminal(SysNum).ActualZoneNum).FloorArea *
                                                                   Zone(sd_airterminal(SysNum).ActualZoneNum).Multiplier *
                                                                   Zone(sd_airterminal(SysNum).ActualZoneNum).ListMultiplier;
                        }
                    }
                }
            }

            if (lAlphaBlanks(5)) {
                sd_airterminal(SysNum).NoOAFlowInputFromUser = true;
            } else {
                sd_airterminal(SysNum).OARequirementsPtr = UtilityRoutines::FindItemInList(Alphas(5), DataSizing::OARequirements);
                if (sd_airterminal(SysNum).OARequirementsPtr == 0) {
                    ShowSevereError(RoutineName + CurrentModuleObject + "=\"" + Alphas(1) + "\", invalid data.");
                    ShowContinueError("..invalid " + cAlphaFields(5) + "=\"" + Alphas(5) + "\".");
                    ErrorsFound = true;
                } else {
                    sd_airterminal(SysNum).NoOAFlowInputFromUser = false;
                }
            }

            if (lAlphaBlanks(6)) {
                sd_airterminal(SysNum).OAPerPersonMode = DataZoneEquipment::PerPersonDCVByCurrentLevel;
            } else {
                if (Alphas(6) == "CURRENTOCCUPANCY") {
                    sd_airterminal(SysNum).OAPerPersonMode = DataZoneEquipment::PerPersonDCVByCurrentLevel;
                } else if (Alphas(6) == "DESIGNOCCUPANCY") {
                    sd_airterminal(SysNum).OAPerPersonMode = DataZoneEquipment::PerPersonByDesignLevel;
                } else {
                    sd_airterminal(SysNum).OAPerPersonMode = DataZoneEquipment::PerPersonDCVByCurrentLevel;
                    ShowWarningError(RoutineName + CurrentModuleObject + "=\"" + Alphas(1) + "\", invalid data.");
                    ShowContinueError("..invalid " + cAlphaFields(6) + "=\"" + Alphas(6) + "\". The default input of CurrentOccupancy is assigned");
                }
            }

            if (DataGlobals::AnyEnergyManagementSystemInModel) {
                // model results related actuators
                SetupEMSActuator("AirTerminal:SingleDuct:ConstantVolume:NoReheat",
                                 sd_airterminal(SysNum).SysName,
                                 "Mass Flow Rate",
                                 "[kg/s]",
                                 sd_airterminal(SysNum).EMSOverrideAirFlow,
                                 sd_airterminal(SysNum).EMSMassFlowRateValue);
                // model input related internal variables
                SetupEMSInternalVariable("AirTerminal:SingleDuct:ConstantVolume:NoReheat Maximum Mass Flow Rate",
                                         sd_airterminal(SysNum).SysName,
                                         "[kg/s]",
                                         sd_airterminal(SysNum).AirMassFlowRateMax);
            }

        } // End Number of Sys Loop

        for (SysIndex = 1; SysIndex <= NumNoRHVAVSys; ++SysIndex) {

            CurrentModuleObject = "AirTerminal:SingleDuct:VAV:NoReheat";

            inputProcessor->getObjectItem(CurrentModuleObject,
                                          SysIndex,
                                          Alphas,
                                          NumAlphas,
                                          Numbers,
                                          NumNums,
                                          IOStat,
                                          lNumericBlanks,
                                          lAlphaBlanks,
                                          cAlphaFields,
                                          cNumericFields);

            SysNum = SysIndex + NumVAVSys + NumCBVAVSys + NumConstVolSys + NumCVNoReheatSys;
            sd_airterminal(SysNum).SysNum = SysNum;
            GlobalNames::VerifyUniqueInterObjectName(SysUniqueNames, Alphas(1), CurrentModuleObject, cAlphaFields(1), ErrorsFound);
            sd_airterminal(SysNum).SysName = Alphas(1);
            sd_airterminal(SysNum).SysType = CurrentModuleObject;
            sd_airterminal(SysNum).SysType_Num = SingleDuctVAVNoReheat;
            sd_airterminal(SysNum).ReheatComp = "";
            sd_airterminal(SysNum).ReheatName = "";
            sd_airterminal(SysNum).Schedule = Alphas(2);
            if (lAlphaBlanks(2)) {
                sd_airterminal(SysNum).SchedPtr = ScheduleAlwaysOn;
            } else {
                sd_airterminal(SysNum).SchedPtr = GetScheduleIndex(Alphas(2));
                if (sd_airterminal(SysNum).SchedPtr == 0) {
                    ShowSevereError(cAlphaFields(2) + " = " + Alphas(2) + " not found.");
                    ShowContinueError("Occurs in " + sd_airterminal(SysNum).SysType + " = " + sd_airterminal(SysNum).SysName);
                    ErrorsFound = true;
                }
            }
            sd_airterminal(SysNum).OutletNodeNum = GetOnlySingleNode(Alphas(3),
                                                                     ErrorsFound,
                                                                     sd_airterminal(SysNum).SysType,
                                                                     Alphas(1),
                                                                     NodeType_Air,
                                                                     NodeConnectionType_Outlet,
                                                                     1,
                                                                     ObjectIsNotParent,
                                                                     cAlphaFields(3));
            sd_airterminal(SysNum).InletNodeNum = GetOnlySingleNode(Alphas(4),
                                                                    ErrorsFound,
                                                                    sd_airterminal(SysNum).SysType,
                                                                    Alphas(1),
                                                                    NodeType_Air,
                                                                    NodeConnectionType_Inlet,
                                                                    1,
                                                                    ObjectIsNotParent,
                                                                    cAlphaFields(4));
            sd_airterminal(SysNum).MaxAirVolFlowRate = Numbers(1);

            if (UtilityRoutines::SameString(Alphas(5), "Constant")) {
                sd_airterminal(SysNum).ZoneMinAirFracMethod = ConstantMinFrac;
            } else if (UtilityRoutines::SameString(Alphas(5), "FixedFlowRate")) {
                sd_airterminal(SysNum).ZoneMinAirFracMethod = FixedMin;
            } else if (UtilityRoutines::SameString(Alphas(5), "Scheduled")) {
                sd_airterminal(SysNum).ZoneMinAirFracMethod = ScheduledMinFrac;
            } else {
                ShowSevereError(cAlphaFields(5) + " = " + Alphas(5) + " not found.");
                ShowContinueError("Occurs in " + sd_airterminal(SysNum).SysType + " = " + sd_airterminal(SysNum).SysName);
                ErrorsFound = true;
            }

            sd_airterminal(SysNum).ZoneMinAirFracDes = Numbers(2);
            if (lNumericBlanks(2)) {
                sd_airterminal(SysNum).ConstantMinAirFracSetByUser = false;
                sd_airterminal(SysNum).ZoneMinAirFracDes = 0.0;
            } else {
                sd_airterminal(SysNum).ConstantMinAirFracSetByUser = true;
                sd_airterminal(SysNum).ZoneMinAirFracDes = Numbers(2);
                if (sd_airterminal(SysNum).ZoneMinAirFracMethod == FixedMin) {
                    ShowWarningError("Since " + cAlphaFields(5) + " = " + Alphas(5) + ", input for " + cNumericFields(2) + " will be ignored.");
                    ShowContinueError("Occurs in " + sd_airterminal(SysNum).SysType + " = " + sd_airterminal(SysNum).SysName);
                    sd_airterminal(SysNum).ZoneMinAirFracDes = 0.0;
                }
            }

            sd_airterminal(SysNum).ZoneFixedMinAir = Numbers(3);
            if (lNumericBlanks(3)) {
                sd_airterminal(SysNum).FixedMinAirSetByUser = false;
                sd_airterminal(SysNum).DesignFixedMinAir = 0.0;
            } else {
                sd_airterminal(SysNum).FixedMinAirSetByUser = true;
                sd_airterminal(SysNum).DesignFixedMinAir = Numbers(3);
                if (sd_airterminal(SysNum).ZoneMinAirFracMethod == ConstantMinFrac) {
                    ShowWarningError("Since " + cAlphaFields(5) + " = " + Alphas(5) + ", input for " + cNumericFields(3) + " will be ignored.");
                    ShowContinueError("Occurs in " + sd_airterminal(SysNum).SysType + " = " + sd_airterminal(SysNum).SysName);
                    sd_airterminal(SysNum).ZoneFixedMinAir = 0.0;
                }
            }
            sd_airterminal(SysNum).ZoneMinAirFracSchPtr = GetScheduleIndex(Alphas(6));
            if ((sd_airterminal(SysNum).ZoneMinAirFracSchPtr == 0) && (sd_airterminal(SysNum).ZoneMinAirFracMethod == ScheduledMinFrac)) {
                ShowSevereError(cAlphaFields(6) + " = " + Alphas(6) + " not found.");
                ShowContinueError("Occurs in " + sd_airterminal(SysNum).SysType + " = " + sd_airterminal(SysNum).SysName);
                ShowContinueError("A valid schedule is required");
                ErrorsFound = true;
            } else if ((sd_airterminal(SysNum).ZoneMinAirFracSchPtr > 0) && (sd_airterminal(SysNum).ZoneMinAirFracMethod == ScheduledMinFrac)) {
                // check range of values in schedule
                if (!CheckScheduleValueMinMax(sd_airterminal(SysNum).ZoneMinAirFracSchPtr, ">=", 0.0, "<=", 1.0)) {
                    ShowSevereError("Error found in " + cAlphaFields(6) + " = " + Alphas(6));
                    ShowContinueError("Occurs in " + sd_airterminal(SysNum).SysType + " = " + sd_airterminal(SysNum).SysName);
                    ShowContinueError("Schedule values must be (>=0., <=1.)");
                }
            }

            sd_airterminal(SysNum).ReheatControlNode = 0;
            sd_airterminal(SysNum).ReheatAirOutletNode = sd_airterminal(SysNum).OutletNodeNum;
            sd_airterminal(SysNum).MaxReheatWaterVolFlow = 0.0;
            sd_airterminal(SysNum).MaxReheatSteamVolFlow = 0.0;
            sd_airterminal(SysNum).MinReheatWaterVolFlow = 0.0;
            sd_airterminal(SysNum).MinReheatSteamVolFlow = 0.0;
            sd_airterminal(SysNum).ControllerOffset = 0.000001;
            sd_airterminal(SysNum).DamperHeatingAction = HeatingActionNotUsed;

            // Register component set data
            TestCompSet(sd_airterminal(SysNum).SysType,
                        sd_airterminal(SysNum).SysName,
                        NodeID(sd_airterminal(SysNum).InletNodeNum),
                        NodeID(sd_airterminal(SysNum).OutletNodeNum),
                        "Air Nodes");

            for (ADUNum = 1; ADUNum <= NumAirDistUnits; ++ADUNum) {
                if (sd_airterminal(SysNum).OutletNodeNum == AirDistUnit(ADUNum).OutletNodeNum) {
                    AirDistUnit(ADUNum).InletNodeNum = sd_airterminal(SysNum).InletNodeNum;
                    sd_airterminal(SysNum).ADUNum = ADUNum;
                    break;
                }
            }
            // one assumes if there isn't one assigned, it's an error?
            if (sd_airterminal(SysNum).ADUNum == 0) {
                ShowSevereError(RoutineName + "No matching Air Distribution Unit, for System = [" + sd_airterminal(SysNum).SysType + ',' +
                                sd_airterminal(SysNum).SysName + "].");
                ShowContinueError("...should have outlet node = " + NodeID(sd_airterminal(SysNum).ReheatAirOutletNode));
                ErrorsFound = true;
            } else {

                // Fill the Zone Equipment data with the inlet node number of this unit.
                for (CtrlZone = 1; CtrlZone <= NumOfZones; ++CtrlZone) {
                    if (!ZoneEquipConfig(CtrlZone).IsControlled) continue;
                    for (SupAirIn = 1; SupAirIn <= ZoneEquipConfig(CtrlZone).NumInletNodes; ++SupAirIn) {
                        if (sd_airterminal(SysNum).ReheatAirOutletNode == ZoneEquipConfig(CtrlZone).InletNode(SupAirIn)) {
                            if (ZoneEquipConfig(CtrlZone).AirDistUnitCool(SupAirIn).OutNode > 0) {
                                ShowSevereError("Error in connecting a terminal unit to a zone");
                                ShowContinueError(NodeID(sd_airterminal(SysNum).ReheatAirOutletNode) + " already connects to another zone");
                                ShowContinueError("Occurs for terminal unit " + sd_airterminal(SysNum).SysType + " = " +
                                                  sd_airterminal(SysNum).SysName);
                                ShowContinueError("Check terminal unit node names for errors");
                                ErrorsFound = true;
                            } else {
                                ZoneEquipConfig(CtrlZone).AirDistUnitCool(SupAirIn).InNode = sd_airterminal(SysNum).InletNodeNum;
                                ZoneEquipConfig(CtrlZone).AirDistUnitCool(SupAirIn).OutNode = sd_airterminal(SysNum).ReheatAirOutletNode;
                                AirDistUnit(sd_airterminal(SysNum).ADUNum).TermUnitSizingNum =
                                    ZoneEquipConfig(CtrlZone).AirDistUnitCool(SupAirIn).TermUnitSizingIndex;
                                AirDistUnit(sd_airterminal(SysNum).ADUNum).ZoneEqNum = CtrlZone;
                            }

                            sd_airterminal(SysNum).CtrlZoneNum = CtrlZone;
                            sd_airterminal(SysNum).CtrlZoneInNodeIndex = SupAirIn;
                            sd_airterminal(SysNum).ActualZoneNum = ZoneEquipConfig(CtrlZone).ActualZoneNum;
                            sd_airterminal(SysNum).ZoneFloorArea = Zone(sd_airterminal(SysNum).ActualZoneNum).FloorArea *
                                                                   Zone(sd_airterminal(SysNum).ActualZoneNum).Multiplier *
                                                                   Zone(sd_airterminal(SysNum).ActualZoneNum).ListMultiplier;
                        }
                    }
                }
            }
            if (!lAlphaBlanks(7)) {
                sd_airterminal(SysNum).OARequirementsPtr = UtilityRoutines::FindItemInList(Alphas(7), OARequirements);
                if (sd_airterminal(SysNum).OARequirementsPtr == 0) {
                    ShowSevereError(cAlphaFields(7) + " = " + Alphas(7) + " not found.");
                    ShowContinueError("Occurs in " + sd_airterminal(SysNum).SysType + " = " + sd_airterminal(SysNum).SysName);
                    ErrorsFound = true;
                } else {
                    sd_airterminal(SysNum).NoOAFlowInputFromUser = false;
                }
            }

            if (lAlphaBlanks(8)) {
                sd_airterminal(SysNum).ZoneTurndownMinAirFrac = 1.0;
                sd_airterminal(SysNum).ZoneTurndownMinAirFracSchExist = false;
            } else {
                sd_airterminal(SysNum).ZoneTurndownMinAirFracSchPtr = GetScheduleIndex(Alphas(8));
                if (sd_airterminal(SysNum).ZoneTurndownMinAirFracSchPtr == 0) {
                    ShowSevereError(cAlphaFields(8) + " = " + Alphas(8) + " not found.");
                    ShowContinueError("Occurs in " + sd_airterminal(SysNum).SysType + " = " + sd_airterminal(SysNum).SysName);
                    ErrorsFound = true;
                }
                sd_airterminal(SysNum).ZoneTurndownMinAirFracSchExist = true;
            }

            // Setup the Average damper Position output variable
            SetupOutputVariable("Zone Air Terminal VAV Damper Position",
                                OutputProcessor::Unit::None,
                                sd_airterminal(SysNum).DamperPosition,
                                "System",
                                "Average",
                                sd_airterminal(SysNum).SysName);
            SetupOutputVariable("Zone Air Terminal Minimum Air Flow Fraction",
                                OutputProcessor::Unit::None,
                                sd_airterminal(SysNum).ZoneMinAirFracReport,
                                "System",
                                "Average",
                                sd_airterminal(SysNum).SysName);

        } // end Number of Sys Loop

        for (SysIndex = 1; SysIndex <= NumNoRHCBVAVSys; ++SysIndex) {

            CurrentModuleObject = "AirTerminal:SingleDuct:VAV:HeatAndCool:NoReheat";

            inputProcessor->getObjectItem(CurrentModuleObject,
                                          SysIndex,
                                          Alphas,
                                          NumAlphas,
                                          Numbers,
                                          NumNums,
                                          IOStat,
                                          lNumericBlanks,
                                          lAlphaBlanks,
                                          cAlphaFields,
                                          cNumericFields);

            SysNum = SysIndex + NumVAVSys + NumCBVAVSys + NumConstVolSys + NumCVNoReheatSys + NumNoRHVAVSys;
            sd_airterminal(SysNum).SysNum = SysNum;
            GlobalNames::VerifyUniqueInterObjectName(SysUniqueNames, Alphas(1), CurrentModuleObject, cAlphaFields(1), ErrorsFound);
            sd_airterminal(SysNum).SysName = Alphas(1);
            sd_airterminal(SysNum).SysType = CurrentModuleObject;
            sd_airterminal(SysNum).SysType_Num = SingleDuctCBVAVNoReheat;
            sd_airterminal(SysNum).ReheatComp = "";
            sd_airterminal(SysNum).ReheatName = "";
            sd_airterminal(SysNum).Schedule = Alphas(2);
            if (lAlphaBlanks(2)) {
                sd_airterminal(SysNum).SchedPtr = ScheduleAlwaysOn;
            } else {
                sd_airterminal(SysNum).SchedPtr = GetScheduleIndex(Alphas(2));
                if (sd_airterminal(SysNum).SchedPtr == 0) {
                    ShowSevereError(cAlphaFields(2) + " = " + Alphas(2) + " not found.");
                    ShowContinueError("Occurs in " + sd_airterminal(SysNum).SysType + " = " + sd_airterminal(SysNum).SysName);
                    ErrorsFound = true;
                }
            }
            sd_airterminal(SysNum).OutletNodeNum = GetOnlySingleNode(Alphas(3),
                                                                     ErrorsFound,
                                                                     sd_airterminal(SysNum).SysType,
                                                                     Alphas(1),
                                                                     NodeType_Air,
                                                                     NodeConnectionType_Outlet,
                                                                     1,
                                                                     ObjectIsNotParent,
                                                                     cAlphaFields(3));
            sd_airterminal(SysNum).InletNodeNum = GetOnlySingleNode(Alphas(4),
                                                                    ErrorsFound,
                                                                    sd_airterminal(SysNum).SysType,
                                                                    Alphas(1),
                                                                    NodeType_Air,
                                                                    NodeConnectionType_Inlet,
                                                                    1,
                                                                    ObjectIsNotParent,
                                                                    cAlphaFields(4));
            sd_airterminal(SysNum).MaxAirVolFlowRate = Numbers(1);
            sd_airterminal(SysNum).ZoneMinAirFracDes = Numbers(2);
            if (sd_airterminal(SysNum).ZoneMinAirFracDes < 0.0) {
                ShowWarningError(sd_airterminal(SysNum).SysType + " = \"" + sd_airterminal(SysNum).SysName);
                ShowContinueError(cNumericFields(2) + " must be greater than or equal to 0. Resetting to 0 and the simulation continues.");
                sd_airterminal(SysNum).ZoneMinAirFracDes = 0.0;
            }
            if (sd_airterminal(SysNum).ZoneMinAirFracDes > 1.0) {
                ShowWarningError(sd_airterminal(SysNum).SysType + " = \"" + sd_airterminal(SysNum).SysName);
                ShowContinueError(cNumericFields(2) + " must be less than or equal to 1. Resetting to 1 and the simulation continues.");
                sd_airterminal(SysNum).ZoneMinAirFracDes = 1.0;
            }

            sd_airterminal(SysNum).ReheatControlNode = 0;
            sd_airterminal(SysNum).ReheatAirOutletNode = sd_airterminal(SysNum).OutletNodeNum;
            sd_airterminal(SysNum).MaxReheatWaterVolFlow = 0.0;
            sd_airterminal(SysNum).MaxReheatSteamVolFlow = 0.0;
            sd_airterminal(SysNum).MinReheatWaterVolFlow = 0.0;
            sd_airterminal(SysNum).MinReheatSteamVolFlow = 0.0;
            sd_airterminal(SysNum).ControllerOffset = 0.000001;
            sd_airterminal(SysNum).DamperHeatingAction = HeatingActionNotUsed;

            // Register component set data
            TestCompSet(sd_airterminal(SysNum).SysType,
                        sd_airterminal(SysNum).SysName,
                        NodeID(sd_airterminal(SysNum).InletNodeNum),
                        NodeID(sd_airterminal(SysNum).OutletNodeNum),
                        "Air Nodes");

            for (ADUNum = 1; ADUNum <= NumAirDistUnits; ++ADUNum) {
                if (sd_airterminal(SysNum).OutletNodeNum == AirDistUnit(ADUNum).OutletNodeNum) {
                    AirDistUnit(ADUNum).InletNodeNum = sd_airterminal(SysNum).InletNodeNum;
                    sd_airterminal(SysNum).ADUNum = ADUNum;
                    break;
                }
            }
            // one assumes if there isn't one assigned, it's an error?
            if (sd_airterminal(SysNum).ADUNum == 0) {
                ShowSevereError(RoutineName + "No matching Air Distribution Unit, for System = [" + sd_airterminal(SysNum).SysType + ',' +
                                sd_airterminal(SysNum).SysName + "].");
                ShowContinueError("...should have outlet node = " + NodeID(sd_airterminal(SysNum).ReheatAirOutletNode));
                ErrorsFound = true;
            } else {

                // Fill the Zone Equipment data with the inlet node number of this unit.
                for (CtrlZone = 1; CtrlZone <= NumOfZones; ++CtrlZone) {
                    if (!ZoneEquipConfig(CtrlZone).IsControlled) continue;
                    for (SupAirIn = 1; SupAirIn <= ZoneEquipConfig(CtrlZone).NumInletNodes; ++SupAirIn) {
                        if (sd_airterminal(SysNum).ReheatAirOutletNode == ZoneEquipConfig(CtrlZone).InletNode(SupAirIn)) {
                            if (ZoneEquipConfig(CtrlZone).AirDistUnitCool(SupAirIn).OutNode > 0) {
                                ShowSevereError("Error in connecting a terminal unit to a zone");
                                ShowContinueError(NodeID(sd_airterminal(SysNum).ReheatAirOutletNode) + " already connects to another zone");
                                ShowContinueError("Occurs for terminal unit " + sd_airterminal(SysNum).SysType + " = " +
                                                  sd_airterminal(SysNum).SysName);
                                ShowContinueError("Check terminal unit node names for errors");
                                ErrorsFound = true;
                            } else {
                                ZoneEquipConfig(CtrlZone).AirDistUnitCool(SupAirIn).InNode = sd_airterminal(SysNum).InletNodeNum;
                                ZoneEquipConfig(CtrlZone).AirDistUnitCool(SupAirIn).OutNode = sd_airterminal(SysNum).ReheatAirOutletNode;
                                AirDistUnit(sd_airterminal(SysNum).ADUNum).TermUnitSizingNum =
                                    ZoneEquipConfig(CtrlZone).AirDistUnitCool(SupAirIn).TermUnitSizingIndex;
                                AirDistUnit(sd_airterminal(SysNum).ADUNum).ZoneEqNum = CtrlZone;
                            }
                            sd_airterminal(SysNum).CtrlZoneNum = CtrlZone;
                            sd_airterminal(SysNum).CtrlZoneInNodeIndex = SupAirIn;
                            sd_airterminal(SysNum).ActualZoneNum = ZoneEquipConfig(CtrlZone).ActualZoneNum;
                            sd_airterminal(SysNum).ZoneFloorArea = Zone(sd_airterminal(SysNum).ActualZoneNum).FloorArea *
                                                                   Zone(sd_airterminal(SysNum).ActualZoneNum).Multiplier *
                                                                   Zone(sd_airterminal(SysNum).ActualZoneNum).ListMultiplier;
                        }
                    }
                }
            }

            if (lAlphaBlanks(5)) {
                sd_airterminal(SysNum).ZoneTurndownMinAirFrac = 1.0;
                sd_airterminal(SysNum).ZoneTurndownMinAirFracSchExist = false;
            } else {
                sd_airterminal(SysNum).ZoneTurndownMinAirFracSchPtr = GetScheduleIndex(Alphas(5));
                if (sd_airterminal(SysNum).ZoneTurndownMinAirFracSchPtr == 0) {
                    ShowSevereError(cAlphaFields(5) + " = " + Alphas(5) + " not found.");
                    ShowContinueError("Occurs in " + sd_airterminal(SysNum).SysType + " = " + sd_airterminal(SysNum).SysName);
                    ErrorsFound = true;
                }
                sd_airterminal(SysNum).ZoneTurndownMinAirFracSchExist = true;
            }

            // Setup the Average damper Position output variable
            SetupOutputVariable("Zone Air Terminal VAV Damper Position",
                                OutputProcessor::Unit::None,
                                sd_airterminal(SysNum).DamperPosition,
                                "System",
                                "Average",
                                sd_airterminal(SysNum).SysName);

        } // end Number of VAVHeatandCool:NoReheat Sys Loop

        // read in the SINGLE DUCT:VAV:REHEAT:VS FAN data
        for (SysIndex = 1; SysIndex <= NumVAVVS; ++SysIndex) {

            CurrentModuleObject = "AirTerminal:SingleDuct:VAV:Reheat:VariableSpeedFan";

            inputProcessor->getObjectItem(CurrentModuleObject,
                                          SysIndex,
                                          Alphas,
                                          NumAlphas,
                                          Numbers,
                                          NumNums,
                                          IOStat,
                                          lNumericBlanks,
                                          lAlphaBlanks,
                                          cAlphaFields,
                                          cNumericFields);

            SysNum = SysIndex + NumVAVSys + NumCBVAVSys + NumConstVolSys + NumCVNoReheatSys + NumNoRHVAVSys + NumNoRHCBVAVSys;
            sd_airterminal(SysNum).SysNum = SysNum;
            GlobalNames::VerifyUniqueInterObjectName(SysUniqueNames, Alphas(1), CurrentModuleObject, cAlphaFields(1), ErrorsFound);
            sd_airterminal(SysNum).SysName = Alphas(1);
            sd_airterminal(SysNum).SysType = CurrentModuleObject;
            sd_airterminal(SysNum).SysType_Num = SingleDuctVAVReheatVSFan;
            sd_airterminal(SysNum).ReheatComp = Alphas(7);
            sd_airterminal(SysNum).ReheatName = Alphas(8);
            IsNotOK = false;
            if (UtilityRoutines::SameString(sd_airterminal(SysNum).ReheatComp, "Coil:Heating:Fuel")) {
                sd_airterminal(SysNum).ReheatComp_Num = HCoilType_Gas;
                sd_airterminal(SysNum).ReheatAirOutletNode =
                    GetHeatingCoilOutletNode(state, sd_airterminal(SysNum).ReheatComp, sd_airterminal(SysNum).ReheatName, IsNotOK);
                sd_airterminal(SysNum).ReheatCoilMaxCapacity =
                    GetHeatingCoilCapacity(state, sd_airterminal(SysNum).ReheatComp, sd_airterminal(SysNum).ReheatName, IsNotOK);
                if (IsNotOK) ShowContinueError("Occurs for terminal unit " + sd_airterminal(SysNum).SysType + " = " + sd_airterminal(SysNum).SysName);
            } else if (UtilityRoutines::SameString(sd_airterminal(SysNum).ReheatComp, "Coil:Heating:Electric")) {
                sd_airterminal(SysNum).ReheatComp_Num = HCoilType_Electric;
                sd_airterminal(SysNum).ReheatAirOutletNode =
                    GetHeatingCoilOutletNode(state, sd_airterminal(SysNum).ReheatComp, sd_airterminal(SysNum).ReheatName, IsNotOK);
                sd_airterminal(SysNum).ReheatCoilMaxCapacity =
                    GetHeatingCoilCapacity(state, sd_airterminal(SysNum).ReheatComp, sd_airterminal(SysNum).ReheatName, IsNotOK);
                if (IsNotOK) ShowContinueError("Occurs for terminal unit " + sd_airterminal(SysNum).SysType + " = " + sd_airterminal(SysNum).SysName);
            } else if (UtilityRoutines::SameString(sd_airterminal(SysNum).ReheatComp, "Coil:Heating:Water")) {
                sd_airterminal(SysNum).ReheatComp_Num = HCoilType_SimpleHeating;
                sd_airterminal(SysNum).ReheatComp_PlantType = TypeOf_CoilWaterSimpleHeating;
            } else if (UtilityRoutines::SameString(sd_airterminal(SysNum).ReheatComp, "Coil:Heating:Steam")) {
                sd_airterminal(SysNum).ReheatComp_Num = HCoilType_SteamAirHeating;
                sd_airterminal(SysNum).ReheatComp_PlantType = TypeOf_CoilSteamAirHeating;
            } else if (sd_airterminal(SysNum).ReheatComp != "") {
                ShowSevereError("Illegal " + cAlphaFields(7) + " = " + sd_airterminal(SysNum).ReheatComp + '.');
                ShowContinueError("Occurs in " + sd_airterminal(SysNum).SysType + " = " + sd_airterminal(SysNum).SysName);
                ErrorsFound = true;
            }
            ValidateComponent(sd_airterminal(SysNum).ReheatComp, sd_airterminal(SysNum).ReheatName, IsNotOK, sd_airterminal(SysNum).SysType);
            if (IsNotOK) {
                ShowContinueError("In " + sd_airterminal(SysNum).SysType + " = " + sd_airterminal(SysNum).SysName);
                ErrorsFound = true;
            }
            sd_airterminal(SysNum).FanType = Alphas(5);
            if (UtilityRoutines::SameString(sd_airterminal(SysNum).FanType, "Fan:VariableVolume")) {
                sd_airterminal(SysNum).Fan_Num = DataHVACGlobals::FanType_SimpleVAV;
            } else if (UtilityRoutines::SameString(sd_airterminal(SysNum).FanType, "Fan:SystemModel")) {
                sd_airterminal(SysNum).Fan_Num = DataHVACGlobals::FanType_SystemModelObject;
            } else if (sd_airterminal(SysNum).FanType != "") {
                ShowSevereError("Illegal " + cAlphaFields(5) + " = " + sd_airterminal(SysNum).FanType + '.');
                ShowContinueError("Occurs in " + sd_airterminal(SysNum).SysType + " = " + sd_airterminal(SysNum).SysName);
                ErrorsFound = true;
            }
            sd_airterminal(SysNum).FanName = Alphas(6);
            ValidateComponent(sd_airterminal(SysNum).FanType, sd_airterminal(SysNum).FanName, IsNotOK, sd_airterminal(SysNum).SysType);
            if (IsNotOK) {
                ShowContinueError("In " + sd_airterminal(SysNum).SysType + " = " + sd_airterminal(SysNum).SysName);
                ErrorsFound = true;
            }
            if (sd_airterminal(SysNum).Fan_Num == DataHVACGlobals::FanType_SystemModelObject) {
                HVACFan::fanObjs.emplace_back(new HVACFan::FanSystem(
                    state, sd_airterminal(SysNum).FanName)); // call constructor, safe here because get input is not using DataIPShortCuts.
                sd_airterminal(SysNum).Fan_Index = HVACFan::getFanObjectVectorIndex(sd_airterminal(SysNum).FanName);
                sd_airterminal(SysNum).OutletNodeNum = HVACFan::fanObjs[sd_airterminal(SysNum).Fan_Index]->outletNodeNum;
                sd_airterminal(SysNum).InletNodeNum = HVACFan::fanObjs[sd_airterminal(SysNum).Fan_Index]->inletNodeNum;
                HVACFan::fanObjs[sd_airterminal(SysNum).Fan_Index]->fanIsSecondaryDriver = true;
            } else if (sd_airterminal(SysNum).Fan_Num == DataHVACGlobals::FanType_SimpleVAV) {
                IsNotOK = false;

                sd_airterminal(SysNum).OutletNodeNum =
                    GetFanOutletNode(state, sd_airterminal(SysNum).FanType, sd_airterminal(SysNum).FanName, IsNotOK);
                if (IsNotOK) {
                    ShowContinueError("..Occurs in " + sd_airterminal(SysNum).SysType + " = " + sd_airterminal(SysNum).SysName);
                    ErrorsFound = true;
                }

                IsNotOK = false;
                sd_airterminal(SysNum).InletNodeNum = GetFanInletNode(state, sd_airterminal(SysNum).FanType, sd_airterminal(SysNum).FanName, IsNotOK);
                if (IsNotOK) {
                    ShowContinueError("..Occurs in " + sd_airterminal(SysNum).SysType + " = " + sd_airterminal(SysNum).SysName);
                    ErrorsFound = true;
                }
            }

            sd_airterminal(SysNum).Schedule = Alphas(2);
            if (lAlphaBlanks(2)) {
                sd_airterminal(SysNum).SchedPtr = ScheduleAlwaysOn;
            } else {
                sd_airterminal(SysNum).SchedPtr = GetScheduleIndex(Alphas(2));
                if (sd_airterminal(SysNum).SchedPtr == 0) {
                    ShowSevereError(cAlphaFields(2) + " = " + Alphas(2) + " not found.");
                    ShowContinueError("Occurs in " + sd_airterminal(SysNum).SysType + " = " + sd_airterminal(SysNum).SysName);
                    ErrorsFound = true;
                }
            }

            AirTermSysInletNodeName = NodeID(sd_airterminal(SysNum).InletNodeNum);
            if (!UtilityRoutines::SameString(Alphas(3), AirTermSysInletNodeName)) {
                ShowWarningError(RoutineName + "Invalid air terminal object air inlet node name in " + sd_airterminal(SysNum).SysType + " = " +
                                 sd_airterminal(SysNum).SysName);
                ShowContinueError(" Specified air inlet node name is = " + Alphas(3) + ".");
                ShowContinueError(" Expected air inlet node name is = " + AirTermSysInletNodeName + ".");
                // ErrorsFound = true;
            }

            sd_airterminal(SysNum).MaxAirVolFlowRate = Numbers(1);
            sd_airterminal(SysNum).MaxHeatAirVolFlowRate = Numbers(2);
            sd_airterminal(SysNum).ZoneMinAirFracDes = Numbers(3);
            // The reheat coil control node is necessary for hot water reheat, but not necessary for
            // electric or gas reheat.
            if (sd_airterminal(SysNum).ReheatComp_Num == HCoilType_Gas || sd_airterminal(SysNum).ReheatComp_Num == HCoilType_Electric) {
                //          IF(.NOT. lAlphaBlanks(6)) THEN
                //            CALL ShowWarningError('In '//TRIM(sd_airterminal(SysNum)%SysType)//' = ' // TRIM(sd_airterminal(SysNum)%SysName) &
                //                                 // ' the '//TRIM(cAlphaFields(6))//' is not needed and will be ignored.')
                //            CALL ShowContinueError('  It is used for hot water reheat coils only.')
                //          END IF
            } else {
                //          IF(lAlphaBlanks(6)) THEN
                //            CALL ShowSevereError('In '//TRIM(sd_airterminal(SysNum)%SysType)//' = ' // TRIM(sd_airterminal(SysNum)%SysName) &
                //                                 // ' the '//TRIM(cAlphaFields(6))//' is undefined')
                //            ErrorsFound=.TRUE.
                //          END IF
                if (sd_airterminal(SysNum).ReheatComp_Num == HCoilType_SteamAirHeating) {
                    IsNotOK = false;
                    sd_airterminal(SysNum).ReheatControlNode =
                        GetCoilSteamInletNode(sd_airterminal(SysNum).ReheatComp, sd_airterminal(SysNum).ReheatName, IsNotOK);
                    if (IsNotOK) {
                        ShowContinueError("..Occurs in " + sd_airterminal(SysNum).SysType + " = " + sd_airterminal(SysNum).SysName);
                        ErrorsFound = true;
                    } else {
                        //  A4,     \field Unit supply air outlet node
                        //          \note same as heating coil air outlet node
                        //          \note same as zone inlet node
                        //          \type alpha
                        IsNotOK = false;
                        sd_airterminal(SysNum).ReheatAirOutletNode =
                            GetCoilAirOutletNode(sd_airterminal(SysNum).ReheatComp, sd_airterminal(SysNum).ReheatName, IsNotOK);
                        if (IsNotOK) {
                            ShowContinueError("..Occurs in " + sd_airterminal(SysNum).SysType + " = " + sd_airterminal(SysNum).SysName);
                            ErrorsFound = true;
                        }
                    }
                    //               GetOnlySingleNode(Alphas(6),ErrorsFound,sd_airterminal(SysNum)%SysType,Alphas(1), &
                    //                                NodeType_Steam,NodeConnectionType_Actuator,1,ObjectIsParent)
                } else {
                    IsNotOK = false;
<<<<<<< HEAD
                    sd_airterminal(SysNum).ReheatControlNode = GetCoilWaterInletNode(state, sd_airterminal(SysNum).ReheatComp, sd_airterminal(SysNum).ReheatName, IsNotOK);
=======
                    sd_airterminal(SysNum).ReheatControlNode =
                        GetCoilWaterInletNode(sd_airterminal(SysNum).ReheatComp, sd_airterminal(SysNum).ReheatName, IsNotOK);
>>>>>>> 03eff357
                    if (IsNotOK) {
                        ShowContinueError("..Occurs in " + sd_airterminal(SysNum).SysType + " = " + sd_airterminal(SysNum).SysName);
                        ErrorsFound = true;
                    } else {
                        //  A4,     \field Unit supply air outlet node
                        //          \note same as heating coil air outlet node
                        //          \note same as zone inlet node
                        //          \type alpha
                        IsNotOK = false;
                        sd_airterminal(SysNum).ReheatAirOutletNode =
                            GetCoilOutletNode(state, sd_airterminal(SysNum).ReheatComp, sd_airterminal(SysNum).ReheatName, IsNotOK);
                        if (IsNotOK) {
                            ShowContinueError("..Occurs in " + sd_airterminal(SysNum).SysType + " = " + sd_airterminal(SysNum).SysName);
                            ErrorsFound = true;
                        }
                    }
                    //               GetOnlySingleNode(Alphas(6),ErrorsFound,sd_airterminal(SysNum)%SysType,Alphas(1), &
                    //                                NodeType_Water,NodeConnectionType_Actuator,1,ObjectIsParent)
                }
            }
            //  A4,     \field Unit supply air outlet node
            //          \note same as heating coil air outlet node
            //          \note same as zone inlet node
            //          \type alpha
            //        sd_airterminal(SysNum)%ReheatAirOutletNode  = &
            //               GetOnlySingleNode(Alphas(4),ErrorsFound,sd_airterminal(SysNum)%SysType,Alphas(1), &
            //                            NodeType_Air,NodeConnectionType_Outlet,1,ObjectIsParent)
            AirTermSysOutletNodeName = NodeID(sd_airterminal(SysNum).ReheatAirOutletNode);
            if (!UtilityRoutines::SameString(Alphas(4), AirTermSysOutletNodeName)) {
                ShowWarningError(RoutineName + "Invalid air terminal object air outlet node name in " + sd_airterminal(SysNum).SysType + " = " +
                                 sd_airterminal(SysNum).SysName);
                ShowContinueError(" Specified air outlet node name is = " + Alphas(4) + ".");
                ShowContinueError(" Expected air outlet node name is = " + AirTermSysOutletNodeName + ".");
                // ErrorsFound = true;
            }

            if (sd_airterminal(SysNum).ReheatComp_Num == HCoilType_SteamAirHeating) {
                sd_airterminal(SysNum).MaxReheatSteamVolFlow = Numbers(4);
                sd_airterminal(SysNum).MinReheatSteamVolFlow = Numbers(5);
            } else {
                sd_airterminal(SysNum).MaxReheatWaterVolFlow = Numbers(4);
                sd_airterminal(SysNum).MinReheatWaterVolFlow = Numbers(5);
            }
            sd_airterminal(SysNum).ControllerOffset = Numbers(6);
            // Set default convergence tolerance
            if (sd_airterminal(SysNum).ControllerOffset <= 0.0) {
                sd_airterminal(SysNum).ControllerOffset = 0.001;
            }
            sd_airterminal(SysNum).DamperHeatingAction = HeatingActionNotUsed;

            // Register component set data
            TestCompSet(sd_airterminal(SysNum).SysType,
                        sd_airterminal(SysNum).SysName,
                        NodeID(sd_airterminal(SysNum).InletNodeNum),
                        NodeID(sd_airterminal(SysNum).ReheatAirOutletNode),
                        "Air Nodes");

            for (ADUNum = 1; ADUNum <= NumAirDistUnits; ++ADUNum) {
                if (sd_airterminal(SysNum).ReheatAirOutletNode == AirDistUnit(ADUNum).OutletNodeNum) {
                    AirDistUnit(ADUNum).InletNodeNum = sd_airterminal(SysNum).InletNodeNum;
                    sd_airterminal(SysNum).ADUNum = ADUNum;
                    break;
                }
            }
            // one assumes if there isn't one assigned, it's an error?
            if (sd_airterminal(SysNum).ADUNum == 0) {
                ShowSevereError(RoutineName + "No matching Air Distribution Unit, for System = [" + sd_airterminal(SysNum).SysType + ',' +
                                sd_airterminal(SysNum).SysName + "].");
                ShowContinueError("...should have outlet node = " + NodeID(sd_airterminal(SysNum).ReheatAirOutletNode));
                ErrorsFound = true;
            } else {

                // Fill the Zone Equipment data with the inlet node number of this unit.
                // what if not found?  error?
                IsNotOK = true;
                for (CtrlZone = 1; CtrlZone <= NumOfZones; ++CtrlZone) {
                    if (!ZoneEquipConfig(CtrlZone).IsControlled) continue;
                    for (SupAirIn = 1; SupAirIn <= ZoneEquipConfig(CtrlZone).NumInletNodes; ++SupAirIn) {
                        if (sd_airterminal(SysNum).ReheatAirOutletNode == ZoneEquipConfig(CtrlZone).InletNode(SupAirIn)) {
                            IsNotOK = false;
                            if (ZoneEquipConfig(CtrlZone).AirDistUnitCool(SupAirIn).OutNode > 0) {
                                ShowSevereError("Error in connecting a terminal unit to a zone");
                                ShowContinueError(NodeID(sd_airterminal(SysNum).ReheatAirOutletNode) + " already connects to another zone");
                                ShowContinueError("Occurs for terminal unit " + sd_airterminal(SysNum).SysType + " = " +
                                                  sd_airterminal(SysNum).SysName);
                                ShowContinueError("Check terminal unit node names for errors");
                                ErrorsFound = true;
                            } else {
                                ZoneEquipConfig(CtrlZone).AirDistUnitCool(SupAirIn).InNode = sd_airterminal(SysNum).InletNodeNum;
                                ZoneEquipConfig(CtrlZone).AirDistUnitCool(SupAirIn).OutNode = sd_airterminal(SysNum).ReheatAirOutletNode;
                                AirDistUnit(sd_airterminal(SysNum).ADUNum).TermUnitSizingNum =
                                    ZoneEquipConfig(CtrlZone).AirDistUnitCool(SupAirIn).TermUnitSizingIndex;
                                AirDistUnit(sd_airterminal(SysNum).ADUNum).ZoneEqNum = CtrlZone;
                            }
                            sd_airterminal(SysNum).CtrlZoneNum = CtrlZone;
                            sd_airterminal(SysNum).CtrlZoneInNodeIndex = SupAirIn;
                            sd_airterminal(SysNum).ActualZoneNum = ZoneEquipConfig(CtrlZone).ActualZoneNum;
                            sd_airterminal(SysNum).ZoneFloorArea = Zone(sd_airterminal(SysNum).ActualZoneNum).FloorArea *
                                                                   Zone(sd_airterminal(SysNum).ActualZoneNum).Multiplier *
                                                                   Zone(sd_airterminal(SysNum).ActualZoneNum).ListMultiplier;
                        }
                    }
                }
            }
            if (IsNotOK) {
                ShowWarningError("Did not Match Supply Air Outlet Node to any Zone Node");
                ShowContinueError("..Occurs in " + sd_airterminal(SysNum).SysType + " = " + sd_airterminal(SysNum).SysName);
            }

            if (lAlphaBlanks(9)) {
                sd_airterminal(SysNum).ZoneTurndownMinAirFrac = 1.0;
                sd_airterminal(SysNum).ZoneTurndownMinAirFracSchExist = false;
            } else {
                sd_airterminal(SysNum).ZoneTurndownMinAirFracSchPtr = GetScheduleIndex(Alphas(9));
                if (sd_airterminal(SysNum).ZoneTurndownMinAirFracSchPtr == 0) {
                    ShowSevereError(cAlphaFields(9) + " = " + Alphas(9) + " not found.");
                    ShowContinueError("Occurs in " + sd_airterminal(SysNum).SysType + " = " + sd_airterminal(SysNum).SysName);
                    ErrorsFound = true;
                }
                sd_airterminal(SysNum).ZoneTurndownMinAirFracSchExist = true;
            }

            // Add reheat coil to component sets array
            SetUpCompSets(sd_airterminal(SysNum).SysType,
                          sd_airterminal(SysNum).SysName,
                          Alphas(7),
                          Alphas(8),
                          NodeID(sd_airterminal(SysNum).OutletNodeNum),
                          NodeID(sd_airterminal(SysNum).ReheatAirOutletNode));
            // Add fan to component sets array
            SetUpCompSets(sd_airterminal(SysNum).SysType,
                          sd_airterminal(SysNum).SysName,
                          Alphas(5),
                          Alphas(6),
                          NodeID(sd_airterminal(SysNum).InletNodeNum),
                          NodeID(sd_airterminal(SysNum).OutletNodeNum));

            // Setup the Average damper Position output variable
            SetupOutputVariable("Zone Air Terminal VAV Damper Position",
                                OutputProcessor::Unit::None,
                                sd_airterminal(SysNum).DamperPosition,
                                "System",
                                "Average",
                                sd_airterminal(SysNum).SysName);
        }

        // common report variable for all single duct air terminals
        for (int sdIndex = 1; sdIndex <= NumSDAirTerminal; ++sdIndex) {
            SetupOutputVariable("Zone Air Terminal Outdoor Air Volume Flow Rate",
                                OutputProcessor::Unit::m3_s,
                                sd_airterminal(sdIndex).OutdoorAirFlowRate,
                                "System",
                                "Average",
                                sd_airterminal(sdIndex).SysName);
        }

        // Error check to see if a single duct air terminal is assigned to zone that has zone secondary recirculation
        // specified in the Sizing:Zone object

        NumZoneSiz = inputProcessor->getNumObjectsFound("Sizing:Zone");
        if (NumZoneSiz > 0) {
            for (SysIndex = 1; SysIndex <= NumSDAirTerminal; ++SysIndex) {
                for (ZoneSizIndex = 1; ZoneSizIndex <= NumZoneSiz; ++ZoneSizIndex) {
                    if (DoZoneSizing) {
                        if (FinalZoneSizing(ZoneSizIndex).ActualZoneNum == sd_airterminal(SysIndex).ActualZoneNum) {
                            if (FinalZoneSizing(ZoneSizIndex).ZoneSecondaryRecirculation > 0.0) {
                                ShowWarningError(RoutineName + "A zone secondary recirculation fraction is specified for zone served by ");
                                ShowContinueError("...terminal unit \"" + sd_airterminal(SysIndex).SysName +
                                                  "\" , that indicates a single path system");
                                ShowContinueError("...The zone secondary recirculation for that zone was set to 0.0");
                                FinalZoneSizing(ZoneSizIndex).ZoneSecondaryRecirculation = 0.0;
                                goto SizLoop_exit;
                            }
                        }
                    }
                }
            SizLoop_exit:;
            }
        }

        Alphas.deallocate();
        cAlphaFields.deallocate();
        cNumericFields.deallocate();
        Numbers.deallocate();
        lAlphaBlanks.deallocate();
        lNumericBlanks.deallocate();

        if (ErrorsFound) {
            ShowFatalError(RoutineName + "Errors found in input.  Preceding condition(s) cause termination.");
        }
    }

    // End of Get Input subroutines for the Module
    //******************************************************************************

    // Beginning Initialization Section of the Module
    //******************************************************************************

    void SingleDuctAirTerminal::InitSys(EnergyPlusData &state, bool const FirstHVACIteration)
    {

        // SUBROUTINE INFORMATION:
        //       AUTHOR         Richard J. Liesen
        //       DATE WRITTEN   January 2000
        //       MODIFIED       na
        //       RE-ENGINEERED  na

        // PURPOSE OF THIS SUBROUTINE:
        // This subroutine is for  initializations of the Sys Components.

        // METHODOLOGY EMPLOYED:
        // Uses the status flags to trigger events.

        // Using/Aliasing
        using DataDefineEquip::AirDistUnit;
        using DataGlobals::AnyPlantInModel;
        using DataPlant::PlantLoop;
        using DataPlant::TypeOf_CoilSteamAirHeating;
        using DataPlant::TypeOf_CoilWaterSimpleHeating;
        using DataZoneEquipment::CheckZoneEquipmentList;
        using DataZoneEquipment::ZoneEquipConfig;
        using DataZoneEquipment::ZoneEquipInputsFilled;
        using PlantUtilities::InitComponentNodes;
        using PlantUtilities::ScanPlantLoopsForObject;
        auto &GetHeatingCoilCapacity(HeatingCoils::GetCoilCapacity);

        // SUBROUTINE PARAMETER DEFINITIONS:
        static std::string const RoutineName("InitSys");
        static std::string const RoutineNameFull("InitHVACSingleDuct");

        // SUBROUTINE LOCAL VARIABLE DECLARATIONS:
        int InletNode;
        int OutletNode;
        int SysIndex;
        // static Array1D_bool MyEnvrnFlag;
        // static Array1D_bool MySizeFlag;
        // static Array1D_bool GetGasElecHeatCoilCap; // Gets autosized value of coil capacity
        Real64 SteamTemp;
        Real64 SteamDensity;
        Real64 rho;
        bool errFlag;

        // static Array1D_bool PlantLoopScanFlag;

        // FLOW:

        // Do the Begin Simulation initializations
        if (InitSysFlag) {

            // MyEnvrnFlag.allocate(NumSDAirTerminal);
            // MySizeFlag.allocate(NumSDAirTerminal);
            // PlantLoopScanFlag.allocate(NumSDAirTerminal);
            // GetGasElecHeatCoilCap.allocate(NumSDAirTerminal);
            // MyEnvrnFlag = true;
            // MySizeFlag = true;
            // PlantLoopScanFlag = true;
            // GetGasElecHeatCoilCap = true;
            InitSysFlag = false;
        }

        if (this->PlantLoopScanFlag && allocated(PlantLoop)) {
            if ((this->ReheatComp_PlantType == TypeOf_CoilWaterSimpleHeating) || (this->ReheatComp_PlantType == TypeOf_CoilSteamAirHeating)) {
                // setup plant topology indices for plant fed heating coils
                errFlag = false;
                ScanPlantLoopsForObject(state,
                                        this->ReheatName,
                                        this->ReheatComp_PlantType,
                                        this->HWLoopNum,
                                        this->HWLoopSide,
                                        this->HWBranchIndex,
                                        this->HWCompIndex,
                                        errFlag,
                                        _,
                                        _,
                                        _,
                                        _,
                                        _);

                if (errFlag) {
                    ShowContinueError("Reference Unit=\"" + this->SysName + "\", type=" + this->SysType);
                    ShowFatalError("InitSys: Program terminated for previous conditions.");
                }

                this->ReheatCoilOutletNode =
                    PlantLoop(this->HWLoopNum).LoopSide(this->HWLoopSide).Branch(this->HWBranchIndex).Comp(this->HWCompIndex).NodeNumOut;

                this->PlantLoopScanFlag = false;
            } else {
                this->PlantLoopScanFlag = false;
            }
        } else if (this->PlantLoopScanFlag && !AnyPlantInModel) {
            this->PlantLoopScanFlag = false;
        }

        if (!ZoneEquipmentListChecked && ZoneEquipInputsFilled) {
            ZoneEquipmentListChecked = true;
            // Check to see if there is a Air Distribution Unit on the Zone Equipment List
            for (SysIndex = 1; SysIndex <= NumSDAirTerminal; ++SysIndex) {
                if (sd_airterminal(SysIndex).ADUNum == 0) continue;
                if (CheckZoneEquipmentList("ZoneHVAC:AirDistributionUnit", AirDistUnit(sd_airterminal(SysIndex).ADUNum).Name)) continue;
                ShowSevereError("InitSingleDuctSystems: ADU=[Air Distribution Unit," + AirDistUnit(sd_airterminal(SysIndex).ADUNum).Name +
                                "] is not on any ZoneHVAC:EquipmentList.");
                ShowContinueError("...System=[" + sd_airterminal(SysIndex).SysType + ',' + sd_airterminal(SysIndex).SysName +
                                  "] will not be simulated.");
            }
        }

        // get current time step air terminal box turndown minimum flow fraction
        if (this->ZoneTurndownMinAirFracSchExist) {
            this->ZoneTurndownMinAirFrac = ScheduleManager::GetCurrentScheduleValue(this->ZoneTurndownMinAirFracSchPtr);
        } else {
            this->ZoneTurndownMinAirFrac = 1.0;
        }

        if (!SysSizingCalc && this->MySizeFlag) {

            this->SizeSys(state);

            this->MySizeFlag = false;
        }

        if (this->GetGasElecHeatCoilCap) {
            if (this->ReheatComp_Num == HCoilType_Electric || this->ReheatComp_Num == HCoilType_Gas) {
                if (this->ReheatCoilMaxCapacity == AutoSize) {
                    errFlag = false;
                    this->ReheatCoilMaxCapacity = GetHeatingCoilCapacity(state, this->ReheatComp, this->ReheatName, errFlag);
                    if (errFlag) ShowContinueError("Occurs for terminal unit " + this->SysType + " = " + this->SysName);
                }
                if (this->ReheatCoilMaxCapacity != AutoSize) {
                    this->GetGasElecHeatCoilCap = false;
                }
            } else {
                this->GetGasElecHeatCoilCap = false;
            }
        }

        // Do the Begin Environment initializations
        if (BeginEnvrnFlag && this->MyEnvrnFlag) {

            // Set the outlet node max mass flow rate to the Max Air Flow specified for the Sys
            OutletNode = this->OutletNodeNum;
            InletNode = this->InletNodeNum;
            Node(OutletNode).MassFlowRateMax = this->MaxAirVolFlowRate * StdRhoAir;
            this->AirMassFlowRateMax = this->MaxAirVolFlowRate * StdRhoAir;
            this->HeatAirMassFlowRateMax = this->MaxHeatAirVolFlowRate * StdRhoAir;
            Node(InletNode).MassFlowRateMax = this->MaxAirVolFlowRate * StdRhoAir;
            this->MassFlowDiff = 1.0e-10 * this->AirMassFlowRateMax;

            if (this->HWLoopNum > 0 && this->ReheatComp_Num != HCoilType_SteamAirHeating) { // protect early calls before plant is setup
                rho = GetDensityGlycol(
                    PlantLoop(this->HWLoopNum).FluidName, DataGlobals::HWInitConvTemp, PlantLoop(this->HWLoopNum).FluidIndex, RoutineName);
            } else {
                rho = 1000.0;
            }

            this->MaxReheatWaterFlow = rho * this->MaxReheatWaterVolFlow;
            this->MinReheatWaterFlow = rho * this->MinReheatWaterVolFlow;

            this->AirMassFlowDuringReheatMax = this->MaxAirVolFlowRateDuringReheat * StdRhoAir;

            // set the upstream leakage flowrate - remove from here - done in ZoneAirLoopEquipmentManager::SimZoneAirLoopEquipment

            if (this->ReheatComp_Num == HCoilType_SteamAirHeating) {
                SteamTemp = 100.0;
                SteamDensity = GetSatDensityRefrig(fluidNameSteam, SteamTemp, 1.0, this->FluidIndex, RoutineNameFull);
                this->MaxReheatSteamFlow = SteamDensity * this->MaxReheatSteamVolFlow;
                this->MinReheatSteamFlow = SteamDensity * this->MinReheatSteamVolFlow;
            }

            // get current environment air terminal box turndown minimum flow fraction
            Real64 CurrentEnvZoneTurndownMinAirFrac = 1.0;
            if (this->ZoneTurndownMinAirFracSchExist) {
                CurrentEnvZoneTurndownMinAirFrac = ScheduleManager::GetScheduleMinValue(this->ZoneTurndownMinAirFracSchPtr);
            }
            if ((this->SysType_Num == SingleDuctVAVReheat || this->SysType_Num == SingleDuctCBVAVReheat) ||
                (this->SysType_Num == SingleDuctCBVAVNoReheat)) {
                // need the lowest schedule value
                if (this->ZoneMinAirFracMethod == ScheduledMinFrac) {
                    this->ZoneMinAirFracDes = GetScheduleMinValue(this->ZoneMinAirFracSchPtr);
                }
                Node(OutletNode).MassFlowRateMin = Node(OutletNode).MassFlowRateMax * this->ZoneMinAirFracDes * CurrentEnvZoneTurndownMinAirFrac;
                Node(InletNode).MassFlowRateMin = Node(InletNode).MassFlowRateMax * this->ZoneMinAirFracDes * CurrentEnvZoneTurndownMinAirFrac;
            } else {
                Node(OutletNode).MassFlowRateMin = 0.0;
                Node(InletNode).MassFlowRateMin = 0.0;
            }
            if ((this->ReheatControlNode > 0) && !this->PlantLoopScanFlag) {
                if (this->ReheatComp_Num == HCoilType_SteamAirHeating) {
                    InitComponentNodes(this->MinReheatSteamFlow,
                                       this->MaxReheatSteamFlow,
                                       this->ReheatControlNode,
                                       this->ReheatCoilOutletNode,
                                       this->HWLoopNum,
                                       this->HWLoopSide,
                                       this->HWBranchIndex,
                                       this->HWCompIndex);
                } else {
                    InitComponentNodes(this->MinReheatWaterFlow,
                                       this->MaxReheatWaterFlow,
                                       this->ReheatControlNode,
                                       this->ReheatCoilOutletNode,
                                       this->HWLoopNum,
                                       this->HWLoopSide,
                                       this->HWBranchIndex,
                                       this->HWCompIndex);
                }
            }
            // Find air loop associated with terminal unit
            if ((this->CtrlZoneNum > 0) && (this->CtrlZoneInNodeIndex > 0)) {
                this->AirLoopNum = ZoneEquipConfig(this->CtrlZoneNum).InletNodeAirLoopNum(this->CtrlZoneInNodeIndex);
                AirDistUnit(this->ADUNum).AirLoopNum = this->AirLoopNum;
            }

            this->MyEnvrnFlag = false;
        }

        if (!BeginEnvrnFlag) {
            this->MyEnvrnFlag = true;
        }

        // Initialize the Inlet Nodes of the air side of air terminal
        InletNode = this->InletNodeNum;
        OutletNode = this->OutletNodeNum;

        Real64 mDotFromOARequirement(0.0);

        if (this->SysType_Num == SingleDuctConstVolNoReheat) {
            /*Real64 mDotFromOARequirement( 0.0 );*/
            if (!this->NoOAFlowInputFromUser) {
                mDotFromOARequirement = this->AirMassFlowRateMax;
                int airLoopNum(0);
                Real64 airLoopOAFrac(0.0);
                airLoopNum = this->AirLoopNum;
                if (airLoopNum > 0) {
                    airLoopOAFrac = state.dataAirLoop->AirLoopFlow(airLoopNum).OAFrac;
                    bool UseOccSchFlag = false;
                    if (this->OAPerPersonMode == DataZoneEquipment::PerPersonDCVByCurrentLevel) UseOccSchFlag = true;
                    if (airLoopOAFrac > 0.0) {
                        Real64 vDotOAReq =
                            DataZoneEquipment::CalcDesignSpecificationOutdoorAir(this->OARequirementsPtr, this->CtrlZoneNum, UseOccSchFlag, true);
                        mDotFromOARequirement = vDotOAReq * DataEnvironment::StdRhoAir / airLoopOAFrac;
                        mDotFromOARequirement = min(mDotFromOARequirement, this->AirMassFlowRateMax);
                    } else {
                        mDotFromOARequirement = this->AirMassFlowRateMax;
                    }
                }
            }
        }

        if (this->ZoneMinAirFracMethod == ScheduledMinFrac) {
            this->ZoneMinAirFracDes = GetCurrentScheduleValue(this->ZoneMinAirFracSchPtr);
            // now reset inlet node min avail
            Node(InletNode).MassFlowRateMinAvail = this->AirMassFlowRateMax * this->ZoneMinAirFracDes * this->ZoneTurndownMinAirFrac;
        }

        if (FirstHVACIteration) {
            // The first time through set the mass flow rate to the Max
            if ((Node(InletNode).MassFlowRate > 0.0) && (GetCurrentScheduleValue(this->SchedPtr) > 0.0)) {
                if (!(AirflowNetwork::SimulateAirflowNetwork > AirflowNetwork::AirflowNetworkControlMultizone &&
                      AirflowNetwork::AirflowNetworkFanActivated)) {
                    Node(InletNode).MassFlowRate = this->AirMassFlowRateMax;
                }
            } else {
                Node(InletNode).MassFlowRate = 0.0;
            }
            if ((Node(InletNode).MassFlowRateMaxAvail > 0.0) && (GetCurrentScheduleValue(this->SchedPtr) > 0.0)) {
                if (!(AirflowNetwork::SimulateAirflowNetwork > AirflowNetwork::AirflowNetworkControlMultizone &&
                      AirflowNetwork::AirflowNetworkFanActivated)) {
                    if (this->SysType_Num == SingleDuctConstVolNoReheat) {
                        if (this->NoOAFlowInputFromUser) {
                            Node(InletNode).MassFlowRate = this->AirMassFlowRateMax;
                            Node(InletNode).MassFlowRateMaxAvail = this->AirMassFlowRateMax;
                        } else {
                            Node(InletNode).MassFlowRate = mDotFromOARequirement;
                            Node(InletNode).MassFlowRateMaxAvail = mDotFromOARequirement;
                        }
                        if (this->EMSOverrideAirFlow) {
                            Node(InletNode).MassFlowRate = this->EMSMassFlowRateValue;
                            Node(InletNode).MassFlowRateMaxAvail = this->EMSMassFlowRateValue;
                        }
                    } else {
                        Node(InletNode).MassFlowRateMaxAvail = this->AirMassFlowRateMax;
                    }
                }
            } else {
                Node(InletNode).MassFlowRateMaxAvail = 0.0;
            }

            if ((Node(InletNode).MassFlowRate > 0.0) && (GetCurrentScheduleValue(this->SchedPtr) > 0.0)) {
                if (!(AirflowNetwork::SimulateAirflowNetwork > AirflowNetwork::AirflowNetworkControlMultizone &&
                      AirflowNetwork::AirflowNetworkFanActivated)) {
                    Node(InletNode).MassFlowRateMinAvail = this->AirMassFlowRateMax * this->ZoneMinAirFracDes * this->ZoneTurndownMinAirFrac;
                }
            } else {
                Node(InletNode).MassFlowRateMinAvail = 0.0;
            }
            // reset the mass flow rate histories
            this->MassFlow1 = 0.0;
            this->MassFlow2 = 0.0;
            this->MassFlow3 = 0.0;
            this->MassFlow3 = 0.0;

        } else {
            if (this->SysType_Num == SingleDuctConstVolNoReheat) {
                if (!this->EMSOverrideAirFlow) {
                    if ((Node(InletNode).MassFlowRateMaxAvail > 0.0) && (GetCurrentScheduleValue(this->SchedPtr) > 0.0)) {
                        if (this->NoOAFlowInputFromUser) {
                            if (Node(InletNode).MassFlowRateMaxAvail < Node(InletNode).MassFlowRateMax) {
                                Node(InletNode).MassFlowRate = Node(InletNode).MassFlowRateMaxAvail;
                            } else if (Node(InletNode).MassFlowRateMinAvail > Node(InletNode).MassFlowRateMin) {
                                Node(InletNode).MassFlowRate = Node(InletNode).MassFlowRateMinAvail;
                            } else {
                                Node(InletNode).MassFlowRate = Node(InletNode).MassFlowRateMaxAvail;
                            }
                        } else {
                            Node(InletNode).MassFlowRate = mDotFromOARequirement;
                            // but also apply constraints
                            Node(InletNode).MassFlowRate = min(Node(InletNode).MassFlowRate, Node(InletNode).MassFlowRateMaxAvail);
                            Node(InletNode).MassFlowRate = min(Node(InletNode).MassFlowRate, Node(InletNode).MassFlowRateMax);
                            Node(InletNode).MassFlowRate = max(Node(InletNode).MassFlowRate, Node(InletNode).MassFlowRateMinAvail);
                            Node(InletNode).MassFlowRate = max(Node(InletNode).MassFlowRate, Node(InletNode).MassFlowRateMin);
                        }
                    } else {
                        Node(InletNode).MassFlowRate = 0.0;
                        Node(InletNode).MassFlowRateMaxAvail = 0.0;
                        Node(InletNode).MassFlowRateMinAvail = 0.0;
                    }
                } else { // EMS override on
                    Node(InletNode).MassFlowRate = this->EMSMassFlowRateValue;
                    // but also apply constraints
                    Node(InletNode).MassFlowRate = min(Node(InletNode).MassFlowRate, Node(InletNode).MassFlowRateMaxAvail);
                    Node(InletNode).MassFlowRate = min(Node(InletNode).MassFlowRate, Node(InletNode).MassFlowRateMax);
                    Node(InletNode).MassFlowRate = max(Node(InletNode).MassFlowRate, Node(InletNode).MassFlowRateMinAvail);
                    Node(InletNode).MassFlowRate = max(Node(InletNode).MassFlowRate, Node(InletNode).MassFlowRateMin);
                }
            }
        }

        // Do a check and make sure that the max and min available(control) flow is
        //  between the physical max and min while operating.
        this->sd_airterminalInlet.AirMassFlowRateMaxAvail = min(this->AirMassFlowRateMax, Node(InletNode).MassFlowRateMaxAvail);
        this->sd_airterminalInlet.AirMassFlowRateMinAvail =
            min(max(Node(OutletNode).MassFlowRateMin, Node(InletNode).MassFlowRateMinAvail), this->sd_airterminalInlet.AirMassFlowRateMaxAvail);

        // Do the following initializations (every time step): This should be the info from
        // the previous components outlets or the node data in this section.
        // Load the node data in this section for the component simulation
        this->sd_airterminalInlet.AirMassFlowRate = Node(InletNode).MassFlowRate;
        this->sd_airterminalInlet.AirTemp = Node(InletNode).Temp;
        this->sd_airterminalInlet.AirHumRat = Node(InletNode).HumRat;
        this->sd_airterminalInlet.AirEnthalpy = Node(InletNode).Enthalpy;

        // update to the current minimum air flow fraction
        this->ZoneMinAirFrac = this->ZoneMinAirFracDes * this->ZoneTurndownMinAirFrac;
    }

    void SingleDuctAirTerminal::SizeSys(EnergyPlusData &state)
    {

        // SUBROUTINE INFORMATION:
        //       AUTHOR         Fred Buhl
        //       DATE WRITTEN   September 2001
        //       MODIFIED       August 2013 Daeho Kang, add component sizing table entries
        //       RE-ENGINEERED  na

        // PURPOSE OF THIS SUBROUTINE:
        // This subroutine is for sizing Sys Components for which flow rates have not been
        // specified in the input.

        // METHODOLOGY EMPLOYED:
        // Obtains flow rates from the zone or system sizing arrays.

        // Using/Aliasing
        using DataGlobals::AutoCalculate;
        using DataHeatBalance::Zone;
        using DataPlant::PlantLoop;
        using FluidProperties::GetDensityGlycol;
        using FluidProperties::GetSpecificHeatGlycol;
        using General::RoundSigDigits;
        using General::SafeDivide;
        using General::TrimSigDigits;
        using PlantUtilities::MyPlantSizingIndex;
        using SteamCoils::GetCoilSteamInletNode;
        using SteamCoils::GetCoilSteamOutletNode;
        using WaterCoils::GetCoilWaterInletNode;
        using WaterCoils::GetCoilWaterOutletNode;
        using WaterCoils::SetCoilDesFlow;

        // SUBROUTINE PARAMETER DEFINITIONS:
        static std::string const RoutineName("SizeSys");
        static std::string const RoutineNameFull("SizeHVACSingleDuct");

        // SUBROUTINE LOCAL VARIABLE DECLARATIONS:
        int PltSizHeatNum; // index of plant sizing object for 1st heating loop
        static Real64 CoilInTemp(0.0);
        static Real64 DesCoilLoad(0.0);
        static Real64 DesZoneHeatLoad(0.0);
        static Real64 ZoneDesTemp(0.0);
        static Real64 ZoneDesHumRat(0.0);
        Real64 DesMassFlow;
        Real64 TempSteamIn;
        Real64 EnthSteamOutWet;
        Real64 EnthSteamInDry;
        Real64 LatentHeatSteam;
        Real64 SteamDensity;
        static int CoilWaterInletNode(0);
        static int CoilWaterOutletNode(0);
        static int CoilSteamInletNode(0);
        static int CoilSteamOutletNode(0);

        bool ErrorsFound;
        bool PlantSizingErrorsFound;
        Real64 rho; // local fluid density
        Real64 Cp;  // local fluid specific heat
        static int DummyWaterIndex(1);
        static Real64 UserInputMaxHeatAirVolFlowRate(0.0); // user input for MaxHeatAirVolFlowRate
        bool IsAutoSize;
        int ZoneNum(0);
        Real64 MinMinFlowRatio(0.0);              // the minimum minimum flow ratio
        Real64 MaxAirVolFlowRateDes;              // Autosized maximum air flow rate for reporting
        Real64 MaxAirVolFlowRateUser;             // Hardsized maximum air flow rate for reporting
        Real64 MaxHeatAirVolFlowRateDes;          // Autosized maximum heating air flow rate for reporting
        Real64 MaxHeatAirVolFlowRateUser;         // Hardsized maximum heating air flow rate for reporting
        Real64 MinAirFlowFracDes;                 // Autosized minimum cooling air flow fraction for reporting
        Real64 MinAirFlowFracUser;                // User input minimum cooling air flow fraction for reporting
        Real64 FixedMinAirDes;                    // Autosized minimum cooling air flow rate for reporting [m3/s]
        Real64 FixedMinAirUser;                   // User input minimum cooling air flow rate for reporting [m3/s]
        Real64 MaxAirVolFlowRateDuringReheatDes;  // Autosized maximum air flow durign reheat for reporting
        Real64 MaxAirVolFlowRateDuringReheatUser; // Hardsized maximum air flow durign reheat for reporting
        Real64 MaxAirVolFractionDuringReheatDes;  // Autosized maximum air fraction durign reheat for reporting
        Real64 MaxAirVolFractionDuringReheatUser; // Hardsized maximum air flow durign reheat for reporting
        Real64 MaxReheatWaterVolFlowDes;          // Autosized reheat water flow or reporting
        Real64 MaxReheatWaterVolFlowUser;         // Hardsized reheat water flow for reporting
        Real64 MaxReheatSteamVolFlowDes;          // Autosized reheat steam flow for reporting
        Real64 MaxReheatSteamVolFlowUser;         // Hardsized reheat steam flow for reporting

        PltSizHeatNum = 0;
        DesMassFlow = 0.0;
        ErrorsFound = false;
        IsAutoSize = false;
        MaxAirVolFlowRateDes = 0.0;
        MaxAirVolFlowRateUser = 0.0;
        MaxHeatAirVolFlowRateDes = 0.0;
        MaxHeatAirVolFlowRateUser = 0.0;
        MinAirFlowFracDes = 0.0;
        MinAirFlowFracUser = 0.0;
        FixedMinAirDes = 0.0;
        FixedMinAirUser = 0.0;
        MaxAirVolFlowRateDuringReheatDes = 0.0;
        MaxAirVolFlowRateDuringReheatUser = 0.0;
        MaxAirVolFractionDuringReheatDes = 0.0;
        MaxAirVolFractionDuringReheatUser = 0.0;
        MaxReheatWaterVolFlowDes = 0.0;
        MaxReheatWaterVolFlowUser = 0.0;
        MaxReheatSteamVolFlowDes = 0.0;
        MaxReheatSteamVolFlowUser = 0.0;
        MinMinFlowRatio = 0.0;

        ZoneNum = this->ActualZoneNum;

        if (this->MaxAirVolFlowRate == AutoSize) {
            IsAutoSize = true;
        }

        if (CurTermUnitSizingNum > 0) {
            if (!IsAutoSize && !ZoneSizingRunDone) { // simulation continue
                if (this->MaxAirVolFlowRate > 0.0) {
                    BaseSizer::reportSizerOutput(
                        this->SysType, this->SysName, "User-Specified Maximum Air Flow Rate [m3/s]", this->MaxAirVolFlowRate);
                }
            } else { // Autosize or hard-size with sizing run

                CheckZoneSizing(this->SysType, this->SysName);

                MaxAirVolFlowRateDes =
                    max(TermUnitFinalZoneSizing(CurTermUnitSizingNum).DesCoolVolFlow, TermUnitFinalZoneSizing(CurTermUnitSizingNum).DesHeatVolFlow);

                if (MaxAirVolFlowRateDes < SmallAirVolFlow) {
                    MaxAirVolFlowRateDes = 0.0;
                }
                if (IsAutoSize) {
                    this->MaxAirVolFlowRate = MaxAirVolFlowRateDes;
                    BaseSizer::reportSizerOutput(this->SysType, this->SysName, "Design Size Maximum Air Flow Rate [m3/s]", MaxAirVolFlowRateDes);
                } else { // Hard-size with sizing data
                    if (this->MaxAirVolFlowRate > 0.0 && MaxAirVolFlowRateDes > 0.0) {
                        MaxAirVolFlowRateUser = this->MaxAirVolFlowRate;
                        BaseSizer::reportSizerOutput(this->SysType,
                                                     this->SysName,
                                                     "Design Size Maximum Air Flow Rate [m3/s]",
                                                     MaxAirVolFlowRateDes,
                                                     "User-Specified Maximum Air Flow Rate [m3/s]",
                                                     MaxAirVolFlowRateUser);
                        if (DisplayExtraWarnings) {
                            if ((std::abs(MaxAirVolFlowRateDes - MaxAirVolFlowRateUser) / MaxAirVolFlowRateUser) > AutoVsHardSizingThreshold) {
                                ShowMessage("SizeHVACSingleDuct: Potential issue with equipment sizing for " + this->SysType + " = \"" +
                                            this->SysName + "\".");
                                ShowContinueError("User-Specified Maximum Air Flow Rate of " + RoundSigDigits(MaxAirVolFlowRateUser, 5) + " [m3/s]");
                                ShowContinueError("differs from Design Size Maximum Air Flow Rate of " + RoundSigDigits(MaxAirVolFlowRateDes, 5) +
                                                  " [m3/s]");
                                ShowContinueError("This may, or may not, indicate mismatched component sizes.");
                                ShowContinueError("Verify that the value entered is intended and is consistent with other components.");
                            }
                        }
                    }
                }
            }
        }

        IsAutoSize = false;
        if (this->MaxHeatAirVolFlowRate == AutoSize) {
            IsAutoSize = true;
        }
        if (CurTermUnitSizingNum > 0) {
            if (!IsAutoSize && !ZoneSizingRunDone) { // simulation should continue
                UserInputMaxHeatAirVolFlowRate = this->MaxHeatAirVolFlowRate;
                if (this->MaxHeatAirVolFlowRate > 0.0) {
                    BaseSizer::reportSizerOutput(
                        this->SysType, this->SysName, "User-Specified Maximum Heating Air Flow Rate [m3/s]", this->MaxHeatAirVolFlowRate);
                }
            } else {
                CheckZoneSizing(this->SysType, this->SysName);
                MaxHeatAirVolFlowRateDes = TermUnitFinalZoneSizing(CurTermUnitSizingNum).DesHeatVolFlow;
                if (MaxHeatAirVolFlowRateDes < SmallAirVolFlow) {
                    MaxHeatAirVolFlowRateDes = 0.0;
                }
                if (IsAutoSize) {
                    this->MaxHeatAirVolFlowRate = MaxHeatAirVolFlowRateDes;
                    UserInputMaxHeatAirVolFlowRate = 0.0;
                    BaseSizer::reportSizerOutput(
                        this->SysType, this->SysName, "Design Size Maximum Heating Air Flow Rate [m3/s]", MaxHeatAirVolFlowRateDes);
                } else { // Hard-size with sizing data
                    if (this->MaxHeatAirVolFlowRate > 0.0 && MaxHeatAirVolFlowRateDes > 0.0) {
                        MaxHeatAirVolFlowRateUser = this->MaxHeatAirVolFlowRate;
                        UserInputMaxHeatAirVolFlowRate = this->MaxHeatAirVolFlowRate;
                        BaseSizer::reportSizerOutput(this->SysType,
                                                     this->SysName,
                                                     "Design Size Maximum Heating Air Flow Rate [m3/s]",
                                                     MaxHeatAirVolFlowRateDes,
                                                     "User-Specified Maximum Heating Air Flow Rate [m3/s]",
                                                     MaxHeatAirVolFlowRateUser);
                        if (DisplayExtraWarnings) {
                            if ((std::abs(MaxHeatAirVolFlowRateDes - MaxHeatAirVolFlowRateUser) / MaxHeatAirVolFlowRateUser) >
                                AutoVsHardSizingThreshold) {
                                ShowMessage("SizeHVACSingleDuct: Potential issue with equipment sizing for " + this->SysType + " = \"" +
                                            this->SysName + "\".");
                                ShowContinueError("User-Specified Maximum Heating Air Flow Rate of " + RoundSigDigits(MaxHeatAirVolFlowRateUser, 5) +
                                                  " [m3/s]");
                                ShowContinueError("differs from Design Size Maximum Heating Air Flow Rate of " +
                                                  RoundSigDigits(MaxHeatAirVolFlowRateDes, 5) + " [m3/s]");
                                ShowContinueError("This may, or may not, indicate mismatched component sizes.");
                                ShowContinueError("Verify that the value entered is intended and is consistent with other components.");
                            }
                        }
                    }
                }
            }
        }

        // get design day terminal unit turndown minimum flow fraction
        if (this->ZoneTurndownMinAirFracSchExist) {
            this->ZoneTurndownMinAirFrac = ScheduleManager::GetCurrentScheduleValue(this->ZoneTurndownMinAirFracSchPtr);
        } else {
            this->ZoneTurndownMinAirFrac = 1.0;
        }

        IsAutoSize = false;
        if (this->ZoneMinAirFracDes == AutoSize) {
            IsAutoSize = true;
        }
        if (this->ZoneMinAirFracMethod == ConstantMinFrac) {
            if (ZoneSizingRunDone) {
                if (CurTermUnitSizingNum > 0) {
                    // use the combined defaults or other user inputs stored in DesCoolVolFlowMin
                    if (this->MaxAirVolFlowRate > 0.0) {
                        MinAirFlowFracDes = min(1.0, TermUnitFinalZoneSizing(CurTermUnitSizingNum).DesCoolVolFlowMin / this->MaxAirVolFlowRate);
                    } else {
                        MinAirFlowFracDes = 0.0;
                    }
                }
            } else {
                // if no zone sizing values available; use max of min frac = 0.2 and 0.000762 [m3/s-m2]
                if (this->MaxAirVolFlowRate > 0.0) {
                    MinMinFlowRatio =
                        (0.000762 * Zone(ZoneNum).FloorArea * Zone(ZoneNum).Multiplier * Zone(ZoneNum).ListMultiplier) / this->MaxAirVolFlowRate;
                    MinAirFlowFracDes = max(0.2, MinMinFlowRatio);
                } else {
                    MinAirFlowFracDes = 0.0;
                }
            }
            if (IsAutoSize) {
                // report out autosized result and save value in Sys array
                BaseSizer::reportSizerOutput(
                    this->SysType, this->SysName, "Design Size Constant Minimum Air Flow Fraction", MinAirFlowFracDes * this->ZoneTurndownMinAirFrac);
                this->ZoneMinAirFracDes = MinAirFlowFracDes;
            } else {
                // report out hard (user set) value and issue warning if appropriate
                MinAirFlowFracUser = this->ZoneMinAirFracDes;
                BaseSizer::reportSizerOutput(this->SysType,
                                             this->SysName,
                                             "Design Size Constant Minimum Air Flow Fraction",
                                             MinAirFlowFracDes * this->ZoneTurndownMinAirFrac,
                                             "User-Specified Constant Minimum Air Flow Fraction",
                                             MinAirFlowFracUser * this->ZoneTurndownMinAirFrac);
                if (DisplayExtraWarnings) {
                    if ((std::abs(MinAirFlowFracDes - MinAirFlowFracUser) / MinAirFlowFracUser) > AutoVsHardSizingThreshold) {
                        ShowMessage("SizeHVACSingleDuct: Potential issue with equipment sizing for " + this->SysType + " = \"" + this->SysName +
                                    "\".");
                        ShowContinueError("User-Specified Minimum Cooling Air Flow Fraction of " + RoundSigDigits(MinAirFlowFracUser, 5) + " [m3/s]");
                        ShowContinueError("differs from Design Size Minimum Cooling Air Flow Fraction of " + RoundSigDigits(MinAirFlowFracDes, 5) +
                                          " [m3/s]");
                        ShowContinueError("This may, or may not, indicate mismatched component sizes.");
                        ShowContinueError("Verify that the value entered is intended and is consistent with other components.");
                    }
                }
            }
            // report out the min air flow rate set by min air flow frac
            BaseSizer::reportSizerOutput(this->SysType,
                                         this->SysName,
                                         "Design Size Minimum Air Flow Rate [m3/s]",
                                         this->MaxAirVolFlowRate * this->ZoneMinAirFracDes * this->ZoneTurndownMinAirFrac);
        } else {
            if (IsAutoSize) {
                this->ZoneMinAirFracDes = 0.0;
            }
        }

        IsAutoSize = false;
        if (this->ZoneFixedMinAir == AutoSize) {
            IsAutoSize = true;
        }
        if (this->ZoneMinAirFracMethod == FixedMin) {
            if (ZoneSizingRunDone) {
                if (CurTermUnitSizingNum > 0) {
                    // use the combined defaults or other user inputs stored in DesCoolVolFlowMin
                    if (this->MaxAirVolFlowRate > 0.0) {
                        FixedMinAirDes = TermUnitFinalZoneSizing(CurTermUnitSizingNum).DesCoolVolFlowMin;
                    } else {
                        MinAirFlowFracDes = 0.0;
                    }
                }
            } else {
                // if no zone sizing values available; use max of min frac = 0.2 and 0.000762 [m3/s-m2]
                if (this->MaxAirVolFlowRate > 0.0) {
                    FixedMinAirDes = max(0.2 * this->MaxAirVolFlowRate,
                                         0.000762 * Zone(ZoneNum).FloorArea * Zone(ZoneNum).Multiplier * Zone(ZoneNum).ListMultiplier);
                } else {
                    MinAirFlowFracDes = 0.0;
                }
            }
            if (IsAutoSize) {
                // report out autosized result and save value in Sys array
                BaseSizer::reportSizerOutput(
                    this->SysType, this->SysName, "Design Size Fixed Minimum Air Flow Rate [m3/s]", FixedMinAirDes * this->ZoneTurndownMinAirFrac);
                this->ZoneFixedMinAir = FixedMinAirDes;
            } else {
                // report out hard (user set) value and issue warning if appropriate
                FixedMinAirUser = this->ZoneFixedMinAir;
                BaseSizer::reportSizerOutput(this->SysType,
                                             this->SysName,
                                             "Design Size Fixed Minimum Air Flow Rate [m3/s]",
                                             FixedMinAirDes * this->ZoneTurndownMinAirFrac,
                                             "User-Specified Fixed Minimum Air Flow Rate [m3/s]",
                                             FixedMinAirUser * this->ZoneTurndownMinAirFrac);
                if (DisplayExtraWarnings) {
                    if ((std::abs(FixedMinAirDes - FixedMinAirUser) / FixedMinAirUser) > AutoVsHardSizingThreshold) {
                        ShowMessage("SizeHVACSingleDuct: Potential issue with equipment sizing for " + this->SysType + " = \"" + this->SysName +
                                    "\".");
                        ShowContinueError("User-Specified Minimum Cooling Air Flow Rate of " + RoundSigDigits(FixedMinAirUser, 5) + " [m3/s]");
                        ShowContinueError("differs from Design Size Minimum Cooling Air Flow Rate of " + RoundSigDigits(FixedMinAirDes, 5) +
                                          " [m3/s]");
                        ShowContinueError("This may, or may not, indicate mismatched component sizes.");
                        ShowContinueError("Verify that the value entered is intended and is consistent with other components.");
                    }
                }
            }
            // report out the min air flow frac set by the min air flow rate
            if (this->MaxAirVolFlowRate > 0.0) {
                BaseSizer::reportSizerOutput(this->SysType,
                                             this->SysName,
                                             "Design Size Minimum Air Flow Fraction [m3/s]",
                                             this->ZoneFixedMinAir * this->ZoneTurndownMinAirFrac / this->MaxAirVolFlowRate);
            }
        } else {
            if (IsAutoSize) {
                this->ZoneFixedMinAir = 0.0;
            }
        }

        if (this->ZoneMinAirFracMethod == ScheduledMinFrac) {
            // need a value for sizing.
            if (this->ConstantMinAirFracSetByUser) {
                this->ZoneMinAirFracDes = this->DesignMinAirFrac;
                // if both inputs are defined, use the max
                if (this->FixedMinAirSetByUser) {
                    this->ZoneMinAirFracDes = min(1.0, max(this->ZoneMinAirFracDes, SafeDivide(this->DesignFixedMinAir, this->MaxAirVolFlowRate)));
                }
                // if only fixed is defined, use the value
            } else if (this->FixedMinAirSetByUser) {
                this->ZoneMinAirFracDes = min(1.0, SafeDivide(this->DesignFixedMinAir, this->MaxAirVolFlowRate));
            } else {
                // use an average of min and max in schedule
                this->ZoneMinAirFracDes = (GetScheduleMinValue(this->ZoneMinAirFracSchPtr) + GetScheduleMaxValue(this->ZoneMinAirFracSchPtr)) / 2.0;
            }
        }

        if (this->ZoneMinAirFracMethod == FixedMin) {
            // need a value for sizing.
            this->ZoneMinAirFracDes = min(1.0, SafeDivide(this->ZoneFixedMinAir, this->MaxAirVolFlowRate));
        }

        if (this->DamperHeatingAction == ReverseActionWithLimits) {
            if (ZoneSizingRunDone) {
                if (CurTermUnitSizingNum > 0) {
                    // if zone sizing run done, set the design max reheat air flow to the value from the design calcs
                    MaxAirVolFlowRateDuringReheatDes = TermUnitFinalZoneSizing(CurTermUnitSizingNum).DesHeatVolFlowMax;
                }
            } else {
                // if no design calc use 0.002032 [m3/s-m2] times floor area. That's .40 cfm/ft2
                MaxAirVolFlowRateDuringReheatDes = min(0.002032 * this->ZoneFloorArea, this->MaxAirVolFlowRate);
            }
            // check that result is not greater than the max flow or less than the min flow.
            MaxAirVolFlowRateDuringReheatDes = min(MaxAirVolFlowRateDuringReheatDes, this->MaxAirVolFlowRate);
            MaxAirVolFlowRateDuringReheatDes = max(MaxAirVolFlowRateDuringReheatDes, (this->MaxAirVolFlowRate * this->ZoneMinAirFracDes));
            if (this->MaxAirVolFlowRate > 0.0) {
                MaxAirVolFractionDuringReheatDes = MaxAirVolFlowRateDuringReheatDes / this->MaxAirVolFlowRate;
            } else {
                MaxAirVolFractionDuringReheatDes = 0.0;
            }
            if (this->MaxAirVolFlowRateDuringReheat == AutoCalculate && this->MaxAirVolFractionDuringReheat == AutoCalculate) {
                // if both inputs are autosize (the default) report both out and save in the Sys array.
                BaseSizer::reportSizerOutput(
                    this->SysType, this->SysName, "Design Size Maximum Flow Fraction during Reheat []", MaxAirVolFractionDuringReheatDes);
                if (this->ZoneFloorArea > 0.0) {
                    BaseSizer::reportSizerOutput(this->SysType,
                                                 this->SysName,
                                                 "Design Size Maximum Flow per Zone Floor Area during Reheat [m3/s-m2]",
                                                 MaxAirVolFlowRateDuringReheatDes / this->ZoneFloorArea);
                }
                this->MaxAirVolFlowRateDuringReheat = MaxAirVolFlowRateDuringReheatDes;
                this->MaxAirVolFractionDuringReheat = MaxAirVolFractionDuringReheatDes;
            } else if (this->MaxAirVolFlowRateDuringReheat == AutoCalculate && this->MaxAirVolFractionDuringReheat != AutoCalculate) {
                // if max reheat flow fraction was input, set the max reheat flow design value correspondingly, report both out.
                // Check for optional caution message that user input value is not within 10% of the design value.
                MaxAirVolFlowRateDuringReheatDes = this->MaxAirVolFractionDuringReheat * this->MaxAirVolFlowRate;
                MaxAirVolFractionDuringReheatUser = this->MaxAirVolFractionDuringReheat;
                BaseSizer::reportSizerOutput(this->SysType,
                                             this->SysName,
                                             "Design Size Maximum Flow Fraction during Reheat []",
                                             MaxAirVolFractionDuringReheatDes,
                                             "User-Specified Maximum Flow Fraction during Reheat []",
                                             MaxAirVolFractionDuringReheatUser);
                if (this->ZoneFloorArea > 0.0) {
                    BaseSizer::reportSizerOutput(this->SysType,
                                                 this->SysName,
                                                 "Design Size Maximum Flow per Zone Floor Area during Reheat [m3/s-m2]",
                                                 MaxAirVolFlowRateDuringReheatDes / this->ZoneFloorArea);
                }
                this->MaxAirVolFlowRateDuringReheat = MaxAirVolFlowRateDuringReheatDes;
                if (DisplayExtraWarnings) {
                    if ((std::abs(MaxAirVolFractionDuringReheatDes - MaxAirVolFractionDuringReheatUser) / MaxAirVolFractionDuringReheatUser) >
                        AutoVsHardSizingThreshold) {
                        ShowMessage("SizeHVACSingleDuct: Potential issue with equipment sizing for " + this->SysType + " = \"" + this->SysName +
                                    "\".");
                        ShowContinueError("User-Specified Maximum Flow Fraction during Reheat of " +
                                          RoundSigDigits(MaxAirVolFractionDuringReheatUser, 5) + " []");
                        ShowContinueError("differs from Design Size Maximum Flow Fraction during Reheat of " +
                                          RoundSigDigits(MaxAirVolFractionDuringReheatDes, 5) + " []");
                        ShowContinueError("This may, or may not, indicate mismatched component sizes.");
                        ShowContinueError("Verify that the value entered is intended and is consistent with other components.");
                    }
                }
            } else if (this->MaxAirVolFlowRateDuringReheat != AutoCalculate && this->MaxAirVolFractionDuringReheat == AutoCalculate) {
                // if max reheat flow was input set the design max reheat flow frac to the corresponding value, report both out, save the design value
                // of the flow frac in Sys. Check for optional caution message that user input value is not within 10% of the design value.
                if (this->MaxAirVolFlowRate > 0.0) {
                    MaxAirVolFractionDuringReheatDes = MaxAirVolFlowRateDuringReheatDes / this->MaxAirVolFlowRate;
                } else {
                    MaxAirVolFractionDuringReheatDes = 0.0;
                }
                MaxAirVolFlowRateDuringReheatUser = this->MaxAirVolFlowRateDuringReheat;
                BaseSizer::reportSizerOutput(
                    this->SysType, this->SysName, "Design Size Maximum Flow Fraction during Reheat []", MaxAirVolFractionDuringReheatDes);
                if (this->ZoneFloorArea > 0.0) {
                    BaseSizer::reportSizerOutput(this->SysType,
                                                 this->SysName,
                                                 "Design Size Maximum Flow per Zone Floor Area during Reheat [ m3/s-m2 ]",
                                                 MaxAirVolFlowRateDuringReheatDes / this->ZoneFloorArea,
                                                 "User-Specified Maximum Flow per Zone Floor Area during Reheat [m3/s-m2]",
                                                 MaxAirVolFlowRateDuringReheatUser / this->ZoneFloorArea);
                }
                this->MaxAirVolFractionDuringReheat = MaxAirVolFractionDuringReheatDes;
                if (DisplayExtraWarnings) {
                    if ((std::abs(MaxAirVolFlowRateDuringReheatDes - MaxAirVolFlowRateDuringReheatUser) / MaxAirVolFlowRateDuringReheatUser) >
                        AutoVsHardSizingThreshold) {
                        ShowMessage("SizeHVACSingleDuct: Potential issue with equipment sizing for " + this->SysType + " = \"" + this->SysName +
                                    "\".");
                        ShowContinueError("User-Specified Maximum Flow per Zone Floor Area during Reheat of " +
                                          RoundSigDigits(MaxAirVolFlowRateDuringReheatUser, 5) + " [m3/s-m2]");
                        ShowContinueError("differs from Design Size Maximum Flow per Zone Floor Area during Reheat of " +
                                          RoundSigDigits(MaxAirVolFlowRateDuringReheatDes, 5) + " [m3/s-m2]");
                        ShowContinueError("This may, or may not, indicate mismatched component sizes.");
                        ShowContinueError("Verify that the value entered is intended and is consistent with other components.");
                    }
                }
            } else {
                // both fields have user input. Report both out, use the larger of the 2 values. Note that only sd_airterminal( SysNum
                // ).MaxAirVolFlowRateDuringReheat is used subsequently. Check both inputs for optional caution message that user input value is not
                // within 10% of the design value.
                MaxAirVolFlowRateDuringReheatUser = this->MaxAirVolFlowRateDuringReheat;
                MaxAirVolFractionDuringReheatUser = this->MaxAirVolFractionDuringReheat;
                BaseSizer::reportSizerOutput(this->SysType,
                                             this->SysName,
                                             "Design Size Maximum Flow Fraction during Reheat []",
                                             MaxAirVolFractionDuringReheatDes,
                                             "User-Specified Maximum Flow Fraction during Reheat []",
                                             MaxAirVolFractionDuringReheatUser);
                if (this->ZoneFloorArea > 0.0) {
                    BaseSizer::reportSizerOutput(this->SysType,
                                                 this->SysName,
                                                 "Design Size Maximum Flow per Zone Floor Area during Reheat [m3/s-m2]",
                                                 MaxAirVolFlowRateDuringReheatDes / this->ZoneFloorArea,
                                                 "User-Specified Maximum Flow per Zone Floor Area during Reheat [m3/s-m2]",
                                                 MaxAirVolFlowRateDuringReheatUser / this->ZoneFloorArea);
                }
                this->MaxAirVolFlowRateDuringReheat =
                    max(this->MaxAirVolFlowRateDuringReheat, this->MaxAirVolFractionDuringReheat * this->MaxAirVolFlowRate);
                if (DisplayExtraWarnings) {
                    if ((std::abs(MaxAirVolFractionDuringReheatDes - MaxAirVolFractionDuringReheatUser) / MaxAirVolFractionDuringReheatUser) >
                        AutoVsHardSizingThreshold) {
                        ShowMessage("SizeHVACSingleDuct: Potential issue with equipment sizing for " + this->SysType + " = \"" + this->SysName +
                                    "\".");
                        ShowContinueError("User-Specified Maximum Flow Fraction during Reheat of " +
                                          RoundSigDigits(MaxAirVolFractionDuringReheatUser, 5) + " []");
                        ShowContinueError("differs from Design Size Maximum Flow Fraction during Reheat of " +
                                          RoundSigDigits(MaxAirVolFractionDuringReheatDes, 5) + " []");
                        ShowContinueError("This may, or may not, indicate mismatched component sizes.");
                        ShowContinueError("Verify that the value entered is intended and is consistent with other components.");
                    }
                }
                if (DisplayExtraWarnings) {
                    if ((std::abs(MaxAirVolFlowRateDuringReheatDes - MaxAirVolFlowRateDuringReheatUser) / MaxAirVolFlowRateDuringReheatUser) >
                        AutoVsHardSizingThreshold) {
                        ShowMessage("SizeHVACSingleDuct: Potential issue with equipment sizing for " + this->SysType + " = \"" + this->SysName +
                                    "\".");
                        ShowContinueError("User-Specified Maximum Flow per Zone Floor Area during Reheat of " +
                                          RoundSigDigits(MaxAirVolFlowRateDuringReheatUser, 5) + " [m3/s-m2]");
                        ShowContinueError("differs from Design Size Maximum Flow per Zone Floor Area during Reheat of " +
                                          RoundSigDigits(MaxAirVolFlowRateDuringReheatDes, 5) + " [m3/s-m2]");
                        ShowContinueError("This may, or may not, indicate mismatched component sizes.");
                        ShowContinueError("Verify that the value entered is intended and is consistent with other components.");
                    }
                }
            }
            // check that MaxAirVolFlowRateDuringReheat is greater than the min and less than the max
            this->MaxAirVolFlowRateDuringReheat = min(MaxAirVolFlowRateDuringReheatDes, this->MaxAirVolFlowRate);
            this->MaxAirVolFlowRateDuringReheat = max(MaxAirVolFlowRateDuringReheatDes, (this->MaxAirVolFlowRate * this->ZoneMinAirFracDes));
        } else if (this->DamperHeatingAction == Normal) {
            // for Normal action, max reheat flow is equal to the minimum. Report it.
            if (this->ZoneFloorArea > 0.0) {
                BaseSizer::reportSizerOutput(this->SysType,
                                             this->SysName,
                                             "Design Size Maximum Flow per Zone Floor Area during Reheat [m3/s-m2]",
                                             (this->MaxAirVolFlowRate * this->ZoneMinAirFracDes) / this->ZoneFloorArea);
            }
            BaseSizer::reportSizerOutput(this->SysType, this->SysName, "Design Size Maximum Flow Fraction during Reheat []", this->ZoneMinAirFracDes);
            // zero the ReverseActioWithLimits inputs
            this->MaxAirVolFlowRateDuringReheat = max(this->MaxAirVolFlowRateDuringReheat, 0.0);
            this->MaxAirVolFractionDuringReheat = max(this->MaxAirVolFractionDuringReheat, 0.0);
        } else if (this->DamperHeatingAction == ReverseAction) {
            // for ReverseAction, max reheat flow is equal to the maximum. Report it.
            if (this->ZoneFloorArea > 0.0) {
                BaseSizer::reportSizerOutput(this->SysType,
                                             this->SysName,
                                             "Design Size Maximum Flow per Zone Floor Area during Reheat [m3/s-m2]",
                                             this->MaxAirVolFlowRate / this->ZoneFloorArea);
            }
            BaseSizer::reportSizerOutput(this->SysType, this->SysName, "Design Size Maximum Flow Fraction during Reheat []", 1.0);
            // zero the ReverseActioWithLimits inputs
            this->MaxAirVolFlowRateDuringReheat = max(this->MaxAirVolFlowRateDuringReheat, 0.0);
            this->MaxAirVolFractionDuringReheat = max(this->MaxAirVolFractionDuringReheat, 0.0);
        }

        if (CurTermUnitSizingNum > 0) {
            TermUnitSizing(CurTermUnitSizingNum).ReheatAirFlowMult = 1.0;
            TermUnitSizing(CurTermUnitSizingNum).ReheatLoadMult = 1.0;
            if (ZoneSizingRunDone) {
                if (this->SysType_Num == SingleDuctVAVReheatVSFan) {
                    TermUnitSizing(CurTermUnitSizingNum).AirVolFlow =
                        max(UserInputMaxHeatAirVolFlowRate,
                            TermUnitFinalZoneSizing(CurTermUnitSizingNum).NonAirSysDesHeatVolFlow,
                            this->MaxAirVolFlowRate * this->ZoneMinAirFracDes * this->ZoneTurndownMinAirFrac);
                } else {
                    TermUnitSizing(CurTermUnitSizingNum).AirVolFlow =
                        max(TermUnitFinalZoneSizing(CurTermUnitSizingNum).NonAirSysDesHeatVolFlow,
                            this->MaxAirVolFlowRate * this->ZoneMinAirFracDes * this->ZoneTurndownMinAirFrac);
                }
            } else {
                if (this->SysType_Num == SingleDuctVAVReheatVSFan) {
                    TermUnitSizing(CurTermUnitSizingNum).AirVolFlow =
                        max(this->MaxHeatAirVolFlowRate, this->MaxAirVolFlowRate * this->ZoneMinAirFracDes * this->ZoneTurndownMinAirFrac);
                } else if (this->SysType_Num == SingleDuctConstVolReheat || this->SysType_Num == SingleDuctConstVolNoReheat) {
                    TermUnitSizing(CurTermUnitSizingNum).AirVolFlow = this->MaxAirVolFlowRate;
                } else {
                    if (this->DamperHeatingAction == ReverseAction) {
                        TermUnitSizing(CurTermUnitSizingNum).AirVolFlow = this->MaxAirVolFlowRate;
                    } else if (this->DamperHeatingAction == ReverseActionWithLimits) {
                        TermUnitSizing(CurTermUnitSizingNum).AirVolFlow = max(
                            this->MaxAirVolFlowRateDuringReheat, (this->MaxAirVolFlowRate * this->ZoneMinAirFracDes * this->ZoneTurndownMinAirFrac));
                    } else {
                        TermUnitSizing(CurTermUnitSizingNum).AirVolFlow =
                            this->MaxAirVolFlowRate * this->ZoneMinAirFracDes * this->ZoneTurndownMinAirFrac;
                    }
                }
            }

            if (TermUnitSizing(CurTermUnitSizingNum).AirVolFlow > SmallAirVolFlow) {
                if (this->DamperHeatingAction == ReverseActionWithLimits) {
                    TermUnitSizing(CurTermUnitSizingNum).ReheatAirFlowMult =
                        min(this->MaxAirVolFlowRateDuringReheat, this->MaxAirVolFlowRate) / TermUnitSizing(CurTermUnitSizingNum).AirVolFlow;
                    TermUnitSizing(CurTermUnitSizingNum).ReheatLoadMult = TermUnitSizing(CurTermUnitSizingNum).ReheatAirFlowMult;
                } else if (this->DamperHeatingAction == ReverseAction) {
                    TermUnitSizing(CurTermUnitSizingNum).ReheatAirFlowMult =
                        this->MaxAirVolFlowRate / TermUnitSizing(CurTermUnitSizingNum).AirVolFlow;
                    TermUnitSizing(CurTermUnitSizingNum).ReheatLoadMult = TermUnitSizing(CurTermUnitSizingNum).ReheatAirFlowMult;
                } else if (this->DamperHeatingAction == Normal && this->MaxAirVolFlowRateDuringReheat > 0.0) {
                    TermUnitSizing(CurTermUnitSizingNum).ReheatAirFlowMult =
                        min(this->MaxAirVolFlowRateDuringReheat, (this->MaxAirVolFlowRate * this->ZoneMinAirFracDes * this->ZoneTurndownMinAirFrac)) /
                        TermUnitSizing(CurTermUnitSizingNum).AirVolFlow;
                    TermUnitSizing(CurTermUnitSizingNum).ReheatLoadMult = 1.0;
                } else if (this->DamperHeatingAction == Normal && this->MaxAirVolFlowRateDuringReheat == 0.0) {
                    TermUnitSizing(CurTermUnitSizingNum).ReheatAirFlowMult =
                        (this->MaxAirVolFlowRate * this->ZoneMinAirFracDes * this->ZoneTurndownMinAirFrac) /
                        TermUnitSizing(CurTermUnitSizingNum).AirVolFlow;
                    TermUnitSizing(CurTermUnitSizingNum).ReheatLoadMult = 1.0;
                } else {
                    TermUnitSizing(CurTermUnitSizingNum).ReheatAirFlowMult =
                        this->MaxAirVolFlowRate / TermUnitSizing(CurTermUnitSizingNum).AirVolFlow;
                    TermUnitSizing(CurTermUnitSizingNum).ReheatLoadMult = TermUnitSizing(CurTermUnitSizingNum).ReheatAirFlowMult;
                }
                TermUnitSizing(CurTermUnitSizingNum).ReheatAirFlowMult = max(1.0, TermUnitSizing(CurTermUnitSizingNum).ReheatAirFlowMult);
                TermUnitSizing(CurTermUnitSizingNum).ReheatLoadMult = max(1.0, TermUnitSizing(CurTermUnitSizingNum).ReheatLoadMult);
            } else {
                TermUnitSizing(CurTermUnitSizingNum).ReheatAirFlowMult = 1.0;
                TermUnitSizing(CurTermUnitSizingNum).ReheatLoadMult = 1.0;
            }
            if (this->ReheatComp_Index > 0) {
                coilSelectionReportObj->setCoilReheatMultiplier(
                    this->ReheatName, this->ReheatComp, TermUnitSizing(CurTermUnitSizingNum).ReheatLoadMult);
            }
        }

        IsAutoSize = false;
        if (this->MaxReheatWaterVolFlow == AutoSize) {
            IsAutoSize = true;
        }
        if (CurTermUnitSizingNum > 0) {
            if (!IsAutoSize && !ZoneSizingRunDone) {
                if (this->MaxReheatWaterVolFlow > 0.0) {
                    BaseSizer::reportSizerOutput(
                        this->SysType, this->SysName, "User-Specified Maximum Reheat Water Flow Rate [m3/s]", this->MaxReheatWaterVolFlow);
                }
            } else {
                CheckZoneSizing(this->SysType, this->SysName);
                if (UtilityRoutines::SameString(this->ReheatComp, "Coil:Heating:Water")) {
                    CoilWaterInletNode = GetCoilWaterInletNode(state, "Coil:Heating:Water", this->ReheatName, ErrorsFound);
                    CoilWaterOutletNode = GetCoilWaterOutletNode(state, "Coil:Heating:Water", this->ReheatName, ErrorsFound);
                    if (IsAutoSize) {
                        PlantSizingErrorsFound = false;
                        PltSizHeatNum = MyPlantSizingIndex(
                            "Coil:Heating:Water", this->ReheatName, CoilWaterInletNode, CoilWaterOutletNode, PlantSizingErrorsFound);
                        if (PlantSizingErrorsFound) {
                            ShowContinueError("...Occurs in " + this->SysType + ':' + this->SysName);
                            ErrorsFound = true;
                        }
                        if (PltSizHeatNum > 0) {
                            CoilInTemp = TermUnitFinalZoneSizing(CurTermUnitSizingNum).DesHeatCoilInTempTU;
                            DesMassFlow = StdRhoAir * TermUnitSizing(CurTermUnitSizingNum).AirVolFlow;
                            DesZoneHeatLoad = TermUnitFinalZoneSizing(CurTermUnitSizingNum).NonAirSysDesHeatLoad;
                            ZoneDesTemp = TermUnitFinalZoneSizing(CurTermUnitSizingNum).ZoneTempAtHeatPeak;
                            ZoneDesHumRat = TermUnitFinalZoneSizing(CurTermUnitSizingNum).ZoneHumRatAtHeatPeak;
                            // the coil load is the zone design heating load plus (or minus!) the reheat load
                            DesCoilLoad = DesZoneHeatLoad + PsyCpAirFnW(ZoneDesHumRat) * DesMassFlow * (ZoneDesTemp - CoilInTemp);
                            if (DesCoilLoad >= SmallLoad) {

                                rho = GetDensityGlycol(PlantLoop(this->HWLoopNum).FluidName,
                                                       DataGlobals::HWInitConvTemp,
                                                       PlantLoop(this->HWLoopNum).FluidIndex,
                                                       RoutineName);

                                Cp = GetSpecificHeatGlycol(PlantLoop(this->HWLoopNum).FluidName,
                                                           DataGlobals::HWInitConvTemp,
                                                           PlantLoop(this->HWLoopNum).FluidIndex,
                                                           RoutineName);

                                MaxReheatWaterVolFlowDes = DesCoilLoad / (PlantSizData(PltSizHeatNum).DeltaT * Cp * rho);
                            } else {
                                MaxReheatWaterVolFlowDes = 0.0;
                            }
                        } else {
                            ShowSevereError("Autosizing of water flow requires a heating loop Sizing:Plant object");
                            ShowContinueError("Occurs in AirTerminal Object=" + this->SysName);
                            ErrorsFound = true;
                        }
                    }
                    if (IsAutoSize) {
                        this->MaxReheatWaterVolFlow = MaxReheatWaterVolFlowDes;
                        BaseSizer::reportSizerOutput(
                            this->SysType, this->SysName, "Design Size Maximum Reheat Water Flow Rate [m3/s]", MaxReheatWaterVolFlowDes);
                        BaseSizer::reportSizerOutput(this->SysType,
                                                     this->SysName,
                                                     "Design Size Reheat Coil Sizing Air Volume Flow Rate [m3/s]",
                                                     TermUnitSizing(CurTermUnitSizingNum).AirVolFlow);
                        BaseSizer::reportSizerOutput(this->SysType,
                                                     this->SysName,
                                                     "Design Size Reheat Coil Sizing Inlet Air Temperature [C]",
                                                     TermUnitFinalZoneSizing(CurTermUnitSizingNum).DesHeatCoilInTempTU);
                        BaseSizer::reportSizerOutput(this->SysType,
                                                     this->SysName,
                                                     "Design Size Reheat Coil Sizing Inlet Air Humidity Ratio [kgWater/kgDryAir]",
                                                     TermUnitFinalZoneSizing(CurTermUnitSizingNum).DesHeatCoilInHumRatTU);
                    } else { // Hard-size with sizing data
                        if (this->MaxReheatWaterVolFlow > 0.0 && MaxReheatWaterVolFlowDes > 0.0) {
                            MaxReheatWaterVolFlowUser = this->MaxReheatWaterVolFlow;
                            BaseSizer::reportSizerOutput(this->SysType,
                                                         this->SysName,
                                                         "Design Size Maximum Reheat Water Flow Rate [m3/s]",
                                                         MaxReheatWaterVolFlowDes,
                                                         "User-Specified Maximum Reheat Water Flow Rate [m3/s]",
                                                         MaxReheatWaterVolFlowUser);
                            if (DisplayExtraWarnings) {
                                if ((std::abs(MaxReheatWaterVolFlowDes - MaxReheatWaterVolFlowUser) / MaxReheatWaterVolFlowUser) >
                                    AutoVsHardSizingThreshold) {
                                    ShowMessage("SizeHVACSingleDuct: Potential issue with equipment sizing for " + this->SysType + " = \"" +
                                                this->SysName + "\".");
                                    ShowContinueError("User-Specified Maximum Reheat Water Flow Rate of " +
                                                      RoundSigDigits(MaxReheatWaterVolFlowUser, 5) + " [m3/s]");
                                    ShowContinueError("differs from Design Size Maximum Reheat Water Flow Rate of " +
                                                      RoundSigDigits(MaxReheatWaterVolFlowDes, 5) + " [m3/s]");
                                    ShowContinueError("This may, or may not, indicate mismatched component sizes.");
                                    ShowContinueError("Verify that the value entered is intended and is consistent with other components.");
                                }
                            }
                        }
                    }
                }
            }
        } else {
            this->MaxReheatWaterVolFlow = 0.0;
        }

        IsAutoSize = false;
        if (this->MaxReheatSteamVolFlow == AutoSize) {
            IsAutoSize = true;
        }
        if (CurTermUnitSizingNum > 0) {
            if (!IsAutoSize && !ZoneSizingRunDone) {
                if (this->MaxReheatSteamVolFlow > 0.0) {
                    BaseSizer::reportSizerOutput(
                        this->SysType, this->SysName, "User-Specified Maximum Reheat Steam Flow Rate [m3/s]", this->MaxReheatSteamVolFlow);
                }
            } else {
                CheckZoneSizing(this->SysType, this->SysName);
                if (UtilityRoutines::SameString(this->ReheatComp, "Coil:Heating:Steam")) {
                    CoilSteamInletNode = GetCoilSteamInletNode("Coil:Heating:Steam", this->ReheatName, ErrorsFound);
                    CoilSteamOutletNode = GetCoilSteamOutletNode("Coil:Heating:Steam", this->ReheatName, ErrorsFound);
                    if (IsAutoSize) {
                        PlantSizingErrorsFound = false;
                        PltSizHeatNum = MyPlantSizingIndex(
                            "Coil:Heating:Steam", this->ReheatName, CoilSteamInletNode, CoilSteamOutletNode, PlantSizingErrorsFound);
                        if (PlantSizingErrorsFound) {
                            ShowContinueError("...Occurs in " + this->SysType + ':' + this->SysName);
                            ErrorsFound = true;
                        }
                        if (PltSizHeatNum > 0) {
                            CoilInTemp = TermUnitFinalZoneSizing(CurTermUnitSizingNum).DesHeatCoilInTempTU;
                            DesMassFlow = StdRhoAir * TermUnitSizing(CurTermUnitSizingNum).AirVolFlow;
                            DesZoneHeatLoad = TermUnitFinalZoneSizing(CurTermUnitSizingNum).NonAirSysDesHeatLoad;
                            ZoneDesTemp = TermUnitFinalZoneSizing(CurTermUnitSizingNum).ZoneTempAtHeatPeak;
                            ZoneDesHumRat = TermUnitFinalZoneSizing(CurTermUnitSizingNum).ZoneHumRatAtHeatPeak;
                            // the coil load is the zone design heating load plus (or minus!) the reheat load
                            DesCoilLoad = DesZoneHeatLoad + PsyCpAirFnW(ZoneDesHumRat) * DesMassFlow * (ZoneDesTemp - CoilInTemp);
                            if (DesCoilLoad >= SmallLoad) {
                                TempSteamIn = 100.00;
                                EnthSteamInDry = GetSatEnthalpyRefrig(fluidNameSteam, TempSteamIn, 1.0, this->FluidIndex, RoutineNameFull);
                                EnthSteamOutWet = GetSatEnthalpyRefrig(fluidNameSteam, TempSteamIn, 0.0, this->FluidIndex, RoutineNameFull);
                                LatentHeatSteam = EnthSteamInDry - EnthSteamOutWet;
                                SteamDensity = GetSatDensityRefrig(fluidNameSteam, TempSteamIn, 1.0, this->FluidIndex, RoutineNameFull);

                                Cp = GetSpecificHeatGlycol(fluidNameWater, PlantSizData(PltSizHeatNum).ExitTemp, DummyWaterIndex, RoutineName);
                                MaxReheatSteamVolFlowDes = DesCoilLoad / (SteamDensity * (LatentHeatSteam + PlantSizData(PltSizHeatNum).DeltaT * Cp));
                            } else {
                                MaxReheatSteamVolFlowDes = 0.0;
                            }
                        } else {
                            ShowSevereError("Autosizing of Steam flow requires a heating loop Sizing:Plant object");
                            ShowContinueError("Occurs in AirTerminal:SingleDuct:ConstantVolume:Reheat Object=" + this->SysName);
                            ErrorsFound = true;
                        }
                    }
                    if (IsAutoSize) {
                        this->MaxReheatSteamVolFlow = MaxReheatSteamVolFlowDes;
                        BaseSizer::reportSizerOutput(
                            this->SysType, this->SysName, "Design Size Maximum Reheat Steam Flow Rate [m3/s]", MaxReheatSteamVolFlowDes);
                    } else {
                        if (this->MaxReheatSteamVolFlow > 0.0 && MaxReheatSteamVolFlowDes > 0.0) {
                            MaxReheatSteamVolFlowUser = this->MaxReheatSteamVolFlow;
                            BaseSizer::reportSizerOutput(this->SysType,
                                                         this->SysName,
                                                         "Design Size Maximum Reheat Steam Flow Rate [m3/s]",
                                                         MaxReheatSteamVolFlowDes,
                                                         "User-Specified Maximum Reheat Steam Flow Rate [m3/s]",
                                                         MaxReheatSteamVolFlowUser);
                            if (DisplayExtraWarnings) {
                                if ((std::abs(MaxReheatSteamVolFlowDes - MaxReheatSteamVolFlowUser) / MaxReheatSteamVolFlowUser) >
                                    AutoVsHardSizingThreshold) {
                                    ShowMessage("SizeHVACSingleDuct: Potential issue with equipment sizing for " + this->SysType + " = \"" +
                                                this->SysName + "\".");
                                    ShowContinueError("User-Specified Maximum Reheat Steam Flow Rate of " +
                                                      RoundSigDigits(MaxReheatSteamVolFlowUser, 5) + " [m3/s]");
                                    ShowContinueError("differs from Design Size Maximum Reheat Steam Flow Rate of " +
                                                      RoundSigDigits(MaxReheatSteamVolFlowDes, 5) + " [m3/s]");
                                    ShowContinueError("This may, or may not, indicate mismatched component sizes.");
                                    ShowContinueError("Verify that the value entered is intended and is consistent with other components.");
                                }
                            }
                        }
                    }
                }
            }
        } else {
            this->MaxReheatSteamVolFlow = 0.0;
        }

        if (CurTermUnitSizingNum > 0) {
            TermUnitSizing(CurTermUnitSizingNum).MinFlowFrac = this->ZoneMinAirFracDes * this->ZoneTurndownMinAirFrac;
            TermUnitSizing(CurTermUnitSizingNum).MaxHWVolFlow = this->MaxReheatWaterVolFlow;
            TermUnitSizing(CurTermUnitSizingNum).MaxSTVolFlow = this->MaxReheatSteamVolFlow;
            TermUnitSizing(CurTermUnitSizingNum).DesHeatingLoad = DesCoilLoad; // Coil Summary report
            if (this->ReheatComp_Num == HCoilType_SimpleHeating) {
                if (this->DamperHeatingAction == Normal) {
<<<<<<< HEAD
                    SetCoilDesFlow(state, 
                        this->ReheatComp, this->ReheatName, this->ZoneMinAirFracDes * this->MaxAirVolFlowRate, ErrorsFound);
=======
                    SetCoilDesFlow(this->ReheatComp, this->ReheatName, this->ZoneMinAirFracDes * this->MaxAirVolFlowRate, ErrorsFound);
>>>>>>> 03eff357
                } else {
                    SetCoilDesFlow(state, this->ReheatComp, this->ReheatName, TermUnitSizing(CurTermUnitSizingNum).AirVolFlow, ErrorsFound);
                }
            }
        }

        if (this->MaxAirVolFlowRateDuringReheat > 0.0) {
            // check for inconsistent dual max input
            if (this->MaxAirVolFlowRateDuringReheat < (this->ZoneMinAirFracDes * this->MaxAirVolFlowRate)) {
                // Only warn when really out of bounds
                if ((this->ZoneMinAirFracDes * this->MaxAirVolFlowRate) - this->MaxAirVolFlowRateDuringReheat > 1.e-8) {
                    ShowWarningError("SingleDuctSystem:SizeSys: Air Terminal Unit flow limits are not consistent, minimum flow limit is larger than "
                                     "reheat maximum");
                    ShowContinueError("Air Terminal Unit name = " + this->SysName);
                    ShowContinueError(
                        "Maximum terminal flow during reheat = " + RoundSigDigits(this->MaxAirVolFlowRateDuringReheat, 6) +
                        " [m3/s] or flow fraction = " + RoundSigDigits((this->MaxAirVolFlowRateDuringReheat / this->MaxAirVolFlowRate), 4));
                    ShowContinueError("Minimum terminal flow = " + RoundSigDigits((this->ZoneMinAirFracDes * this->MaxAirVolFlowRate), 6) +
                                      " [m3/s] or flow fraction = " + RoundSigDigits(this->ZoneMinAirFracDes, 4));
                    ShowContinueError("The reheat maximum flow limit will be replaced by the minimum limit, and the simulation continues");
                }
                this->MaxAirVolFlowRateDuringReheat = (this->ZoneMinAirFracDes * this->MaxAirVolFlowRate);
            }
        }

        if (ErrorsFound) {
            ShowFatalError("Preceding sizing errors cause program termination");
        }
    }

    // End Initialization Section of the Module
    //******************************************************************************

    // Begin Algorithm Section of the Module
    //******************************************************************************

    void SingleDuctAirTerminal::SimVAV(EnergyPlusData &state, bool const FirstHVACIteration, int const ZoneNum, int const ZoneNodeNum)
    {

        // SUBROUTINE INFORMATION:
        //       AUTHOR         Richard J. Liesen
        //       DATE WRITTEN   January 2000
        //       MODIFIED       Fred Buhl: added reverse action damper heating action: August 2001
        //                      KHL/TH 7/2010: revise to support dual max
        //                      FB/KHL/TH 9/2010: added maximum supply air temperature leaving reheat coil
        //                      TH 3/2012: added supply air flow adjustment based on zone maximum outdoor
        //                                 air fraction - a TRACE feature
        //                      Brent Griffith, 5/2012, general cleanup, fix negatives CR 8767, fix phantom coil flows CR 8854
        //       RE-ENGINEERED  na

        // PURPOSE OF THIS SUBROUTINE:
        // This subroutine simulates the simple single duct volume VAV.

        // METHODOLOGY EMPLOYED:
        // There is method to this madness.

        // REFERENCES:
        // na

        // Using/Aliasing
        using namespace DataZoneEnergyDemands;
        // unused   USE DataHeatBalFanSys, ONLY: Mat
        using DataDefineEquip::AirDistUnit;
        using DataHVACGlobals::SmallLoad;
        using HeatingCoils::SimulateHeatingCoilComponents;
        using PlantUtilities::SetActuatedBranchFlowRate;
        using SteamCoils::SimulateSteamCoilComponents;
        using WaterCoils::SimulateWaterCoilComponents;

        // Locals
        // SUBROUTINE ARGUMENT DEFINITIONS:

        // SUBROUTINE PARAMETER DEFINITIONS:

        // INTERFACE BLOCK SPECIFICATIONS
        // na

        // DERIVED TYPE DEFINITIONS
        // na

        // SUBROUTINE LOCAL VARIABLE DECLARATIONS:
        Real64 MassFlow;     // [kg/sec]   Total Mass Flow Rate from Hot & Cold Inlets
        Real64 QTotLoad;     // [Watts] Remaining load required for this zone
        Real64 QZnReq;       // [Watts] Load calculated for heating coil
        Real64 QToHeatSetPt; // [W]  remaining load to heating setpoint
        Real64 CpAirAvg;
        Real64 DeltaTemp;
        int SysOutletNode;                       // The node number of the terminal unit outlet node
        int SysInletNode;                        // the node number of the terminal unit inlet node
        int WaterControlNode;                    // This is the Actuated Reheat Control Node
        Real64 MaxFlowWater;                     // This is the value passed to the Controller depending if FirstHVACIteration or not
        Real64 MinFlowWater;                     // This is the value passed to the Controller depending if FirstHVACIteration or not
        Real64 QActualHeating;                   // the heating load seen by the reheat coil
        Real64 QHeatingDelivered;                // the actual output from heating coil
        Real64 LeakLoadMult;                     // load multiplier to adjust for downstream leaks
        Real64 MinFlowFrac;                      // minimum flow fraction (and minimum damper position)
        static Real64 MinAirMassFlowRevAct(0.0); // minimum air mass flow rate used in "reverse action" air mass flow rate calculation
        static Real64 MaxAirMassFlowRevAct(0.0); // maximum air mass flow rate used in "reverse action" air mass flow rate calculation
        Real64 MassFlowBasedOnOA;                // supply air mass flow rate based on zone OA requirements
        Real64 AirLoopOAFrac;                    // fraction of outside air entering air loop
        Real64 DummyMdot;                        // temporary mass flow rate argument

        static Real64 ZoneTemp(0.0);                      // zone air temperature [C]
        static Real64 MaxHeatTemp(0.0);                   // maximum supply air temperature [C]
        static Real64 MaxDeviceAirMassFlowReheat(0.0);    // air mass flow rate required to meet the coil heating load [W]
        static Real64 MassFlowReqToLimitLeavingTemp(0.0); // air mass flow rate actually used [W]
        static Real64 QZoneMaxRHTempLimit(0.0);           // maximum zone heat addition rate given constraints of MaxHeatTemp and max
        // available air mass flow rate [W]
        static Real64 MinMassAirFlow(0.0); // the air flow rate during heating for normal acting damper
        static Real64 QZoneMax2(0.0);      // temporary variable

        // Note to the perplexed
        // The SINGLE DUCT:VAV:REHEAT terminal unit originally contained 2 components: a damper
        // and a reheat coil. The damper has become a virtual component - it consists only of
        // an air inlet node and an air outlet node. The damper is upstream of the heating coil.
        // sd_airterminal(SysNum)%InletNodeNum is the inlet node to the terminal unit and the damper
        // sd_airterminal(SysNum)%OutletNodeNum is the outlet node of the damper and the inlet node of the heating coil
        // sd_airterminal(SysNum)%ReheatAirOutletNode is the outlet node of the terminal unit and the heating coil

        // The calculated load from the Heat Balance
        LeakLoadMult = AirDistUnit(this->ADUNum).LeakLoadMult;
        QTotLoad = ZoneSysEnergyDemand(ZoneNum).RemainingOutputRequired * LeakLoadMult;
        QToHeatSetPt = ZoneSysEnergyDemand(ZoneNum).RemainingOutputReqToHeatSP * LeakLoadMult;
        SysOutletNode = this->ReheatAirOutletNode;
        SysInletNode = this->InletNodeNum;
        CpAirAvg = PsyCpAirFnW(0.5 * (Node(ZoneNodeNum).HumRat + this->sd_airterminalInlet.AirHumRat));
        MinFlowFrac = this->ZoneMinAirFrac;
        MassFlowBasedOnOA = 0.0;
        ZoneTemp = Node(ZoneNodeNum).Temp;
        MinMassAirFlow = MinFlowFrac * StdRhoAir * this->MaxAirVolFlowRate;

        // Then depending on if the Load is for heating or cooling it is handled differently.  First
        // the massflow rate for cooling is determined to meet the entire load.  Then
        // if the massflow is below the minimum or greater than the Max it is set to either the Min
        // or the Max as specified for the VAV model.
        if ((QTotLoad < 0.0) && (this->sd_airterminalInlet.AirMassFlowRateMaxAvail > 0.0) && (TempControlType(ZoneNum) != SingleHeatingSetPoint) &&
            (GetCurrentScheduleValue(this->SchedPtr) > 0.0)) {
            // Calculate the flow required for cooling

            DeltaTemp = CpAirAvg * (this->sd_airterminalInlet.AirTemp - ZoneTemp);

            // Need to check DeltaTemp and ensure that it is not zero
            if (DeltaTemp != 0.0) {
                MassFlow = QTotLoad / DeltaTemp;
            } else {
                MassFlow = this->sd_airterminalInlet.AirMassFlowRateMaxAvail;
            }

            // Apply the zone maximum outdoor air fraction FOR VAV boxes - a TRACE feature
            if (ZoneSysEnergyDemand(ZoneNum).SupplyAirAdjustFactor > 1.0) {
                MassFlow *= ZoneSysEnergyDemand(ZoneNum).SupplyAirAdjustFactor;
            }

            // calculate supply air flow rate based on user specified OA requirement
            this->CalcOAMassFlow(state, MassFlowBasedOnOA, AirLoopOAFrac);
            MassFlow = max(MassFlow, MassFlowBasedOnOA);

            // used for normal acting damper
            MinMassAirFlow = max(MinMassAirFlow, MassFlowBasedOnOA);
            MinMassAirFlow = max(MinMassAirFlow, this->sd_airterminalInlet.AirMassFlowRateMinAvail);
            MinMassAirFlow = min(MinMassAirFlow, this->sd_airterminalInlet.AirMassFlowRateMaxAvail);

            // limit the OA based supply air flow rate based on optional user input
            // Check to see if the flow is < the Min or > the Max air Fraction to the zone; then set to min or max
            MassFlow = max(MassFlow, this->sd_airterminalInlet.AirMassFlowRateMinAvail);
            MassFlow = min(MassFlow, this->sd_airterminalInlet.AirMassFlowRateMaxAvail);

            if (AirflowNetwork::SimulateAirflowNetwork > AirflowNetwork::AirflowNetworkControlMultizone &&
                AirflowNetwork::AirflowNetworkFanActivated && AirflowNetwork::VAVTerminalRatio > 0.0) {
                MassFlow *= AirflowNetwork::VAVTerminalRatio;
                if (MassFlow > Node(this->InletNodeNum).MassFlowRate) {
                    MassFlow = Node(this->InletNodeNum).MassFlowRate;
                }
            }

        } else if ((this->sd_airterminalInlet.AirMassFlowRateMaxAvail > 0.0) &&
                   (QTotLoad >= 0.0 || TempControlType(ZoneNum) == SingleHeatingSetPoint) && (GetCurrentScheduleValue(this->SchedPtr) > 0.0)) {
            //     IF (sd_airterminal(SysNum)%DamperHeatingAction .EQ. ReverseAction .AND. this->sd_airterminalInlet%AirMassFlowRateMinAvail <=
            //     SmallMassFlow) THEN
            // special case for heating: reverse action and damper allowed to close - set the minimum flow rate to a small but nonzero value
            //       MassFlow = 0.01d0*this->sd_airterminalInlet%AirMassFlowRateMaxAvail
            //     ELSE
            // usual case for heating: set the air mass flow rate to the minimum
            MassFlow = this->sd_airterminalInlet.AirMassFlowRateMinAvail;
            //     END IF

            // Apply the zone maximum outdoor air fraction for VAV boxes - a TRACE feature
            if (ZoneSysEnergyDemand(ZoneNum).SupplyAirAdjustFactor > 1.0) {
                MassFlow *= ZoneSysEnergyDemand(ZoneNum).SupplyAirAdjustFactor;
            }

            // calculate supply air flow rate based on user specified OA requirement
            this->CalcOAMassFlow(state, MassFlowBasedOnOA, AirLoopOAFrac);
            MassFlow = max(MassFlow, MassFlowBasedOnOA);

            // Check to see if the flow is < the Min or > the Max air Fraction to the zone; then set to min or max
            if (MassFlow <= this->sd_airterminalInlet.AirMassFlowRateMinAvail) {
                MassFlow = this->sd_airterminalInlet.AirMassFlowRateMinAvail;
            } else if (MassFlow >= this->sd_airterminalInlet.AirMassFlowRateMaxAvail) {
                MassFlow = this->sd_airterminalInlet.AirMassFlowRateMaxAvail;
            }

            // the AirflowNetwork model overrids the mass flow rate value
            if (AirflowNetwork::SimulateAirflowNetwork > AirflowNetwork::AirflowNetworkControlMultizone &&
                AirflowNetwork::AirflowNetworkFanActivated && AirflowNetwork::VAVTerminalRatio > 0.0) {
                MassFlow *= AirflowNetwork::VAVTerminalRatio;
                if (MassFlow > Node(this->InletNodeNum).MassFlowRate) {
                    MassFlow = Node(this->InletNodeNum).MassFlowRate;
                }
            }

        } else {
            // System is Off set massflow to 0.0
            MassFlow = 0.0;
            AirLoopOAFrac = 0.0;
        }

        // look for bang-bang condition: flow rate oscillating between 2 values during the air loop / zone
        // equipment iteration. If detected, set flow rate to previous value.
        if (((std::abs(MassFlow - this->MassFlow2) < this->MassFlowDiff) || (std::abs(MassFlow - this->MassFlow3) < this->MassFlowDiff)) &&
            (std::abs(MassFlow - this->MassFlow1) >= this->MassFlowDiff)) {
            if (MassFlow > 0.0) MassFlow = this->MassFlow1;
        }

        // Move data to the damper outlet node
        this->sd_airterminalOutlet.AirTemp = this->sd_airterminalInlet.AirTemp;
        this->sd_airterminalOutlet.AirHumRat = this->sd_airterminalInlet.AirHumRat;
        this->sd_airterminalOutlet.AirMassFlowRate = MassFlow;
        this->sd_airterminalOutlet.AirMassFlowRateMaxAvail = this->sd_airterminalInlet.AirMassFlowRateMaxAvail;
        this->sd_airterminalOutlet.AirMassFlowRateMinAvail = this->sd_airterminalInlet.AirMassFlowRateMinAvail;
        this->sd_airterminalOutlet.AirEnthalpy = this->sd_airterminalInlet.AirEnthalpy;

        //   ! Calculate the Damper Position when there is a Max air flow specified.
        //  If (MassFlow == 0.0D0) THEN
        //    sd_airterminal(SysNum)%DamperPosition = 0.0D0
        //  ELSE IF (this->sd_airterminalInlet%AirMassFlowRateMaxAvail > this->sd_airterminalInlet%AirMassFlowRateMinAvail) THEN
        //    sd_airterminal(SysNum)%DamperPosition = ((MassFlow-this->sd_airterminalInlet%AirMassFlowRateMinAvail) / &
        //                                   (this->sd_airterminalInlet%AirMassFlowRateMaxAvail-this->sd_airterminalInlet%AirMassFlowRateMinAvail)) *
        //                                   &
        //                                  (1.0d0-MinFlowFrac) + MinFlowFrac
        //  ELSE
        //    sd_airterminal(SysNum)%DamperPosition = 1.0D0
        //  END IF

        if (MassFlow == 0.0) {
            this->DamperPosition = 0.0;
            this->ZoneMinAirFracReport = 0.0;
        } else if ((MassFlow > 0.0) && (MassFlow < this->AirMassFlowRateMax)) {
            this->DamperPosition = MassFlow / this->AirMassFlowRateMax;
            this->ZoneMinAirFracReport = this->ZoneMinAirFrac;
        } else if (MassFlow == this->AirMassFlowRateMax) {
            this->DamperPosition = 1.0;
            this->ZoneMinAirFracReport = this->ZoneMinAirFrac;
        }

        // Need to make sure that the damper outlets are passed to the coil inlet
        this->UpdateSys();

        // At the current air mass flow rate, calculate heating coil load
        QActualHeating = QToHeatSetPt - MassFlow * CpAirAvg * (this->sd_airterminalInlet.AirTemp - ZoneTemp); // reheat needed

        // do the reheat calculation if there's some air nass flow (or the damper action is "reverse action"), the flow is <= minimum ,
        // there's a heating requirement, and there's a thermostat with a heating setpoint
        // Reverse damper option is working only for water coils for now.
        if ((MassFlow > SmallMassFlow) && (QActualHeating > 0.0) && (TempControlType(ZoneNum) != SingleCoolingSetPoint)) {
            // At this point we know that there is a heating requirement: i.e., the heating coil needs to
            // be activated (there's a zone heating load or there's a reheat requirement). There are 3 possible
            // situations: 1) the coil load can be met by variable temperature air (below the max heat temp) at
            // the minimum air mass flow rate; 2) the coil load can be met by variable air flow rate with the air
            // temperature fixed at the max heat temp; 3) the load cannot be met (we will run at max air temp and
            // max air flow rate). We check for condition 2 by assuming the air temperatute is at the max heat temp
            // and solving for the air mass flow rate that will meet the load. If the flow rate is between the min and
            // max we are in condition 2.

            QZoneMax2 = QToHeatSetPt;

            // fill dual-max reheat flow limit, if any
            if (this->DamperHeatingAction == ReverseAction) {
                MaxDeviceAirMassFlowReheat = this->AirMassFlowRateMax;
            } else if (this->DamperHeatingAction == ReverseActionWithLimits) {
                MaxDeviceAirMassFlowReheat = this->AirMassFlowDuringReheatMax;
            } else if (this->DamperHeatingAction == Normal) {
                MaxDeviceAirMassFlowReheat = this->ZoneMinAirFrac * this->AirMassFlowRateMax;
            } else {
                // used for AIRTERMINAL_SINGLEDUCT_VAV_NOREHEAT or SingleDuctVAVNoReheat
                MaxDeviceAirMassFlowReheat = this->AirMassFlowRateMax;
            }

            // determine flow based on leaving reheat temperature limit
            if (this->MaxReheatTempSetByUser) {

                MaxHeatTemp = this->MaxReheatTemp;
                if (QToHeatSetPt > SmallLoad) { // zone has a postive load to heating setpoint
                    MassFlowReqToLimitLeavingTemp = QToHeatSetPt / (CpAirAvg * (MaxHeatTemp - ZoneTemp));
                } else {
                    MassFlowReqToLimitLeavingTemp = 0.0;
                }
            }

            // (re)apply limits to find air mass flow
            MassFlow = max(MassFlow, MassFlowReqToLimitLeavingTemp);
            MassFlow = min(MassFlow, MaxDeviceAirMassFlowReheat);
            MassFlow = max(MassFlow, MassFlowBasedOnOA);
            MassFlow = min(MassFlow, this->sd_airterminalInlet.AirMassFlowRateMaxAvail);
            MassFlow = max(MassFlow, this->sd_airterminalInlet.AirMassFlowRateMinAvail);

            if (AirflowNetwork::SimulateAirflowNetwork > AirflowNetwork::AirflowNetworkControlMultizone &&
                AirflowNetwork::AirflowNetworkFanActivated && AirflowNetwork::VAVTerminalRatio > 0.0) {
                MassFlow *= AirflowNetwork::VAVTerminalRatio;
                if (MassFlow > Node(this->InletNodeNum).MassFlowRate) {
                    MassFlow = Node(this->InletNodeNum).MassFlowRate;
                }
            }

            // now make any corrections to heating coil loads
            if (this->MaxReheatTempSetByUser) {
                QZoneMaxRHTempLimit = MassFlow * CpAirAvg * (MaxHeatTemp - ZoneTemp);
                QZoneMax2 = min(QZoneMaxRHTempLimit, QToHeatSetPt);
            }

            this->sd_airterminalOutlet.AirMassFlowRate = MassFlow;

            this->UpdateSys();

            // Now do the heating coil calculation for each heating coil type
            {
                auto const SELECT_CASE_var(this->ReheatComp_Num); // Reverse damper option is working only for water coils for now.

                // hot water heating coil
                if (SELECT_CASE_var == HCoilType_SimpleHeating) { // COIL:WATER:SIMPLEHEATING
                    // Determine the load required to pass to the Component controller
                    // Although this equation looks strange (using temp instead of deltaT), it is corrected later in ControlCompOutput
                    // and is working as-is, temperature setpoints are maintained as expected.
                    QZnReq = QZoneMax2 + MassFlow * CpAirAvg * ZoneTemp;

                    // Initialize hot water flow rate to zero.
                    DummyMdot = 0.0;
                    SetActuatedBranchFlowRate(DummyMdot, this->ReheatControlNode, this->HWLoopNum, this->HWLoopSide, this->HWBranchIndex, true);
                    // On the first HVAC iteration the system values are given to the controller, but after that
                    // the demand limits are in place and there needs to be feedback to the Zone Equipment
                    if (FirstHVACIteration) {
                        MaxFlowWater = this->MaxReheatWaterFlow;
                        MinFlowWater = this->MinReheatWaterFlow;
                    } else {
                        WaterControlNode = this->ReheatControlNode;
                        MaxFlowWater = Node(WaterControlNode).MassFlowRateMaxAvail;
                        MinFlowWater = Node(WaterControlNode).MassFlowRateMinAvail;
                    }

                    // Simulate the reheat coil at constant air flow. Control by varying the
                    // hot water flow rate.
                    // FB use QActualHeating, change ControlCompOutput to use new
                    ControlCompOutput(state,
                                      this->ReheatName,
                                      this->ReheatComp,
                                      this->ReheatComp_Index,
                                      FirstHVACIteration,
                                      QZnReq,
                                      this->ReheatControlNode,
                                      MaxFlowWater,
                                      MinFlowWater,
                                      this->ControllerOffset,
                                      this->ControlCompTypeNum,
                                      this->CompErrIndex,
                                      _,
                                      SysOutletNode,
                                      MassFlow,
                                      _,
                                      _,
                                      this->HWLoopNum,
                                      this->HWLoopSide,
                                      this->HWBranchIndex);

                    // If reverse action damper and the hot water flow is at maximum, simulate the
                    // hot water coil with fixed (maximum) hot water flow but allow the air flow to
                    // vary up to the maximum (air damper opens to try to meet zone load)
                    if (this->DamperHeatingAction == ReverseAction || this->DamperHeatingAction == ReverseActionWithLimits) {
                        if (Node(this->ReheatControlNode).MassFlowRate == MaxFlowWater) {
                            // fill limits for air flow for controller
                            MinAirMassFlowRevAct = this->AirMassFlowRateMax * this->ZoneMinAirFrac;
                            MinAirMassFlowRevAct = min(MinAirMassFlowRevAct, this->sd_airterminalInlet.AirMassFlowRateMaxAvail);
                            MinAirMassFlowRevAct = max(MinAirMassFlowRevAct, this->sd_airterminalInlet.AirMassFlowRateMinAvail);

                            MaxAirMassFlowRevAct = this->AirMassFlowRateMax;
                            MaxAirMassFlowRevAct = min(MaxAirMassFlowRevAct, MaxDeviceAirMassFlowReheat);
                            MaxAirMassFlowRevAct = max(MaxAirMassFlowRevAct, MinAirMassFlowRevAct);
                            MaxAirMassFlowRevAct = min(MaxAirMassFlowRevAct, this->sd_airterminalInlet.AirMassFlowRateMaxAvail);

                            Node(this->OutletNodeNum).MassFlowRateMaxAvail = MaxAirMassFlowRevAct; // suspect, check how/if used in ControlCompOutput
                            ControlCompOutput(state,
                                              this->ReheatName,
                                              this->ReheatComp,
                                              this->ReheatComp_Index,
                                              FirstHVACIteration,
                                              QZoneMax2,
                                              this->OutletNodeNum,
                                              MaxAirMassFlowRevAct,
                                              MinAirMassFlowRevAct,
                                              this->ControllerOffset,
                                              this->ControlCompTypeNum,
                                              this->CompErrIndex,
                                              ZoneNodeNum,
                                              SysOutletNode); // why not QZnReq  ?
                            // air flow controller, not on plant, don't pass plant topology info
                            // reset terminal unit inlet air mass flow to new value.
                            Node(this->OutletNodeNum).MassFlowRateMaxAvail = this->sd_airterminalInlet.AirMassFlowRateMaxAvail;
                            MassFlow = Node(SysOutletNode).MassFlowRate;

                            //         ! look for bang-bang condition: flow rate oscillating between 2 values during the air loop / zone
                            //         ! equipment iteration. If detected, set flow rate to previous value and recalc HW flow.
                            if (((std::abs(MassFlow - this->MassFlow2) < this->MassFlowDiff) ||
                                 (std::abs(MassFlow - this->MassFlow3) < this->MassFlowDiff)) &&
                                (std::abs(MassFlow - this->MassFlow1) >= this->MassFlowDiff)) {
                                if (MassFlow > 0.0) MassFlow = this->MassFlow1;
                                this->sd_airterminalOutlet.AirMassFlowRate = MassFlow;
                                this->UpdateSys();

                                // Although this equation looks strange (using temp instead of deltaT), it is corrected later in ControlCompOutput
                                // and is working as-is, temperature setpoints are maintained as expected.
                                QZnReq = QZoneMax2 + MassFlow * CpAirAvg * ZoneTemp;
                                ControlCompOutput(state,
                                                  this->ReheatName,
                                                  this->ReheatComp,
                                                  this->ReheatComp_Index,
                                                  FirstHVACIteration,
                                                  QZnReq,
                                                  this->ReheatControlNode,
                                                  MaxFlowWater,
                                                  MinFlowWater,
                                                  this->ControllerOffset,
                                                  this->ControlCompTypeNum,
                                                  this->CompErrIndex,
                                                  _,
                                                  SysOutletNode,
                                                  MassFlow,
                                                  _,
                                                  _,
                                                  this->HWLoopNum,
                                                  this->HWLoopSide,
                                                  this->HWBranchIndex);
                            }

                            this->sd_airterminalOutlet.AirMassFlowRate = MassFlow;
                            // reset OA report variable
                            this->UpdateSys();
                        } // IF (Node(sd_airterminal(SysNum)%ReheatControlNode)%MassFlowRate .EQ. MaxFlowWater) THEN
                    }     // IF (sd_airterminal(SysNum)%DamperHeatingAction .EQ. ReverseAction) THEN

                    // Recalculate the Damper Position.
                    if (MassFlow == 0.0) {
                        this->DamperPosition = 0.0;
                        this->ZoneMinAirFracReport = 0.0;
                    } else if ((MassFlow > 0.0) && (MassFlow < this->AirMassFlowRateMax)) {
                        this->DamperPosition = MassFlow / this->AirMassFlowRateMax;
                        this->ZoneMinAirFracReport = this->ZoneMinAirFrac;
                    } else if (MassFlow == this->AirMassFlowRateMax) {
                        this->DamperPosition = 1.0;
                        this->ZoneMinAirFracReport = this->ZoneMinAirFrac;
                    }

                } else if (SELECT_CASE_var == HCoilType_SteamAirHeating) { // ! COIL:STEAM:AIRHEATING
                    // Determine the load required to pass to the Component controller
                    QZnReq = QZoneMax2 - MassFlow * CpAirAvg * (this->sd_airterminalInlet.AirTemp - ZoneTemp);

                    // Simulate reheat coil for the VAV system
                    SimulateSteamCoilComponents(state, this->ReheatName, FirstHVACIteration, this->ReheatComp_Index, QZnReq);

                } else if (SELECT_CASE_var == HCoilType_Electric) { // COIL:ELECTRIC:HEATING
                    // Determine the load required to pass to the Component controller
                    QZnReq = QZoneMax2 - MassFlow * CpAirAvg * (this->sd_airterminalInlet.AirTemp - ZoneTemp);

                    // Simulate reheat coil for the VAV system
                    SimulateHeatingCoilComponents(state, this->ReheatName, FirstHVACIteration, QZnReq, this->ReheatComp_Index);

                } else if (SELECT_CASE_var == HCoilType_Gas) { // COIL:GAS:HEATING
                    // Determine the load required to pass to the Component controller
                    QZnReq = QZoneMax2 - MassFlow * CpAirAvg * (this->sd_airterminalInlet.AirTemp - ZoneTemp);

                    // Simulate reheat coil for the VAV system
                    SimulateHeatingCoilComponents(state, this->ReheatName, FirstHVACIteration, QZnReq, this->ReheatComp_Index, QHeatingDelivered);

                } else if (SELECT_CASE_var == HCoilType_None) { // blank
                                                                // I no reheat is defined then assume that the damper is the only component.
                    // If something else is there that is not a reheat coil or a blank then give the error message

                } else {
                    ShowFatalError("Invalid Reheat Component=" + this->ReheatComp);
                }
            }

            // the COIL is OFF the properties are calculated for this special case.
        } else {
            {
                auto const SELECT_CASE_var(this->ReheatComp_Num);

                if (SELECT_CASE_var == HCoilType_SimpleHeating) { // COIL:WATER:SIMPLEHEATING
                    // Simulate reheat coil for the Const Volume system
                    // Node(sd_airterminal(SysNum)%ReheatControlNode)%MassFlowRate = 0.0D0  !DSU
                    DummyMdot = 0.0;
                    SetActuatedBranchFlowRate(DummyMdot, this->ReheatControlNode, this->HWLoopNum, this->HWLoopSide, this->HWBranchIndex, true);
                    // call the reheat coil with the NO FLOW condition to make sure that the Node values
                    // are passed through to the coil outlet correctly
                    SimulateWaterCoilComponents(state, this->ReheatName, FirstHVACIteration, this->ReheatComp_Index);
                } else if (SELECT_CASE_var == HCoilType_SteamAirHeating) { // COIL:STEAM:AIRHEATING
                    // Simulate reheat coil for the VAV system
                    SimulateSteamCoilComponents(state, this->ReheatName, FirstHVACIteration, this->ReheatComp_Index, 0.0);

                } else if (SELECT_CASE_var == HCoilType_Electric) { // COIL:ELECTRIC:HEATING
                    // Simulate reheat coil for the VAV system
                    SimulateHeatingCoilComponents(state, this->ReheatName, FirstHVACIteration, 0.0, this->ReheatComp_Index);

                } else if (SELECT_CASE_var == HCoilType_Gas) { // COIL:GAS:HEATING
                    // Simulate reheat coil for the VAV system
                    SimulateHeatingCoilComponents(state, this->ReheatName, FirstHVACIteration, 0.0, this->ReheatComp_Index);
                } else if (SELECT_CASE_var == HCoilType_None) { // blank
                                                                // If no reheat is defined then assume that the damper is the only component.
                    // If something else is that is not a reheat coil or a blank then give the error message

                } else {
                    ShowFatalError("Invalid Reheat Component=" + this->ReheatComp);
                }
            }
        }

        // push the flow rate history
        this->MassFlow3 = this->MassFlow2;
        this->MassFlow2 = this->MassFlow1;
        this->MassFlow1 = MassFlow;
    }

    void SingleDuctAirTerminal::CalcOAMassFlow(EnergyPlusData &state,
                                               Real64 &SAMassFlow,   // outside air based on optional user input
                                               Real64 &AirLoopOAFrac // outside air based on optional user input
    )
    {

        // FUNCTION INFORMATION:
        //       AUTHOR         R. Raustad (FSEC)
        //       DATE WRITTEN   Jan 2010
        //       MODIFIED       Mangesh Basarkar, 06/2011: Modifying outside air based on airloop DCV flag
        //       RE-ENGINEERED  na

        // PURPOSE OF THIS FUNCTION:
        // Calculates the amount of outside air required based on optional user input.
        // Zone multipliers are included and are applied in GetInput.

        // METHODOLOGY EMPLOYED:
        // User input defines method used to calculate OA.

        // REFERENCES:

        // Using/Aliasing
        using DataZoneEquipment::CalcDesignSpecificationOutdoorAir;
        using DataZoneEquipment::ZoneEquipConfig;
        using Psychrometrics::PsyRhoAirFnPbTdbW;

        // Locals
        // SUBROUTINE ARGUMENT DEFINITIONS:

        // FUNCTION PARAMETER DEFINITIONS:
        bool const UseMinOASchFlag(true); // Always use min OA schedule in calculations.

        // FUNCTION PARAMETER DEFINITIONS:
        // na

        // INTERFACE BLOCK SPECIFICATIONS
        // na

        // DERIVED TYPE DEFINITIONS
        // na

        // FUNCTION LOCAL VARIABLE DECLARATIONS:
        Real64 OAVolumeFlowRate; // outside air volume flow rate (m3/s)
        Real64 OAMassFlow;       // outside air mass flow rate (kg/s)

        // initialize OA flow rate and OA report variable
        SAMassFlow = 0.0;
        AirLoopOAFrac = 0.0;
        int AirLoopNum = this->AirLoopNum;

        // Calculate the amount of OA based on optional user inputs
        if (AirLoopNum > 0) {
            AirLoopOAFrac = state.dataAirLoop->AirLoopFlow(AirLoopNum).OAFrac;
            // If no additional input from user, RETURN from subroutine
            if (this->NoOAFlowInputFromUser) return;
            // Calculate outdoor air flow rate, zone multipliers are applied in GetInput
            if (AirLoopOAFrac > 0.0) {
                OAVolumeFlowRate = CalcDesignSpecificationOutdoorAir(
                    this->OARequirementsPtr, this->ActualZoneNum, state.dataAirLoop->AirLoopControlInfo(AirLoopNum).AirLoopDCVFlag, UseMinOASchFlag);
                OAMassFlow = OAVolumeFlowRate * StdRhoAir;

                // convert OA mass flow rate to supply air flow rate based on air loop OA fraction
                SAMassFlow = OAMassFlow / AirLoopOAFrac;
            }
        }
    }

    void SingleDuctAirTerminal::SimCBVAV(EnergyPlusData &state, bool const FirstHVACIteration, int const ZoneNum, int const ZoneNodeNum)
    {

        // SUBROUTINE INFORMATION:
        //       AUTHOR         Richard Raustad
        //       DATE WRITTEN   August 2006
        //       MODIFIED       KHL/TH 10/2010: added maximum supply air temperature leaving reheat coil
        //       RE-ENGINEERED  na

        // PURPOSE OF THIS SUBROUTINE:
        // This subroutine simulates the VAV box with varying airflow in heating and cooling.
        // Modified version of SimVAV.

        // METHODOLOGY EMPLOYED:
        // na

        // REFERENCES:
        // na

        // Using/Aliasing
        using namespace DataZoneEnergyDemands;
        using DataHVACGlobals::SmallLoad;
        // unused   USE DataHeatBalFanSys,    ONLY: Mat
        using DataDefineEquip::AirDistUnit;
        using HeatingCoils::SimulateHeatingCoilComponents;
        using SteamCoils::SimulateSteamCoilComponents;
        using WaterCoils::SimulateWaterCoilComponents;
        // unused   USE DataHeatBalFanSys,    ONLY: ZoneThermostatSetPointHi, ZoneThermostatSetPointLo
        using PlantUtilities::SetActuatedBranchFlowRate;

        // Locals
        // SUBROUTINE ARGUMENT DEFINITIONS:

        // SUBROUTINE PARAMETER DEFINITIONS:

        // INTERFACE BLOCK SPECIFICATIONS
        // na

        // DERIVED TYPE DEFINITIONS
        // na

        // SUBROUTINE LOCAL VARIABLE DECLARATIONS:
        Real64 MassFlow;      // Total Mass Flow Rate from Hot & Cold Inlets [kg/sec]
        Real64 QTotLoad;      // Total load based on thermostat setpoint temperature [Watts]
        Real64 QZnReq;        // Total load to be met by terminal heater [Watts]
        Real64 QToHeatSetPt;  // Remaining load to heating setpoint [W]
        Real64 QSupplyAir;    // Zone load met by VAVHeatandCool system
        Real64 CpAirZn;       // Specific heat of zone air [J/kg-C]
        Real64 CpAirSysIn;    // Specific heat of VAVHeatandCool box entering air [J/kg-C]
        Real64 DeltaTemp;     // Temperature difference multiplied by specific heat [J/kg]
        Real64 MaxFlowWater;  // This is the value passed to the Controller depending if FirstHVACIteration or not
        Real64 MinFlowWater;  // This is the value passed to the Controller depending if FirstHVACIteration or not
        Real64 LeakLoadMult;  // Load multiplier to adjust for downstream leaks
        int SysOutletNode;    // The node number of the terminal unit outlet node
        int SysInletNode;     // The node number of the terminal unit inlet node
        int WaterControlNode; // This is the Actuated Reheat Control Node
        Real64 DummyMdot;
        Real64 QActualHeating;
        Real64 MinFlowFrac;                // minimum flow fraction (and minimum damper position)
        static Real64 ZoneTemp(0.0);       // zone air temperature [C]
        static Real64 MaxHeatTemp(0.0);    // maximum supply air temperature [C]
        static Real64 MassFlowReq(0.0);    // air mass flow rate required to meet the coil heating load [W]
        static Real64 MassFlowActual(0.0); // air mass flow rate actually used [W]
        static Real64 QZoneMax(0.0);       // maximum zone heat addition rate given constraints of MaxHeatTemp and max
        // available air mass flow rate [W]
        static Real64 MinMassAirFlow(0.0); // the air flow rate during heating for normal acting damper
        static Real64 QZoneMax2(0.0);      // temporary variable
        static Real64 QZoneMax3(0.0);      // temporary variable

        // sd_airterminal(SysNum)%InletNodeNum is the inlet node to the terminal unit and the damper
        // sd_airterminal(SysNum)%OutletNodeNum is the outlet node of the damper and the inlet node of the heating coil
        // sd_airterminal(SysNum)%ReheatAirOutletNode is the outlet node of the terminal unit and the heating coil

        // The calculated load from the Heat Balance
        LeakLoadMult = AirDistUnit(this->ADUNum).LeakLoadMult;
        QTotLoad = ZoneSysEnergyDemand(ZoneNum).RemainingOutputRequired * LeakLoadMult;
        QToHeatSetPt = ZoneSysEnergyDemand(ZoneNum).RemainingOutputReqToHeatSP * LeakLoadMult;
        SysOutletNode = this->ReheatAirOutletNode;
        SysInletNode = this->InletNodeNum;
        CpAirZn = PsyCpAirFnW(Node(ZoneNodeNum).HumRat);
        MinFlowFrac = this->ZoneMinAirFrac;
        MinMassAirFlow = MinFlowFrac * StdRhoAir * this->MaxAirVolFlowRate;
        ZoneTemp = Node(ZoneNodeNum).Temp;

        // Then depending on if the Load is for heating or cooling it is handled differently.  First
        // the massflow rate for cooling is determined to meet the entire load.  Then
        // if the massflow is below the minimum or greater than the Max it is set to either the Min
        // or the Max as specified for the VAV model.
        if (this->sd_airterminalInlet.AirMassFlowRateMaxAvail > 0.0) {
            // Calculate the flow required for cooling
            CpAirSysIn = PsyCpAirFnW(this->sd_airterminalInlet.AirHumRat);
            DeltaTemp = CpAirSysIn * this->sd_airterminalInlet.AirTemp - CpAirZn * ZoneTemp;

            // Need to check DeltaTemp and ensure that it is not zero
            if (DeltaTemp != 0.0) {
                MassFlow = QTotLoad / DeltaTemp;
            } else {
                MassFlow = this->sd_airterminalInlet.AirMassFlowRateMaxAvail;
            }

            // Check to see if the flow is < the Min or > the Max air Fraction to the zone; then set to min or max
            MassFlow = max(MassFlow, this->sd_airterminalInlet.AirMassFlowRateMinAvail);
            MassFlow = min(MassFlow, this->sd_airterminalInlet.AirMassFlowRateMaxAvail);
        } else {
            // System is Off set massflow to 0.0
            MassFlow = 0.0;
        }
        // look for bang-bang condition: flow rate oscillating between 2 values during the air loop / zone
        // equipment iteration. If detected, set flow rate to previous value.
        if (((std::abs(MassFlow - this->MassFlow2) < this->MassFlowDiff) || (std::abs(MassFlow - this->MassFlow3) < this->MassFlowDiff)) &&
            (std::abs(MassFlow - this->MassFlow1) >= this->MassFlowDiff)) {
            MassFlow = this->MassFlow1;
        }

        // Move data to the damper outlet node
        this->sd_airterminalOutlet.AirTemp = this->sd_airterminalInlet.AirTemp;
        this->sd_airterminalOutlet.AirHumRat = this->sd_airterminalInlet.AirHumRat;
        this->sd_airterminalOutlet.AirMassFlowRate = MassFlow;
        this->sd_airterminalOutlet.AirMassFlowRateMaxAvail = this->sd_airterminalInlet.AirMassFlowRateMaxAvail;
        this->sd_airterminalOutlet.AirMassFlowRateMinAvail = this->sd_airterminalInlet.AirMassFlowRateMinAvail;
        this->sd_airterminalOutlet.AirEnthalpy = this->sd_airterminalInlet.AirEnthalpy;

        // Calculate the Damper Position when there is a Max air flow specified.
        if (this->AirMassFlowRateMax == 0.0) {
            this->DamperPosition = 0.0;
        } else {
            this->DamperPosition = MassFlow / this->AirMassFlowRateMax;
        }

        // Need to make sure that the damper outlets are passed to the coil inlet
        this->UpdateSys();

        QActualHeating = QToHeatSetPt - MassFlow * CpAirZn * (this->sd_airterminalInlet.AirTemp - ZoneTemp);

        if ((MassFlow > SmallMassFlow) && (QActualHeating > 0.0) && (TempControlType(ZoneNum) != SingleCoolingSetPoint)) {
            //   VAVHeatandCool boxes operate at varying mass flow rates when reheating, VAV boxes operate at min flow
            //      (MassFlow <= this->sd_airterminalInlet%AirMassFlowRateMinAvail) .AND. &
            //   Per Fred Buhl, don't use DeadBandOrSetback to determine if heaters operate
            //      (.NOT. DeadBandOrSetback(ZoneNum))) Then

            // At this point we know that there is a heating requirement: i.e., the heating coil needs to
            // be activated (there's a zone heating load or there's a reheat requirement). There are 3 possible
            // situations: 1) the coil load can be met by variable temperature air (below the max heat temp) at
            // the minimum air mass flow rate; 2) the coil load can be met by variable air flow rate with the air
            // temperature fixed at the max heat temp; 3) the load cannot be met (we will run at max air temp and
            // max air flow rate). We check for condition 2 by assuming the air temperatute is at the max heat temp
            // and solving for the air mass flow rate that will meet the load. If the flow rate is between the min and
            // max we are in condition 2.

            QZoneMax2 = QToHeatSetPt;

            if (this->MaxReheatTempSetByUser) {

                MaxHeatTemp = this->MaxReheatTemp;
                if (QToHeatSetPt > SmallLoad) { // zone has a postive load to heating setpoint
                    MassFlowReq = QToHeatSetPt / (CpAirZn * (MaxHeatTemp - ZoneTemp));
                } else {
                    MassFlowReq = MassFlow;
                }

                QZoneMax3 = CpAirZn * (MaxHeatTemp - ZoneTemp) * MassFlow;

                MassFlowActual = MassFlow;

                if (QZoneMax3 < QToHeatSetPt) {
                    MassFlowActual = MassFlowReq;
                    // QZoneMax3 = CpAirZn * (MaxHeatTemp - ZoneTemp) * MassFlowActual
                }

                if (MassFlowActual <= MinMassAirFlow) {
                    MassFlowActual = MinMassAirFlow;
                } else if (MassFlowActual >= this->AirMassFlowRateMax) {
                    MassFlowActual = this->AirMassFlowRateMax;
                }

                QZoneMax = CpAirZn * MassFlowActual * (MaxHeatTemp - ZoneTemp);

                // temporary variable
                QZoneMax2 = min(QZoneMax, QToHeatSetPt);

                MassFlow = MassFlowActual;

            } // IF (sd_airterminal(SysNum)%MaxReheatTempSetByUser) THEN

            this->sd_airterminalOutlet.AirMassFlowRate = MassFlow;

            this->UpdateSys();

            {
                auto const SELECT_CASE_var(this->ReheatComp_Num);

                // hot water heating coil
                if (SELECT_CASE_var == HCoilType_SimpleHeating) { // COIL:WATER:SIMPLEHEATING
                    // Determine the load required to pass to the Component controller
                    // Although this equation looks strange (using temp instead of deltaT), it is corrected later in ControlCompOutput
                    // and is working as-is, temperature setpoints are maintained as expected.
                    QZnReq = QZoneMax2 + MassFlow * CpAirZn * Node(ZoneNodeNum).Temp;
                    if (QZnReq < SmallLoad) QZnReq = 0.0;

                    // Initialize hot water flow rate to zero.
                    // Node(sd_airterminal(SysNum)%ReheatControlNode)%MassFlowRate = 0.0D0
                    DummyMdot = 0.0;
                    SetActuatedBranchFlowRate(DummyMdot, this->ReheatControlNode, this->HWLoopNum, this->HWLoopSide, this->HWBranchIndex, true);
                    // On the first HVAC iteration the system values are given to the controller, but after that
                    // the demand limits are in place and there needs to be feedback to the Zone Equipment
                    if (FirstHVACIteration) {
                        MaxFlowWater = this->MaxReheatWaterFlow;
                        MinFlowWater = this->MinReheatWaterFlow;
                    } else {
                        WaterControlNode = this->ReheatControlNode;
                        MaxFlowWater = Node(WaterControlNode).MassFlowRateMaxAvail;
                        MinFlowWater = Node(WaterControlNode).MassFlowRateMinAvail;
                    }

                    // Simulate the reheat coil at constant air flow. Control by varying the
                    // hot water flow rate.
                    ControlCompOutput(state,
                                      this->ReheatName,
                                      this->ReheatComp,
                                      this->ReheatComp_Index,
                                      FirstHVACIteration,
                                      QZnReq,
                                      this->ReheatControlNode,
                                      MaxFlowWater,
                                      MinFlowWater,
                                      this->ControllerOffset,
                                      this->ControlCompTypeNum,
                                      this->CompErrIndex,
                                      _,
                                      SysOutletNode,
                                      MassFlow,
                                      _,
                                      _,
                                      this->HWLoopNum,
                                      this->HWLoopSide,
                                      this->HWBranchIndex);

                    // If reverse action damper and the hot water flow is at maximum, simulate the
                    // hot water coil with fixed (maximum) hot water flow but allow the air flow to
                    // vary up to the maximum (air damper opens to try to meet zone load).
                    if (this->DamperHeatingAction == ReverseAction) {
                        if (Node(this->ReheatControlNode).MassFlowRate == this->MaxReheatWaterFlow) {
                            ControlCompOutput(state,
                                              this->ReheatName,
                                              this->ReheatComp,
                                              this->ReheatComp_Index,
                                              FirstHVACIteration,
                                              QZoneMax2,
                                              this->OutletNodeNum,
                                              this->sd_airterminalInlet.AirMassFlowRateMaxAvail,
                                              this->sd_airterminalInlet.AirMassFlowRateMinAvail,
                                              this->ControllerOffset,
                                              this->ControlCompTypeNum,
                                              this->CompErrIndex,
                                              ZoneNodeNum,
                                              SysOutletNode);
                            //                                   ! air flow controller, not on plant, don't pass plant topology info

                            // reset terminal unit inlet air mass flow to new value.
                            MassFlow = Node(SysOutletNode).MassFlowRate;
                            this->sd_airterminalOutlet.AirMassFlowRate = MassFlow;
                            this->UpdateSys();
                        }
                        // look for bang-bang condition: flow rate oscillating between 2 values during the air loop / zone
                        // equipment iteration. If detected, set flow rate to previous value and recalc HW flow.
                        if (((std::abs(MassFlow - this->MassFlow2) < this->MassFlowDiff) ||
                             (std::abs(MassFlow - this->MassFlow3) < this->MassFlowDiff)) &&
                            (std::abs(MassFlow - this->MassFlow1) >= this->MassFlowDiff)) {
                            MassFlow = this->MassFlow1;
                            this->sd_airterminalOutlet.AirMassFlowRate = MassFlow;
                            this->UpdateSys();
                            ControlCompOutput(state,
                                              this->ReheatName,
                                              this->ReheatComp,
                                              this->ReheatComp_Index,
                                              FirstHVACIteration,
                                              QZnReq,
                                              this->ReheatControlNode,
                                              MaxFlowWater,
                                              MinFlowWater,
                                              this->ControllerOffset,
                                              this->ControlCompTypeNum,
                                              this->CompErrIndex,
                                              _,
                                              SysOutletNode,
                                              MassFlow,
                                              _,
                                              _,
                                              this->HWLoopNum,
                                              this->HWLoopSide,
                                              this->HWBranchIndex);
                        }
                        // recalculate damper position
                        if (this->AirMassFlowRateMax == 0.0) {
                            this->DamperPosition = 0.0;
                        } else {
                            this->DamperPosition = MassFlow / this->AirMassFlowRateMax;
                        }
                    }
                } else if (SELECT_CASE_var == HCoilType_SteamAirHeating) { // ! COIL:STEAM:AIRHEATING
                    // Determine the load required to pass to the Component controller
                    QZnReq = QZoneMax2 - MassFlow * CpAirZn * (this->sd_airterminalInlet.AirTemp - ZoneTemp);
                    if (QZnReq < SmallLoad) QZnReq = 0.0;

                    // Simulate reheat coil for the VAV system
                    SimulateSteamCoilComponents(state, this->ReheatName, FirstHVACIteration, this->ReheatComp_Index, QZnReq);

                } else if (SELECT_CASE_var == HCoilType_Electric) { // COIL:ELECTRIC:HEATING
                    // Determine the load required to pass to the Component controller
                    QSupplyAir = MassFlow * CpAirZn * (this->sd_airterminalInlet.AirTemp - ZoneTemp);
                    QZnReq = QZoneMax2 - QSupplyAir;
                    if (QZnReq < SmallLoad) QZnReq = 0.0;

                    // Simulate reheat coil for the VAV system
                    SimulateHeatingCoilComponents(state, this->ReheatName, FirstHVACIteration, QZnReq, this->ReheatComp_Index);

                } else if (SELECT_CASE_var == HCoilType_Gas) { // COIL:GAS:HEATING
                    // Determine the load required to pass to the Component controller
                    QZnReq = QZoneMax2 - MassFlow * CpAirZn * (this->sd_airterminalInlet.AirTemp - ZoneTemp);
                    if (QZnReq < SmallLoad) QZnReq = 0.0;

                    // Simulate reheat coil for the VAV system
                    SimulateHeatingCoilComponents(state, this->ReheatName, FirstHVACIteration, QZnReq, this->ReheatComp_Index);
                } else if (SELECT_CASE_var == HCoilType_None) { // blank
                                                                // If no reheat is defined then assume that the damper is the only component.
                    // If something else is there that is not a reheat coil then give the error message below.

                } else {
                    ShowFatalError("Invalid Reheat Component=" + this->ReheatComp);
                }
            }

            // the COIL is OFF the properties are calculated for this special case.
        } else {
            {
                auto const SELECT_CASE_var(this->ReheatComp_Num);

                if (SELECT_CASE_var == HCoilType_SimpleHeating) { // COIL:WATER:SIMPLEHEATING
                    // Simulate reheat coil for the Const Volume system
                    // Node(sd_airterminal(SysNum)%ReheatControlNode)%MassFlowRate = 0.0D0
                    // Initialize hot water flow rate to zero.
                    DummyMdot = 0.0;
                    SetActuatedBranchFlowRate(DummyMdot, this->ReheatControlNode, this->HWLoopNum, this->HWLoopSide, this->HWBranchIndex, true);

                    // call the reheat coil with the NO FLOW condition to make sure that the Node values
                    // are passed through to the coil outlet correctly
                    SimulateWaterCoilComponents(state, this->ReheatName, FirstHVACIteration, this->ReheatComp_Index);
                } else if (SELECT_CASE_var == HCoilType_SteamAirHeating) { // COIL:STEAM:AIRHEATING
                    // Simulate reheat coil for the VAV system
                    SimulateSteamCoilComponents(state, this->ReheatName, FirstHVACIteration, this->ReheatComp_Index, 0.0);

                } else if (SELECT_CASE_var == HCoilType_Electric) { // COIL:ELECTRIC:HEATING
                    // Simulate reheat coil for the VAV system
                    SimulateHeatingCoilComponents(state, this->ReheatName, FirstHVACIteration, 0.0, this->ReheatComp_Index);

                } else if (SELECT_CASE_var == HCoilType_Gas) { // COIL:GAS:HEATING
                    // Simulate reheat coil for the VAV system
                    SimulateHeatingCoilComponents(state, this->ReheatName, FirstHVACIteration, 0.0, this->ReheatComp_Index);
                } else if (SELECT_CASE_var == HCoilType_None) { // blank
                                                                // If no reheat is defined then assume that the damper is the only component.
                                                                // If something else is there that is not a reheat coil then give the error message

                } else {
                    ShowFatalError("Invalid Reheat Component=" + this->ReheatComp);
                }
            }
        }
        // push the flow rate history
        this->MassFlow3 = this->MassFlow2;
        this->MassFlow2 = this->MassFlow1;
        this->MassFlow1 = MassFlow;
    }

    void SingleDuctAirTerminal::SimVAVVS(EnergyPlusData &state, bool const FirstHVACIteration, int const ZoneNum, int const ZoneNodeNum)
    {

        // SUBROUTINE INFORMATION:
        //       AUTHOR         Fred Buhl
        //       DATE WRITTEN   July 2004
        //       MODIFIED       na
        //       RE-ENGINEERED  na

        // PURPOSE OF THIS SUBROUTINE:
        // This subroutine simulates a single duct VAV terminal unit with a variable-speed fan upstream
        // and a reheat coil on the downstream side.

        // METHODOLOGY EMPLOYED:
        // Define a compound component in CalcVAVVS. Break the heating/cooling load into 4 regions based
        // on equip on/off combinations. Assign the heating load to the appropriate region and iteratively
        // solve for the appropriate control variable value using Regula-Falsi solver.

        // REFERENCES:
        // na

        // Using/Aliasing
        using namespace DataZoneEnergyDemands;
        using DataConvergParams::HVACFlowRateToler;
        using General::SolveRoot;
        using SteamCoils::GetCoilCapacity;
        using TempSolveRoot::SolveRoot;

        // Locals
        // SUBROUTINE ARGUMENT DEFINITIONS:

        // SUBROUTINE PARAMETER DEFINITIONS:
        Real64 const BigLoad(1.0e+20);

        // INTERFACE BLOCK SPECIFICATIONS
        // na

        // DERIVED TYPE DEFINITIONS
        // na

        // SUBROUTINE LOCAL VARIABLE DECLARATIONS:
        Real64 MassFlow = 0; // [kg/sec]   Total Mass Flow Rate from Hot & Cold Inlets
        Real64 QTotLoad;     // [Watts]
        // unused  REAL(r64) :: QZnReq      ! [Watts]
        Real64 CpAirZn;
        // unused  REAL(r64) :: CpAirSysIn
        // unused  REAL(r64) :: DeltaTemp
        int SysOutletNode;    // The node number of the terminal unit outlet node
        int SysInletNode;     // the node number of the terminal unit inlet node
        int WaterControlNode; // This is the Actuated Reheat Control Node
        int SteamControlNode;
        Real64 MaxFlowWater;    // This is the value passed to the Controller depending if FirstHVACIteration or not
        Real64 MinFlowWater;    // This is the value passed to the Controller depending if FirstHVACIteration or not
        Real64 MaxFlowSteam;    // This is the value passed to the Controller depending if FirstHVACIteration or not
        Real64 MinFlowSteam;    // This is the value passed to the Controller depending if FirstHVACIteration or not
        Real64 HWFlow;          // the hot water flow rate [kg/s]
        Real64 QCoolFanOnMax;   // max cooling - fan at max flow; note that cooling is always < 0. [W]
        Real64 QCoolFanOnMin;   // min active cooling with fan on - fan at lowest speed. [W]
        Real64 QHeatFanOnMax;   // max heating - fan at heat flow max, hot water flow at max [W]
        Real64 QHeatFanOnMin;   // min heating - fan at min flow, hot water at max flow [W]
        Real64 QHeatFanOffMax;  // max heating - fan off, hot water flow at max [W]
        Real64 QNoHeatFanOff;   // min heating - fan off, hot water at min flow [W]
        int HCType;             // heating coil type (as a number)
        int FanType;            // fan type (as a number)
        Real64 HCLoad;          // load passed to a gas or electric heating coil [W]
        int FanOp;              // 1 if fan is on; 0 if off.
        Real64 MaxCoolMassFlow; // air flow at max cooling [kg/s]
        Real64 MaxHeatMassFlow; // air flow at max heating [kg/s]
        Real64 MinMassFlow;     // minimum air flow rate [kg/s]
        Real64 UnitFlowToler;   // flow rate tolerance
        Real64 QDelivered;
        Real64 FracDelivered;
        Array1D<Real64> Par(11);
        int SolFlag;
        Real64 ErrTolerance;
        Real64 MaxSteamCap; // steam coil capacity at full load
        bool ErrorsFound;   // returned from mining function call

        // The calculated load from the Heat Balance
        QTotLoad = ZoneSysEnergyDemand(ZoneNum).RemainingOutputRequired;
        SysOutletNode = this->ReheatAirOutletNode;
        SysInletNode = this->InletNodeNum;
        CpAirZn = PsyCpAirFnW(Node(ZoneNodeNum).HumRat);
        HCType = this->ReheatComp_Num;
        FanType = this->Fan_Num;
        MaxCoolMassFlow = this->sd_airterminalInlet.AirMassFlowRateMaxAvail;
        MaxHeatMassFlow = min(this->HeatAirMassFlowRateMax, this->sd_airterminalInlet.AirMassFlowRateMaxAvail);
        MinMassFlow = MaxCoolMassFlow * this->ZoneMinAirFrac;
        UnitFlowToler = 0.001 * HVACFlowRateToler;
        QDelivered = 0.0;
        HWFlow = 0.0;
        if (this->sd_airterminalInlet.AirMassFlowRateMaxAvail <= 0.0 || CurDeadBandOrSetback(ZoneNum)) {
            MassFlow = 0.0;
            FanOp = 0;
            this->CalcVAVVS(state, FirstHVACIteration, ZoneNodeNum, HCType, 0.0, 0.0, FanType, MassFlow, FanOp, QDelivered);
            return;
        }

        if (HCType == HCoilType_SimpleHeating) {
            WaterControlNode = this->ReheatControlNode;
            HCLoad = 0.0;
            if (FirstHVACIteration) {
                MaxFlowWater = this->MaxReheatWaterFlow;
                MinFlowWater = this->MinReheatWaterFlow;
            } else {
                WaterControlNode = this->ReheatControlNode;
                MaxFlowWater = Node(WaterControlNode).MassFlowRateMaxAvail;
                MinFlowWater = Node(WaterControlNode).MassFlowRateMinAvail;
            }
        } else {
            WaterControlNode = 0;
            HCLoad = BigLoad;
            MaxFlowWater = 0.0;
            MinFlowWater = 0.0;
        }

        if (HCType == HCoilType_SteamAirHeating) {
            SteamControlNode = this->ReheatControlNode;
            HCLoad = 0.0;
            if (FirstHVACIteration) {
                MaxFlowSteam = this->MaxReheatSteamFlow;
                MinFlowSteam = this->MinReheatSteamFlow;
            } else {
                MaxFlowSteam = Node(SteamControlNode).MassFlowRateMaxAvail;
                MinFlowSteam = Node(SteamControlNode).MassFlowRateMinAvail;
            }
        } else {
            SteamControlNode = 0;
            HCLoad = BigLoad;
            MaxFlowSteam = 0.0;
            MinFlowSteam = 0.0;
        }

        // define 3 load regions and assign the current load to the correct region.
        // region 1: active cooling with fan on
        FanOp = 1;
        if (HCType == HCoilType_SteamAirHeating) {
            this->CalcVAVVS(state, FirstHVACIteration, ZoneNodeNum, HCType, MinFlowSteam, 0.0, FanType, MaxCoolMassFlow, FanOp, QCoolFanOnMax);
            this->CalcVAVVS(state, FirstHVACIteration, ZoneNodeNum, HCType, MinFlowSteam, 0.0, FanType, MinMassFlow, FanOp, QCoolFanOnMin);
            // region 2: active heating with fan on
            this->CalcVAVVS(state, FirstHVACIteration, ZoneNodeNum, HCType, MaxFlowSteam, BigLoad, FanType, MaxHeatMassFlow, FanOp, QHeatFanOnMax);
            MaxSteamCap = GetCoilCapacity(state, this->ReheatComp, this->ReheatName, ErrorsFound);
            this->CalcVAVVS(state, FirstHVACIteration, ZoneNodeNum, HCType, MaxFlowSteam, 0.0, FanType, MinMassFlow, FanOp, QHeatFanOnMin);
            // region 3: active heating with fan off
            FanOp = 0;
            this->CalcVAVVS(state, FirstHVACIteration, ZoneNodeNum, HCType, MaxFlowSteam, BigLoad, FanType, MinMassFlow, FanOp, QHeatFanOffMax);
            this->CalcVAVVS(state, FirstHVACIteration, ZoneNodeNum, HCType, MinFlowSteam, 0.0, FanType, MinMassFlow, FanOp, QNoHeatFanOff);
        } else {
            this->CalcVAVVS(state, FirstHVACIteration, ZoneNodeNum, HCType, MinFlowWater, 0.0, FanType, MaxCoolMassFlow, FanOp, QCoolFanOnMax);
            this->CalcVAVVS(state, FirstHVACIteration, ZoneNodeNum, HCType, MinFlowWater, 0.0, FanType, MinMassFlow, FanOp, QCoolFanOnMin);
            // region 2: active heating with fan on
            this->CalcVAVVS(state, FirstHVACIteration, ZoneNodeNum, HCType, MaxFlowWater, BigLoad, FanType, MaxHeatMassFlow, FanOp, QHeatFanOnMax);
            this->CalcVAVVS(state, FirstHVACIteration, ZoneNodeNum, HCType, MaxFlowWater, 0.0, FanType, MinMassFlow, FanOp, QHeatFanOnMin);
            // region 3: active heating with fan off
            FanOp = 0;
            this->CalcVAVVS(state, FirstHVACIteration, ZoneNodeNum, HCType, MaxFlowWater, BigLoad, FanType, MinMassFlow, FanOp, QHeatFanOffMax);
            this->CalcVAVVS(state, FirstHVACIteration, ZoneNodeNum, HCType, MinFlowWater, 0.0, FanType, MinMassFlow, FanOp, QNoHeatFanOff);
        }

        // Active cooling with fix for issue #5592
        if (QTotLoad < (-1.0 * SmallLoad) && QTotLoad < QCoolFanOnMin - SmallLoad && this->sd_airterminalInlet.AirMassFlowRateMaxAvail > 0.0 &&
            !CurDeadBandOrSetback(ZoneNum)) {
            // check that it can meet the load
            FanOp = 1;
            if (QCoolFanOnMax < QTotLoad - SmallLoad) {
                Par(1) = double(this->SysNum);
                if (FirstHVACIteration) {
                    Par(2) = 1.0;
                } else {
                    Par(2) = 0.0;
                }
                Par(3) = double(ZoneNodeNum);
                Par(4) = double(HCType);
                if (HCType == HCoilType_SteamAirHeating) {
                    Par(5) = MinFlowSteam;
                } else {
                    Par(5) = MinFlowWater;
                }
                Par(6) = double(FanType);
                Par(7) = double(FanOp);
                Par(8) = QTotLoad;
                SolveRoot(state, UnitFlowToler, 50, SolFlag, MassFlow, this->VAVVSCoolingResidual, MinMassFlow, MaxCoolMassFlow, Par);
                if (SolFlag == -1) {
                    if (this->IterationLimit == 0) {
                        ShowWarningError("Supply air flow control failed in VS VAV terminal unit " + this->SysName);
                        ShowContinueError("  Iteration limit exceeded in calculating air flow rate");
                    }
                    ShowRecurringWarningErrorAtEnd("Supply air flow Iteration limit exceeded in VS VAV terminal unit " + this->SysName,
                                                   this->IterationLimit);
                } else if (SolFlag == -2) {
                    if (this->IterationFailed == 0) {
                        ShowWarningError("Supply air flow control failed in VS VAV terminal unit " + this->SysName);
                        ShowContinueError("  Bad air flow limits");
                    }
                    ShowRecurringWarningErrorAtEnd("Supply air flow control failed in VS VAV terminal unit " + this->SysName, this->IterationFailed);
                }

            } else {

                MassFlow = MaxCoolMassFlow;

                if (HCType == HCoilType_SteamAirHeating) {
                    this->CalcVAVVS(state, FirstHVACIteration, ZoneNodeNum, HCType, MinFlowSteam, 0.0, FanType, MassFlow, FanOp, QDelivered);
                } else {
                    this->CalcVAVVS(state, FirstHVACIteration, ZoneNodeNum, HCType, MinFlowWater, 0.0, FanType, MassFlow, FanOp, QDelivered);
                }
            }

            // no active heating or cooling
        } else if ((QTotLoad >= QCoolFanOnMin - SmallLoad && QTotLoad <= QNoHeatFanOff + SmallLoad &&
                    this->sd_airterminalInlet.AirMassFlowRateMaxAvail > 0.0) ||
                   (this->sd_airterminalInlet.AirMassFlowRateMaxAvail > 0.0 && CurDeadBandOrSetback(ZoneNum))) {
            MassFlow = MinMassFlow;
            FanOp = 0;
            if (HCType == HCoilType_SteamAirHeating) {
                this->CalcVAVVS(state, FirstHVACIteration, ZoneNodeNum, HCType, MinFlowSteam, QTotLoad, FanType, MassFlow, FanOp, QNoHeatFanOff);
            } else {
                this->CalcVAVVS(state, FirstHVACIteration, ZoneNodeNum, HCType, MinFlowWater, 0.0, FanType, MassFlow, FanOp, QNoHeatFanOff);
            }

            // active heating
        } else if (QTotLoad > QNoHeatFanOff + SmallLoad && this->sd_airterminalInlet.AirMassFlowRateMaxAvail > 0.0 &&
                   !CurDeadBandOrSetback(ZoneNum)) {
            // hot water coil
            if (HCType == HCoilType_SimpleHeating) {
                if (QTotLoad < QHeatFanOffMax - SmallLoad) {
                    // vary HW flow, leave air flow at minimum
                    MassFlow = MinMassFlow;
                    FanOp = 0;
                    Par(1) = double(this->SysNum);
                    if (FirstHVACIteration) {
                        Par(2) = 1.0;
                    } else {
                        Par(2) = 0.0;
                    }
                    Par(3) = double(ZoneNodeNum);
                    Par(4) = double(HCType);
                    Par(5) = MassFlow;
                    Par(6) = double(FanType);
                    Par(7) = double(FanOp);
                    Par(8) = QTotLoad;
                    ErrTolerance = this->ControllerOffset;
                    SolveRoot(state, ErrTolerance, 500, SolFlag, HWFlow, this->VAVVSHWNoFanResidual, MinFlowWater, MaxFlowWater, Par);
                    if (SolFlag == -1) {
                        ShowRecurringWarningErrorAtEnd("Hot Water flow control failed in VS VAV terminal unit " + this->SysName, this->ErrCount1);
                        ShowRecurringContinueErrorAtEnd("...Iteration limit (500) exceeded in calculating the hot water flow rate", this->ErrCount1c);
                        this->CalcVAVVS(state, FirstHVACIteration, ZoneNodeNum, HCType, HWFlow, 0.0, FanType, MassFlow, FanOp, QDelivered);
                    } else if (SolFlag == -2) {
                        ShowRecurringWarningErrorAtEnd("Hot Water flow control failed (bad air flow limits) in VS VAV terminal unit " + this->SysName,
                                                       this->ErrCount2);
                    }
                } else if (QTotLoad >= QHeatFanOffMax - SmallLoad && QTotLoad <= QHeatFanOnMin + SmallLoad) {
                    MassFlow = MinMassFlow;
                    FanOp = 0;
                    this->CalcVAVVS(state, FirstHVACIteration, ZoneNodeNum, HCType, MaxFlowWater, 0.0, FanType, MassFlow, FanOp, QDelivered);
                } else if (QTotLoad > QHeatFanOnMin + SmallLoad && QTotLoad < QHeatFanOnMax - SmallLoad) {
                    // set hot water flow to max and vary the supply air flow rate
                    FanOp = 1;
                    Par(1) = double(this->SysNum);
                    if (FirstHVACIteration) {
                        Par(2) = 1.0;
                    } else {
                        Par(2) = 0.0;
                    }
                    Par(3) = double(ZoneNodeNum);
                    Par(4) = double(HCType);
                    Par(5) = MaxFlowWater;
                    Par(6) = double(FanType);
                    Par(7) = double(FanOp);
                    Par(8) = QTotLoad;
                    SolveRoot(state, UnitFlowToler, 50, SolFlag, MassFlow, this->VAVVSHWFanOnResidual, MinMassFlow, MaxHeatMassFlow, Par);
                    if (SolFlag == -1) {
                        if (this->IterationLimit == 0) {
                            ShowWarningError("Supply air flow control failed in VS VAV terminal unit " + this->SysName);
                            ShowContinueError("  Iteration limit exceeded in calculating air flow rate");
                        }
                        ShowRecurringWarningErrorAtEnd("Supply air flow Iteration limit exceeded in VS VAV terminal unit " + this->SysName,
                                                       this->IterationLimit);
                    } else if (SolFlag == -2) {
                        if (this->IterationFailed == 0) {
                            ShowWarningError("Supply air flow control failed in VS VAV terminal unit " + this->SysName);
                            ShowContinueError("  Bad air flow limits");
                        }
                        ShowRecurringWarningErrorAtEnd("Supply air flow control failed in VS VAV terminal unit " + this->SysName,
                                                       this->IterationFailed);
                    }
                } else {
                    MassFlow = MaxHeatMassFlow;
                    FanOp = 1;
                    this->CalcVAVVS(state, FirstHVACIteration, ZoneNodeNum, HCType, MaxFlowWater, 0.0, FanType, MassFlow, FanOp, QDelivered);
                }
            } else if (HCType == HCoilType_SteamAirHeating) {
                //      IF (QTotLoad > QNoHeatFanOff + SmallLoad .AND. QTotLoad < QHeatFanOffMax - SmallLoad) THEN
                if (QTotLoad < QHeatFanOffMax - SmallLoad) {
                    // vary steam flow, leave air flow at minimum
                    MassFlow = MinMassFlow;
                    FanOp = 0;
                    Par(1) = double(this->SysNum);
                    if (FirstHVACIteration) {
                        Par(2) = 1.0;
                    } else {
                        Par(2) = 0.0;
                    }
                    Par(3) = double(ZoneNodeNum);
                    Par(4) = double(HCType);
                    Par(5) = MassFlow;
                    Par(6) = double(FanType);
                    Par(7) = double(FanOp);
                    Par(8) = QTotLoad;
                    Par(9) = MinFlowSteam;
                    Par(10) = MaxFlowSteam;
                    Par(11) = MaxSteamCap;
                    ErrTolerance = this->ControllerOffset;
                    SolveRoot(state, ErrTolerance, 500, SolFlag, HWFlow, this->VAVVSHWNoFanResidual, MinFlowSteam, MaxFlowSteam, Par);
                    if (SolFlag == -1) {
                        ShowRecurringWarningErrorAtEnd("Steam flow control failed in VS VAV terminal unit " + this->SysName, this->ErrCount1);
                        ShowRecurringContinueErrorAtEnd("...Iteration limit (500) exceeded in calculating the hot water flow rate", this->ErrCount1c);
                        this->CalcVAVVS(state, FirstHVACIteration, ZoneNodeNum, HCType, HWFlow, 0.0, FanType, MassFlow, FanOp, QDelivered);
                    } else if (SolFlag == -2) {
                        ShowRecurringWarningErrorAtEnd("Steam flow control failed (bad air flow limits) in VS VAV terminal unit " + this->SysName,
                                                       this->ErrCount2);
                    }
                } else if (QTotLoad >= QHeatFanOffMax - SmallLoad && QTotLoad <= QHeatFanOnMin + SmallLoad) {
                    MassFlow = MinMassFlow;
                    FanOp = 0;
                    this->CalcVAVVS(state, FirstHVACIteration, ZoneNodeNum, HCType, MaxFlowWater, 0.0, FanType, MassFlow, FanOp, QDelivered);
                } else if (QTotLoad > QHeatFanOnMin + SmallLoad && QTotLoad < QHeatFanOnMax - SmallLoad) {
                    FanOp = 1;
                    Par(1) = double(this->SysNum);
                    if (FirstHVACIteration) {
                        Par(2) = 1.0;
                    } else {
                        Par(2) = 0.0;
                    }
                    Par(3) = double(ZoneNodeNum);
                    Par(4) = double(HCType);
                    Par(5) = MaxFlowSteam;
                    Par(6) = double(FanType);
                    Par(7) = double(FanOp);
                    Par(8) = QTotLoad;
                    SolveRoot(state, UnitFlowToler, 50, SolFlag, MassFlow, this->VAVVSHWFanOnResidual, MinMassFlow, MaxHeatMassFlow, Par);
                    if (SolFlag == -1) {
                        if (this->IterationLimit == 0) {
                            ShowWarningError("Steam heating coil control failed in VS VAV terminal unit " + this->SysName);
                            ShowContinueError("  Iteration limit exceeded in calculating air flow rate");
                        }
                        ShowRecurringWarningErrorAtEnd("Steam heating coil iteration limit exceeded in VS VAV terminal unit " + this->SysName,
                                                       this->IterationLimit);
                    } else if (SolFlag == -2) {
                        if (this->IterationFailed == 0) {
                            ShowWarningError("Steam heating coil control failed in VS VAV terminal unit " + this->SysName);
                            ShowContinueError("  Bad air flow limits");
                        }
                        ShowRecurringWarningErrorAtEnd("Steam heating coil control failed in VS VAV terminal unit " + this->SysName,
                                                       this->IterationFailed);
                    }
                } else {
                    MassFlow = MaxHeatMassFlow;
                    FanOp = 1;
                    this->CalcVAVVS(state, FirstHVACIteration, ZoneNodeNum, HCType, QTotLoad, QTotLoad, FanType, MassFlow, FanOp, QDelivered);
                }
            } else if (HCType == HCoilType_Gas || HCType == HCoilType_Electric) {
                if (QTotLoad <= QHeatFanOnMin + SmallLoad) {
                    // vary heating coil power, leave mass flow at minimum
                    MassFlow = MinMassFlow;
                    FanOp = 0;
                    this->CalcVAVVS(state, FirstHVACIteration, ZoneNodeNum, HCType, 0.0, QTotLoad, FanType, MassFlow, FanOp, QDelivered);
                } else if (QTotLoad > QHeatFanOnMin + SmallLoad && QTotLoad < QHeatFanOnMax - SmallLoad) {
                    FanOp = 1;
                    Par(1) = double(this->SysNum);
                    if (FirstHVACIteration) {
                        Par(2) = 1.0;
                    } else {
                        Par(2) = 0.0;
                    }
                    Par(3) = double(ZoneNodeNum);
                    Par(4) = double(HCType);
                    Par(5) = this->ReheatCoilMaxCapacity;
                    Par(6) = double(FanType);
                    Par(7) = double(FanOp);
                    Par(8) = QTotLoad;
                    SolveRoot(state, UnitFlowToler, 50, SolFlag, FracDelivered, this->VAVVSHCFanOnResidual, 0.0, 1.0, Par);
                    MassFlow = Node(SysInletNode).MassFlowRate;
                    if (SolFlag == -1) {
                        if (this->IterationLimit == 0) {
                            ShowWarningError("Heating coil control failed in VS VAV terminal unit " + this->SysName);
                            ShowContinueError("  Iteration limit exceeded in calculating air flow rate");
                        }
                        ShowRecurringWarningErrorAtEnd("Heating coil control iteration limit exceeded in VS VAV terminal unit " + this->SysName,
                                                       this->IterationLimit);
                    } else if (SolFlag == -2) {
                        if (this->IterationFailed == 0) {
                            ShowWarningError("Heating coil control failed in VS VAV terminal unit " + this->SysName);
                            ShowContinueError("  Bad air flow limits");
                        }
                        ShowRecurringWarningErrorAtEnd("Heating coil control failed in VS VAV terminal unit " + this->SysName, this->IterationFailed);
                    }
                } else {
                    MassFlow = MaxHeatMassFlow;
                    FanOp = 1;
                    this->CalcVAVVS(state, FirstHVACIteration, ZoneNodeNum, HCType, 0.0, QTotLoad, FanType, MassFlow, FanOp, QDelivered);
                }
            } else {
                ShowFatalError("Invalid Reheat Component=" + this->ReheatComp);
            }

        } else {

            MassFlow = 0.0;
            FanOp = 0;
            this->CalcVAVVS(state, FirstHVACIteration, ZoneNodeNum, HCType, 0.0, 0.0, FanType, MassFlow, FanOp, QDelivered);
        }

        // Move mass flow rates to the damper outlet node
        this->sd_airterminalOutlet.AirMassFlowRate = MassFlow;
        this->sd_airterminalOutlet.AirMassFlowRateMaxAvail = this->sd_airterminalInlet.AirMassFlowRateMaxAvail;
        this->sd_airterminalOutlet.AirMassFlowRateMinAvail = this->sd_airterminalInlet.AirMassFlowRateMinAvail;

        // calculate VAV damper Position.
        if (this->AirMassFlowRateMax == 0.0) {
            this->DamperPosition = 0.0;
        } else {
            this->DamperPosition = MassFlow / this->AirMassFlowRateMax;
        }
        // update the air terminal outlet node data
        this->UpdateSys();
    }

    void SingleDuctAirTerminal::SimConstVol(EnergyPlusData &state, bool const FirstHVACIteration, int const ZoneNum, int const ZoneNodeNum)
    {

        // SUBROUTINE INFORMATION:
        //       AUTHOR         Richard J. Liesen
        //       DATE WRITTEN   February 2000
        //       MODIFIED       FB/KHL/TH 2/2011: added maximum supply air temperature leaving reheat coil
        //       RE-ENGINEERED  na

        // PURPOSE OF THIS SUBROUTINE:
        // This subroutine simulates the simple single duct constant volume systems.

        // METHODOLOGY EMPLOYED:
        // There is method to this madness.

        // REFERENCES:
        // na

        // Using/Aliasing
        using namespace DataZoneEnergyDemands;
        // unused   USE DataHeatBalFanSys, ONLY: Mat
        using HeatingCoils::SimulateHeatingCoilComponents;
        using PlantUtilities::SetActuatedBranchFlowRate;
        using SteamCoils::SimulateSteamCoilComponents;
        using WaterCoils::SimulateWaterCoilComponents;

        // Locals
        // SUBROUTINE ARGUMENT DEFINITIONS:

        // SUBROUTINE PARAMETER DEFINITIONS:

        // INTERFACE BLOCK SPECIFICATIONS
        // na

        // DERIVED TYPE DEFINITIONS
        // na

        // SUBROUTINE LOCAL VARIABLE DECLARATIONS:
        Real64 MassFlow;     // [kg/sec]   Total Mass Flow Rate from Hot & Cold Inlets
        Real64 QZnReq;       // [Watts]
        Real64 QToHeatSetPt; // [W]  remaining load to heating setpoint
        Real64 CpAir;
        int WaterControlNode;        // This is the Actuated Reheat Control Node
        Real64 MaxFlowWater;         // This is the value passed to the Controller depending if FirstHVACIteration or not
        Real64 MinFlowWater;         // This is the value passed to the Controller depending if FirstHVACIteration or not
        Real64 QActualHeating;       // the heating load seen by the reheat coil
        static Real64 TAirMax(0.0);  // Maximum zone supply air temperature [C]
        static Real64 QMax(0.0);     // Maximum heat addition rate imposed by the max zone supply air temperature [W]
        static Real64 ZoneTemp(0.0); // Zone temperature [C]
        static Real64 QMax2(0.0);
        Real64 DummyMdot; // local fluid mass flow rate

        QToHeatSetPt = ZoneSysEnergyDemand(ZoneNum).RemainingOutputReqToHeatSP; // The calculated load from the Heat Balance
        MassFlow = this->sd_airterminalInlet.AirMassFlowRateMaxAvail;           // System massflow is set to the Available
        QMax2 = QToHeatSetPt;
        ZoneTemp = Node(ZoneNodeNum).Temp;
        CpAir = PsyCpAirFnW(Node(ZoneNodeNum).HumRat); // zone air specific heat
        if (this->MaxReheatTempSetByUser) {
            TAirMax = this->MaxReheatTemp;
            QMax = CpAir * MassFlow * (TAirMax - ZoneTemp);
            QMax2 = min(QToHeatSetPt, QMax);
        } // if (this->MaxReheatTempSetByUser) {

        if (((this->sd_airterminalInlet.AirMassFlowRateMaxAvail == 0.0) && (this->sd_airterminalInlet.AirMassFlowRateMinAvail == 0.0)) ||
            (this->sd_airterminalInlet.AirMassFlowRate == 0.0)) {
            // System is Off set massflow to 0.0
            MassFlow = 0.0;
        }

        // Calculate the Damper Position when there is a Max air flow specified.
        if (this->AirMassFlowRateMax == 0.0) {
            this->DamperPosition = 0.0;
        } else {
            this->DamperPosition = MassFlow / this->AirMassFlowRateMax;
        }

        // make sure the inlet node flow rate is updated if the mass flow has been limited
        this->sd_airterminalOutlet.AirMassFlowRate = MassFlow;
        this->sd_airterminalOutlet.AirMassFlowRateMaxAvail = this->sd_airterminalInlet.AirMassFlowRateMaxAvail;
        this->sd_airterminalOutlet.AirMassFlowRateMinAvail = this->sd_airterminalInlet.AirMassFlowRateMinAvail;
        this->UpdateSys();

        QActualHeating = QToHeatSetPt - MassFlow * CpAir * (this->sd_airterminalInlet.AirTemp - ZoneTemp); // reheat needed
        // Now the massflow for reheating has been determined. If it is zero, or in SetBack, or the
        // system scheduled OFF then not operational and shut the system down.
        if ((MassFlow > SmallMassFlow) && (QActualHeating > 0.0) && (TempControlType(ZoneNum) != SingleCoolingSetPoint)) {

            {
                auto const SELECT_CASE_var(this->ReheatComp_Num);

                if (SELECT_CASE_var == HCoilType_SimpleHeating) { // COIL:WATER:SIMPLEHEATING
                    // Determine the load required to pass to the Component controller
                    QZnReq = QMax2 + MassFlow * CpAir * ZoneTemp;

                    // Before Iterating through the Reheat Coil and Controller set the flags for the
                    // Do Loop to initialized conditions.
                    // Node(sd_airterminal(SysNum)%ReheatControlNode)%MassFlowRate = 0.0D0
                    // Initialize hot water flow rate to zero.
                    DummyMdot = 0.0;
                    SetActuatedBranchFlowRate(DummyMdot, this->ReheatControlNode, this->HWLoopNum, this->HWLoopSide, this->HWBranchIndex, true);

                    // On the first HVAC iteration the system values are given to the controller, but after that
                    // the demand limits are in place and there needs to be feedback to the Zone Equipment
                    if (FirstHVACIteration) {
                        MaxFlowWater = this->MaxReheatWaterFlow;
                        MinFlowWater = this->MinReheatWaterFlow;
                    } else {
                        WaterControlNode = this->ReheatControlNode;
                        MaxFlowWater = Node(WaterControlNode).MassFlowRateMaxAvail;
                        MinFlowWater = Node(WaterControlNode).MassFlowRateMinAvail;
                    }

                    // Simulate reheat coil for the Const Volume system
                    // Set Converged to True & when controller is not converged it will set to False.
                    ControlCompOutput(state,
                                      this->ReheatName,
                                      this->ReheatComp,
                                      this->ReheatComp_Index,
                                      FirstHVACIteration,
                                      QZnReq,
                                      this->ReheatControlNode,
                                      MaxFlowWater,
                                      MinFlowWater,
                                      this->ControllerOffset,
                                      this->ControlCompTypeNum,
                                      this->CompErrIndex,
                                      _,
                                      this->ReheatAirOutletNode,
                                      MassFlow,
                                      _,
                                      _,
                                      this->HWLoopNum,
                                      this->HWLoopSide,
                                      this->HWBranchIndex);

                } else if (SELECT_CASE_var == HCoilType_SteamAirHeating) { // COIL:STEAM:STEAMAIRHEATING
                    // Determine the load required to pass to the Component controller
                    QZnReq = QMax2 - MassFlow * CpAir * (this->sd_airterminalInlet.AirTemp - ZoneTemp);

                    // Simulate reheat coil for the VAV system
                    SimulateSteamCoilComponents(state, this->ReheatName, FirstHVACIteration, this->ReheatComp_Index, QZnReq);
                } else if (SELECT_CASE_var == HCoilType_Electric) { // COIL:ELECTRIC:HEATING
                    // Determine the load required to pass to the Component controller
                    QZnReq = QMax2 - MassFlow * CpAir * (this->sd_airterminalInlet.AirTemp - ZoneTemp);

                    // Simulate reheat coil for the VAV system
                    SimulateHeatingCoilComponents(state, this->ReheatName, FirstHVACIteration, QZnReq, this->ReheatComp_Index);

                } else if (SELECT_CASE_var == HCoilType_Gas) { // COIL:GAS:HEATING
                    // Determine the load required to pass to the Component controller
                    QZnReq = QMax2 - MassFlow * CpAir * (this->sd_airterminalInlet.AirTemp - ZoneTemp);

                    // Simulate reheat coil for the VAV system
                    SimulateHeatingCoilComponents(state, this->ReheatName, FirstHVACIteration, QZnReq, this->ReheatComp_Index);
                } else {
                    ShowFatalError("Invalid Reheat Component=" + this->ReheatComp);
                }
            }

            // the COIL is OFF the properties are calculated for this special case.
        } else {
            {
                auto const SELECT_CASE_var(this->ReheatComp_Num);

                if (SELECT_CASE_var == HCoilType_SimpleHeating) { // COIL:WATER:SIMPLEHEATING
                    // Simulate reheat coil for the Const Volume system
                    // Node(sd_airterminal(SysNum)%ReheatControlNode)%MassFlowRate = 0.0D0
                    // Initialize hot water flow rate to zero.
                    DummyMdot = 0.0;
                    SetActuatedBranchFlowRate(DummyMdot, this->ReheatControlNode, this->HWLoopNum, this->HWLoopSide, this->HWBranchIndex, true);

                    // call the reheat coil with the NO FLOW condition to make sure that the Node values
                    // are passed through to the coil outlet correctly
                    SimulateWaterCoilComponents(state, this->ReheatName, FirstHVACIteration, this->ReheatComp_Index);
                } else if (SELECT_CASE_var == HCoilType_SteamAirHeating) { // COIL:STEAM:AIRHEATING
                    // Simulate reheat coil for the Const Volume system
                    SimulateSteamCoilComponents(state, this->ReheatName, FirstHVACIteration, this->ReheatComp_Index, 0.0);

                } else if (SELECT_CASE_var == HCoilType_Electric) { // COIL:ELECTRIC:HEATING
                    // Simulate reheat coil for the Const Volume system
                    SimulateHeatingCoilComponents(state, this->ReheatName, FirstHVACIteration, 0.0, this->ReheatComp_Index);

                } else if (SELECT_CASE_var == HCoilType_Gas) { // COIL:GAS:HEATING
                    // Simulate reheat coil for the Const Volume system
                    SimulateHeatingCoilComponents(state, this->ReheatName, FirstHVACIteration, 0.0, this->ReheatComp_Index);
                } else {
                    ShowFatalError("Invalid Reheat Component=" + this->ReheatComp);
                }
            }
        }
    }

    void SingleDuctAirTerminal::SimConstVolNoReheat()
    {

        // PURPOSE OF THIS SUBROUTINE:
        // Sets outlet flow rate and conditions for singleduct constantvolume with no reheat air terminal.

        this->sd_airterminalOutlet = this->sd_airterminalInlet;

        // update the air terminal outlet node data
        this->UpdateSys();
    }

    void SingleDuctAirTerminal::CalcVAVVS(EnergyPlusData &state,
                                          bool const FirstHVACIteration,  // flag for 1st HVAV iteration in the time step
                                          int const ZoneNode,             // zone node number
                                          int const EP_UNUSED(HCoilType), // type of hot water coil !unused1208
                                          Real64 const HWFlow,            // hot water flow (kg/s)
                                          Real64 const HCoilReq,          // gas or elec coil demand requested
                                          int const FanType,              // type of fan
                                          Real64 const AirFlow,           // air flow rate (kg/s)
                                          int const FanOn,                // 1 means fan is on
                                          Real64 &LoadMet                 // load met by unit (watts)
    )
    {

        // SUBROUTINE INFORMATION:
        //       AUTHOR         Fred Buhl
        //       DATE WRITTEN   July 2004
        //       MODIFIED       na
        //       RE-ENGINEERED  na

        // PURPOSE OF THIS SUBROUTINE:
        // Simulate the components making up the VAV terminal unit with variable speed fan.

        // METHODOLOGY EMPLOYED:
        // Simulates the unit components sequentially in the air flow direction.

        // REFERENCES:
        // na

        // Using/Aliasing
        using DataHVACGlobals::TurnFansOff;
        using HeatingCoils::SimulateHeatingCoilComponents;
        using PlantUtilities::SetComponentFlowRate;
        using SteamCoils::SimulateSteamCoilComponents;
        using WaterCoils::SimulateWaterCoilComponents;

        // Locals
        // SUBROUTINE ARGUMENT DEFINITIONS:

        // SUBROUTINE PARAMETER DEFINITIONS:
        // na

        // INTERFACE BLOCK SPECIFICATIONS
        // na

        // DERIVED TYPE DEFINITIONS
        // na

        // SUBROUTINE LOCAL VARIABLE DECLARATIONS:
        int FanInNode;       // unit air inlet node (fan inlet)
        int FanOutNode;      // fan outlet node (heating coil inlet node)
        int HCOutNode;       // unit air outlet node (heating coil air outlet node)
        int HotControlNode;  // the hot water inlet node
        Real64 AirMassFlow;  // total air mass flow rate [kg/s]
        Real64 CpAirZn;      // zone air specific heat [J/kg-C]
        bool TurnFansOffSav; // save the fan off flag
        Real64 mdot;

        TurnFansOffSav = TurnFansOff;
        FanInNode = this->InletNodeNum;
        FanOutNode = this->OutletNodeNum;
        HCOutNode = this->ReheatAirOutletNode;
        HotControlNode = this->ReheatControlNode;
        AirMassFlow = AirFlow;
        Node(FanInNode).MassFlowRate = AirMassFlow;
        CpAirZn = PsyCpAirFnW(Node(ZoneNode).HumRat);
        if (FanType == DataHVACGlobals::FanType_SimpleVAV && FanOn == 1) {
            Fans::SimulateFanComponents(state, this->FanName, FirstHVACIteration, this->Fan_Index);
        } else if (FanType == DataHVACGlobals::FanType_SystemModelObject && FanOn == 1) {
            HVACFan::fanObjs[this->Fan_Index]->simulate(state, _, _, _, _);

        } else { // pass through conditions
            TurnFansOff = true;
            if (FanType == DataHVACGlobals::FanType_SimpleVAV) {
                Fans::SimulateFanComponents(state, this->FanName, FirstHVACIteration, this->Fan_Index);
            } else if (FanType == DataHVACGlobals::FanType_SystemModelObject) {
                HVACFan::fanObjs[this->Fan_Index]->simulate(state, _, _, TurnFansOff, _);
            }
            TurnFansOff = TurnFansOffSav;
            Node(FanOutNode).MassFlowRate = Node(FanInNode).MassFlowRate;
            Node(FanOutNode).MassFlowRateMaxAvail = Node(FanInNode).MassFlowRateMaxAvail;
            Node(FanOutNode).MassFlowRateMinAvail = Node(FanInNode).MassFlowRateMinAvail;
        }
        {
            auto const SELECT_CASE_var(this->ReheatComp_Num);
            if (SELECT_CASE_var == HCoilType_SimpleHeating) { // COIL:WATER:SIMPLEHEATING
                mdot = HWFlow;
                if (this->HWLoopNum > 0) {
                    SetComponentFlowRate(mdot,
                                         this->ReheatControlNode,
                                         this->ReheatCoilOutletNode,
                                         this->HWLoopNum,
                                         this->HWLoopSide,
                                         this->HWBranchIndex,
                                         this->HWCompIndex);
                }

                SimulateWaterCoilComponents(state, this->ReheatName, FirstHVACIteration, this->ReheatComp_Index);
            } else if (SELECT_CASE_var == HCoilType_SteamAirHeating) { // HW Flow is steam mass flow here
                mdot = HWFlow;
                if (this->HWLoopNum > 0) {
                    SetComponentFlowRate(mdot,
                                         this->ReheatControlNode,
                                         this->ReheatCoilOutletNode,
                                         this->HWLoopNum,
                                         this->HWLoopSide,
                                         this->HWBranchIndex,
                                         this->HWCompIndex);
                }
                SimulateSteamCoilComponents(state, this->ReheatName, FirstHVACIteration, this->ReheatComp_Index, HCoilReq);
            } else if (SELECT_CASE_var == HCoilType_Electric) { // COIL:ELECTRIC:HEATING
                SimulateHeatingCoilComponents(state, this->ReheatName, FirstHVACIteration, HCoilReq, this->ReheatComp_Index);
            } else if (SELECT_CASE_var == HCoilType_Gas) { // COIL:GAS:HEATING
                SimulateHeatingCoilComponents(state, this->ReheatName, FirstHVACIteration, HCoilReq, this->ReheatComp_Index);
            } else {
                ShowFatalError("Invalid Reheat Component=" + this->ReheatComp);
            }
        }

        LoadMet = AirMassFlow * CpAirZn * (Node(HCOutNode).Temp - Node(ZoneNode).Temp);
    }

    Real64 SingleDuctAirTerminal::VAVVSCoolingResidual(EnergyPlusData &state,
                                                       Real64 const SupplyAirMassFlow, // supply air mass flow rate [kg/s]
                                                       Array1D<Real64> const &Par      // Par(1) = REAL(SysNum)
    )
    {

        // FUNCTION INFORMATION:
        //       AUTHOR         Fred Buhl
        //       DATE WRITTEN   July 2004
        //       MODIFIED
        //       RE-ENGINEERED

        // PURPOSE OF THIS FUNCTION:
        // Calculates residual function (Requested Zone Load - Unit Output) / Requested Zone Load
        // Unit Output depends on the supply air flow rate which is being varied to zero the residual.

        // METHODOLOGY EMPLOYED:
        // Calls CalcVAVVS, and calculates
        // the residual as defined above.

        // REFERENCES:

        // USE STATEMENTS:
        // na

        // Return value
        Real64 Residuum; // residual to be minimized to zero

        // Argument array dimensioning

        // Locals
        // SUBROUTINE ARGUMENT DEFINITIONS:
        // Par(2) = FirstHVACIteration (1. or 0.)
        // Par(3) = REAL(ZoneNodeNum)
        // Par(4) = REAL(HCType)
        // Par(5) = minimum HW flow rate [kg/s]
        // Par(6) = REAL(FanType)
        // Par(7) = REAL(FanOp)
        // Par(8) = cooling demand [W] (negative)

        // FUNCTION PARAMETER DEFINITIONS:
        // na

        // INTERFACE BLOCK SPECIFICATIONS
        // na

        // DERIVED TYPE DEFINITIONS
        // na

        // FUNCTION LOCAL VARIABLE DECLARATIONS:
        int UnitIndex;
        bool FirstHVACSoln;
        int ZoneNodeIndex;
        Real64 MinHWFlow;  // min hot water flow rate
        int HCType;        // heating coil type (integer)
        int FanType;       // fan type (as an integer)
        int FanOp;         // fan operation; 0=off, 1=on.
        Real64 UnitOutput; // cooling output [W] (cooling is negative)

        UnitIndex = int(Par(1));
        FirstHVACSoln = (Par(2) > 0.0);
        ZoneNodeIndex = int(Par(3));
        HCType = int(Par(4));
        MinHWFlow = Par(5);
        FanType = int(Par(6));
        FanOp = int(Par(7));
        sd_airterminal(UnitIndex).CalcVAVVS(
            state, FirstHVACSoln, ZoneNodeIndex, HCType, MinHWFlow, 0.0, FanType, SupplyAirMassFlow, FanOp, UnitOutput);

        Residuum = (Par(8) - UnitOutput) / Par(8);

        return Residuum;
    }

    Real64 SingleDuctAirTerminal::VAVVSHWNoFanResidual(EnergyPlusData &state,
                                                       Real64 const HWMassFlow,   // hot water mass flow rate [kg/s]
                                                       Array1D<Real64> const &Par // Par(1) = REAL(SysNum)
    )
    {

        // FUNCTION INFORMATION:
        //       AUTHOR         Fred Buhl
        //       DATE WRITTEN   July 2004
        //       MODIFIED
        //       RE-ENGINEERED

        // PURPOSE OF THIS FUNCTION:
        // Calculates residual function (Requested Zone Load - Unit Output) / Requested Zone Load
        // Unit Output depends on the hot water flow rate which is being varied to zero the residual.

        // METHODOLOGY EMPLOYED:
        // Calls CalcVAVVS, and calculates
        // the residual as defined above.

        // REFERENCES:

        // USE STATEMENTS:
        // na

        // Return value
        Real64 Residuum; // residual to be minimized to zero

        // Argument array dimensioning

        // Locals
        // SUBROUTINE ARGUMENT DEFINITIONS:
        // Par(2) = FirstHVACIteration (1. or 0.)
        // Par(3) = REAL(ZoneNodeNum)
        // Par(4) = REAL(HCType)
        // Par(5) = air mass flow flow rate [kg/s]
        // Par(6) = REAL(FanType)
        // Par(7) = REAL(FanOp)
        // Par(8) = heating demand [W]
        // Par(9) = min steam flow rate [m3/s] - steam only
        // Par(10 = max steam flow rate [m3/s] - steam only

        // FUNCTION PARAMETER DEFINITIONS:
        // na

        // INTERFACE BLOCK SPECIFICATIONS
        // na

        // DERIVED TYPE DEFINITIONS
        // na

        // FUNCTION LOCAL VARIABLE DECLARATIONS:
        int UnitIndex;
        bool FirstHVACSoln;
        int ZoneNodeIndex;
        Real64 AirMassFlow; // supply air mass flow rate [kg/s]
        int HCType;         // heating coil type (integer)
        int FanType;        // fan type (as an integer)
        int FanOp;          // fan operation; 0=off, 1=on.
        Real64 UnitOutput;  // heating output [W]
        Real64 QSteamLoad;  // proportional load to calculate steam flow [W]
        Real64 MinSteamFlow;
        Real64 MaxSteamFlow;
        Real64 MaxSteamCoilCapacity;

        UnitIndex = int(Par(1));
        FirstHVACSoln = (Par(2) > 0.0);
        ZoneNodeIndex = int(Par(3));
        HCType = int(Par(4));
        AirMassFlow = Par(5);
        FanType = int(Par(6));
        FanOp = int(Par(7));
        QSteamLoad = 0.0;
        // vary the load to be met by the steam coil to converge on a steam flow rate to meet the load
        if (HCType == HCoilType_SteamAirHeating) {
            //   backwards way of varying steam flow rate. Steam coil calculates a flow rate to meet a load.
            MinSteamFlow = Par(9);
            MaxSteamFlow = Par(10);
            MaxSteamCoilCapacity = Par(11);
            if ((MaxSteamFlow - MinSteamFlow) == 0.0) {
                QSteamLoad = Par(8); // Use QTotLoad, bad starting value error for RegulaFalsi will occur
            } else {
                QSteamLoad = MaxSteamCoilCapacity * HWMassFlow / (MaxSteamFlow - MinSteamFlow);
            }
        }
        sd_airterminal(UnitIndex).CalcVAVVS(
            state, FirstHVACSoln, ZoneNodeIndex, HCType, HWMassFlow, QSteamLoad, FanType, AirMassFlow, FanOp, UnitOutput);

        Residuum = (Par(8) - UnitOutput) / Par(8);

        return Residuum;
    }

    Real64 SingleDuctAirTerminal::VAVVSHWFanOnResidual(EnergyPlusData &state,
                                                       Real64 const SupplyAirMassFlow, // supply air mass flow rate [kg/s]
                                                       Array1D<Real64> const &Par      // Par(1) = REAL(SysNum)
    )
    {

        // FUNCTION INFORMATION:
        //       AUTHOR         Fred Buhl
        //       DATE WRITTEN   July 2004
        //       MODIFIED
        //       RE-ENGINEERED

        // PURPOSE OF THIS FUNCTION:
        // Calculates residual function (Requested Zone Load - Unit Output) / Requested Zone Load
        // Unit Output depends on the supply air flow rate which is being varied to zero the residual.

        // METHODOLOGY EMPLOYED:
        // Calls CalcVAVVS, and calculates
        // the residual as defined above.

        // REFERENCES:

        // USE STATEMENTS:
        // na

        // Return value
        Real64 Residuum; // residual to be minimized to zero

        // Argument array dimensioning

        // Locals
        // SUBROUTINE ARGUMENT DEFINITIONS:
        // Par(2) = FirstHVACIteration (1. or 0.)
        // Par(3) = REAL(ZoneNodeNum)
        // Par(4) = REAL(HCType)
        // Par(5) = hot water mass flow rate [kg/s]
        // Par(6) = REAL(FanType)
        // Par(7) = REAL(FanOp)
        // Par(8) = heating demand [W]

        // FUNCTION PARAMETER DEFINITIONS:
        // na

        // INTERFACE BLOCK SPECIFICATIONS
        // na

        // DERIVED TYPE DEFINITIONS
        // na

        // FUNCTION LOCAL VARIABLE DECLARATIONS:
        int UnitIndex;
        bool FirstHVACSoln;
        int ZoneNodeIndex;
        Real64 HWMassFlow; // hot water mass flow rate [kg/s]
        int HCType;        // heating coil type (integer)
        int FanType;       // fan type (as an integer)
        int FanOp;         // fan operation; 0=off, 1=on.
        Real64 UnitOutput; // heating output [W]

        UnitIndex = int(Par(1));
        FirstHVACSoln = (Par(2) > 0.0);
        ZoneNodeIndex = int(Par(3));
        HCType = int(Par(4));
        HWMassFlow = Par(5);
        FanType = int(Par(6));
        FanOp = int(Par(7));
        sd_airterminal(UnitIndex).CalcVAVVS(
            state, FirstHVACSoln, ZoneNodeIndex, HCType, HWMassFlow, Par(8), FanType, SupplyAirMassFlow, FanOp, UnitOutput);

        Residuum = (Par(8) - UnitOutput) / Par(8);

        return Residuum;
    }

    Real64 SingleDuctAirTerminal::VAVVSHCFanOnResidual(EnergyPlusData &state,
                                                       Real64 const HeatingFrac,  // fraction of maximum heating output
                                                       Array1D<Real64> const &Par // Par(1) = REAL(SysNum)
    )
    {

        // FUNCTION INFORMATION:
        //       AUTHOR         Fred Buhl
        //       DATE WRITTEN   July 2004
        //       MODIFIED
        //       RE-ENGINEERED

        // PURPOSE OF THIS FUNCTION:
        // Calculates residual function (Requested Zone Load - Unit Output) / Requested Zone Load
        // Unit Output depends on the heating coil output which is being varied to zero the residual.

        // METHODOLOGY EMPLOYED:
        // Calls CalcVAVVS, and calculates
        // the residual as defined above.

        // REFERENCES:

        // USE STATEMENTS:
        // na

        // Return value
        Real64 Residuum; // residual to be minimized to zero

        // Argument array dimensioning

        // Locals
        // SUBROUTINE ARGUMENT DEFINITIONS:
        // Par(2) = FirstHVACIteration (1. or 0.)
        // Par(3) = REAL(ZoneNodeNum)
        // Par(4) = REAL(HCType)
        // Par(5) = max heating coil output [W]
        // Par(6) = REAL(FanType)
        // Par(7) = REAL(FanOp)
        // Par(8) = heating demand [W]

        // FUNCTION PARAMETER DEFINITIONS:
        // na

        // INTERFACE BLOCK SPECIFICATIONS
        // na

        // DERIVED TYPE DEFINITIONS
        // na

        // FUNCTION LOCAL VARIABLE DECLARATIONS:
        int UnitIndex;
        bool FirstHVACSoln;
        int ZoneNodeIndex;
        Real64 MaxHeatOut;      // maximum heating output [W]
        int HCType;             // heating coil type (integer)
        int FanType;            // fan type (as an integer)
        int FanOp;              // fan operation; 0=off, 1=on.
        Real64 UnitOutput;      // heating output [W]
        Real64 AirMassFlowRate; // [kg/s]
        Real64 HeatOut;         // heating coil output [W]

        UnitIndex = int(Par(1));
        FirstHVACSoln = (Par(2) > 0.0);
        ZoneNodeIndex = int(Par(3));
        HCType = int(Par(4));
        MaxHeatOut = Par(5);
        FanType = int(Par(6));
        FanOp = int(Par(7));
        HeatOut = HeatingFrac * MaxHeatOut;
        AirMassFlowRate = max(HeatingFrac * sd_airterminal(UnitIndex).HeatAirMassFlowRateMax,
                              sd_airterminal(UnitIndex).sd_airterminalInlet.AirMassFlowRateMaxAvail * sd_airterminal(UnitIndex).ZoneMinAirFrac);

        sd_airterminal(UnitIndex).CalcVAVVS(state, FirstHVACSoln, ZoneNodeIndex, HCType, 0.0, HeatOut, FanType, AirMassFlowRate, FanOp, UnitOutput);

        Residuum = (Par(8) - UnitOutput) / Par(8);

        return Residuum;
    }

    // End Algorithm Section of the Module
    // *****************************************************************************

    // Beginning of Update subroutines for the Sys Module
    // *****************************************************************************

    void SingleDuctAirTerminal::UpdateSys()
    {

        // SUBROUTINE INFORMATION:
        //       AUTHOR         Richard J. Liesen
        //       DATE WRITTEN   january 2000
        //       MODIFIED       na
        //       RE-ENGINEERED  na

        // PURPOSE OF THIS SUBROUTINE:
        // This subroutine updates the Syss.

        // METHODOLOGY EMPLOYED:
        // There is method to this madness.

        // REFERENCES:
        // na

        // Using/Aliasing
        using DataContaminantBalance::Contaminant;

        // Locals
        // SUBROUTINE ARGUMENT DEFINITIONS:

        // SUBROUTINE PARAMETER DEFINITIONS:
        // na

        // INTERFACE BLOCK SPECIFICATIONS
        // na

        // DERIVED TYPE DEFINITIONS
        // na

        // SUBROUTINE LOCAL VARIABLE DECLARATIONS:
        int OutletNode;
        int InletNode;

        OutletNode = this->OutletNodeNum;
        InletNode = this->InletNodeNum;

        if (this->SysType_Num == SingleDuctVAVReheat || this->SysType_Num == SingleDuctCBVAVReheat || this->SysType_Num == SingleDuctCBVAVNoReheat ||
            this->SysType_Num == SingleDuctVAVNoReheat || this->SysType_Num == SingleDuctConstVolNoReheat) {
            // Set the outlet air nodes of the Sys
            Node(OutletNode).MassFlowRate = this->sd_airterminalOutlet.AirMassFlowRate;
            Node(OutletNode).Temp = this->sd_airterminalOutlet.AirTemp;
            Node(OutletNode).HumRat = this->sd_airterminalOutlet.AirHumRat;
            Node(OutletNode).Enthalpy = this->sd_airterminalOutlet.AirEnthalpy;
            // Set the outlet nodes for properties that just pass through & not used
            Node(OutletNode).Quality = Node(InletNode).Quality;
            Node(OutletNode).Press = Node(InletNode).Press;
        }

        // After all of the Outlets are updated the mass flow information needs to be
        // passed back to the system inlet.
        Node(InletNode).MassFlowRate = this->sd_airterminalOutlet.AirMassFlowRate;
        Node(OutletNode).MassFlowRateMaxAvail = min(this->sd_airterminalOutlet.AirMassFlowRateMaxAvail, Node(OutletNode).MassFlowRateMax);
        Node(OutletNode).MassFlowRateMinAvail = this->sd_airterminalOutlet.AirMassFlowRateMinAvail;

        if (Contaminant.CO2Simulation) {
            Node(OutletNode).CO2 = Node(InletNode).CO2;
        }

        if (Contaminant.GenericContamSimulation) {
            Node(OutletNode).GenContam = Node(InletNode).GenContam;
        }
    }

    //        End of Update subroutines for the Sys Module
    // *****************************************************************************

    // Beginning of Reporting subroutines for the Sys Module
    // *****************************************************************************

    void SingleDuctAirTerminal::ReportSys(EnergyPlusData &state) // unused1208
    {

        // SUBROUTINE INFORMATION:
        //       AUTHOR         Unknown
        //       DATE WRITTEN   Unknown
        //       MODIFIED       na
        //       RE-ENGINEERED  na

        // PURPOSE OF THIS SUBROUTINE:
        // This subroutine updates the Sys report variables.

        // METHODOLOGY EMPLOYED:
        // There is method to this madness.

        // REFERENCES:
        // na

        // USE STATEMENTS:
        // na

        // Locals
        // SUBROUTINE ARGUMENT DEFINITIONS:

        // SUBROUTINE PARAMETER DEFINITIONS:
        // na

        // INTERFACE BLOCK SPECIFICATIONS
        // na

        // DERIVED TYPE DEFINITIONS
        // na

        // SUBROUTINE LOCAL VARIABLE DECLARATIONS:

        // Still needs to report the Sys power from this component

        // set zone OA volume flow rate
        this->CalcOutdoorAirVolumeFlowRate(state);
    }

    void GetHVACSingleDuctSysIndex(EnergyPlusData &state,
                                   std::string const &SDSName,
                                   int &SDSIndex,
                                   bool &ErrorsFound,
                                   Optional_string_const ThisObjectType,
                                   Optional_int DamperInletNode, // Damper inlet node number
                                   Optional_int DamperOutletNode // Damper outlet node number
    )
    {

        // SUBROUTINE INFORMATION:
        //       AUTHOR         Lixing Gu
        //       DATE WRITTEN   February 2006
        //       MODIFIED       na
        //       RE-ENGINEERED  na

        // PURPOSE OF THIS SUBROUTINE:
        // This subroutine sets an index for a given single duct system -- issues error message if that system
        // is not a legal system.

        if (GetInputFlag) { // First time subroutine has been entered
            GetSysInput(state);
            GetInputFlag = false;
        }

        SDSIndex = UtilityRoutines::FindItemInList(SDSName, sd_airterminal, &SingleDuctAirTerminal::SysName);
        if (SDSIndex == 0) {
            if (present(ThisObjectType)) {
                ShowSevereError(ThisObjectType() + ", GetHVACSingleDuctSysIndex: Single duct system not found=" + SDSName);
            } else {
                ShowSevereError("GetHVACSingleDuctSysIndex: Single duct system not found=" + SDSName);
            }
            ErrorsFound = true;
        } else {
            if ((sd_airterminal(SDSIndex).SysType_Num != SingleDuctConstVolReheat) && (sd_airterminal(SDSIndex).SysType_Num != SingleDuctVAVReheat)) {
                ShowSevereError(ThisObjectType() + ", GetHVACSingleDuctSysIndex: Could not find allowed types=" + SDSName);
                ShowContinueError("The allowed types are: AirTerminal:SingleDuct:ConstantVolume:Reheat and AirTerminal:SingleDuct:VAV:Reheat");
                ErrorsFound = true;
            }
            if (sd_airterminal(SDSIndex).SysType_Num == SingleDuctVAVReheat) {
                if (present(DamperInletNode)) DamperInletNode = sd_airterminal(SDSIndex).InletNodeNum;
                if (present(DamperOutletNode)) DamperOutletNode = sd_airterminal(SDSIndex).OutletNodeNum;
            }
        }
    }

    void SimATMixer(EnergyPlusData &state, std::string const &SysName, bool const FirstHVACIteration, int &SysIndex)
    {

        // SUBROUTINE INFORMATION:
        //       AUTHOR
        //       DATE WRITTEN   March 2012
        //       MODIFIED       na
        //       RE-ENGINEERED  na

        // PURPOSE OF THIS SUBROUTINE
        // Simulate an Air Terminal Mixer component

        // SUBROUTINE LOCAL VARIABLE DECLARATIONS:
        static int SysNum(0);

        if (GetATMixerFlag) {
            GetATMixerFlag = false;
        }

        if (SysIndex == 0) {
            SysNum = UtilityRoutines::FindItemInList(SysName, SysATMixer);
            SysIndex = SysNum;
            if (SysNum == 0) {
                ShowFatalError("Object " + SysName + " not found");
            }
        } else {
            SysNum = SysIndex;
        }

        SysATMixer(SysNum).InitATMixer(state, FirstHVACIteration);

        CalcATMixer(SysNum);

        UpdateATMixer(SysNum);
    }

    void GetATMixers(EnergyPlusData &state, ZoneAirLoopEquipmentManagerData &dataZoneAirLoopEquipmentManager)
    {

        // SUBROUTINE INFORMATION:
        //       AUTHOR
        //       DATE WRITTEN   March 2012
        //       MODIFIED       na
        //       RE-ENGINEERED  na

        // PURPOSE OF THIS SUBROUTINE
        // Get input for inlet side air terminal mixers and store it in the inlet side air terminal mixer array

        // METHODOLOGY EMPLOYED:
        // Use the Get routines from the InputProcessor module.

        // Using/Aliasing
        using DataZoneEquipment::EquipmentData;
        using DataZoneEquipment::SubEquipmentData;
        using DataZoneEquipment::ZoneEquipConfig;
        using NodeInputManager::GetOnlySingleNode;
        using namespace DataLoopNode;
        using namespace DataIPShortCuts;
        using BranchNodeConnections::SetUpCompSets;
        using BranchNodeConnections::TestCompSet;
        using DataDefineEquip::AirDistUnit;
        using DataDefineEquip::NumAirDistUnits;
        using DataGlobals::NumOfZones;
        using DataHVACGlobals::ATMixer_InletSide;
        using DataHVACGlobals::ATMixer_SupplySide;
        using DataSizing::NumZoneSizingInput;
        using DataSizing::ZoneSizingInput;

        // SUBROUTINE LOCAL VARIABLE DECLARATIONS:
        int NumNums;    // Number of REAL(r64) numbers returned by GetObjectItem
        int NumAlphas;  // Number of alphanumerics returned by GetObjectItem
        int ATMixerNum; // Index of inlet side mixer air terminal unit
        int IOStat;
        static std::string const RoutineName("GetATMixers: "); // include trailing blank space
        bool ErrorsFound(false);                               // Error flag
        int NodeNum;                                           // Index to node number
        int CtrlZone;                                          // Index to control zone
        bool ZoneNodeNotFound;                                 // Flag for error checking
        bool errFlag;                                          // error flag from component validation

        if (!GetATMixerFlag) {
            return;
        }
        GetATMixerFlag = false;

        cCurrentModuleObject = "AirTerminal:SingleDuct:Mixer";
        NumATMixers = inputProcessor->getNumObjectsFound(cCurrentModuleObject);
        SysATMixer.allocate(NumATMixers);

        // Need air distribution units first
        ZoneAirLoopEquipmentManager::GetZoneAirLoopEquipment(state, dataZoneAirLoopEquipmentManager);

        for (ATMixerNum = 1; ATMixerNum <= NumATMixers; ++ATMixerNum) {
            inputProcessor->getObjectItem(cCurrentModuleObject,
                                          ATMixerNum,
                                          cAlphaArgs,
                                          NumAlphas,
                                          rNumericArgs,
                                          NumNums,
                                          IOStat,
                                          lNumericFieldBlanks,
                                          lAlphaFieldBlanks,
                                          cAlphaFieldNames,
                                          cNumericFieldNames);
            UtilityRoutines::IsNameEmpty(cAlphaArgs(1), cCurrentModuleObject, ErrorsFound);
            SysATMixer(ATMixerNum).Name = cAlphaArgs(1);
            if (cAlphaArgs(7) == "INLETSIDE") {
                SysATMixer(ATMixerNum).MixerType = ATMixer_InletSide; // inlet side mixer
            } else if (cAlphaArgs(7) == "SUPPLYSIDE") {
                SysATMixer(ATMixerNum).MixerType = ATMixer_SupplySide; // supply side mixer
            }
            if (cAlphaArgs(2) == "ZONEHVAC:WATERTOAIRHEATPUMP") {
                SysATMixer(ATMixerNum).ZoneHVACUnitType = 1;
            } else if (cAlphaArgs(2) == "ZONEHVAC:FOURPIPEFANCOIL") {
                SysATMixer(ATMixerNum).ZoneHVACUnitType = 2;
            } else if (cAlphaArgs(2) == "ZONEHVAC:PACKAGEDTERMINALAIRCONDITIONER") {
                SysATMixer(ATMixerNum).ZoneHVACUnitType = 3;
            } else if (cAlphaArgs(2) == "ZONEHVAC:PACKAGEDTERMINALHEATPUMP") {
                SysATMixer(ATMixerNum).ZoneHVACUnitType = 4;
            } else if (cAlphaArgs(2) == "ZONEHVAC:VARIABLEREFRIGERANTFLOW") {
                SysATMixer(ATMixerNum).ZoneHVACUnitType = 5;
            } else if (cAlphaArgs(2) == "AIRLOOPHVAC:UNITARYSYSTEM") {
                SysATMixer(ATMixerNum).ZoneHVACUnitType = 6;
            } else if (cAlphaArgs(2) == "ZONEHVAC:UNITVENTILATOR") {
                SysATMixer(ATMixerNum).ZoneHVACUnitType = 7;
            }

            SysATMixer(ATMixerNum).ZoneHVACUnitName = cAlphaArgs(3);

            ValidateComponent(cAlphaArgs(2), SysATMixer(ATMixerNum).ZoneHVACUnitName, errFlag, cCurrentModuleObject);

            SysATMixer(ATMixerNum).MixedAirOutNode = GetOnlySingleNode(cAlphaArgs(4),
                                                                       ErrorsFound,
                                                                       cCurrentModuleObject,
                                                                       cAlphaArgs(1),
                                                                       NodeType_Air,
                                                                       NodeConnectionType_Outlet,
                                                                       1,
                                                                       ObjectIsNotParent,
                                                                       cAlphaFieldNames(4));

            SysATMixer(ATMixerNum).PriInNode = GetOnlySingleNode(cAlphaArgs(5),
                                                                 ErrorsFound,
                                                                 cCurrentModuleObject,
                                                                 cAlphaArgs(1),
                                                                 NodeType_Air,
                                                                 NodeConnectionType_Inlet,
                                                                 1,
                                                                 ObjectIsNotParent,
                                                                 cAlphaFieldNames(5));
            SysATMixer(ATMixerNum).SecInNode = GetOnlySingleNode(cAlphaArgs(6),
                                                                 ErrorsFound,
                                                                 cCurrentModuleObject,
                                                                 cAlphaArgs(1),
                                                                 NodeType_Air,
                                                                 NodeConnectionType_Inlet,
                                                                 1,
                                                                 ObjectIsNotParent,
                                                                 cAlphaFieldNames(6));

            if (lAlphaFieldBlanks(8)) {
                SysATMixer(ATMixerNum).NoOAFlowInputFromUser = true;
            } else {
                SysATMixer(ATMixerNum).OARequirementsPtr = UtilityRoutines::FindItemInList(cAlphaArgs(8), DataSizing::OARequirements);
                if (SysATMixer(ATMixerNum).OARequirementsPtr == 0) {
                    ShowSevereError(RoutineName + cCurrentModuleObject + "=\"" + cAlphaArgs(1) + "\", invalid data.");
                    ShowContinueError("..invalid " + cAlphaFieldNames(8) + "=\"" + cAlphaArgs(8) + "\".");
                    ErrorsFound = true;
                } else {
                    SysATMixer(ATMixerNum).NoOAFlowInputFromUser = false;
                }
            }

            if (lAlphaFieldBlanks(9)) {
                SysATMixer(ATMixerNum).OAPerPersonMode = DataZoneEquipment::PerPersonDCVByCurrentLevel;
            } else {
                if (cAlphaArgs(9) == "CURRENTOCCUPANCY") {
                    SysATMixer(ATMixerNum).OAPerPersonMode = DataZoneEquipment::PerPersonDCVByCurrentLevel;
                } else if (cAlphaArgs(9) == "DESIGNOCCUPANCY") {
                    SysATMixer(ATMixerNum).OAPerPersonMode = DataZoneEquipment::PerPersonByDesignLevel;
                } else {
                    SysATMixer(ATMixerNum).OAPerPersonMode = DataZoneEquipment::PerPersonDCVByCurrentLevel;
                    ShowWarningError(RoutineName + cCurrentModuleObject + "=\"" + cAlphaArgs(1) + "\", invalid data.");
                    ShowContinueError("..invalid " + cAlphaFieldNames(9) + "=\"" + cAlphaArgs(9) +
                                      "\". The default input of CurrentOccupancy is assigned");
                }
            }

            // Check for dupes in the three nodes.
            if (SysATMixer(ATMixerNum).SecInNode == SysATMixer(ATMixerNum).PriInNode) {
                ShowSevereError(cCurrentModuleObject + " = " + SysATMixer(ATMixerNum).Name + ' ' + cAlphaArgs(5) + " = " +
                                NodeID(SysATMixer(ATMixerNum).PriInNode) + " duplicates the " + cAlphaArgs(4) + '.');
                ErrorsFound = true;
            } else if (SysATMixer(ATMixerNum).SecInNode == SysATMixer(ATMixerNum).MixedAirOutNode) {
                ShowSevereError(cCurrentModuleObject + " = " + SysATMixer(ATMixerNum).Name + ' ' + cAlphaArgs(6) + " = " +
                                NodeID(SysATMixer(ATMixerNum).MixedAirOutNode) + " duplicates the " + cAlphaArgs(4) + '.');
                ErrorsFound = true;
            }

            if (SysATMixer(ATMixerNum).PriInNode == SysATMixer(ATMixerNum).MixedAirOutNode) {
                ShowSevereError(cCurrentModuleObject + " = " + SysATMixer(ATMixerNum).Name + ' ' + cAlphaArgs(6) + " = " +
                                NodeID(SysATMixer(ATMixerNum).MixedAirOutNode) + " duplicates the " + cAlphaArgs(5) + '.');
                ErrorsFound = true;
            }

            for (int ADUNum = 1; ADUNum <= NumAirDistUnits; ++ADUNum) {
                if (SysATMixer(ATMixerNum).MixedAirOutNode == AirDistUnit(ADUNum).OutletNodeNum) {
                    AirDistUnit(ADUNum).InletNodeNum = SysATMixer(ATMixerNum).PriInNode;
                    SysATMixer(ATMixerNum).ADUNum = ADUNum;
                    break;
                }
            }
            // one assumes if there isn't one assigned, it's an error?
            if (SysATMixer(ATMixerNum).ADUNum == 0) {
                ShowSevereError(RoutineName + "No matching Air Distribution Unit, for System = [" + cCurrentModuleObject + ',' +
                                SysATMixer(ATMixerNum).Name + "].");
                ShowContinueError("...should have outlet node = " + NodeID(SysATMixer(ATMixerNum).MixedAirOutNode));
                ErrorsFound = true;
            } else {

                if (SysATMixer(ATMixerNum).MixerType == ATMixer_InletSide) {
                    // Air Terminal inlet node must be the same as a zone exhaust node
                    ZoneNodeNotFound = true;
                    for (CtrlZone = 1; CtrlZone <= NumOfZones; ++CtrlZone) {
                        if (!ZoneEquipConfig(CtrlZone).IsControlled) continue;
                        for (NodeNum = 1; NodeNum <= ZoneEquipConfig(CtrlZone).NumExhaustNodes; ++NodeNum) {
                            if (SysATMixer(ATMixerNum).SecInNode == ZoneEquipConfig(CtrlZone).ExhaustNode(NodeNum)) {
                                ZoneNodeNotFound = false;
                                AirDistUnit(SysATMixer(ATMixerNum).ADUNum).ZoneEqNum = CtrlZone;
                                SysATMixer(ATMixerNum).ZoneEqNum = CtrlZone;
                                SysATMixer(ATMixerNum).ZoneNum = ZoneEquipConfig(CtrlZone).ActualZoneNum;
                                // Must wait until InitATMixer to fill other zone equip config data because ultimate zone inlet node is not known yet
                                // for inlet side mixers
                                if (!SysATMixer(ATMixerNum).NoOAFlowInputFromUser) {
                                    bool UseOccSchFlag = false;
                                    bool UseMinOASchFlag = false;
                                    SysATMixer(ATMixerNum).DesignPrimaryAirVolRate = DataZoneEquipment::CalcDesignSpecificationOutdoorAir(
                                        SysATMixer(ATMixerNum).OARequirementsPtr, SysATMixer(ATMixerNum).ZoneNum, UseOccSchFlag, UseMinOASchFlag);
                                }
                                goto ControlledZoneLoop_exit;
                            }
                        }
                    }
                ControlledZoneLoop_exit:;
                    if (ZoneNodeNotFound) {
                        ShowSevereError(cCurrentModuleObject + " = \"" + SysATMixer(ATMixerNum).Name +
                                        "\". Inlet Side Air Terminal Mixer air inlet node name must be the same as a zone exhaust node name.");
                        ShowContinueError("..Zone exhaust node name is specified in ZoneHVAC:EquipmentConnections object.");
                        ShowContinueError("..Inlet Side CONNECTED Air Terminal Mixer inlet node name = " + NodeID(SysATMixer(ATMixerNum).SecInNode));
                        ErrorsFound = true;
                    }
                }

                if (SysATMixer(ATMixerNum).MixerType == ATMixer_SupplySide) {
                    ZoneNodeNotFound = true;
                    for (CtrlZone = 1; CtrlZone <= NumOfZones; ++CtrlZone) {
                        if (!ZoneEquipConfig(CtrlZone).IsControlled) continue;
                        for (NodeNum = 1; NodeNum <= ZoneEquipConfig(CtrlZone).NumInletNodes; ++NodeNum) {
                            if (SysATMixer(ATMixerNum).MixedAirOutNode == ZoneEquipConfig(CtrlZone).InletNode(NodeNum)) {
                                ZoneNodeNotFound = false;
                                AirDistUnit(SysATMixer(ATMixerNum).ADUNum).ZoneEqNum = CtrlZone;
                                SysATMixer(ATMixerNum).ZoneEqNum = CtrlZone;
                                SysATMixer(ATMixerNum).ZoneNum = ZoneEquipConfig(CtrlZone).ActualZoneNum;
                                // Wait until InitATMixer to fill other zone equip config data

                                if (!SysATMixer(ATMixerNum).NoOAFlowInputFromUser) {
                                    bool UseOccSchFlag = false;
                                    bool UseMinOASchFlag = false;
                                    SysATMixer(ATMixerNum).DesignPrimaryAirVolRate = DataZoneEquipment::CalcDesignSpecificationOutdoorAir(
                                        SysATMixer(ATMixerNum).OARequirementsPtr, SysATMixer(ATMixerNum).ZoneNum, UseOccSchFlag, UseMinOASchFlag);
                                }
                                goto ControlZoneLoop_exit;
                            }
                        }
                    }
                ControlZoneLoop_exit:;
                    if (ZoneNodeNotFound) {
                        ShowSevereError(cCurrentModuleObject + " = \"" + SysATMixer(ATMixerNum).Name +
                                        "\". Supply Side Air Terminal Mixer air outlet node name must be the same as a zone inlet node name.");
                        ShowContinueError("..Zone inlet node name is specified in ZoneHVAC:EquipmentConnections object.");
                        ShowContinueError("..Supply Side connected Air Terminal Mixer outlet node name = " +
                                          NodeID(SysATMixer(ATMixerNum).MixedAirOutNode));
                        ErrorsFound = true;
                    }
                }
            }
            TestCompSet(cCurrentModuleObject, SysATMixer(ATMixerNum).Name, cAlphaArgs(5), cAlphaArgs(4), "Air Nodes");

            if (SysATMixer(ATMixerNum).OARequirementsPtr == 0) {
                if (ZoneSizingInput.allocated()) {
                    for (int SizingInputNum = 1; SizingInputNum <= NumZoneSizingInput; ++SizingInputNum) {
                        if (ZoneSizingInput(SizingInputNum).ZoneNum == SysATMixer(ATMixerNum).ZoneNum) {
                            if (ZoneSizingInput(SizingInputNum).ZoneDesignSpecOAIndex == 0) {
                                ShowWarningError(RoutineName + cCurrentModuleObject + "=\"" + cAlphaArgs(1) + "\", invalid data.");
                                ShowContinueError(cAlphaFieldNames(8) + " is blank in both the mixer and the Sizing:Zone object for the same zone.");
                                ShowContinueError("The mixer outdoor airflow rate is set to zero.");
                                SysATMixer(ATMixerNum).DesignPrimaryAirVolRate = 0.0;
                            } else {
                                SysATMixer(ATMixerNum).OARequirementsPtr = ZoneSizingInput(SizingInputNum).ZoneDesignSpecOAIndex;
                                SysATMixer(ATMixerNum).DesignPrimaryAirVolRate = DataZoneEquipment::CalcDesignSpecificationOutdoorAir(
                                    SysATMixer(ATMixerNum).OARequirementsPtr, SysATMixer(ATMixerNum).ZoneNum, false, false);
                                SysATMixer(ATMixerNum).NoOAFlowInputFromUser = false;
                            }
                        }
                    }
                } else {
                    ShowWarningError(cAlphaFieldNames(8) +
                                     "is blank and there is no Sizing:Zone for the same zone. The mixer outdoor airflow rate is set to zero.");
                    SysATMixer(ATMixerNum).DesignPrimaryAirVolRate = 0.0;
                }
            }
            SysATMixer(ATMixerNum).MassFlowRateMaxAvail = SysATMixer(ATMixerNum).DesignPrimaryAirVolRate * DataEnvironment::StdRhoAir;
        }

        if (ErrorsFound) {
            ShowFatalError(RoutineName + "Errors found in input.  Program terminates.");
        }
    }

    void AirTerminalMixerData::InitATMixer(EnergyPlusData &state, bool const FirstHVACIteration)
    {
        // Purpose: Initialize the AirTerminalMixers data structure with node data
        if (this->OneTimeInitFlag) {
            {
                auto &thisADU(DataDefineEquip::AirDistUnit(this->ADUNum));
                {
                    auto &thisZoneEqConfig(DataZoneEquipment::ZoneEquipConfig(thisADU.ZoneEqNum));
                    for (int SupAirIn = 1; SupAirIn <= thisZoneEqConfig.NumInletNodes; ++SupAirIn) {
                        if (this->ZoneInletNode == thisZoneEqConfig.InletNode(SupAirIn)) {
                            thisZoneEqConfig.AirDistUnitCool(SupAirIn).InNode = this->PriInNode;
                            thisZoneEqConfig.AirDistUnitCool(SupAirIn).OutNode = this->MixedAirOutNode;
                            thisZoneEqConfig.AirDistUnitHeat(SupAirIn).InNode = this->PriInNode;
                            thisZoneEqConfig.AirDistUnitHeat(SupAirIn).OutNode = this->MixedAirOutNode;
                            thisADU.TermUnitSizingNum = thisZoneEqConfig.AirDistUnitCool(SupAirIn).TermUnitSizingIndex;
                            this->CtrlZoneInNodeIndex = SupAirIn;
                            {
                                auto &thisTermUnitSizingData(DataSizing::TermUnitSizing(thisADU.TermUnitSizingNum));
                                thisTermUnitSizingData.ADUName = thisADU.Name;
                                // Fill TermUnitSizing with specs from DesignSpecification:AirTerminal:Sizing if there is one attached to this
                                // terminal unit
                                if (thisADU.AirTerminalSizingSpecIndex > 0) {
                                    {
                                        auto const &thisAirTermSizingSpec(DataSizing::AirTerminalSizingSpec(thisADU.AirTerminalSizingSpecIndex));
                                        thisTermUnitSizingData.SpecDesCoolSATRatio = thisAirTermSizingSpec.DesCoolSATRatio;
                                        thisTermUnitSizingData.SpecDesHeatSATRatio = thisAirTermSizingSpec.DesHeatSATRatio;
                                        thisTermUnitSizingData.SpecDesSensCoolingFrac = thisAirTermSizingSpec.DesSensCoolingFrac;
                                        thisTermUnitSizingData.SpecDesSensHeatingFrac = thisAirTermSizingSpec.DesSensHeatingFrac;
                                        thisTermUnitSizingData.SpecMinOAFrac = thisAirTermSizingSpec.MinOAFrac;
                                    }
                                }
                            }
                        }
                    }
                }
            }
            this->OneTimeInitFlag = false;
        }

        // Keep trying until we find it, the airloopnum, that is
        if (this->OneTimeInitFlag2) {
            this->AirLoopNum = DataZoneEquipment::ZoneEquipConfig(DataDefineEquip::AirDistUnit(this->ADUNum).ZoneEqNum)
                                   .InletNodeAirLoopNum(this->CtrlZoneInNodeIndex);
            DataDefineEquip::AirDistUnit(this->ADUNum).AirLoopNum = this->AirLoopNum;
            if (this->AirLoopNum > 0) {
                this->OneTimeInitFlag2 = false;
            }
        }

        // Every iteration
        Real64 mDotFromOARequirement(0.0);
        Real64 vDotOAReq(0.0);
        if (!this->NoOAFlowInputFromUser) {
            Real64 airLoopOAFrac(0.0);
            bool UseOccSchFlag = false;
            if (this->OAPerPersonMode == DataZoneEquipment::PerPersonDCVByCurrentLevel) UseOccSchFlag = true;
            if (this->AirLoopNum > 0) {
                airLoopOAFrac = state.dataAirLoop->AirLoopFlow(this->AirLoopNum).OAFrac;
                if (airLoopOAFrac > 0.0) {
                    vDotOAReq = DataZoneEquipment::CalcDesignSpecificationOutdoorAir(this->OARequirementsPtr, this->ZoneNum, UseOccSchFlag, true);
                    mDotFromOARequirement = vDotOAReq * DataEnvironment::StdRhoAir / airLoopOAFrac;
                } else {
                    mDotFromOARequirement = Node(this->PriInNode).MassFlowRate;
                }
            }
            if (FirstHVACIteration) {
                Node(this->PriInNode).MassFlowRate = mDotFromOARequirement;
                Node(this->PriInNode).MassFlowRateMaxAvail = this->MassFlowRateMaxAvail;
                Node(this->PriInNode).MassFlowRateMinAvail = 0.0;
            } else {
                Node(this->PriInNode).MassFlowRate = mDotFromOARequirement;

                Node(this->PriInNode).MassFlowRate = min(Node(this->PriInNode).MassFlowRate, Node(this->PriInNode).MassFlowRateMaxAvail);
                Node(this->PriInNode).MassFlowRate = max(Node(this->PriInNode).MassFlowRate, Node(this->PriInNode).MassFlowRateMinAvail);
                Node(this->PriInNode).MassFlowRate = max(Node(this->PriInNode).MassFlowRate, Node(this->PriInNode).MassFlowRateMin);
            }
        }
        if (this->MixerType == ATMixer_InletSide) {
            Node(this->PriInNode).MassFlowRate = min(Node(this->PriInNode).MassFlowRate, Node(this->MixedAirOutNode).MassFlowRate);
        }
    }

    void CalcATMixer(int const SysNum)
    {

        // SUBROUTINE INFORMATION:
        //       AUTHOR
        //       DATE WRITTEN   March 2012
        //       MODIFIED       na
        //       RE-ENGINEERED  na

        // PURPOSE OF THIS SUBROUTINE
        // Calculate the mixed air flow and conditions in the air terminal mixer

        // METHODOLOGY EMPLOYED:

        // REFERENCES:

        // Using/Aliasing
        using DataEnvironment::StdRhoAir;
        using Psychrometrics::PsyTdbFnHW;

        // Locals
        // SUBROUTINE ARGUMENT DEFINITIONS

        // SUBROUTINE PARAMETER DEFINITIONS:

        // INTERFACE BLOCK SPECIFICATIONS
        // na

        // DERIVED TYPE DEFINITIONS
        // na

        // SUBROUTINE LOCAL VARIABLE DECLARATIONS:

        static Real64 PriMassFlowRate(0.0);
        static Real64 PriEnthalpy(0.0);
        static Real64 PriHumRat(0.0);
        static Real64 PriTemp(0.0);

        static Real64 SecAirMassFlowRate(0.0);
        static Real64 SecAirEnthalpy(0.0);
        static Real64 SecAirHumRat(0.0);
        static Real64 SecAirTemp(0.0);

        static Real64 MixedAirMassFlowRate(0.0);
        static Real64 MixedAirEnthalpy(0.0);
        static Real64 MixedAirHumRat(0.0);
        static Real64 MixedAirTemp(0.0);

        PriEnthalpy = Node(SysATMixer(SysNum).PriInNode).Enthalpy;
        PriHumRat = Node(SysATMixer(SysNum).PriInNode).HumRat;
        PriTemp = Node(SysATMixer(SysNum).PriInNode).Temp;
        PriMassFlowRate = Node(SysATMixer(SysNum).PriInNode).MassFlowRate;

        SecAirMassFlowRate = Node(SysATMixer(SysNum).SecInNode).MassFlowRate;
        SecAirEnthalpy = Node(SysATMixer(SysNum).SecInNode).Enthalpy;
        SecAirHumRat = Node(SysATMixer(SysNum).SecInNode).HumRat;
        SecAirTemp = Node(SysATMixer(SysNum).SecInNode).Temp;

        if (SysATMixer(SysNum).MixerType == ATMixer_SupplySide) {
            MixedAirMassFlowRate = SecAirMassFlowRate + PriMassFlowRate;
        } else {
            // for inlet side mixer, the mixed air flow has been set, but we don't know the secondary flow
            MixedAirMassFlowRate = Node(SysATMixer(SysNum).MixedAirOutNode).MassFlowRate;
            SecAirMassFlowRate = max(MixedAirMassFlowRate - PriMassFlowRate, 0.0);
            Node(SysATMixer(SysNum).SecInNode).MassFlowRate = SecAirMassFlowRate;
            if (std::abs(PriMassFlowRate + SecAirMassFlowRate - MixedAirMassFlowRate) > SmallMassFlow) {
                ShowSevereError("CalcATMixer: Invalid mass flow rates in AirTerminal:SingleDuct:Mixer=" + SysATMixer(SysNum).Name);
                ShowContinueErrorTimeStamp("Primary mass flow rate=" + General::RoundSigDigits(PriMassFlowRate, 6) +
                                           "Secondary mass flow rate=" + General::RoundSigDigits(SecAirMassFlowRate, 6) +
                                           "Mixed mass flow rate=" + General::RoundSigDigits(MixedAirMassFlowRate, 6));
                ShowFatalError("Simulation terminates.");
            }
        }
        // now calculate the mixed (outlet) conditions
        if (MixedAirMassFlowRate > 0.0) {
            MixedAirEnthalpy = (SecAirMassFlowRate * SecAirEnthalpy + PriMassFlowRate * PriEnthalpy) / MixedAirMassFlowRate;
            MixedAirHumRat = (SecAirMassFlowRate * SecAirHumRat + PriMassFlowRate * PriHumRat) / MixedAirMassFlowRate;
            // Mixed air temperature is calculated from the mixed air enthalpy and humidity ratio.
            MixedAirTemp = PsyTdbFnHW(MixedAirEnthalpy, MixedAirHumRat);
        }

        SysATMixer(SysNum).MixedAirMassFlowRate = MixedAirMassFlowRate;
        SysATMixer(SysNum).MixedAirEnthalpy = MixedAirEnthalpy;
        SysATMixer(SysNum).MixedAirHumRat = MixedAirHumRat;
        SysATMixer(SysNum).MixedAirTemp = MixedAirTemp;
    }

    void UpdateATMixer(int const SysNum)
    {

        // SUBROUTINE INFORMATION:
        //       AUTHOR
        //       DATE WRITTEN   March 2012
        //       MODIFIED       na
        //       RE-ENGINEERED  na

        // PURPOSE OF THIS SUBROUTINE
        // Move the results of CalcATMixer to the affected nodes

        // METHODOLOGY EMPLOYED:

        // REFERENCES:

        // Using/Aliasing
        using namespace DataLoopNode;
        using DataContaminantBalance::Contaminant;

        // Locals
        // SUBROUTINE ARGUMENT DEFINITIONS

        // SUBROUTINE PARAMETER DEFINITIONS:

        // INTERFACE BLOCK SPECIFICATIONS
        // na

        // DERIVED TYPE DEFINITIONS
        // na

        // SUBROUTINE LOCAL VARIABLE DECLARATIONS:
        int PriInNode = SysATMixer(SysNum).PriInNode;
        int SecInNode = SysATMixer(SysNum).SecInNode;
        int MixedAirOutNode = SysATMixer(SysNum).MixedAirOutNode;

        // mixed air data
        Node(MixedAirOutNode).Temp = SysATMixer(SysNum).MixedAirTemp;
        Node(MixedAirOutNode).HumRat = SysATMixer(SysNum).MixedAirHumRat;
        Node(MixedAirOutNode).Enthalpy = SysATMixer(SysNum).MixedAirEnthalpy;
        Node(MixedAirOutNode).Press = SysATMixer(SysNum).MixedAirPressure;
        Node(MixedAirOutNode).MassFlowRate = SysATMixer(SysNum).MixedAirMassFlowRate;

        if (Contaminant.CO2Simulation) {
            if (SysATMixer(SysNum).MixedAirMassFlowRate <= DataHVACGlobals::VerySmallMassFlow) {
                Node(MixedAirOutNode).CO2 = Node(PriInNode).CO2;
            } else {
                Node(MixedAirOutNode).CO2 =
                    (Node(SecInNode).MassFlowRate * Node(SecInNode).CO2 + Node(PriInNode).MassFlowRate * Node(PriInNode).CO2) /
                    Node(MixedAirOutNode).MassFlowRate;
            }
        }

        if (Contaminant.GenericContamSimulation) {
            if (SysATMixer(SysNum).MixedAirMassFlowRate <= DataHVACGlobals::VerySmallMassFlow) {
                Node(MixedAirOutNode).GenContam = Node(PriInNode).GenContam;
            } else {
                Node(MixedAirOutNode).GenContam =
                    (Node(SecInNode).MassFlowRate * Node(SecInNode).GenContam + Node(PriInNode).MassFlowRate * Node(PriInNode).GenContam) /
                    Node(MixedAirOutNode).MassFlowRate;
            }
        }

        // update ADU flow data - because SimATMixer is called from the various zone equipment so the updates in SimZoneAirLoopEquipment won't work
        int aduNum = SysATMixer(SysNum).ADUNum;
        DataDefineEquip::AirDistUnit(aduNum).MassFlowRateTU = Node(PriInNode).MassFlowRate;
        DataDefineEquip::AirDistUnit(aduNum).MassFlowRateZSup = Node(PriInNode).MassFlowRate;
        DataDefineEquip::AirDistUnit(aduNum).MassFlowRateSup = Node(PriInNode).MassFlowRate;
    }

    void GetATMixer(EnergyPlusData &state,
<<<<<<< HEAD
=======
                    ZoneAirLoopEquipmentManagerData &dataZoneAirLoopEquipmentManager,
>>>>>>> 03eff357
                    std::string const &ZoneEquipName, // zone unit name name
                    std::string &ATMixerName,         // air terminal mixer name
                    int &ATMixerNum,                  // air terminal mixer index
                    int &ATMixerType,                 // air teminal mixer type
                    int &ATMixerPriNode,              // air terminal mixer primary air node number
                    int &ATMixerSecNode,              // air terminal mixer secondary air node number
                    int &ATMixerOutNode,              // air terminal mixer outlet air node number
                    int const &ZoneEquipOutletNode    // zone equipment outlet node (used with inlet side mixers)
    )
    {

        // SUBROUTINE INFORMATION:
        //       AUTHOR         Fred Buhl
        //       DATE WRITTEN   April 2012
        //       MODIFIED       na
        //       RE-ENGINEERED  na

        // PURPOSE OF THIS SUBROUTINE:
        // This subroutine gets: 1) the index of the named AT Mixer in the SysATMixer data array
        //                       2) the node number of the primary air inlet node of the AT Mixer
        //                       3) set the AT Mixer ultimate zone inlet node

        int ATMixerIndex; // local air terminal mixer index

        if (GetATMixerFlag) {
            // CALL GetZoneAirLoopEquipment
            GetATMixers(state, *state.dataZoneAirLoopEquipmentManager);
            GetATMixerFlag = false;
        }

        if (NumATMixers <= 0) {
            ATMixerNum = 0;
            ATMixerName = "";
            ATMixerPriNode = 0;
            ATMixerSecNode = 0;
            ATMixerOutNode = 0;
            ATMixerType = 0;
            return;
        }

        ATMixerIndex = UtilityRoutines::FindItemInList(ZoneEquipName, SysATMixer, &AirTerminalMixerData::ZoneHVACUnitName);
        if (ATMixerIndex > 0) {
            ATMixerNum = ATMixerIndex;
            ATMixerName = SysATMixer(ATMixerIndex).Name;
            ATMixerPriNode = SysATMixer(ATMixerIndex).PriInNode;
            ATMixerSecNode = SysATMixer(ATMixerIndex).SecInNode;
            ATMixerOutNode = SysATMixer(ATMixerIndex).MixedAirOutNode;
            ATMixerType = SysATMixer(ATMixerIndex).MixerType;
            if (ATMixerType == ATMixer_InletSide) {
                SysATMixer(ATMixerIndex).ZoneInletNode = ZoneEquipOutletNode;
            } else {
                SysATMixer(ATMixerIndex).ZoneInletNode = ATMixerOutNode;
            }
            SysATMixer(ATMixerNum).InitATMixer(state, false);
        } else {
            ATMixerNum = 0;
            ATMixerName = "";
            ATMixerPriNode = 0;
            ATMixerSecNode = 0;
            ATMixerOutNode = 0;
            ATMixerType = 0;
        }
    }

    void SetATMixerPriFlow(int const ATMixerNum,                     // Air terminal mixer index
                           Optional<Real64 const> PriAirMassFlowRate // Air terminal mixer primary air mass flow rate [kg/s]
    )
    {

        // SUBROUTINE INFORMATION:
        //       AUTHOR         Fred Buhl
        //       DATE WRITTEN   April 2012
        //       MODIFIED       na
        //       RE-ENGINEERED  na

        // PURPOSE OF THIS SUBROUTINE:
        // This Subroutine sets the primary air mass flow rate on the primary air inlet
        // node of a terminal unit mixer component.

        // METHODOLOGY EMPLOYED:
        // The flow is set to either the input PriAirMassFlowRate if this optional input
        // parameter is present, or to the maximum available mass flow rate of the primary
        // air inlet node.

        // SUBROUTINE LOCAL VARIABLE DECLARATIONS:
        int PriAirNode; // air terminal mixer primary air inlet node number

        if (ATMixerNum <= 0) return;
        PriAirNode = SysATMixer(ATMixerNum).PriInNode;
        if (present(PriAirMassFlowRate)) {
            Node(PriAirNode).MassFlowRate = PriAirMassFlowRate;
        } else {
            Node(PriAirNode).MassFlowRate = Node(PriAirNode).MassFlowRateMaxAvail;
        }
    }

    void setATMixerSizingProperties(int const &inletATMixerIndex, // index to ATMixer at inlet of zone equipment
                                    int const &controlledZoneNum, // controlled zone number
                                    int const &curZoneEqNum       // current zone equipment being simulated
    )
    {
        if (inletATMixerIndex == 0) return; // protect this function from bad inputs
        if (controlledZoneNum == 0) return;
        if (curZoneEqNum == 0) return;
        if (SingleDuct::SysATMixer(inletATMixerIndex).MixerType == DataHVACGlobals::No_ATMixer) return;

        // ATMixer properties only affect coil sizing when the mixer is on the inlet side of zone equipment
        if (SingleDuct::SysATMixer(inletATMixerIndex).MixerType == DataHVACGlobals::ATMixer_SupplySide) {
            // check if user has selected No to account for DOAS system
            if (FinalZoneSizing.allocated() && SingleDuct::SysATMixer(inletATMixerIndex).printWarning) {
                if (!FinalZoneSizing(curZoneEqNum).AccountForDOAS && FinalZoneSizing(curZoneEqNum).DOASControlStrategy != DOANeutralSup) {
                    ShowWarningError("AirTerminal:SingleDuct:Mixer: " + SingleDuct::SysATMixer(inletATMixerIndex).Name);
                    ShowContinueError(
                        " Supply side Air Terminal Mixer does not adjust zone equipment coil sizing and may result in inappropriately sized coils.");
                    ShowContinueError(" Set Account for Dedicated Outdoor Air System = Yes in Sizing:Zone object for zone = " +
                                      FinalZoneSizing(curZoneEqNum).ZoneName);
                }
                SingleDuct::SysATMixer(inletATMixerIndex).printWarning = false;
            }
            return; // do nothing else if this is a supply side ATMixer
        }
        // check if user has selected Yes to account for DOAS system
        if (FinalZoneSizing.allocated() && SingleDuct::SysATMixer(inletATMixerIndex).printWarning) {
            if (FinalZoneSizing(curZoneEqNum).AccountForDOAS && FinalZoneSizing(curZoneEqNum).DOASControlStrategy != DOANeutralSup) {
                ShowWarningError("AirTerminal:SingleDuct:Mixer: " + SingleDuct::SysATMixer(inletATMixerIndex).Name);
                ShowContinueError(" Inlet side Air Terminal Mixer automatically adjusts zone equipment coil sizing.");
                ShowContinueError(" Set Account for Dedicated Outdoor Air System = No in Sizing:Zone object for zone = " +
                                  FinalZoneSizing(curZoneEqNum).ZoneName);
                SingleDuct::SysATMixer(inletATMixerIndex).printWarning = false;
            }
        }

        // proceed to set ATMixer properties used for sizing coils

        int airLoopIndex = // find air loop associated with ATMixer
            DataZoneEquipment::ZoneEquipConfig(controlledZoneNum).InletNodeAirLoopNum(SingleDuct::SysATMixer(inletATMixerIndex).CtrlZoneInNodeIndex);

        // must be a system sizing run or calculations are not possible
        bool SizingDesRunThisAirSys = false;                               // Sizing:System object found flag
        CheckThisAirSystemForSizing(airLoopIndex, SizingDesRunThisAirSys); // check for Sizing:System object

        if (SizingDesRunThisAirSys) {

            // set ATMixer outlet air flow rate in ZoneEqSizing array for ATMixer. If this value > 0, then the Sizer will know an ATMixer exists
            ZoneEqSizing(curZoneEqNum).ATMixerVolFlow = SingleDuct::SysATMixer(inletATMixerIndex).DesignPrimaryAirVolRate;

            // If air loop has heating coil use SA conditions, else if OA sys has coils then use precool conditions, else use OA conditions
            if (DataAirSystems::PrimaryAirSystem(airLoopIndex).CentralHeatCoilExists) {
                // if central heating coil exists, ATMixer outlet is assumed to be at supply air conditions described in sizing input
                ZoneEqSizing(curZoneEqNum).ATMixerHeatPriDryBulb = FinalSysSizing(airLoopIndex).HeatSupTemp;
                ZoneEqSizing(curZoneEqNum).ATMixerHeatPriHumRat = FinalSysSizing(airLoopIndex).HeatSupHumRat;
            } else if (DataAirSystems::PrimaryAirSystem(airLoopIndex).NumOAHeatCoils > 0) {
                // if no central heating coil exists and an outdoor air coil does exist, then ATMixer outlet is mixture of preheat and return
                if (FinalSysSizing(airLoopIndex).DesMainVolFlow == 0.0) { // protect divide by 0
                    // doesn't matter, just pick a condition
                    ZoneEqSizing(curZoneEqNum).ATMixerHeatPriDryBulb = FinalSysSizing(airLoopIndex).PreheatTemp;
                    ZoneEqSizing(curZoneEqNum).ATMixerHeatPriHumRat = FinalSysSizing(airLoopIndex).PreheatHumRat;
                } else {
                    // mix preheat condition with return air condition based on OA frac. OA frac should nearly always be 1.
                    // OA frac is based on air loop fraction, not ATMixer flow fraction since air loop can serve multiple ATMixers
                    Real64 OutAirFrac = FinalSysSizing(airLoopIndex).DesOutAirVolFlow / FinalSysSizing(airLoopIndex).DesMainVolFlow;
                    OutAirFrac = min(1.0, max(0.0, OutAirFrac));

                    // calculate humrat based on simple mixing
                    Real64 CoilInHumRatForSizing =
                        OutAirFrac * FinalSysSizing(airLoopIndex).PreheatHumRat + (1 - OutAirFrac) * FinalSysSizing(airLoopIndex).HeatRetHumRat;

                    // calculate enthalpy based on simple mixing
                    Real64 CoilInEnthalpyForSizing = OutAirFrac * Psychrometrics::PsyHFnTdbW(FinalSysSizing(airLoopIndex).PreheatTemp,
                                                                                             FinalSysSizing(airLoopIndex).PreheatHumRat) +
                                                     (1 - OutAirFrac) * Psychrometrics::PsyHFnTdbW(FinalSysSizing(airLoopIndex).HeatRetTemp,
                                                                                                   FinalSysSizing(airLoopIndex).HeatRetHumRat);

                    // back calculate temperature based on humrat and enthalpy state points
                    Real64 CoilInTempForSizing = Psychrometrics::PsyTdbFnHW(CoilInEnthalpyForSizing, CoilInHumRatForSizing);

                    ZoneEqSizing(curZoneEqNum).ATMixerHeatPriDryBulb = CoilInTempForSizing;
                    ZoneEqSizing(curZoneEqNum).ATMixerHeatPriHumRat = CoilInHumRatForSizing;
                }
            } else {
                // else no coils exist in air loop so mix OA condition with return air condition
                if (FinalSysSizing(airLoopIndex).DesMainVolFlow == 0.0) { // protect divide by 0
                    // doesn't matter, just pick a condition
                    ZoneEqSizing(curZoneEqNum).ATMixerHeatPriDryBulb = FinalSysSizing(airLoopIndex).HeatOutTemp;
                    ZoneEqSizing(curZoneEqNum).ATMixerHeatPriHumRat = FinalSysSizing(airLoopIndex).HeatOutHumRat;
                } else {
                    // OA frac is based on air loop fraction, not ATMixer flow fraction since air loop can serve multiple ATMixers
                    Real64 OutAirFrac = FinalSysSizing(airLoopIndex).DesOutAirVolFlow / FinalSysSizing(airLoopIndex).DesMainVolFlow;
                    OutAirFrac = min(1.0, max(0.0, OutAirFrac));

                    // calculate humrat based on simple mixing
                    Real64 CoilInHumRatForSizing =
                        OutAirFrac * FinalSysSizing(airLoopIndex).HeatOutHumRat + (1 - OutAirFrac) * FinalSysSizing(airLoopIndex).HeatRetHumRat;

                    // calculate enthalpy based on simple mixing
                    Real64 CoilInEnthalpyForSizing = OutAirFrac * Psychrometrics::PsyHFnTdbW(FinalSysSizing(airLoopIndex).HeatOutTemp,
                                                                                             FinalSysSizing(airLoopIndex).HeatOutHumRat) +
                                                     (1 - OutAirFrac) * Psychrometrics::PsyHFnTdbW(FinalSysSizing(airLoopIndex).HeatRetTemp,
                                                                                                   FinalSysSizing(airLoopIndex).HeatRetHumRat);

                    // back calculate temperature based on humrat and enthalpy state points
                    Real64 CoilInTempForSizing = Psychrometrics::PsyTdbFnHW(CoilInEnthalpyForSizing, CoilInHumRatForSizing);

                    ZoneEqSizing(curZoneEqNum).ATMixerHeatPriDryBulb = CoilInTempForSizing;
                    ZoneEqSizing(curZoneEqNum).ATMixerHeatPriHumRat = CoilInHumRatForSizing;
                }
            }

            // If air loop has cooling coil use SA conditions, else if OA sys has coils then use precool conditions, else use OA conditions
            if (DataAirSystems::PrimaryAirSystem(airLoopIndex).CentralCoolCoilExists) {
                // if central cooling coil exists, ATMixer outlet is assumed to be at supply air conditions described in sizing input
                ZoneEqSizing(curZoneEqNum).ATMixerCoolPriDryBulb = FinalSysSizing(airLoopIndex).CoolSupTemp;
                ZoneEqSizing(curZoneEqNum).ATMixerCoolPriHumRat = FinalSysSizing(airLoopIndex).CoolSupHumRat;
            } else if (DataAirSystems::PrimaryAirSystem(airLoopIndex).NumOACoolCoils > 0) {
                // if no central cooling coil exists and an outdoor air coil does exist, then ATMixer outlet is mixture of precool and return
                if (FinalSysSizing(airLoopIndex).DesMainVolFlow == 0.0) { // protect divide by 0
                    // doesn't matter, just pick a condition
                    ZoneEqSizing(curZoneEqNum).ATMixerCoolPriDryBulb = FinalSysSizing(airLoopIndex).PrecoolTemp;
                    ZoneEqSizing(curZoneEqNum).ATMixerCoolPriHumRat = FinalSysSizing(airLoopIndex).PrecoolHumRat;
                } else {
                    // mix precool condition with return air condition based on OA frac. OA frac should nearly always be 1.
                    // OA frac is based on air loop fraction, not ATMixer flow fraction since air loop can serve multiple ATMixers
                    Real64 OutAirFrac = FinalSysSizing(airLoopIndex).DesOutAirVolFlow / FinalSysSizing(airLoopIndex).DesMainVolFlow;
                    OutAirFrac = min(1.0, max(0.0, OutAirFrac));

                    // calculate humrat based on simple mixing
                    Real64 CoilInHumRatForSizing =
                        OutAirFrac * FinalSysSizing(airLoopIndex).PrecoolHumRat + (1 - OutAirFrac) * FinalSysSizing(airLoopIndex).RetHumRatAtCoolPeak;

                    // calculate enthalpy based on simple mixing
                    Real64 CoilInEnthalpyForSizing = OutAirFrac * Psychrometrics::PsyHFnTdbW(FinalSysSizing(airLoopIndex).PrecoolTemp,
                                                                                             FinalSysSizing(airLoopIndex).PrecoolHumRat) +
                                                     (1 - OutAirFrac) * Psychrometrics::PsyHFnTdbW(FinalSysSizing(airLoopIndex).RetTempAtCoolPeak,
                                                                                                   FinalSysSizing(airLoopIndex).RetHumRatAtCoolPeak);

                    // back calculate temperature based on humrat and enthalpy state points
                    Real64 CoilInTempForSizing = Psychrometrics::PsyTdbFnHW(CoilInEnthalpyForSizing, CoilInHumRatForSizing);

                    ZoneEqSizing(curZoneEqNum).ATMixerCoolPriDryBulb = CoilInTempForSizing;
                    ZoneEqSizing(curZoneEqNum).ATMixerCoolPriHumRat = CoilInHumRatForSizing;
                }
            } else {
                // else no coils exist in air loop so mix OA condition with return air condition
                if (FinalSysSizing(airLoopIndex).DesMainVolFlow == 0.0) { // protect divide by 0
                    // doesn't matter, just pick a condition
                    ZoneEqSizing(curZoneEqNum).ATMixerCoolPriDryBulb = FinalSysSizing(airLoopIndex).OutTempAtCoolPeak;
                    ZoneEqSizing(curZoneEqNum).ATMixerCoolPriHumRat = FinalSysSizing(airLoopIndex).OutHumRatAtCoolPeak;
                } else {
                    // OA frac is based on air loop fraction, not ATMixer flow fraction since air loop can serve multiple ATMixers
                    Real64 OutAirFrac = FinalSysSizing(airLoopIndex).DesOutAirVolFlow / FinalSysSizing(airLoopIndex).DesMainVolFlow;
                    OutAirFrac = min(1.0, max(0.0, OutAirFrac));

                    // calculate humrat based on simple mixing
                    Real64 CoilInHumRatForSizing = OutAirFrac * FinalSysSizing(airLoopIndex).OutHumRatAtCoolPeak +
                                                   (1 - OutAirFrac) * FinalSysSizing(airLoopIndex).RetHumRatAtCoolPeak;

                    // calculate enthalpy based on simple mixing
                    Real64 CoilInEnthalpyForSizing = OutAirFrac * Psychrometrics::PsyHFnTdbW(FinalSysSizing(airLoopIndex).OutTempAtCoolPeak,
                                                                                             FinalSysSizing(airLoopIndex).OutHumRatAtCoolPeak) +
                                                     (1 - OutAirFrac) * Psychrometrics::PsyHFnTdbW(FinalSysSizing(airLoopIndex).RetTempAtCoolPeak,
                                                                                                   FinalSysSizing(airLoopIndex).RetHumRatAtCoolPeak);

                    // back calculate temperature based on humrat and enthalpy state points
                    Real64 CoilInTempForSizing = Psychrometrics::PsyTdbFnHW(CoilInEnthalpyForSizing, CoilInHumRatForSizing);

                    ZoneEqSizing(curZoneEqNum).ATMixerCoolPriDryBulb = CoilInTempForSizing;
                    ZoneEqSizing(curZoneEqNum).ATMixerCoolPriHumRat = CoilInHumRatForSizing;
                }
            }

        } else {
            // warn user that system sizing is needed to size coils when AT Mixer is used ?
            // if there were a message here then this function should only be called when SizingDesRunThisZone is true
        }
    }

    void SingleDuctAirTerminal::CalcOutdoorAirVolumeFlowRate(EnergyPlusData &state)
    {
        // calculates zone outdoor air volume flow rate using the supply air flow rate and OA fraction
        if (this->AirLoopNum > 0) {
            this->OutdoorAirFlowRate = (this->sd_airterminalOutlet.AirMassFlowRate / StdRhoAir) * state.dataAirLoop->AirLoopFlow(this->AirLoopNum).OAFrac;
        } else {
            this->OutdoorAirFlowRate = 0.0;
        }
    }

    //        End of Reporting subroutines for the Sys Module
    // *****************************************************************************

} // namespace SingleDuct

} // namespace EnergyPlus<|MERGE_RESOLUTION|>--- conflicted
+++ resolved
@@ -586,12 +586,7 @@
                     }
                 } else {
                     IsNotOK = false;
-<<<<<<< HEAD
                     sd_airterminal(SysNum).ReheatControlNode = GetCoilWaterInletNode(state, sd_airterminal(SysNum).ReheatComp, sd_airterminal(SysNum).ReheatName, IsNotOK);
-=======
-                    sd_airterminal(SysNum).ReheatControlNode =
-                        GetCoilWaterInletNode(sd_airterminal(SysNum).ReheatComp, sd_airterminal(SysNum).ReheatName, IsNotOK);
->>>>>>> 03eff357
                     if (IsNotOK) {
                         ShowContinueError("..Occurs in " + sd_airterminal(SysNum).SysType + " = " + sd_airterminal(SysNum).SysName);
                         ErrorsFound = true;
@@ -875,12 +870,7 @@
                     //                              NodeType_Steam,NodeConnectionType_Actuator,1,ObjectIsParent)
                 } else {
                     IsNotOK = false;
-<<<<<<< HEAD
                     sd_airterminal(SysNum).ReheatControlNode = GetCoilWaterInletNode(state, sd_airterminal(SysNum).ReheatComp, sd_airterminal(SysNum).ReheatName, IsNotOK);
-=======
-                    sd_airterminal(SysNum).ReheatControlNode =
-                        GetCoilWaterInletNode(sd_airterminal(SysNum).ReheatComp, sd_airterminal(SysNum).ReheatName, IsNotOK);
->>>>>>> 03eff357
                     if (IsNotOK) {
                         ShowContinueError("..Occurs in " + sd_airterminal(SysNum).SysType + " = " + sd_airterminal(SysNum).SysName);
                         ErrorsFound = true;
@@ -1105,12 +1095,7 @@
                     //                               NodeType_Steam,NodeConnectionType_Actuator,1,ObjectIsParent)
                 } else {
                     IsNotOK = false;
-<<<<<<< HEAD
                     sd_airterminal(SysNum).ReheatControlNode = GetCoilWaterInletNode(state, sd_airterminal(SysNum).ReheatComp, sd_airterminal(SysNum).ReheatName, IsNotOK);
-=======
-                    sd_airterminal(SysNum).ReheatControlNode =
-                        GetCoilWaterInletNode(sd_airterminal(SysNum).ReheatComp, sd_airterminal(SysNum).ReheatName, IsNotOK);
->>>>>>> 03eff357
                     if (IsNotOK) {
                         ShowContinueError("..Occurs in " + sd_airterminal(SysNum).SysType + " = " + sd_airterminal(SysNum).SysName);
                         ErrorsFound = true;
@@ -1895,12 +1880,7 @@
                     //                                NodeType_Steam,NodeConnectionType_Actuator,1,ObjectIsParent)
                 } else {
                     IsNotOK = false;
-<<<<<<< HEAD
                     sd_airterminal(SysNum).ReheatControlNode = GetCoilWaterInletNode(state, sd_airterminal(SysNum).ReheatComp, sd_airterminal(SysNum).ReheatName, IsNotOK);
-=======
-                    sd_airterminal(SysNum).ReheatControlNode =
-                        GetCoilWaterInletNode(sd_airterminal(SysNum).ReheatComp, sd_airterminal(SysNum).ReheatName, IsNotOK);
->>>>>>> 03eff357
                     if (IsNotOK) {
                         ShowContinueError("..Occurs in " + sd_airterminal(SysNum).SysType + " = " + sd_airterminal(SysNum).SysName);
                         ErrorsFound = true;
@@ -3241,12 +3221,8 @@
             TermUnitSizing(CurTermUnitSizingNum).DesHeatingLoad = DesCoilLoad; // Coil Summary report
             if (this->ReheatComp_Num == HCoilType_SimpleHeating) {
                 if (this->DamperHeatingAction == Normal) {
-<<<<<<< HEAD
-                    SetCoilDesFlow(state, 
+                    SetCoilDesFlow(state,
                         this->ReheatComp, this->ReheatName, this->ZoneMinAirFracDes * this->MaxAirVolFlowRate, ErrorsFound);
-=======
-                    SetCoilDesFlow(this->ReheatComp, this->ReheatName, this->ZoneMinAirFracDes * this->MaxAirVolFlowRate, ErrorsFound);
->>>>>>> 03eff357
                 } else {
                     SetCoilDesFlow(state, this->ReheatComp, this->ReheatName, TermUnitSizing(CurTermUnitSizingNum).AirVolFlow, ErrorsFound);
                 }
@@ -6015,10 +5991,6 @@
     }
 
     void GetATMixer(EnergyPlusData &state,
-<<<<<<< HEAD
-=======
-                    ZoneAirLoopEquipmentManagerData &dataZoneAirLoopEquipmentManager,
->>>>>>> 03eff357
                     std::string const &ZoneEquipName, // zone unit name name
                     std::string &ATMixerName,         // air terminal mixer name
                     int &ATMixerNum,                  // air terminal mixer index
