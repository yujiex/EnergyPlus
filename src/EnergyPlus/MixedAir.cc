// EnergyPlus, Copyright (c) 1996-2021, The Board of Trustees of the University of Illinois,
// The Regents of the University of California, through Lawrence Berkeley National Laboratory
// (subject to receipt of any required approvals from the U.S. Dept. of Energy), Oak Ridge
// National Laboratory, managed by UT-Battelle, Alliance for Sustainable Energy, LLC, and other
// contributors. All rights reserved.
//
// NOTICE: This Software was developed under funding from the U.S. Department of Energy and the
// U.S. Government consequently retains certain rights. As such, the U.S. Government has been
// granted for itself and others acting on its behalf a paid-up, nonexclusive, irrevocable,
// worldwide license in the Software to reproduce, distribute copies to the public, prepare
// derivative works, and perform publicly and display publicly, and to permit others to do so.
//
// Redistribution and use in source and binary forms, with or without modification, are permitted
// provided that the following conditions are met:
//
// (1) Redistributions of source code must retain the above copyright notice, this list of
//     conditions and the following disclaimer.
//
// (2) Redistributions in binary form must reproduce the above copyright notice, this list of
//     conditions and the following disclaimer in the documentation and/or other materials
//     provided with the distribution.
//
// (3) Neither the name of the University of California, Lawrence Berkeley National Laboratory,
//     the University of Illinois, U.S. Dept. of Energy nor the names of its contributors may be
//     used to endorse or promote products derived from this software without specific prior
//     written permission.
//
// (4) Use of EnergyPlus(TM) Name. If Licensee (i) distributes the software in stand-alone form
//     without changes from the version obtained under this License, or (ii) Licensee makes a
//     reference solely to the software portion of its product, Licensee must refer to the
//     software as "EnergyPlus version X" software, where "X" is the version number Licensee
//     obtained under this License and may not use a different name for the software. Except as
//     specifically required in this Section (4), Licensee shall not use in a company name, a
//     product name, in advertising, publicity, or other promotional activities any name, trade
//     name, trademark, logo, or other designation of "EnergyPlus", "E+", "e+" or confusingly
//     similar designation, without the U.S. Department of Energy's prior written consent.
//
// THIS SOFTWARE IS PROVIDED BY THE COPYRIGHT HOLDERS AND CONTRIBUTORS "AS IS" AND ANY EXPRESS OR
// IMPLIED WARRANTIES, INCLUDING, BUT NOT LIMITED TO, THE IMPLIED WARRANTIES OF MERCHANTABILITY
// AND FITNESS FOR A PARTICULAR PURPOSE ARE DISCLAIMED. IN NO EVENT SHALL THE COPYRIGHT OWNER OR
// CONTRIBUTORS BE LIABLE FOR ANY DIRECT, INDIRECT, INCIDENTAL, SPECIAL, EXEMPLARY, OR
// CONSEQUENTIAL DAMAGES (INCLUDING, BUT NOT LIMITED TO, PROCUREMENT OF SUBSTITUTE GOODS OR
// SERVICES; LOSS OF USE, DATA, OR PROFITS; OR BUSINESS INTERRUPTION) HOWEVER CAUSED AND ON ANY
// THEORY OF LIABILITY, WHETHER IN CONTRACT, STRICT LIABILITY, OR TORT (INCLUDING NEGLIGENCE OR
// OTHERWISE) ARISING IN ANY WAY OUT OF THE USE OF THIS SOFTWARE, EVEN IF ADVISED OF THE
// POSSIBILITY OF SUCH DAMAGE.

// C++ Headers
#include <cmath>
#include <string>

// ObjexxFCL Headers
#include <ObjexxFCL/Array.functions.hh>
#include <ObjexxFCL/Fmath.hh>

// EnergyPlus Headers
#include <EnergyPlus/Autosizing/Base.hh>
#include <EnergyPlus/BranchNodeConnections.hh>
#include <EnergyPlus/CurveManager.hh>
#include <EnergyPlus/Data/EnergyPlusData.hh>
#include <EnergyPlus/DataAirLoop.hh>
#include <EnergyPlus/DataContaminantBalance.hh>
#include <EnergyPlus/DataDefineEquip.hh>
#include <EnergyPlus/DataEnvironment.hh>
#include <EnergyPlus/DataHeatBalance.hh>
#include <EnergyPlus/DataIPShortCuts.hh>
#include <EnergyPlus/DataLoopNode.hh>
#include <EnergyPlus/DataSizing.hh>
#include <EnergyPlus/DataZoneControls.hh>
#include <EnergyPlus/DataZoneEnergyDemands.hh>
#include <EnergyPlus/DataZoneEquipment.hh>
#include <EnergyPlus/DesiccantDehumidifiers.hh>
#include <EnergyPlus/EMSManager.hh>
#include <EnergyPlus/EvaporativeCoolers.hh>
#include <EnergyPlus/Fans.hh>
#include <EnergyPlus/FaultsManager.hh>
#include <EnergyPlus/General.hh>
#include <EnergyPlus/GeneralRoutines.hh>
#include <EnergyPlus/GlobalNames.hh>
#include <EnergyPlus/HVACControllers.hh>
#include <EnergyPlus/HVACDXHeatPumpSystem.hh>
#include <EnergyPlus/HVACDXSystem.hh>
#include <EnergyPlus/HVACFan.hh>
#include <EnergyPlus/HVACHXAssistedCoolingCoil.hh>
#include <EnergyPlus/HVACVariableRefrigerantFlow.hh>
#include <EnergyPlus/HeatRecovery.hh>
#include <EnergyPlus/HeatingCoils.hh>
#include <EnergyPlus/Humidifiers.hh>
#include <EnergyPlus/InputProcessing/InputProcessor.hh>
#include <EnergyPlus/MixedAir.hh>
#include <EnergyPlus/NodeInputManager.hh>
#include <EnergyPlus/OutAirNodeManager.hh>
#include <EnergyPlus/OutputProcessor.hh>
#include <EnergyPlus/OutputReportPredefined.hh>
#include <EnergyPlus/PhotovoltaicThermalCollectors.hh>
#include <EnergyPlus/Psychrometrics.hh>
#include <EnergyPlus/ScheduleManager.hh>
#include <EnergyPlus/SetPointManager.hh>
#include <EnergyPlus/SimAirServingZones.hh>
#include <EnergyPlus/SteamCoils.hh>
#include <EnergyPlus/TranspiredCollector.hh>
#include <EnergyPlus/UnitarySystem.hh>
#include <EnergyPlus/UserDefinedComponents.hh>
#include <EnergyPlus/UtilityRoutines.hh>
#include <EnergyPlus/WaterCoils.hh>

namespace EnergyPlus::MixedAir {

// Module containing the routines dealing with the mixed air portion
// of the HVAC air loop.

// MODULE INFORMATION:
//       AUTHOR         Fred Buhl
//       DATE WRITTEN   October 1998
//       MODIFIED       Shirey/Raustad FSEC, June/Aug 2003, Jan 2004
//                      Lawrie, March 2006 - Module order (per template)
//                      Craig Wray 22Aug2010 - Added Fan ComponentModel
//                      Chandan Sharma, FSEC, 25Aug 2011 - Added ProportionalControl
//                           to enhance CO2 based DCV control
//                      Feb 2013 Bereket Nigusse, FSEC
//                        Added DX Coil Model For 100% OA systems
//       RE-ENGINEERED  na

// PURPOSE OF THIS MODULE:
// To encapsulate the data and algorithms required to
// simulate the mixed air portion of the EPlus air loop.

// METHODOLOGY EMPLOYED:
// An algorithmic controller will be employed - there is no attempt to
// simulate real controllers for the economizer. The mixed air controller
// will sense various node conditions and set some node flow rates.  Mixed
// air components will operate with predetermined flow rates.

// Using/Aliasing
using namespace DataLoopNode;
using namespace DataAirLoop;
using namespace DataEnvironment;
using namespace DataHVACGlobals;
using namespace ScheduleManager;
using namespace DataSizing;
using namespace FaultsManager;

Array1D_string const CurrentModuleObjects(8,
                                          {"AirLoopHVAC:OutdoorAirSystem",
                                           "AirLoopHVAC:OutdoorAirSystem:EquipmentList",
                                           "AirLoopHVAC:ControllerList",
                                           "AvailabilityManagerAssignmentList",
                                           "Controller:OutdoorAir",
                                           "ZoneHVAC:EnergyRecoveryVentilator:Controller",
                                           "Controller:MechanicalVentilation",
                                           "OutdoorAir:Mixer"});

Real64 OAGetFlowRate(EnergyPlusData &state, int OAPtr)
{
    Real64 FlowRate(0);
    if ((OAPtr > 0) && (OAPtr <= state.dataMixedAir->NumOAControllers) && (state.dataEnvrn->StdRhoAir != 0)) {
        FlowRate = state.dataMixedAir->OAController(OAPtr).OAMassFlow / state.dataEnvrn->StdRhoAir;
    }
    return FlowRate;
}
Real64 OAGetMinFlowRate(EnergyPlusData &state, int OAPtr)
{
    Real64 MinFlowRate(0);
    if ((OAPtr > 0) && (OAPtr <= state.dataMixedAir->NumOAControllers)) {
        MinFlowRate = state.dataMixedAir->OAController(OAPtr).MinOA;
    }
    return MinFlowRate;
}
void OASetDemandManagerVentilationState(EnergyPlusData &state, int OAPtr, bool aState)
{
    if ((OAPtr > 0) && (OAPtr <= state.dataMixedAir->NumOAControllers)) {
        state.dataMixedAir->OAController(OAPtr).ManageDemand = aState;
    }
}
void OASetDemandManagerVentilationFlow(EnergyPlusData &state, int OAPtr, Real64 aFlow)
{
    if ((OAPtr > 0) && (OAPtr <= state.dataMixedAir->NumOAControllers)) {
        state.dataMixedAir->OAController(OAPtr).DemandLimitFlowRate = aFlow * state.dataEnvrn->StdRhoAir;
    }
}
int GetOAController(EnergyPlusData &state, std::string const &OAName)
{
    int CurrentOAController(0);
    for (int i = 1; i <= state.dataMixedAir->NumOAControllers; i++) {
        if (OAName == state.dataMixedAir->OAController(i).Name) {
            CurrentOAController = i;
            break;
        }
    }
    return CurrentOAController;
}

void ManageOutsideAirSystem(EnergyPlusData &state, std::string const &OASysName, bool const FirstHVACIteration, int const AirLoopNum, int &OASysNum)
{

    // SUBROUTINE INFORMATION:
    //       AUTHOR         Fred Buhl
    //       DATE WRITTEN   Oct 1998
    //       MODIFIED       na
    //       RE-ENGINEERED  na

    // PURPOSE OF THIS SUBROUTINE
    // Manage the outside air system

    if (state.dataMixedAir->GetOASysInputFlag) {
        GetOutsideAirSysInputs(state);
        state.dataMixedAir->GetOASysInputFlag = false;
    }

    if (OASysNum == 0) {
        OASysNum = UtilityRoutines::FindItemInList(OASysName, state.dataAirLoop->OutsideAirSys);
        if (OASysNum == 0) {
            ShowFatalError(state, "ManageOutsideAirSystem: AirLoopHVAC:OutdoorAirSystem not found=" + OASysName);
        }
    }

    InitOutsideAirSys(state, OASysNum, FirstHVACIteration, AirLoopNum);

    SimOutsideAirSys(state, OASysNum, FirstHVACIteration, AirLoopNum);
}

void SimOASysComponents(EnergyPlusData &state, int const OASysNum, bool const FirstHVACIteration, int const AirLoopNum)
{
    int CompNum;
    auto &CompType = state.dataMixedAir->CompType;
    auto &CompName = state.dataMixedAir->CompName;
    bool ReSim(false);
    bool Sim(true);
    bool OAHeatCoil(false);
    bool OACoolCoil(false);
    bool OAHX(false);

    for (CompNum = 1; CompNum <= state.dataAirLoop->OutsideAirSys(OASysNum).NumComponents; ++CompNum) {
        CompType = state.dataAirLoop->OutsideAirSys(OASysNum).ComponentType(CompNum);
        CompName = state.dataAirLoop->OutsideAirSys(OASysNum).ComponentName(CompNum);
        SimOAComponent(state,
                       CompType,
                       CompName,
                       static_cast<MixedAir::ComponentType>(state.dataAirLoop->OutsideAirSys(OASysNum).ComponentType_Num(CompNum)),
                       FirstHVACIteration,
                       state.dataAirLoop->OutsideAirSys(OASysNum).ComponentIndex(CompNum),
                       AirLoopNum,
                       Sim,
                       OASysNum,
                       OAHeatCoil,
                       OACoolCoil,
                       OAHX);
        if (OAHX) ReSim = true;
    }
    // if there were heat exchangers and/or desiccant wheel in the OA path, need to simulate again
    // in reverse order to propagate the air flow and conditions out the relief air path to the relief air
    // exit node
    if (ReSim) {
        for (CompNum = state.dataAirLoop->OutsideAirSys(OASysNum).NumComponents - 1; CompNum >= 1; --CompNum) {
            CompType = state.dataAirLoop->OutsideAirSys(OASysNum).ComponentType(CompNum);
            CompName = state.dataAirLoop->OutsideAirSys(OASysNum).ComponentName(CompNum);
            SimOAComponent(state,
                           CompType,
                           CompName,
                           static_cast<MixedAir::ComponentType>(state.dataAirLoop->OutsideAirSys(OASysNum).ComponentType_Num(CompNum)),
                           FirstHVACIteration,
                           state.dataAirLoop->OutsideAirSys(OASysNum).ComponentIndex(CompNum),
                           AirLoopNum,
                           Sim,
                           OASysNum,
                           OAHeatCoil,
                           OACoolCoil,
                           OAHX);
        }
        // now simulate again propagate current temps back through OA system
        for (CompNum = 1; CompNum <= state.dataAirLoop->OutsideAirSys(OASysNum).NumComponents; ++CompNum) {
            CompType = state.dataAirLoop->OutsideAirSys(OASysNum).ComponentType(CompNum);
            CompName = state.dataAirLoop->OutsideAirSys(OASysNum).ComponentName(CompNum);
            SimOAComponent(state,
                           CompType,
                           CompName,
                           static_cast<MixedAir::ComponentType>(state.dataAirLoop->OutsideAirSys(OASysNum).ComponentType_Num(CompNum)),
                           FirstHVACIteration,
                           state.dataAirLoop->OutsideAirSys(OASysNum).ComponentIndex(CompNum),
                           AirLoopNum,
                           Sim,
                           OASysNum,
                           OAHeatCoil,
                           OACoolCoil,
                           OAHX);
        }
    }
}

void SimOutsideAirSys(EnergyPlusData &state, int const OASysNum, bool const FirstHVACIteration, int const AirLoopNum)
{

    // SUBROUTINE INFORMATION:
    //       AUTHOR         Fred Buhl
    //       DATE WRITTEN   Oct 1998
    //       MODIFIED       na
    //       RE-ENGINEERED  na

    // PURPOSE OF THIS SUBROUTINE
    // Simulate the controllers and components in the outside air system.

    // SUBROUTINE LOCAL VARIABLE DECLARATIONS:
    int CompNum;
    // INTEGER :: CtrlNum
    int OAMixerNum;
    int OAControllerNum;                           // OA controller index in OAController
    auto &CompType = state.dataMixedAir->CompType; // Tuned Made static
    auto &CompName = state.dataMixedAir->CompName; // Tuned Made static
    bool FatalErrorFlag(false);

    // SimOutsideAirSys can handle only 1 controller right now.  This must be
    // an Outside Air Controller.  This is because of the lack of iteration
    // and convergence control in the following code.
    //  DO CtrlNum=1,OutsideAirSys(OASysNum)%NumControllers
    //    CtrlName = OutsideAirSys(OASysNum)%ControllerName(CtrlNum)
    //    CALL SimOAController(CtrlName,FirstHVACIteration)
    //  END DO
    state.dataSize->CurOASysNum = OASysNum;
    auto &CurrentOASystem(state.dataAirLoop->OutsideAirSys(OASysNum));
    if (state.dataAirLoop->OutsideAirSys(OASysNum).AirLoopDOASNum == -1) {
        SimOAController(state, CurrentOASystem.OAControllerName, CurrentOASystem.OAControllerIndex, FirstHVACIteration, AirLoopNum);
    }
    SimOASysComponents(state, OASysNum, FirstHVACIteration, AirLoopNum);

    if (state.dataMixedAir->MyOneTimeErrorFlag(OASysNum)) {
        if (CurrentOASystem.NumControllers - CurrentOASystem.NumSimpleControllers > 1) {
            ShowWarningError(
                state, "AirLoopHVAC:OutdoorAirSystem " + CurrentOASystem.Name + " has more than 1 outside air controller; only the 1st will be used");
        }
        for (CompNum = 1; CompNum <= CurrentOASystem.NumComponents; ++CompNum) {
            CompType = CurrentOASystem.ComponentType(CompNum);
            CompName = CurrentOASystem.ComponentName(CompNum);
            if (UtilityRoutines::SameString(CompType, "OutdoorAir:Mixer")) {
                OAMixerNum = UtilityRoutines::FindItemInList(CompName, state.dataMixedAir->OAMixer);
                OAControllerNum = CurrentOASystem.OAControllerIndex;
                if (state.dataMixedAir->OAController(OAControllerNum).MixNode != state.dataMixedAir->OAMixer(OAMixerNum).MixNode) {
                    ShowSevereError(state,
                                    "The mixed air node of Controller:OutdoorAir=\"" + state.dataMixedAir->OAController(OAControllerNum).Name + "\"");
                    ShowContinueError(state,
                                      "should be the same node as the mixed air node of OutdoorAir:Mixer=\"" +
                                          state.dataMixedAir->OAMixer(OAMixerNum).Name + "\".");
                    ShowContinueError(state,
                                      "Controller:OutdoorAir mixed air node=\"" +
                                          state.dataLoopNodes->NodeID(state.dataMixedAir->OAController(OAControllerNum).MixNode) + "\".");
                    ShowContinueError(state,
                                      "OutdoorAir:Mixer mixed air node=\"" +
                                          state.dataLoopNodes->NodeID(state.dataMixedAir->OAMixer(OAMixerNum).MixNode) + "\".");
                    FatalErrorFlag = true;
                }
                if (state.dataMixedAir->OAController(OAControllerNum).RelNode != state.dataMixedAir->OAMixer(OAMixerNum).RelNode) {
                    ShowSevereError(
                        state, "The relief air node of Controller:OutdoorAir=\"" + state.dataMixedAir->OAController(OAControllerNum).Name + "\"");
                    ShowContinueError(state,
                                      "should be the same node as the relief air node of OutdoorAir:Mixer=\"" +
                                          state.dataMixedAir->OAMixer(OAMixerNum).Name + "\".");
                    ShowContinueError(state,
                                      "Controller:OutdoorAir relief air node=\"" +
                                          state.dataLoopNodes->NodeID(state.dataMixedAir->OAController(OAControllerNum).RelNode) + "\".");
                    ShowContinueError(state,
                                      "OutdoorAir:Mixer relief air node=\"" +
                                          state.dataLoopNodes->NodeID(state.dataMixedAir->OAMixer(OAMixerNum).RelNode) + "\".");
                    FatalErrorFlag = true;
                }
                if (state.dataMixedAir->OAController(OAControllerNum).RetNode != state.dataMixedAir->OAMixer(OAMixerNum).RetNode) {
                    ShowSevereError(
                        state, "The return air node of Controller:OutdoorAir=\"" + state.dataMixedAir->OAController(OAControllerNum).Name + "\"");
                    ShowContinueError(state,
                                      "should be the same node as the return air node of OutdoorAir:Mixer=\"" +
                                          state.dataMixedAir->OAMixer(OAMixerNum).Name + "\".");
                    ShowContinueError(state,
                                      "Controller:OutdoorAir return air node=\"" +
                                          state.dataLoopNodes->NodeID(state.dataMixedAir->OAController(OAControllerNum).RetNode) + "\".");
                    ShowContinueError(state,
                                      "OutdoorAir:Mixer return air node=\"" +
                                          state.dataLoopNodes->NodeID(state.dataMixedAir->OAMixer(OAMixerNum).RetNode) + "\".");
                    FatalErrorFlag = true;
                }
            }
        }
        state.dataMixedAir->MyOneTimeErrorFlag(OASysNum) = false;
        if (FatalErrorFlag) ShowFatalError(state, "Previous severe error(s) cause program termination");
    }

    state.dataSize->CurOASysNum = 0;
    if (state.dataAirLoop->OutsideAirSys(OASysNum).AirLoopDOASNum == -1) {
        state.dataAirLoop->AirLoopControlInfo(AirLoopNum).OASysComponentsSimulated = true;
    }
}

void SimOAComponent(EnergyPlusData &state,
                    std::string const &CompType,               // the component type
                    std::string const &CompName,               // the component Name
                    MixedAir::ComponentType const CompTypeNum, // Component Type -- Integerized for this module
                    bool const FirstHVACIteration,
                    int &CompIndex,
                    int const AirLoopNum, // air loop index for economizer lockout coordination
                    bool const Sim,       // if TRUE, simulate component; if FALSE, just set the coil exisitence flags
                    int const OASysNum,   // index to outside air system
                    bool &OAHeatingCoil,  // TRUE indicates a heating coil has been found
                    bool &OACoolingCoil,  // TRUE indicates a cooling coil has been found
                    bool &OAHX            // TRUE indicates a heat exchanger has been found
)
{

    // SUBROUTINE INFORMATION
    //             AUTHOR:  Russ Taylor, Dan Fisher, Fred Buhl
    //       DATE WRITTEN:  Oct 1997
    //           MODIFIED:  Dec 1997 Fred Buhl, D Shirey Feb/Sept 2003
    //                      Nov 2004 M. J. Witte, GARD Analytics, Inc.
    //                        Add DXSystem:AirLoop as valid OA system equipment
    //                        Work supported by ASHRAE research project 1254-RP
    //      RE-ENGINEERED:  This is new code, not reengineered

    // PURPOSE OF THIS SUBROUTINE:
    // Calls the individual air loop component simulation routines

    // METHODOLOGY EMPLOYED: None

    // REFERENCES: None

    // USE Statements
    // Using/Aliasing
    using DesiccantDehumidifiers::SimDesiccantDehumidifier;
    using EvaporativeCoolers::SimEvapCooler;
    using HeatingCoils::SimulateHeatingCoilComponents;
    using HeatRecovery::SimHeatRecovery;
    using Humidifiers::SimHumidifier;
    using HVACDXHeatPumpSystem::SimDXHeatPumpSystem;
    using HVACDXSystem::SimDXCoolingSystem;
    using HVACHXAssistedCoolingCoil::SimHXAssistedCoolingCoil;
    using SimAirServingZones::SolveWaterCoilController;
    using SteamCoils::SimulateSteamCoilComponents;
    using TranspiredCollector::SimTranspiredCollector;
    using UserDefinedComponents::SimCoilUserDefined;
    // Locals
    // SUBROUTINE ARGUMENTS:

    // SUBROUTINE PARAMETER DEFINITIONS: None

    // INTERFACE BLOCK DEFINITIONS: None

    // DERIVED TYPE DEFINITIONS: None

    // SUBROUTINE LOCAL VARIABLE DEFINITIONS

    OAHeatingCoil = false;
    OACoolingCoil = false;
    OAHX = false;
    Real64 AirloopPLR;
    int FanOpMode;

    if (CompTypeNum == ComponentType::OAMixer_Num) { // 'OutdoorAir:Mixer'
        if (Sim) {
            SimOAMixer(state, CompName, FirstHVACIteration, CompIndex);
        }

        // Fan Types
    } else if (CompTypeNum == ComponentType::Fan_Simple_CV) { // 'Fan:ConstantVolume'
        if (Sim) {
            Fans::SimulateFanComponents(state, CompName, FirstHVACIteration, CompIndex);
        }
    } else if (CompTypeNum == ComponentType::Fan_Simple_VAV) { // 'Fan:VariableVolume'
        if (Sim) {
            Fans::SimulateFanComponents(state, CompName, FirstHVACIteration, CompIndex);
        }

    } else if (CompTypeNum == ComponentType::Fan_System_Object) {              // 'Fan:SystemModel'
        if (CompIndex == 0) {                                                  // 0 means has not been filled because of 1-based arrays in old fortran
            CompIndex = HVACFan::getFanObjectVectorIndex(state, CompName) + 1; // + 1 for shift from zero-based vector to 1-based compIndex
        }
        if (Sim) {
            state.dataHVACFan->fanObjs[CompIndex - 1]->simulate(state, _, _, _, _); // vector is 0 based, but CompIndex is 1 based so shift
        }
    } else if (CompTypeNum == ComponentType::Fan_ComponentModel) { // 'Fan:ComponentModel'
        if (Sim) {
            Fans::SimulateFanComponents(state, CompName, FirstHVACIteration, CompIndex);
        }

        // Coil Types
    } else if (CompTypeNum == ComponentType::WaterCoil_Cooling) { // 'Coil:Cooling:Water'
        if (Sim) {
            // get water coil and controller data if not called previously
            if (CompIndex == 0) WaterCoils::SimulateWaterCoilComponents(state, CompName, FirstHVACIteration, CompIndex);
            // iterate on OA sys controller and water coil at the same time
            SolveWaterCoilController(state,
                                     FirstHVACIteration,
                                     AirLoopNum,
                                     CompName,
                                     CompIndex,
                                     state.dataWaterCoils->WaterCoil(CompIndex).ControllerName,
                                     state.dataWaterCoils->WaterCoil(CompIndex).ControllerIndex,
                                     false);
            // set flag to tell HVAC controller it will be simulated only in SolveWaterCoilController()
            state.dataHVACControllers->ControllerProps(state.dataWaterCoils->WaterCoil(CompIndex).ControllerIndex).BypassControllerCalc = true;
        }
        OACoolingCoil = true;
    } else if (CompTypeNum == ComponentType::WaterCoil_SimpleHeat) { // 'Coil:Heating:Water')
        if (Sim) {
            // get water coil and controller data if not called previously
            if (CompIndex == 0) WaterCoils::SimulateWaterCoilComponents(state, CompName, FirstHVACIteration, CompIndex);
            // iterate on OA sys controller and water coil at the same time
            SolveWaterCoilController(state,
                                     FirstHVACIteration,
                                     AirLoopNum,
                                     CompName,
                                     CompIndex,
                                     state.dataWaterCoils->WaterCoil(CompIndex).ControllerName,
                                     state.dataWaterCoils->WaterCoil(CompIndex).ControllerIndex,
                                     false);
            // set flag to tell HVAC controller it will be simulated only in SolveWaterCoilController()
            state.dataHVACControllers->ControllerProps(state.dataWaterCoils->WaterCoil(CompIndex).ControllerIndex).BypassControllerCalc = true;
        }
        OAHeatingCoil = true;
    } else if (CompTypeNum == ComponentType::SteamCoil_AirHeat) { // 'Coil:Heating:Steam'
        if (Sim) {
            SimulateSteamCoilComponents(state, CompName, FirstHVACIteration, CompIndex, 0.0);
        }
        OAHeatingCoil = true;
    } else if (CompTypeNum == ComponentType::WaterCoil_DetailedCool) { // 'Coil:Cooling:Water:DetailedGeometry'
        if (Sim) {
            // get water coil and controller data if not called previously
            if (CompIndex == 0) WaterCoils::SimulateWaterCoilComponents(state, CompName, FirstHVACIteration, CompIndex);
            // iterate on OA sys controller and water coil at the same time
            SolveWaterCoilController(state,
                                     FirstHVACIteration,
                                     AirLoopNum,
                                     CompName,
                                     CompIndex,
                                     state.dataWaterCoils->WaterCoil(CompIndex).ControllerName,
                                     state.dataWaterCoils->WaterCoil(CompIndex).ControllerIndex,
                                     false);
            // set flag to tell HVAC controller it will be simulated only in SolveWaterCoilController()
            state.dataHVACControllers->ControllerProps(state.dataWaterCoils->WaterCoil(CompIndex).ControllerIndex).BypassControllerCalc = true;
        }
        OACoolingCoil = true;
    } else if (CompTypeNum == ComponentType::Coil_ElectricHeat) { // 'Coil:Heating:Electric'
        if (Sim) {
            //     stand-alone coils are temperature controlled (do not pass QCoilReq in argument list, QCoilReq overrides temp SP)
            SimulateHeatingCoilComponents(state, CompName, FirstHVACIteration, _, CompIndex);
        }
        OAHeatingCoil = true;
    } else if (CompTypeNum == ComponentType::Coil_GasHeat) { // 'Coil:Heating:Fuel'
        if (Sim) {
            //     stand-alone coils are temperature controlled (do not pass QCoilReq in argument list, QCoilReq overrides temp SP)
            SimulateHeatingCoilComponents(state, CompName, FirstHVACIteration, _, CompIndex);
        }
        OAHeatingCoil = true;
    } else if (CompTypeNum == ComponentType::WaterCoil_CoolingHXAsst) { // 'CoilSystem:Cooling:Water:HeatExchangerAssisted'
        if (Sim) {
            // get water coil and controller data if not called previously
            if (CompIndex == 0) SimHXAssistedCoolingCoil(state, CompName, FirstHVACIteration, On, 0.0, CompIndex, ContFanCycCoil);
            // iterate on OA sys controller and water coil at the same time
            SolveWaterCoilController(state,
                                     FirstHVACIteration,
                                     AirLoopNum,
                                     CompName,
                                     CompIndex,
                                     state.dataHVACAssistedCC->HXAssistedCoil(CompIndex).ControllerName,
                                     state.dataHVACAssistedCC->HXAssistedCoil(CompIndex).ControllerIndex,
                                     true);
            // set flag to tell HVAC controller it will be simulated only in SolveWaterCoilController()
            state.dataHVACControllers->ControllerProps(state.dataHVACAssistedCC->HXAssistedCoil(CompIndex).ControllerIndex).BypassControllerCalc =
                true;
        }
        OACoolingCoil = true;
    } else if (CompTypeNum == ComponentType::DXSystem) { // CoilSystem:Cooling:DX  old 'AirLoopHVAC:UnitaryCoolOnly'
        if (Sim) {
            SimDXCoolingSystem(state, CompName, FirstHVACIteration, AirLoopNum, CompIndex);
        }
        OACoolingCoil = true;
    } else if (CompTypeNum == ComponentType::UnitarySystemModel) { // AirLoopHVAC:UnitarySystem
        if (Sim) {
            bool HeatingActive = false;
            bool CoolingActive = false;
            Real64 OAUCoilOutTemp = 0.0;
            bool ZoneEquipFlag = false;
            Real64 sensOut = 0.0;
            Real64 latOut = 0.0;
            state.dataAirLoop->OutsideAirSys(OASysNum).compPointer[CompIndex]->simulate(state,
                                                                                        CompName,
                                                                                        FirstHVACIteration,
                                                                                        AirLoopNum,
                                                                                        CompIndex,
                                                                                        HeatingActive,
                                                                                        CoolingActive,
                                                                                        CompIndex,
                                                                                        OAUCoilOutTemp,
                                                                                        ZoneEquipFlag,
                                                                                        sensOut,
                                                                                        latOut);
        }
        if (state.dataMixedAir->MyOneTimeCheckUnitarySysFlag(OASysNum)) {
            UnitarySystems::UnitarySys::getUnitarySysHeatCoolCoil(state, CompName, OACoolingCoil, OAHeatingCoil, 0);
            UnitarySystems::UnitarySys::checkUnitarySysCoilInOASysExists(state, CompName, 0);
            if (Sim) state.dataMixedAir->MyOneTimeCheckUnitarySysFlag(OASysNum) = false;
        }
    } else if (CompTypeNum == ComponentType::DXHeatPumpSystem) {
        if (Sim) {
            SimDXHeatPumpSystem(state, CompName, FirstHVACIteration, AirLoopNum, CompIndex);
        }
        OAHeatingCoil = true;
    } else if (CompTypeNum == ComponentType::Coil_UserDefined) {
        if (Sim) {
            SimCoilUserDefined(state, CompName, CompIndex, AirLoopNum, OAHeatingCoil, OACoolingCoil);
        }
        // Heat recovery
    } else if (CompTypeNum == ComponentType::HeatXchngr) { // 'HeatExchanger:AirToAir:FlatPlate', 'HeatExchanger:AirToAir:SensibleAndLatent',
        // 'HeatExchanger:Desiccant:BalancedFlow'
        if (Sim) {
            if (state.dataAirLoop->OutsideAirSys(OASysNum).AirLoopDOASNum > -1) {
                AirloopPLR = 1.0;
                FanOpMode = DataHVACGlobals::ContFanCycCoil;
            } else {
                if (state.dataAirLoop->AirLoopControlInfo(AirLoopNum).FanOpMode == DataHVACGlobals::CycFanCycCoil) {
                    FanOpMode = DataHVACGlobals::CycFanCycCoil;
                } else {
                    FanOpMode = DataHVACGlobals::ContFanCycCoil;
                }
                if (FanOpMode == DataHVACGlobals::CycFanCycCoil) {
                    // HX's in the OA system can be troublesome given that the OA flow rate is not necessarily proportional to air loop PLR
                    // adding that user input for branch flow rate, HX nominal flow rate, OA system min/max flow rate will not necessarily be
                    // perfectly input, a compromise is used for OA sys HX's as the ratio of flow to max. Issue #4298.
                    //                    AirloopPLR = AirLoopFlow( AirLoopNum ).FanPLR;
                    AirloopPLR = state.dataMixedAir->OAController(OASysNum).OAMassFlow / state.dataMixedAir->OAController(OASysNum).MaxOAMassFlowRate;
                } else {
                    AirloopPLR = 1.0;
                }
            }
            if (state.dataAirLoop->OutsideAirSys(OASysNum).AirLoopDOASNum > -1) {
                SimHeatRecovery(state, CompName, FirstHVACIteration, CompIndex, FanOpMode, AirloopPLR, _, _, _, _, _);
            } else {
                SimHeatRecovery(state,
                                CompName,
                                FirstHVACIteration,
                                CompIndex,
                                FanOpMode,
                                AirloopPLR,
                                _,
                                _,
                                _,
                                state.dataAirLoop->AirLoopControlInfo(AirLoopNum).HeatRecoveryBypass,
                                state.dataAirLoop->AirLoopControlInfo(AirLoopNum).HighHumCtrlActive);
            }
        }
        OAHX = true;

        // Desiccant Dehumidifier
    } else if (CompTypeNum == ComponentType::Desiccant) { // 'Dehumidifier:Desiccant:NoFans'
        // 'Dehumidifier:Desiccant:System'
        if (Sim) {
            SimDesiccantDehumidifier(state, CompName, FirstHVACIteration, CompIndex);
        }
        OAHX = true;

        // Humidifiers
    } else if (CompTypeNum == ComponentType::Humidifier) { // 'Humidifier:Steam:Electric'
        // 'Humidifier:Steam:Gas'
        if (Sim) {
            SimHumidifier(state, CompName, FirstHVACIteration, CompIndex);
        }

        // Unglazed Transpired Solar Collector
    } else if (CompTypeNum == ComponentType::Unglazed_SolarCollector) { // 'SolarCollector:UnglazedTranspired'
        if (Sim) {
            SimTranspiredCollector(state, CompName, CompIndex);
        }

        // Air-based Photovoltaic-thermal flat plate collector
    } else if (CompTypeNum == ComponentType::PVT_AirBased) { // 'SolarCollector:FlatPlate:PhotovoltaicThermal'
        if (Sim) {
            if (CompIndex == 0) {
                CompIndex = PhotovoltaicThermalCollectors::getPVTindexFromName(state, CompName);
            }
            PhotovoltaicThermalCollectors::simPVTfromOASys(state, CompIndex, FirstHVACIteration);
        }

        // Evaporative Cooler Types
    } else if (CompTypeNum == ComponentType::EvapCooler) { // 'EvaporativeCooler:Direct:CelDekPad','EvaporativeCooler:Indirect:CelDekPad'
        // 'EvaporativeCooler:Indirect:WetCoil','EvaporativeCooler:Indirect:ResearchSpecial'
        if (Sim) {
            SimEvapCooler(state, CompName, CompIndex);
        }

    } else if (CompTypeNum == ComponentType::VRFTerminalUnit) { // 'ZoneHVAC:TerminalUnit:VariableRefrigerantFlow'
        if (Sim) {
            int ControlledZoneNum = 0;
            bool HeatingActive = false;
            bool CoolingActive = false;
            int const OAUnitNum = 0;
            Real64 const OAUCoilOutTemp = 0.0;
            bool const ZoneEquipment = false;
            Real64 sysOut = 0.0;
            Real64 latOut = 0.0;
            HVACVariableRefrigerantFlow::SimulateVRF(state,
                                                     CompName,
                                                     FirstHVACIteration,
                                                     ControlledZoneNum,
                                                     CompIndex,
                                                     HeatingActive,
                                                     CoolingActive,
                                                     OAUnitNum,
                                                     OAUCoilOutTemp,
                                                     ZoneEquipment,
                                                     sysOut,
                                                     latOut);
        } else {
            HVACVariableRefrigerantFlow::isVRFCoilPresent(state, CompName, OACoolingCoil, OAHeatingCoil);
        }

    } else {
        ShowFatalError(state, "Invalid Outside Air Component=" + CompType);
    }
}

void SimOAMixer(EnergyPlusData &state, std::string const &CompName, bool const FirstHVACIteration, int &CompIndex)
{

    // SUBROUTINE INFORMATION:
    //       AUTHOR         Fred Buhl
    //       DATE WRITTEN   Oct 1998
    //       MODIFIED       na
    //       RE-ENGINEERED  na

    // PURPOSE OF THIS SUBROUTINE
    // Simulate an Outside Air Mixer component

    // SUBROUTINE LOCAL VARIABLE DECLARATIONS:
    int OAMixerNum;

    if (state.dataMixedAir->GetOAMixerInputFlag) {
        GetOAMixerInputs(state);
        state.dataMixedAir->GetOAMixerInputFlag = false;
    }

    if (CompIndex == 0) {
        OAMixerNum = UtilityRoutines::FindItemInList(CompName, state.dataMixedAir->OAMixer);
        CompIndex = OAMixerNum;
        if (OAMixerNum == 0) {
            ShowFatalError(state, "SimOAMixer: OutdoorAir:Mixer not found=" + CompName);
        }
    } else {
        OAMixerNum = CompIndex;
    }

    InitOAMixer(state, OAMixerNum, FirstHVACIteration);

    CalcOAMixer(state, OAMixerNum);

    UpdateOAMixer(state, OAMixerNum);

    ReportOAMixer(OAMixerNum);
}

void SimOAController(EnergyPlusData &state, std::string const &CtrlName, int &CtrlIndex, bool const FirstHVACIteration, int const AirLoopNum)
{

    // SUBROUTINE INFORMATION:
    //       AUTHOR         Fred Buhl
    //       DATE WRITTEN   Oct 1998
    //       MODIFIED       na
    //       RE-ENGINEERED  na

    // PURPOSE OF THIS SUBROUTINE
    // Simulate an Outside Air Controller component

    // SUBROUTINE LOCAL VARIABLE DECLARATIONS:
    int OAControllerNum;

    if ((state.dataMixedAir->GetOAControllerInputFlag) &&
        (AirLoopNum > 0)) { // Gets input for object  first time Sim routine is called from an airloop
        GetOAControllerInputs(state);
        state.dataMixedAir->GetOAControllerInputFlag = false;
    }

    if (CtrlIndex == 0) {
        if (state.dataMixedAir->NumOAControllers > 0) {
            OAControllerNum = UtilityRoutines::FindItemInList(CtrlName, state.dataMixedAir->OAController);
        } else {
            OAControllerNum = 0;
        }
        CtrlIndex = OAControllerNum;
        if (OAControllerNum == 0) {
            ShowFatalError(state, "SimOAController: Outside Air Controller not found=" + CtrlName);
        }
    } else {
        OAControllerNum = CtrlIndex;
    }

    InitOAController(state, OAControllerNum, FirstHVACIteration, AirLoopNum);

    state.dataMixedAir->OAController(OAControllerNum).CalcOAController(state, AirLoopNum, FirstHVACIteration);
    state.dataMixedAir->OAController(OAControllerNum).UpdateOAController(state);
}

// Get Input Section of the Module
//******************************************************************************

void GetOutsideAirSysInputs(EnergyPlusData &state)
{

    // SUBROUTINE INFORMATION:
    //       AUTHOR         Fred Buhl
    //       DATE WRITTEN   Oct 1998
    //       MODIFIED       na
    //       RE-ENGINEERED  na

    // PURPOSE OF THIS SUBROUTINE
    // Input the Outside Air System data and store it in the OutsideAirSys array.

    // METHODOLOGY EMPLOYED:
    // Use the Get routines from the InputProcessor module.

    // Using/Aliasing
    using BranchNodeConnections::SetUpCompSets;
    using BranchNodeConnections::TestCompSet;
    using HVACDXSystem::CheckDXCoolingCoilInOASysExists;

    // Locals
    // SUBROUTINE PARAMETER DEFINITIONS:
    static constexpr std::string_view RoutineName("GetOutsideAirSysInputs: "); // include trailing blank space

    // SUBROUTINE LOCAL VARIABLE DECLARATIONS:

    int NumNums;   // Number of real numbers returned by GetObjectItem
    int NumAlphas; // Number of alphanumerics returned by GetObjectItem
    int IOStat;
    Array1D<Real64> NumArray;
    Array1D_string AlphArray;
    int OASysNum;
    int CompNum;
    int Item;
    // unused0909INTEGER :: NumComponents
    int AlphaNum;
    std::string ComponentListName;
    std::string ControllerListName;
    std::string AvailManagerListName;
    int NumInList;
    int InListNum;
    int ListNum;
    int NumSimpControllers; // number of Controller:Simple objects in an OA System
    bool ErrorsFound(false);
    std::string CurrentModuleObject; // Object type for getting and messages
    Array1D_string cAlphaFields;     // Alpha field names
    Array1D_string cNumericFields;   // Numeric field names
    Array1D_bool lAlphaBlanks;       // Logical array, alpha field input BLANK = .TRUE.
    Array1D_bool lNumericBlanks;     // Logical array, numeric field input BLANK = .TRUE.
    int MaxNums(0);                  // Maximum number of numeric input fields
    int MaxAlphas(0);                // Maximum number of alpha input fields
    int TotalArgs(0);                // Total number of alpha and numeric arguments (max) for a
    //  certain object in the input file

    if (!state.dataMixedAir->GetOASysInputFlag) return;

    state.dataInputProcessing->inputProcessor->getObjectDefMaxArgs(
        state, CurrentModuleObjects(static_cast<int>(CMO::OASystem)), TotalArgs, NumAlphas, NumNums);
    MaxNums = max(MaxNums, NumNums);
    MaxAlphas = max(MaxAlphas, NumAlphas);
    state.dataInputProcessing->inputProcessor->getObjectDefMaxArgs(
        state, CurrentModuleObjects(static_cast<int>(CMO::AirLoopEqList)), TotalArgs, NumAlphas, NumNums);
    MaxNums = max(MaxNums, NumNums);
    MaxAlphas = max(MaxAlphas, NumAlphas);
    state.dataInputProcessing->inputProcessor->getObjectDefMaxArgs(
        state, CurrentModuleObjects(static_cast<int>(CMO::ControllerList)), TotalArgs, NumAlphas, NumNums);
    MaxNums = max(MaxNums, NumNums);
    MaxAlphas = max(MaxAlphas, NumAlphas);

    AlphArray.allocate(MaxAlphas);
    cAlphaFields.allocate(MaxAlphas);
    NumArray.dimension(MaxNums, 0.0);
    cNumericFields.allocate(MaxNums);
    lAlphaBlanks.dimension(MaxAlphas, true);
    lNumericBlanks.dimension(MaxNums, true);

    CurrentModuleObject = CurrentModuleObjects(static_cast<int>(CMO::ControllerList));
    state.dataMixedAir->NumControllerLists = state.dataInputProcessing->inputProcessor->getNumObjectsFound(state, CurrentModuleObject);

    state.dataMixedAir->ControllerLists.allocate(state.dataMixedAir->NumControllerLists);

    for (Item = 1; Item <= state.dataMixedAir->NumControllerLists; ++Item) {

        // create a reference for convenience
        auto &thisControllerList(state.dataMixedAir->ControllerLists(Item));
        state.dataInputProcessing->inputProcessor->getObjectItem(state,
                                                                 CurrentModuleObject,
                                                                 Item,
                                                                 AlphArray,
                                                                 NumAlphas,
                                                                 NumArray,
                                                                 NumNums,
                                                                 IOStat,
                                                                 lNumericBlanks,
                                                                 lAlphaBlanks,
                                                                 cAlphaFields,
                                                                 cNumericFields);
        UtilityRoutines::IsNameEmpty(state, AlphArray(1), CurrentModuleObject, ErrorsFound);
        thisControllerList.Name = AlphArray(1);
        thisControllerList.NumControllers = (NumAlphas - 1) / 2;
        thisControllerList.ControllerType.allocate(thisControllerList.NumControllers);
        thisControllerList.ControllerName.allocate(thisControllerList.NumControllers);
        AlphaNum = 2;
        for (CompNum = 1; CompNum <= thisControllerList.NumControllers; ++CompNum) {
            if (UtilityRoutines::SameString(AlphArray(AlphaNum), "Controller:WaterCoil") ||
                UtilityRoutines::SameString(AlphArray(AlphaNum), "Controller:OutdoorAir")) {
                thisControllerList.ControllerType(CompNum) = AlphArray(AlphaNum);
                thisControllerList.ControllerName(CompNum) = AlphArray(AlphaNum + 1);
                // loop over all previous controller lists to check if this controllers is also present on previous controllers
                for (int previousListNum = 1; previousListNum < Item; ++previousListNum) {
                    // loop over each of the controllers listed for this list
                    auto &previousList(state.dataMixedAir->ControllerLists(previousListNum));
                    for (int PreviousListControllerNum = 1; PreviousListControllerNum <= previousList.NumControllers; ++PreviousListControllerNum) {
                        if ((previousList.ControllerType(PreviousListControllerNum) == thisControllerList.ControllerType(CompNum)) &&
                            (previousList.ControllerName(PreviousListControllerNum) == thisControllerList.ControllerName(CompNum))) {
                            ShowSevereError(state, "Controller instance repeated in multiple " + CurrentModuleObject + " objects");
                            ShowContinueError(state, "Found in " + CurrentModuleObject + " = " + thisControllerList.Name);
                            ShowContinueError(state, "Also found in " + CurrentModuleObject + " = " + previousList.Name);
                            ErrorsFound = true;
                        }
                    }
                }
            } else {
                ShowSevereError(state, "For " + CurrentModuleObject + "=\"" + AlphArray(1) + "\" invalid " + cAlphaFields(AlphaNum));
                ShowContinueError(state, "...entered=\"" + AlphArray(AlphaNum) + "\", should be Controller:WaterCoil or Controller:OutdoorAir.");
                ErrorsFound = true;
            }
            AlphaNum += 2;
        }
    }

    CurrentModuleObject = CurrentModuleObjects(static_cast<int>(CMO::OASystem));

    state.dataAirLoop->NumOASystems = state.dataInputProcessing->inputProcessor->getNumObjectsFound(state, CurrentModuleObject);

    state.dataAirLoop->OutsideAirSys.allocate(state.dataAirLoop->NumOASystems);
    state.dataSize->OASysEqSizing.allocate(state.dataAirLoop->NumOASystems);
    state.dataMixedAir->ControllerListUniqueNames.reserve(static_cast<unsigned>(state.dataAirLoop->NumOASystems));
    state.dataMixedAir->MyOneTimeErrorFlag.dimension(state.dataAirLoop->NumOASystems, true);
    state.dataMixedAir->MyOneTimeCheckUnitarySysFlag.dimension(state.dataAirLoop->NumOASystems, true);
    state.dataMixedAir->initOASysFlag.dimension(state.dataAirLoop->NumOASystems, true);

    for (OASysNum = 1; OASysNum <= state.dataAirLoop->NumOASystems; ++OASysNum) {

        state.dataInputProcessing->inputProcessor->getObjectItem(state,
                                                                 CurrentModuleObject,
                                                                 OASysNum,
                                                                 AlphArray,
                                                                 NumAlphas,
                                                                 NumArray,
                                                                 NumNums,
                                                                 IOStat,
                                                                 lNumericBlanks,
                                                                 lAlphaBlanks,
                                                                 cAlphaFields,
                                                                 cNumericFields);
        UtilityRoutines::IsNameEmpty(state, AlphArray(1), CurrentModuleObject, ErrorsFound);
        state.dataAirLoop->OutsideAirSys(OASysNum).Name = AlphArray(1);
        if (!AlphArray(2).empty()) {
            GlobalNames::IntraObjUniquenessCheck(
                state, AlphArray(2), CurrentModuleObject, cAlphaFields(2), state.dataMixedAir->ControllerListUniqueNames, ErrorsFound);
        }
        ControllerListName = AlphArray(2);
        state.dataAirLoop->OutsideAirSys(OASysNum).ControllerListName = AlphArray(2);
        ComponentListName = AlphArray(3);
        state.dataAirLoop->OutsideAirSys(OASysNum).ComponentListName = AlphArray(3);
        AvailManagerListName = AlphArray(4);

        TestCompSet(state, CurrentModuleObject, AlphArray(1), "UNDEFINED", "UNDEFINED", "Air Nodes");

        if (!lAlphaBlanks(3)) {
            ListNum = state.dataInputProcessing->inputProcessor->getObjectItemNum(
                state, CurrentModuleObjects(static_cast<int>(CMO::AirLoopEqList)), ComponentListName);
            if (ListNum > 0) {
                state.dataInputProcessing->inputProcessor->getObjectItem(
                    state, CurrentModuleObjects(static_cast<int>(CMO::AirLoopEqList)), ListNum, AlphArray, NumAlphas, NumArray, NumNums, IOStat);
                NumInList = (NumAlphas - 1) / 2;
                state.dataAirLoop->OutsideAirSys(OASysNum).NumComponents = NumInList;
                state.dataAirLoop->OutsideAirSys(OASysNum).ComponentName.allocate(NumInList);
                state.dataAirLoop->OutsideAirSys(OASysNum).ComponentType.allocate(NumInList);
                state.dataAirLoop->OutsideAirSys(OASysNum).ComponentType_Num.dimension(NumInList, 0);
                state.dataAirLoop->OutsideAirSys(OASysNum).ComponentIndex.dimension(NumInList, 0);
                state.dataAirLoop->OutsideAirSys(OASysNum).InletNodeNum.dimension(NumInList, 0);
                state.dataAirLoop->OutsideAirSys(OASysNum).OutletNodeNum.dimension(NumInList, 0);
                state.dataAirLoop->OutsideAirSys(OASysNum).compPointer.resize(NumInList + 1, nullptr);
                for (InListNum = 1; InListNum <= NumInList; ++InListNum) {
                    state.dataAirLoop->OutsideAirSys(OASysNum).ComponentName(InListNum) = AlphArray(InListNum * 2 + 1);
                    state.dataAirLoop->OutsideAirSys(OASysNum).ComponentType(InListNum) = AlphArray(InListNum * 2);

                    // Add equipment to component sets array
                    SetUpCompSets(state,
                                  CurrentModuleObject,
                                  state.dataAirLoop->OutsideAirSys(OASysNum).Name,
                                  state.dataAirLoop->OutsideAirSys(OASysNum).ComponentType(InListNum),
                                  state.dataAirLoop->OutsideAirSys(OASysNum).ComponentName(InListNum),
                                  "UNDEFINED",
                                  "UNDEFINED");
                }
            } else {
                ShowSevereError(
                    state, CurrentModuleObject + " = \"" + AlphArray(1) + "\" invalid " + cAlphaFields(3) + "=\"" + AlphArray(3) + "\" not found.");
                ErrorsFound = true;
            }
        } else {
            ShowSevereError(state, CurrentModuleObject + " = \"" + AlphArray(1) + "\" invalid " + cAlphaFields(3) + " is blank and must be entered.");
            ErrorsFound = true;
        }

        ListNum = 0;
        NumSimpControllers = 0;
        if (!lAlphaBlanks(2)) {
            ListNum = state.dataInputProcessing->inputProcessor->getObjectItemNum(
                state, CurrentModuleObjects(static_cast<int>(CMO::ControllerList)), ControllerListName);
            if (ListNum > 0) {
                state.dataInputProcessing->inputProcessor->getObjectItem(
                    state, CurrentModuleObjects(static_cast<int>(CMO::ControllerList)), ListNum, AlphArray, NumAlphas, NumArray, NumNums, IOStat);
                NumInList = (NumAlphas - 1) / 2;
                state.dataAirLoop->OutsideAirSys(OASysNum).NumControllers = NumInList;
                state.dataAirLoop->OutsideAirSys(OASysNum).ControllerName.allocate(NumInList);
                state.dataAirLoop->OutsideAirSys(OASysNum).ControllerType.allocate(NumInList);
                state.dataAirLoop->OutsideAirSys(OASysNum).ControllerIndex.dimension(NumInList, 0);
                for (InListNum = 1; InListNum <= NumInList; ++InListNum) {
                    state.dataAirLoop->OutsideAirSys(OASysNum).ControllerName(InListNum) = AlphArray(InListNum * 2 + 1);
                    state.dataAirLoop->OutsideAirSys(OASysNum).ControllerType(InListNum) = AlphArray(InListNum * 2);
                    if (!UtilityRoutines::SameString(state.dataAirLoop->OutsideAirSys(OASysNum).ControllerType(InListNum),
                                                     CurrentModuleObjects(static_cast<int>(CMO::OAController)))) {
                        ++NumSimpControllers;
                    }
                }
            } else {
                ShowSevereError(
                    state, CurrentModuleObject + " = \"" + AlphArray(1) + "\" invalid " + cAlphaFields(2) + "=\"" + AlphArray(2) + "\" not found.");
                ErrorsFound = true;
            }
        } else {
            if (state.dataInputProcessing->inputProcessor->getNumObjectsFound(state, "AirLoopHVAC:DedicatedOutdoorAirSystem") == 0) {
                ShowSevereError(state,
                                CurrentModuleObject + " = \"" + AlphArray(1) + "\" invalid " + cAlphaFields(2) + " is blank and must be entered.");
                ErrorsFound = true;
            } else {
                ShowWarningError(state,
                                 CurrentModuleObject + " = \"" + AlphArray(1) + "\": blank " + cAlphaFields(2) +
                                     " must be used with AirLoopHVAC:DedicatedOutdoorAirSystem.");
            }
        }
        state.dataAirLoop->OutsideAirSys(OASysNum).ControllerListNum = ListNum;
        state.dataAirLoop->OutsideAirSys(OASysNum).NumSimpleControllers = NumSimpControllers;

        if (!lAlphaBlanks(4)) {
            ListNum = state.dataInputProcessing->inputProcessor->getObjectItemNum(
                state, CurrentModuleObjects(static_cast<int>(CMO::SysAvailMgrList)), AvailManagerListName);
            if (ListNum <= 0) {
                ShowSevereError(
                    state, CurrentModuleObject + " = \"" + AlphArray(1) + "\" invalid " + cAlphaFields(4) + "=\"" + AlphArray(4) + "\" not found.");
                ErrorsFound = true;
            }
        }
    }

    for (OASysNum = 1; OASysNum <= state.dataAirLoop->NumOASystems; ++OASysNum) {
        for (CompNum = 1; CompNum <= state.dataAirLoop->OutsideAirSys(OASysNum).NumComponents; ++CompNum) {

            {
                auto const SELECT_CASE_var(UtilityRoutines::MakeUPPERCase(state.dataAirLoop->OutsideAirSys(OASysNum).ComponentType(CompNum)));

                if (SELECT_CASE_var == "OUTDOORAIR:MIXER") {
                    state.dataAirLoop->OutsideAirSys(OASysNum).ComponentType_Num(CompNum) = static_cast<int>(ComponentType::OAMixer_Num);

                    // Fan Types
                } else if (SELECT_CASE_var == "FAN:CONSTANTVOLUME") {
                    state.dataAirLoop->OutsideAirSys(OASysNum).ComponentType_Num(CompNum) = static_cast<int>(ComponentType::Fan_Simple_CV);
                } else if (SELECT_CASE_var == "FAN:VARIABLEVOLUME") {
                    state.dataAirLoop->OutsideAirSys(OASysNum).ComponentType_Num(CompNum) = static_cast<int>(ComponentType::Fan_Simple_VAV);
                } else if (SELECT_CASE_var == "FAN:SYSTEMMODEL") {
                    state.dataAirLoop->OutsideAirSys(OASysNum).ComponentType_Num(CompNum) = static_cast<int>(ComponentType::Fan_System_Object);
                    // construct fan object
                    state.dataHVACFan->fanObjs.emplace_back(
                        new HVACFan::FanSystem(state, state.dataAirLoop->OutsideAirSys(OASysNum).ComponentName(CompNum)));
                    state.dataAirLoop->OutsideAirSys(OASysNum).ComponentIndex(CompNum) = state.dataHVACFan->fanObjs.size();
                } else if (SELECT_CASE_var == "FAN:COMPONENTMODEL") {
                    state.dataAirLoop->OutsideAirSys(OASysNum).ComponentType_Num(CompNum) = static_cast<int>(ComponentType::Fan_ComponentModel);

                    // Coil Types
                } else if (SELECT_CASE_var == "COIL:COOLING:WATER") {
                    state.dataAirLoop->OutsideAirSys(OASysNum).ComponentType_Num(CompNum) = static_cast<int>(ComponentType::WaterCoil_Cooling);
                } else if (SELECT_CASE_var == "COIL:HEATING:WATER") {
                    state.dataAirLoop->OutsideAirSys(OASysNum).ComponentType_Num(CompNum) = static_cast<int>(ComponentType::WaterCoil_SimpleHeat);
                } else if (SELECT_CASE_var == "COIL:HEATING:STEAM") {
                    state.dataAirLoop->OutsideAirSys(OASysNum).ComponentType_Num(CompNum) = static_cast<int>(ComponentType::SteamCoil_AirHeat);
                } else if (SELECT_CASE_var == "COIL:COOLING:WATER:DETAILEDGEOMETRY") {
                    state.dataAirLoop->OutsideAirSys(OASysNum).ComponentType_Num(CompNum) = static_cast<int>(ComponentType::WaterCoil_DetailedCool);
                } else if (SELECT_CASE_var == "COIL:HEATING:ELECTRIC") {
                    state.dataAirLoop->OutsideAirSys(OASysNum).ComponentType_Num(CompNum) = static_cast<int>(ComponentType::Coil_ElectricHeat);
                } else if (SELECT_CASE_var == "COIL:HEATING:FUEL") {
                    state.dataAirLoop->OutsideAirSys(OASysNum).ComponentType_Num(CompNum) = static_cast<int>(ComponentType::Coil_GasHeat);
                } else if (SELECT_CASE_var == "COILSYSTEM:COOLING:WATER:HEATEXCHANGERASSISTED") {
                    state.dataAirLoop->OutsideAirSys(OASysNum).ComponentType_Num(CompNum) = static_cast<int>(ComponentType::WaterCoil_CoolingHXAsst);
                } else if (SELECT_CASE_var == "COILSYSTEM:COOLING:DX") {
                    state.dataAirLoop->OutsideAirSys(OASysNum).ComponentType_Num(CompNum) = static_cast<int>(ComponentType::DXSystem);
                    // set the data for 100% DOAS DX cooling coil
                    CheckDXCoolingCoilInOASysExists(state, state.dataAirLoop->OutsideAirSys(OASysNum).ComponentName(CompNum));
                } else if (SELECT_CASE_var == "COILSYSTEM:HEATING:DX") {
                    state.dataAirLoop->OutsideAirSys(OASysNum).ComponentType_Num(CompNum) = static_cast<int>(ComponentType::DXHeatPumpSystem);
                } else if (SELECT_CASE_var == "AIRLOOPHVAC:UNITARYSYSTEM") {
                    state.dataAirLoop->OutsideAirSys(OASysNum).ComponentType_Num(CompNum) = static_cast<int>(ComponentType::UnitarySystemModel);
                    state.dataAirLoop->OutsideAirSys(OASysNum).ComponentIndex(CompNum) = CompNum;
                    UnitarySystems::UnitarySys thisSys;
                    state.dataAirLoop->OutsideAirSys(OASysNum).compPointer[CompNum] = thisSys.factory(
                        state, DataHVACGlobals::UnitarySys_AnyCoilType, state.dataAirLoop->OutsideAirSys(OASysNum).ComponentName(CompNum), false, 0);
                } else if (SELECT_CASE_var == "COIL:USERDEFINED") {
                    state.dataAirLoop->OutsideAirSys(OASysNum).ComponentType_Num(CompNum) = static_cast<int>(ComponentType::Coil_UserDefined);
                    // Heat recovery
                } else if (SELECT_CASE_var == "HEATEXCHANGER:AIRTOAIR:FLATPLATE") {
                    state.dataAirLoop->OutsideAirSys(OASysNum).ComponentType_Num(CompNum) = static_cast<int>(ComponentType::HeatXchngr);
                } else if (SELECT_CASE_var == "HEATEXCHANGER:AIRTOAIR:SENSIBLEANDLATENT") {
                    state.dataAirLoop->OutsideAirSys(OASysNum).ComponentType_Num(CompNum) = static_cast<int>(ComponentType::HeatXchngr);
                } else if (SELECT_CASE_var == "HEATEXCHANGER:DESICCANT:BALANCEDFLOW") {
                    state.dataAirLoop->OutsideAirSys(OASysNum).ComponentType_Num(CompNum) = static_cast<int>(ComponentType::HeatXchngr);

                    // Desiccant Dehumidifier
                } else if (SELECT_CASE_var == "DEHUMIDIFIER:DESICCANT:NOFANS") {
                    state.dataAirLoop->OutsideAirSys(OASysNum).ComponentType_Num(CompNum) = static_cast<int>(ComponentType::Desiccant);
                } else if (SELECT_CASE_var == "DEHUMIDIFIER:DESICCANT:SYSTEM") {
                    state.dataAirLoop->OutsideAirSys(OASysNum).ComponentType_Num(CompNum) = static_cast<int>(ComponentType::Desiccant);
                    // Humidifiers: Humidifier:Steam:Electric and Humidifier:Steam:Gas
                } else if (SELECT_CASE_var == "HUMIDIFIER:STEAM:ELECTRIC") {
                    state.dataAirLoop->OutsideAirSys(OASysNum).ComponentType_Num(CompNum) = static_cast<int>(ComponentType::Humidifier);
                } else if (SELECT_CASE_var == "HUMIDIFIER:STEAM:GAS") {
                    state.dataAirLoop->OutsideAirSys(OASysNum).ComponentType_Num(CompNum) = static_cast<int>(ComponentType::Humidifier);

                    // Unglazed Transpired Solar Collector
                } else if (SELECT_CASE_var == "SOLARCOLLECTOR:UNGLAZEDTRANSPIRED") {
                    state.dataAirLoop->OutsideAirSys(OASysNum).ComponentType_Num(CompNum) = static_cast<int>(ComponentType::Unglazed_SolarCollector);

                    // PVT air heater
                } else if (SELECT_CASE_var == "SOLARCOLLECTOR:FLATPLATE:PHOTOVOLTAICTHERMAL") {
                    state.dataAirLoop->OutsideAirSys(OASysNum).ComponentType_Num(CompNum) = static_cast<int>(ComponentType::PVT_AirBased);
                    // Evaporative Cooler Types
                } else if (SELECT_CASE_var == "EVAPORATIVECOOLER:DIRECT:CELDEKPAD") {
                    state.dataAirLoop->OutsideAirSys(OASysNum).ComponentType_Num(CompNum) = static_cast<int>(ComponentType::EvapCooler);
                } else if (SELECT_CASE_var == "EVAPORATIVECOOLER:INDIRECT:CELDEKPAD") {
                    state.dataAirLoop->OutsideAirSys(OASysNum).ComponentType_Num(CompNum) = static_cast<int>(ComponentType::EvapCooler);
                } else if (SELECT_CASE_var == "EVAPORATIVECOOLER:INDIRECT:WETCOIL") {
                    state.dataAirLoop->OutsideAirSys(OASysNum).ComponentType_Num(CompNum) = static_cast<int>(ComponentType::EvapCooler);
                } else if (SELECT_CASE_var == "EVAPORATIVECOOLER:INDIRECT:RESEARCHSPECIAL") {
                    state.dataAirLoop->OutsideAirSys(OASysNum).ComponentType_Num(CompNum) = static_cast<int>(ComponentType::EvapCooler);
                } else if (SELECT_CASE_var == "EVAPORATIVECOOLER:DIRECT:RESEARCHSPECIAL") {
                    state.dataAirLoop->OutsideAirSys(OASysNum).ComponentType_Num(CompNum) = static_cast<int>(ComponentType::EvapCooler);
                } else if (SELECT_CASE_var == "ZONEHVAC:TERMINALUNIT:VARIABLEREFRIGERANTFLOW") {
                    state.dataAirLoop->OutsideAirSys(OASysNum).ComponentType_Num(CompNum) = static_cast<int>(ComponentType::VRFTerminalUnit);
                } else {
                    ShowSevereError(state,
                                    CurrentModuleObject + " = \"" + AlphArray(1) + "\" invalid Outside Air Component=\"" +
                                        state.dataAirLoop->OutsideAirSys(OASysNum).ComponentType(CompNum) + "\".");
                    ErrorsFound = true;
                }
            }
        }

        // loop through the controllers in the controller list for OA system and save the pointer to the OA controller index
        for (int OAControllerNum = 1; OAControllerNum <= state.dataAirLoop->OutsideAirSys(OASysNum).NumControllers; ++OAControllerNum) {
            if (UtilityRoutines::SameString(state.dataAirLoop->OutsideAirSys(OASysNum).ControllerType(OAControllerNum),
                                            CurrentModuleObjects(static_cast<int>(CMO::OAController)))) {
                state.dataAirLoop->OutsideAirSys(OASysNum).OAControllerName =
                    state.dataAirLoop->OutsideAirSys(OASysNum).ControllerName(OAControllerNum);
                break;
            }
        }
    }

    if (ErrorsFound) {
        ShowFatalError(state, std::string{RoutineName} + "Errors found in getting " + CurrentModuleObject + '.');
    }

    AlphArray.deallocate();
    cAlphaFields.deallocate();
    NumArray.deallocate();
    cNumericFields.deallocate();
    lAlphaBlanks.deallocate();
    lNumericBlanks.deallocate();

    state.dataMixedAir->GetOASysInputFlag = false;
}

void GetOAControllerInputs(EnergyPlusData &state)
{

    // SUBROUTINE INFORMATION:
    //       AUTHOR         Fred Buhl
    //       DATE WRITTEN   Oct 1998
    //       MODIFIED       Shirey/Raustad FSEC, June 2003, Jan 2004
    //                      Mangesh Basarkar, 06/2011: Getting zone OA specifications from Design Specification Object
    //                      Tianzhen Hong, 3/2012: getting zone air distribution effectiveness and secondary recirculation
    //                       from DesignSpecification:ZoneAirDistribution objects

    // PURPOSE OF THIS SUBROUTINE
    // Input the OAController data and store it in the OAController array.
    // Input the Ventilation:Mechanical data and store it in the VentilationMechanical array.
    //  Condense Ventilation:Mechanical data array to include only unique zones specified for each instance of this object.

    // METHODOLOGY EMPLOYED:
    // Use the Get routines from the InputProcessor module.

    // Using/Aliasing
    using namespace DataDefineEquip;
    using CurveManager::GetCurveIndex;

    using NodeInputManager::GetOnlySingleNode;
    using namespace OutputReportPredefined;

    using OutAirNodeManager::CheckOutAirNodeNumber;

    // SUBROUTINE PARAMETER DEFINITIONS:
    static constexpr std::string_view RoutineName("GetOAControllerInputs: "); // include trailing blank space

    // SUBROUTINE LOCAL VARIABLE DECLARATIONS:

    int ZoneNum;         // zone number attached to a given air loop
    int NumNums;         // Number of real numbers returned by GetObjectItem
    int NumAlphas;       // Number of alphanumerics returned by GetObjectItem
    int OutAirNum;       // Number of Controller:OutdoorAir or CONTROLLER:STAND ALONE ERV objects
    int OAControllerNum; // Index to Controller:OutdoorAir or CONTROLLER:STAND ALONE ERV objects
    int VentMechNum;     // Number of VENTILATION:MECHANICAL objects
    int groupNum;        // Index to group in extensible VENTILATION:MECHANICAL object
    int IOStat;          // Status of GetObjectItem call
    Array1D<Real64> NumArray;
    Array1D_string AlphArray;
    std::string CurrentModuleObject; // Object type for getting and messages
    Array1D_string cAlphaFields;     // Alpha field names
    Array1D_string cNumericFields;   // Numeric field names
    Array1D_bool lAlphaBlanks;       // Logical array, alpha field input BLANK = .TRUE.
    Array1D_bool lNumericBlanks;     // Logical array, numeric field input BLANK = .TRUE.
    bool ErrorsFound(false);         // Flag identifying errors found during get input
    int ZoneListNum;                 // Index to Zone List
    int MechVentZoneCount;           // Index counter for zones with mechanical ventilation
    int NumArg;                      // Number of arguments from GetObjectDefMaxArgs call
    int MaxAlphas;                   // Maximum alphas in multiple objects
    int MaxNums;                     // Maximum numbers in multiple objects

    int NumGroups; // Number of extensible input groups of the VentilationMechanical object
    int ObjIndex(0);
    int EquipListIndex(0);
    int EquipNum(0);
    int EquipListNum(0);
    int ADUNum(0);
    int jZone;
    int i;

    // Formats

    // First, call other get input routines in this module to make sure data is filled during this routine.
    if (state.dataMixedAir->GetOASysInputFlag) { // Gets input for object  first time Sim routine is called
        GetOutsideAirSysInputs(state);
        state.dataMixedAir->GetOASysInputFlag = false;
    }
    if (state.dataMixedAir->GetOAMixerInputFlag) { // Gets input for object  first time Sim routine is called
        GetOAMixerInputs(state);
        state.dataMixedAir->GetOAMixerInputFlag = false;
    }

    FaultsManager::CheckAndReadFaults(state);

    state.dataInputProcessing->inputProcessor->getObjectDefMaxArgs(
        state, CurrentModuleObjects(static_cast<int>(CMO::OAController)), NumArg, NumAlphas, NumNums);
    MaxAlphas = NumAlphas;
    MaxNums = NumNums;
    state.dataInputProcessing->inputProcessor->getObjectDefMaxArgs(
        state, CurrentModuleObjects(static_cast<int>(CMO::ERVController)), NumArg, NumAlphas, NumNums);
    MaxAlphas = max(MaxAlphas, NumAlphas);
    MaxNums = max(MaxNums, NumNums);
    state.dataInputProcessing->inputProcessor->getObjectDefMaxArgs(
        state, CurrentModuleObjects(static_cast<int>(CMO::MechVentilation)), NumArg, NumAlphas, NumNums);
    MaxAlphas = max(MaxAlphas, NumAlphas);
    MaxNums = max(MaxNums, NumNums);

    AlphArray.allocate(MaxAlphas);
    NumArray.dimension(MaxNums, 0.0);
    lAlphaBlanks.dimension(MaxAlphas, true);
    lNumericBlanks.dimension(MaxNums, true);
    cAlphaFields.allocate(MaxAlphas);
    cNumericFields.allocate(MaxNums);

    // Count OAcontrollers and ERVcontrollers and allocate arrays
    AllocateOAControllers(state);

    // If there are ERV controllers, they have been filled before now NumOAControllers includes the count of NumERVControllers
    if (state.dataMixedAir->NumOAControllers > state.dataMixedAir->NumERVControllers) {
        CurrentModuleObject = CurrentModuleObjects(static_cast<int>(CMO::OAController));
        int currentOAControllerNum = 0;
        for (OutAirNum = state.dataMixedAir->NumERVControllers + 1; OutAirNum <= state.dataMixedAir->NumOAControllers; ++OutAirNum) {
            ++currentOAControllerNum;
            state.dataInputProcessing->inputProcessor->getObjectItem(state,
                                                                     CurrentModuleObject,
                                                                     currentOAControllerNum,
                                                                     AlphArray,
                                                                     NumAlphas,
                                                                     NumArray,
                                                                     NumNums,
                                                                     IOStat,
                                                                     lNumericBlanks,
                                                                     lAlphaBlanks,
                                                                     cAlphaFields,
                                                                     cNumericFields);
            GlobalNames::VerifyUniqueInterObjectName(
                state, state.dataMixedAir->OAControllerUniqueNames, AlphArray(1), CurrentModuleObject, cAlphaFields(1), ErrorsFound);

            ProcessOAControllerInputs(state,
                                      CurrentModuleObject,
                                      OutAirNum,
                                      AlphArray,
                                      NumAlphas,
                                      NumArray,
                                      NumNums,
                                      lNumericBlanks,
                                      lAlphaBlanks,
                                      cAlphaFields,
                                      cNumericFields,
                                      ErrorsFound);

            // add applicable faults identifier to avoid string comparison at each time step
            //  loop through each fault for each OA controller and determine economizer faultys
            for (i = 1; i <= state.dataFaultsMgr->NumFaultyEconomizer; ++i) {
                if (state.dataFaultsMgr->FaultsEconomizer(i).ControllerTypeEnum != iController_AirEconomizer) continue;
                if (UtilityRoutines::SameString(state.dataMixedAir->OAController(OutAirNum).Name,
                                                state.dataFaultsMgr->FaultsEconomizer(i).ControllerName)) {
                    state.dataFaultsMgr->FaultsEconomizer(i).ControllerID = OutAirNum;
                    ++state.dataMixedAir->OAController(OutAirNum).NumFaultyEconomizer;
                }
            }
            //  loop through each fault for each OA controller to determine faulty counts
            state.dataMixedAir->OAController(OutAirNum).EconmizerFaultNum.allocate(state.dataMixedAir->OAController(OutAirNum).NumFaultyEconomizer);
            if (state.dataMixedAir->OAController(OutAirNum).NumFaultyEconomizer > 0) {
                for (int j = 0, i = 1; i <= state.dataFaultsMgr->NumFaultyEconomizer; ++i) {
                    if (state.dataFaultsMgr->FaultsEconomizer(i).ControllerTypeEnum != iController_AirEconomizer) continue;
                    if (UtilityRoutines::SameString(state.dataMixedAir->OAController(OutAirNum).Name,
                                                    state.dataFaultsMgr->FaultsEconomizer(i).ControllerName)) {
                        state.dataMixedAir->OAController(OutAirNum).EconmizerFaultNum(++j) = i;
                    }
                }
            }
        } // LOOP FOR OutAirNum

        if (ErrorsFound) {
            AlphArray.deallocate();
            NumArray.deallocate();
            lNumericBlanks.deallocate();
            lAlphaBlanks.deallocate();
            cAlphaFields.deallocate();
            cNumericFields.deallocate();
            ShowFatalError(state, std::string{RoutineName} + "Errors found in getting " + CurrentModuleObject + " inputs.");
        }
    }

    state.dataMixedAir->GetOAControllerInputFlag = false;

    // Process Controller:MechanicalVentilation objects
    CurrentModuleObject = CurrentModuleObjects(static_cast<int>(CMO::MechVentilation));
    state.dataMixedAir->NumVentMechControllers = state.dataInputProcessing->inputProcessor->getNumObjectsFound(state, CurrentModuleObject);
    if (state.dataMixedAir->NumVentMechControllers > 0) {
        state.dataMixedAir->VentilationMechanical.allocate(state.dataMixedAir->NumVentMechControllers);
        for (VentMechNum = 1; VentMechNum <= state.dataMixedAir->NumVentMechControllers; ++VentMechNum) {
            auto &thisVentilationMechanical(state.dataMixedAir->VentilationMechanical(VentMechNum));
            state.dataInputProcessing->inputProcessor->getObjectItem(state,
                                                                     CurrentModuleObject,
                                                                     VentMechNum,
                                                                     AlphArray,
                                                                     NumAlphas,
                                                                     NumArray,
                                                                     NumNums,
                                                                     IOStat,
                                                                     lNumericBlanks,
                                                                     lAlphaBlanks,
                                                                     cAlphaFields,
                                                                     cNumericFields);

            MechVentZoneCount = 0;

            NumGroups = (NumAlphas + NumNums - 5) / 3;
            if (mod((NumAlphas + NumNums - 5), 3) != 0) ++NumGroups;
            thisVentilationMechanical.Name = AlphArray(1);

            UtilityRoutines::IsNameEmpty(state, AlphArray(1), CurrentModuleObject, ErrorsFound);

            thisVentilationMechanical.SchName = AlphArray(2);
            if (lAlphaBlanks(2)) {
                thisVentilationMechanical.SchPtr = DataGlobalConstants::ScheduleAlwaysOn;
            } else {
                thisVentilationMechanical.SchPtr = GetScheduleIndex(state, AlphArray(2)); // convert schedule name to pointer
                if (thisVentilationMechanical.SchPtr == 0) {
                    ShowSevereError(
                        state, CurrentModuleObject + "=\"" + AlphArray(1) + "\" invalid " + cAlphaFields(2) + "=\"" + AlphArray(2) + "\" not found.");
                    ErrorsFound = true;
                }
            }

            // Adding new flag for DCV
            if (UtilityRoutines::SameString(AlphArray(3), "Yes")) {
                thisVentilationMechanical.DCVFlag = true;
            } else if (UtilityRoutines::SameString(AlphArray(3), "No") || lAlphaBlanks(3)) {
                thisVentilationMechanical.DCVFlag = false;
            } else {
                ShowSevereError(state,
                                CurrentModuleObject + "=\"" + AlphArray(1) + "\" invalid value " + cAlphaFields(3) + "=\"" + AlphArray(3) + "\".");
                ShowContinueError(state, "...Valid values are \"Yes\" or \"No\".");
                ErrorsFound = true;
            }

            // System outdoor air method
            {
                auto const SELECT_CASE_var(UtilityRoutines::MakeUPPERCase(AlphArray(4)));
                if (SELECT_CASE_var == "ZONESUM") { // Simplify sum the zone OA flow rates
                    thisVentilationMechanical.SystemOAMethod = SOAM_ZoneSum;
                } else if ((SELECT_CASE_var == "VENTILATIONRATEPROCEDURE")) { // Ventilation Rate Procedure based on ASHRAE Standard 62.1-2007
                    thisVentilationMechanical.SystemOAMethod = SOAM_VRP;
                } else if ((SELECT_CASE_var == "INDOORAIRQUALITYPROCEDURE")) { // Indoor Air Quality Procedure based on ASHRAE Standard 62.1-2007
                    thisVentilationMechanical.SystemOAMethod = SOAM_IAQP;
                    if (!state.dataContaminantBalance->Contaminant.CO2Simulation) {
                        ShowSevereError(state,
                                        CurrentModuleObject + "=\"" + AlphArray(1) + "\" valid " + cAlphaFields(2) + "=\"" + AlphArray(2) +
                                            "\" requires CO2 simulation.");
                        ShowContinueError(state, "The choice must be Yes for the field Carbon Dioxide Concentration in ZoneAirContaminantBalance");
                        ErrorsFound = true;
                    }
                } else if (SELECT_CASE_var ==
                           "PROPORTIONALCONTROLBASEDONOCCUPANCYSCHEDULE") { // Proportional Control based on ASHRAE Standard 62.1-2004
                    thisVentilationMechanical.SystemOAMethod = SOAM_ProportionalControlSchOcc;
                    if (!state.dataContaminantBalance->Contaminant.CO2Simulation) {
                        ShowSevereError(state,
                                        CurrentModuleObject + "=\"" + AlphArray(1) + "\" valid " + cAlphaFields(2) + "=\"" + AlphArray(2) +
                                            "\" requires CO2 simulation.");
                        ShowContinueError(state, "The choice must be Yes for the field Carbon Dioxide Concentration in ZoneAirContaminantBalance");
                        ErrorsFound = true;
                    }
                } else if (SELECT_CASE_var ==
                           "PROPORTIONALCONTROLBASEDONDESIGNOCCUPANCY") { // Proportional Control based on ASHRAE Standard 62.1-2004
                    thisVentilationMechanical.SystemOAMethod = SOAM_ProportionalControlDesOcc;
                    if (!state.dataContaminantBalance->Contaminant.CO2Simulation) {
                        ShowSevereError(state,
                                        CurrentModuleObject + "=\"" + AlphArray(1) + "\" valid " + cAlphaFields(2) + "=\"" + AlphArray(2) +
                                            "\" requires CO2 simulation.");
                        ShowContinueError(state, "The choice must be Yes for the field Carbon Dioxide Concentration in ZoneAirContaminantBalance");
                        ErrorsFound = true;
                    }
                } else if (SELECT_CASE_var == "PROPORTIONALCONTROLBASEDONDESIGNOARATE") { // Proportional Control based on design OA rate
                    thisVentilationMechanical.SystemOAMethod = SOAM_ProportionalControlDesOARate;
                    if (!state.dataContaminantBalance->Contaminant.CO2Simulation) {
                        ShowSevereError(state,
                                        CurrentModuleObject + "=\"" + AlphArray(1) + "\" valid " + cAlphaFields(2) + "=\"" + AlphArray(2) +
                                            "\" requires CO2 simulation.");
                        ShowContinueError(state, "The choice must be Yes for the field Carbon Dioxide Concentration in ZoneAirContaminantBalance");
                        ErrorsFound = true;
                    }
                } else if (SELECT_CASE_var ==
                           "INDOORAIRQUALITYPROCEDUREGENERICCONTAMINANT") { // Indoor Air Quality Procedure based on generic contaminant setpoint
                    thisVentilationMechanical.SystemOAMethod = SOAM_IAQPGC;
                    if (!state.dataContaminantBalance->Contaminant.GenericContamSimulation) {
                        ShowSevereError(state,
                                        CurrentModuleObject + "=\"" + AlphArray(1) + "\" valid " + cAlphaFields(2) + "=\"" + AlphArray(2) +
                                            "\" requires generic contaminant simulation.");
                        ShowContinueError(state,
                                          "The choice must be Yes for the field Generic Contaminant Concentration in ZoneAirContaminantBalance");
                        ErrorsFound = true;
                    }
                } else if (SELECT_CASE_var == "INDOORAIRQUALITYPROCEDURECOMBINED") { // Indoor Air Quality Procedure based on both generic
                                                                                     // contaminant and CO2 setpoint
                    thisVentilationMechanical.SystemOAMethod = SOAM_IAQPCOM;
                    if (!state.dataContaminantBalance->Contaminant.GenericContamSimulation) {
                        ShowSevereError(state,
                                        CurrentModuleObject + "=\"" + AlphArray(1) + "\" valid " + cAlphaFields(2) + "=\"" + AlphArray(2) +
                                            "\" requires generic contaminant simulation.");
                        ShowContinueError(state,
                                          "The choice must be Yes for the field Generic Contaminant Concentration in ZoneAirContaminantBalance");
                        ErrorsFound = true;
                    }
                    if (!state.dataContaminantBalance->Contaminant.CO2Simulation) {
                        ShowSevereError(state,
                                        CurrentModuleObject + "=\"" + AlphArray(1) + "\" valid " + cAlphaFields(2) + "=\"" + AlphArray(2) +
                                            "\" requires CO2 simulation.");
                        ShowContinueError(state, "The choice must be Yes for the field Carbon Dioxide Concentration in ZoneAirContaminantBalance");
                        ErrorsFound = true;
                    }
                } else { // If specified incorrectly, show errors
                    thisVentilationMechanical.SystemOAMethod = SOAM_ZoneSum;
                    ShowWarningError(state,
                                     CurrentModuleObject + "=\"" + AlphArray(1) + "\" incorrect specification for " + cAlphaFields(4) +
                                         ", the ZoneSum method will be used.");
                    // ErrorsFound=.TRUE.
                }
            }

            // Zone maximum outdoor air fraction
            thisVentilationMechanical.ZoneMaxOAFraction = NumArray(1);

            state.dataMixedAir->VentMechZoneOrListName.allocate(NumGroups);
            state.dataMixedAir->DesignSpecOAObjName.allocate(NumGroups);
            state.dataMixedAir->DesignSpecOAObjIndex.dimension(NumGroups, 0);
            state.dataMixedAir->DesignSpecZoneADObjName.allocate(NumGroups);
            state.dataMixedAir->DesignSpecZoneADObjIndex.dimension(NumGroups, 0);

            //   First time through find the total number of zones requiring mechanical ventilation
            //   May include duplicate zones. Will check for duplicate zones further down in this subroutine.
            for (groupNum = 1; groupNum <= NumGroups; ++groupNum) {
                state.dataMixedAir->VentMechZoneOrListName(groupNum) = AlphArray((groupNum - 1) * 3 + 5);

                //     Getting OA details from design specification OA object
                if (!lAlphaBlanks((groupNum - 1) * 3 + 6)) {
                    state.dataMixedAir->DesignSpecOAObjName(groupNum) = AlphArray((groupNum - 1) * 3 + 6);
                    ObjIndex = UtilityRoutines::FindItemInList(state.dataMixedAir->DesignSpecOAObjName(groupNum), state.dataSize->OARequirements);
                    state.dataMixedAir->DesignSpecOAObjIndex(groupNum) = ObjIndex;

                    if (ObjIndex == 0) {
                        ShowSevereError(state, std::string{RoutineName} + CurrentModuleObject + "=\"" + thisVentilationMechanical.Name + "\", invalid");
                        ShowContinueError(state,
                                          "... not found " + cAlphaFields((groupNum - 1) * 3 + 6) + "=\"" +
                                              state.dataMixedAir->DesignSpecOAObjName(groupNum) + "\".");
                        ErrorsFound = true;
                    }
                }

                // Get zone air distribution details from design specification Zone Air Distribution object
                if (!lAlphaBlanks((groupNum - 1) * 3 + 7)) {
                    state.dataMixedAir->DesignSpecZoneADObjName(groupNum) = AlphArray((groupNum - 1) * 3 + 7);
                    ObjIndex =
                        UtilityRoutines::FindItemInList(state.dataMixedAir->DesignSpecZoneADObjName(groupNum), state.dataSize->ZoneAirDistribution);
                    state.dataMixedAir->DesignSpecZoneADObjIndex(groupNum) = ObjIndex;

                    if (ObjIndex == 0) {
                        // Cannot find the design specification Zone Air Distribution object
                        ShowSevereError(state, std::string{RoutineName} + CurrentModuleObject + "=\"" + thisVentilationMechanical.Name + "\", invalid");
                        ShowContinueError(state,
                                          "... not found " + cAlphaFields((groupNum - 1) * 3 + 7) + "=\"" +
                                              state.dataMixedAir->DesignSpecZoneADObjName(groupNum) + "\".");
                        ErrorsFound = true;
                    }
                }

                ZoneNum = UtilityRoutines::FindItemInList(state.dataMixedAir->VentMechZoneOrListName(groupNum), state.dataHeatBal->Zone);
                if (ZoneNum > 0) {
                    ++MechVentZoneCount;
                } else {
                    ZoneListNum = UtilityRoutines::FindItemInList(state.dataMixedAir->VentMechZoneOrListName(groupNum), state.dataHeatBal->ZoneList);
                    if (ZoneListNum > 0) {
                        MechVentZoneCount += state.dataHeatBal->ZoneList(ZoneListNum).NumOfZones;
                    } else {
                        ShowWarningError(
                            state, CurrentModuleObject + "=\"" + AlphArray(1) + "\" invalid " + cAlphaFields((groupNum - 1) * 3 + 5) + " not found.");
                        ShowContinueError(
                            state, "Missing " + cAlphaFields((groupNum - 1) * 3 + 5) + " = " + state.dataMixedAir->VentMechZoneOrListName(groupNum));
                        ErrorsFound = true;
                    }
                }
            }

            thisVentilationMechanical.NumofVentMechZones = MechVentZoneCount;

            // Now allocate and store unique zone and associated ventilation rate information
            thisVentilationMechanical.VentMechZone.dimension(MechVentZoneCount, 0);
            thisVentilationMechanical.VentMechZoneName.dimension(MechVentZoneCount);
            thisVentilationMechanical.ZoneDesignSpecOAObjName.dimension(MechVentZoneCount);
            thisVentilationMechanical.ZoneDesignSpecOAObjIndex.dimension(MechVentZoneCount, 0);
            thisVentilationMechanical.ZoneOAAreaRate.dimension(MechVentZoneCount, 0.0);
            thisVentilationMechanical.ZoneOAPeopleRate.dimension(MechVentZoneCount, 0.0);
            thisVentilationMechanical.ZoneOAFlowRate.dimension(MechVentZoneCount, 0.0);
            thisVentilationMechanical.ZoneOAACHRate.dimension(MechVentZoneCount, 0.0);
            thisVentilationMechanical.ZoneOAFlowMethod.dimension(MechVentZoneCount, 0);
            thisVentilationMechanical.ZoneOASchPtr.dimension(MechVentZoneCount, 0);
            thisVentilationMechanical.OAPropCtlMinRateSchPtr.dimension(MechVentZoneCount, 0);

            // added for new DCV, 2/12/2009
            thisVentilationMechanical.ZoneADEffCooling.dimension(MechVentZoneCount, 1.0);
            // Zone air distribution effectiveness in heating mode
            thisVentilationMechanical.ZoneADEffHeating.dimension(MechVentZoneCount, 1.0);
            // Indices to the zone air distribution effectiveness schedules
            thisVentilationMechanical.ZoneADEffSchPtr.dimension(MechVentZoneCount, 0);
            // Zone air secondary recirculation ratio, added 3/2012
            thisVentilationMechanical.ZoneSecondaryRecirculation.dimension(MechVentZoneCount, 0.0);
            thisVentilationMechanical.ZoneDesignSpecADObjName.allocate(MechVentZoneCount);
            thisVentilationMechanical.ZoneDesignSpecADObjIndex.dimension(MechVentZoneCount, 0);

            MechVentZoneCount = 0;

            //   Loop through zone names and list of zone names, remove duplicate zones, and store designspec names and indexes
            for (groupNum = 1; groupNum <= NumGroups; ++groupNum) {
                ZoneNum = UtilityRoutines::FindItemInList(state.dataMixedAir->VentMechZoneOrListName(groupNum), state.dataHeatBal->Zone);
                if (ZoneNum > 0) {
                    if (any_eq(thisVentilationMechanical.VentMechZone, ZoneNum)) {
                        //          Disregard duplicate zone names, show warning and do not store data for this zone
                        ShowWarningError(state,
                                         "Zone name = " + state.dataMixedAir->VentMechZoneOrListName(groupNum) + " for " + CurrentModuleObject +
                                             " object = " + thisVentilationMechanical.Name);
                        ShowContinueError(state, "is specified more than once. The first ventilation values specified for this zone will be used");
                        ShowContinueError(state, "and the rest will be ignored. Simulation will continue..");
                    } else {
                        //          Store unique zone names
                        ++MechVentZoneCount;
                        thisVentilationMechanical.VentMechZone(MechVentZoneCount) = ZoneNum;
                        thisVentilationMechanical.VentMechZoneName(MechVentZoneCount) = state.dataHeatBal->Zone(ZoneNum).Name;

                        // Populating new temp array to hold design spec OA object for each zone
                        if (state.dataMixedAir->DesignSpecOAObjIndex(groupNum) > 0) {
                            thisVentilationMechanical.ZoneDesignSpecOAObjName(MechVentZoneCount) = state.dataMixedAir->DesignSpecOAObjName(groupNum);
                            thisVentilationMechanical.ZoneDesignSpecOAObjIndex(MechVentZoneCount) =
                                state.dataMixedAir->DesignSpecOAObjIndex(groupNum);
                        } else {
                            if (state.dataGlobal->DoZoneSizing) {
                                ObjIndex = UtilityRoutines::FindItemInList(state.dataMixedAir->VentMechZoneOrListName(groupNum),
                                                                           state.dataSize->ZoneSizingInput,
                                                                           &ZoneSizingInputData::ZoneName);
                                if (ObjIndex > 0) {
                                    thisVentilationMechanical.ZoneDesignSpecOAObjName(MechVentZoneCount) =
                                        state.dataSize->ZoneSizingInput(ObjIndex).DesignSpecOAObjName;
                                    thisVentilationMechanical.ZoneDesignSpecOAObjIndex(MechVentZoneCount) =
                                        state.dataSize->ZoneSizingInput(ObjIndex).ZoneDesignSpecOAIndex;
                                }
                            }
                        }
                        // Zone Air Distribution inputs
                        if (state.dataMixedAir->DesignSpecZoneADObjIndex(groupNum) > 0) {
                            // new DCV inputs
                            thisVentilationMechanical.ZoneDesignSpecADObjName(MechVentZoneCount) =
                                state.dataMixedAir->DesignSpecZoneADObjName(groupNum);
                            thisVentilationMechanical.ZoneDesignSpecADObjIndex(MechVentZoneCount) =
                                state.dataMixedAir->DesignSpecZoneADObjIndex(groupNum);
                        } else {
                            if (state.dataGlobal->DoZoneSizing) {
                                ObjIndex = UtilityRoutines::FindItemInList(state.dataMixedAir->VentMechZoneOrListName(groupNum),
                                                                           state.dataSize->ZoneSizingInput,
                                                                           &ZoneSizingInputData::ZoneName);
                                if (ObjIndex > 0) {
                                    thisVentilationMechanical.ZoneDesignSpecADObjName(MechVentZoneCount) =
                                        state.dataSize->ZoneSizingInput(ObjIndex).ZoneAirDistEffObjName;
                                    thisVentilationMechanical.ZoneDesignSpecADObjIndex(MechVentZoneCount) =
                                        state.dataSize->ZoneSizingInput(ObjIndex).ZoneAirDistributionIndex;
                                }
                            }
                        }
                    }
                } else {
                    //       Not a zone name, must be a zone list
                    ZoneListNum = UtilityRoutines::FindItemInList(state.dataMixedAir->VentMechZoneOrListName(groupNum), state.dataHeatBal->ZoneList);
                    if (ZoneListNum > 0) {
                        for (int ScanZoneListNum = 1; ScanZoneListNum <= state.dataHeatBal->ZoneList(ZoneListNum).NumOfZones; ++ScanZoneListNum) {
                            ObjIndex = 0;
                            // check to make sure zone name is unique (not listed more than once)...
                            ZoneNum = state.dataHeatBal->ZoneList(ZoneListNum).Zone(ScanZoneListNum);
                            if (any_eq(thisVentilationMechanical.VentMechZone, ZoneNum)) {
                                //             Disregard duplicate zone names, show warning and do not store data for this zone
                                ShowWarningError(state,
                                                 "Zone name = " + state.dataHeatBal->Zone(ZoneNum).Name +
                                                     " in ZoneList = " + state.dataMixedAir->VentMechZoneOrListName(groupNum) + " for " +
                                                     CurrentModuleObject + " object = " + thisVentilationMechanical.Name);
                                ShowContinueError(state, "is a duplicate. The first ventilation values specified for this zone will be used ");
                                ShowContinueError(state, "and the rest will be ignored. The simulation will continue...");
                            } else {
                                //           Store data for each zone name from zone list (duplicate zone names accounted for in
                                //           HeatBalanceManager)
                                ++MechVentZoneCount;
                                thisVentilationMechanical.VentMechZone(MechVentZoneCount) = ZoneNum;
                                thisVentilationMechanical.VentMechZoneName(MechVentZoneCount) = state.dataHeatBal->Zone(ZoneNum).Name;
                                // Populating new temp array to hold design spec OA object for each zone
                                if (state.dataMixedAir->DesignSpecOAObjIndex(groupNum) > 0) {
                                    thisVentilationMechanical.ZoneDesignSpecOAObjName(MechVentZoneCount) =
                                        state.dataMixedAir->DesignSpecOAObjName(groupNum);
                                    thisVentilationMechanical.ZoneDesignSpecOAObjIndex(MechVentZoneCount) =
                                        state.dataMixedAir->DesignSpecOAObjIndex(groupNum);
                                } else {
                                    if (state.dataGlobal->DoZoneSizing) {
                                        ObjIndex = UtilityRoutines::FindItemInList(
                                            state.dataHeatBal->Zone(ZoneNum).Name, state.dataSize->ZoneSizingInput, &ZoneSizingInputData::ZoneName);
                                        if (ObjIndex > 0) {
                                            thisVentilationMechanical.ZoneDesignSpecOAObjName(MechVentZoneCount) =
                                                state.dataSize->ZoneSizingInput(ObjIndex).DesignSpecOAObjName;
                                            thisVentilationMechanical.ZoneDesignSpecOAObjIndex(MechVentZoneCount) =
                                                state.dataSize->ZoneSizingInput(ObjIndex).ZoneDesignSpecOAIndex;
                                        }
                                    }
                                }

                                if (state.dataMixedAir->DesignSpecZoneADObjIndex(groupNum) > 0) {
                                    // new DCV inputs
                                    thisVentilationMechanical.ZoneDesignSpecADObjName(MechVentZoneCount) =
                                        state.dataMixedAir->DesignSpecZoneADObjName(groupNum);
                                    thisVentilationMechanical.ZoneDesignSpecADObjIndex(MechVentZoneCount) =
                                        state.dataMixedAir->DesignSpecZoneADObjIndex(groupNum);
                                } else {
                                    if (state.dataGlobal->DoZoneSizing) {
                                        ObjIndex = UtilityRoutines::FindItemInList(
                                            state.dataHeatBal->Zone(ZoneNum).Name, state.dataSize->ZoneSizingInput, &ZoneSizingInputData::ZoneName);
                                        if (ObjIndex > 0) {
                                            thisVentilationMechanical.ZoneDesignSpecADObjName(MechVentZoneCount) =
                                                state.dataSize->ZoneSizingInput(ObjIndex).ZoneAirDistEffObjName;
                                            thisVentilationMechanical.ZoneDesignSpecADObjIndex(MechVentZoneCount) =
                                                state.dataSize->ZoneSizingInput(ObjIndex).ZoneAirDistributionIndex;
                                        }
                                    }
                                }
                            }
                        }
                    }
                }
            }

            //   Overwrite previous number of zones with number that does not include duplicates
            thisVentilationMechanical.NumofVentMechZones = MechVentZoneCount;

            // Loop over zones and fill OA and AD specs, if none were found, use defaults
            for (int ventMechZoneNum = 1; ventMechZoneNum <= MechVentZoneCount; ++ventMechZoneNum) {
                int zoneOAReqObjIndex = thisVentilationMechanical.ZoneDesignSpecOAObjIndex(ventMechZoneNum);
                if (zoneOAReqObjIndex > 0) {
                    auto const &curOARequirements(state.dataSize->OARequirements(zoneOAReqObjIndex));
                    thisVentilationMechanical.ZoneOAAreaRate(ventMechZoneNum) = curOARequirements.OAFlowPerArea;
                    thisVentilationMechanical.ZoneOAPeopleRate(ventMechZoneNum) = curOARequirements.OAFlowPerPerson;
                    thisVentilationMechanical.ZoneOAFlowRate(ventMechZoneNum) = curOARequirements.OAFlowPerZone;
                    thisVentilationMechanical.ZoneOAACHRate(ventMechZoneNum) = curOARequirements.OAFlowACH;
                    thisVentilationMechanical.ZoneOAFlowMethod(ventMechZoneNum) = curOARequirements.OAFlowMethod;
                    thisVentilationMechanical.ZoneOASchPtr(ventMechZoneNum) = curOARequirements.OAFlowFracSchPtr;
                    thisVentilationMechanical.OAPropCtlMinRateSchPtr(ventMechZoneNum) = curOARequirements.OAPropCtlMinRateSchPtr;
                    if (thisVentilationMechanical.SystemOAMethod == SOAM_ProportionalControlDesOARate) {
                        if (thisVentilationMechanical.ZoneOAPeopleRate(ventMechZoneNum) == 0.0 &&
                            thisVentilationMechanical.ZoneOAAreaRate(ventMechZoneNum) == 0.0) {
                            ShowSevereError(state,
                                            std::string{RoutineName} + CurrentModuleObject + "=\"" + thisVentilationMechanical.Name +
                                                "\", invalid input with System Outdoor Air Method = ProportionalControlBasedOnDesignOARate.");
                            ShowContinueError(state,
                                              " The values of Outdoor Air Flow per Person and Outdoor Air Flow per Zone Floor Area in the same "
                                              "object can not be zero.");
                            ErrorsFound = true;
                        }
                    }
                } else { // use defaults
                    thisVentilationMechanical.ZoneOAAreaRate(ventMechZoneNum) = 0.0;
                    // since this is case with no DesSpcOA object, cannot determine the method and default would be Flow/Person which should
                    // default to this flow rate
                    thisVentilationMechanical.ZoneOAPeopleRate(ventMechZoneNum) = 0.00944;
                    thisVentilationMechanical.ZoneOAFlowRate(ventMechZoneNum) = 0.0;
                    thisVentilationMechanical.ZoneOAACHRate = 0.0;
                    thisVentilationMechanical.ZoneOAFlowMethod(ventMechZoneNum) = OAFlowPPer;
                    thisVentilationMechanical.ZoneOASchPtr(ventMechZoneNum) = DataGlobalConstants::ScheduleAlwaysOn;
                    ShowWarningError(state, std::string{RoutineName} + CurrentModuleObject + "=\"" + thisVentilationMechanical.Name);
                    ShowContinueError(state,
                                      "Cannot locate a matching DesignSpecification:OutdoorAir object for Zone=\"" +
                                          thisVentilationMechanical.VentMechZoneName(ventMechZoneNum) + "\".");
                    ShowContinueError(state, "Using default OA of 0.00944 m3/s-person and 0.0 m3/s-m2.");
                }
                int zoneAirDistObjIndex = thisVentilationMechanical.ZoneDesignSpecADObjIndex(ventMechZoneNum);
                if (zoneAirDistObjIndex > 0) {
                    auto const &curZoneAirDistribution(state.dataSize->ZoneAirDistribution(zoneAirDistObjIndex));
                    thisVentilationMechanical.ZoneADEffCooling(ventMechZoneNum) = curZoneAirDistribution.ZoneADEffCooling;
                    thisVentilationMechanical.ZoneADEffHeating(ventMechZoneNum) = curZoneAirDistribution.ZoneADEffHeating;
                    thisVentilationMechanical.ZoneADEffSchPtr(ventMechZoneNum) = curZoneAirDistribution.ZoneADEffSchPtr;
                    thisVentilationMechanical.ZoneSecondaryRecirculation(ventMechZoneNum) = curZoneAirDistribution.ZoneSecondaryRecirculation;
                } else { // use defaults
                    thisVentilationMechanical.ZoneADEffCooling(ventMechZoneNum) = 1.0;
                    thisVentilationMechanical.ZoneADEffHeating(ventMechZoneNum) = 1.0;
                    thisVentilationMechanical.ZoneSecondaryRecirculation(ventMechZoneNum) = 0.0;
                    ShowWarningError(state, std::string{RoutineName} + CurrentModuleObject + "=\"" + thisVentilationMechanical.Name);
                    ShowContinueError(state,
                                      "Cannot locate a matching DesignSpecification:ZoneAirDistribution object for Zone=\"" +
                                          thisVentilationMechanical.VentMechZoneName(ventMechZoneNum) + "\".");
                    ShowContinueError(state, "Using default zone air distribution effectiveness of 1.0 for heating and cooling.");
                }
            }
            state.dataMixedAir->VentMechZoneOrListName.deallocate();
            state.dataMixedAir->DesignSpecOAObjName.deallocate();
            state.dataMixedAir->DesignSpecOAObjIndex.deallocate();
            state.dataMixedAir->DesignSpecZoneADObjName.deallocate();
            state.dataMixedAir->DesignSpecZoneADObjIndex.deallocate();
        }

        for (VentMechNum = 1; VentMechNum <= state.dataMixedAir->NumVentMechControllers; ++VentMechNum) {
            auto &thisVentilationMechanical(state.dataMixedAir->VentilationMechanical(VentMechNum));
            for (jZone = 1; jZone <= thisVentilationMechanical.NumofVentMechZones; ++jZone) {
                if (thisVentilationMechanical.SystemOAMethod == SOAM_ProportionalControlSchOcc) {
                    if (thisVentilationMechanical.ZoneOAACHRate(jZone) > 0.0 || thisVentilationMechanical.ZoneOAFlowRate(jZone) > 0.0) {
                        ShowWarningError(state,
                                         CurrentModuleObject + "=\"" + thisVentilationMechanical.Name + "\", inappropriate outdoor air method");
                        ShowContinueError(state,
                                          "Inappropriate method for Design Specification Outdoor Air Object Name=\"" +
                                              thisVentilationMechanical.ZoneDesignSpecOAObjName(jZone) + "\".");
                        ShowContinueError(state, "For Zone=\"" + thisVentilationMechanical.VentMechZoneName(jZone) + "\".");
                        ShowContinueError(state,
                                          "Since System Outdoor Air Method= ProportionalControlBasedOnOccupancySchedule\", AirChanges/Hour or "
                                          "Flow/Zone outdoor air methods are not valid. Simulation continues.... ");
                    }
                }
                if (thisVentilationMechanical.SystemOAMethod == SOAM_ProportionalControlDesOcc) {
                    if (thisVentilationMechanical.ZoneOAACHRate(jZone) > 0.0 || thisVentilationMechanical.ZoneOAFlowRate(jZone) > 0.0) {
                        ShowWarningError(state,
                                         CurrentModuleObject + "=\"" + thisVentilationMechanical.Name + "\", inappropriate outdoor air method");
                        ShowContinueError(state,
                                          "Inappropriate method for Design Specification Outdoor Air Object Name=\"" +
                                              thisVentilationMechanical.ZoneDesignSpecOAObjName(jZone) + "\".");
                        ShowContinueError(state, "For Zone=\"" + thisVentilationMechanical.VentMechZoneName(jZone) + "\".");
                        ShowContinueError(state,
                                          "Since System Outdoor Air Method= ProportionalControlBasedOnDesignOccupancy\", AirChanges/Hour or "
                                          "Flow/Zone outdoor air methods are not valid. Simulation continues.... ");
                    }
                }

                // Error check to see if a single duct air terminal is assigned to a zone that has zone secondary recirculation
                if (thisVentilationMechanical.ZoneSecondaryRecirculation(jZone) > 0.0) {
                    ZoneNum = thisVentilationMechanical.VentMechZone(jZone);
                    if (ZoneNum > 0) {
                        EquipListIndex = state.dataZoneEquip->ZoneEquipConfig(ZoneNum).EquipListIndex;
                        if (EquipListIndex > 0) {
                            for (EquipListNum = 1; EquipListNum <= state.dataZoneEquip->NumOfZoneEquipLists; ++EquipListNum) {
                                if (EquipListNum == EquipListIndex) {
                                    for (EquipNum = 1; EquipNum <= state.dataZoneEquip->ZoneEquipList(EquipListNum).NumOfEquipTypes; ++EquipNum) {
                                        if (UtilityRoutines::SameString(state.dataZoneEquip->ZoneEquipList(EquipListNum).EquipType(EquipNum),
                                                                        "ZONEHVAC:AIRDISTRIBUTIONUNIT")) {
                                            for (ADUNum = 1; ADUNum <= state.dataDefineEquipment->NumAirDistUnits; ++ADUNum) {
                                                if (UtilityRoutines::SameString(state.dataZoneEquip->ZoneEquipList(EquipListNum).EquipName(EquipNum),
                                                                                state.dataDefineEquipment->AirDistUnit(ADUNum).Name)) {
                                                    if ((state.dataDefineEquipment->AirDistUnit(ADUNum).EquipType_Num(EquipNum) ==
                                                         DataDefineEquip::iZnAirLoopEquipType::SingleDuctVAVReheat) ||
                                                        (state.dataDefineEquipment->AirDistUnit(ADUNum).EquipType_Num(EquipNum) ==
                                                         DataDefineEquip::iZnAirLoopEquipType::SingleDuctConstVolNoReheat) ||
                                                        (state.dataDefineEquipment->AirDistUnit(ADUNum).EquipType_Num(EquipNum) ==
                                                         DataDefineEquip::iZnAirLoopEquipType::SingleDuctConstVolReheat) ||
                                                        (state.dataDefineEquipment->AirDistUnit(ADUNum).EquipType_Num(EquipNum) ==
                                                         DataDefineEquip::iZnAirLoopEquipType::SingleDuctVAVNoReheat) ||
                                                        (state.dataDefineEquipment->AirDistUnit(ADUNum).EquipType_Num(EquipNum) ==
                                                         DataDefineEquip::iZnAirLoopEquipType::SingleDuctVAVReheatVSFan) ||
                                                        (state.dataDefineEquipment->AirDistUnit(ADUNum).EquipType_Num(EquipNum) ==
                                                         DataDefineEquip::iZnAirLoopEquipType::SingleDuctCBVAVReheat) ||
                                                        (state.dataDefineEquipment->AirDistUnit(ADUNum).EquipType_Num(EquipNum) ==
                                                         DataDefineEquip::iZnAirLoopEquipType::SingleDuctCBVAVNoReheat) ||
                                                        (state.dataDefineEquipment->AirDistUnit(ADUNum).EquipType_Num(EquipNum) ==
                                                         DataDefineEquip::iZnAirLoopEquipType::SingleDuctConstVolCooledBeam) ||
                                                        (state.dataDefineEquipment->AirDistUnit(ADUNum).EquipType_Num(EquipNum) ==
                                                         DataDefineEquip::iZnAirLoopEquipType::SingleDuctConstVolFourPipeBeam) ||
                                                        (state.dataDefineEquipment->AirDistUnit(ADUNum).EquipType_Num(EquipNum) ==
                                                         DataDefineEquip::iZnAirLoopEquipType::DualDuctVAVOutdoorAir)) {
                                                        ShowWarningError(state,
                                                                         CurrentModuleObject + "=\"" + thisVentilationMechanical.Name +
                                                                             "\", inappropriate use of Zone secondary recirculation");
                                                        ShowContinueError(state,
                                                                          "A zone secondary recirculation fraction is specified for zone served by ");
                                                        ShowContinueError(state,
                                                                          "...terminal unit \"" +
                                                                              state.dataDefineEquipment->AirDistUnit(ADUNum).Name +
                                                                              "\" , that indicates a single path system");
                                                        ShowContinueError(state,
                                                                          "For Zone=\"" + thisVentilationMechanical.VentMechZoneName(jZone) + "\".");
                                                        ShowContinueError(state, "...The zone secondary recirculation for that zone was set to 0.0");
                                                        thisVentilationMechanical.ZoneSecondaryRecirculation(jZone) = 0.0;
                                                    }
                                                    goto EquipLoop_exit;
                                                }
                                            }
                                        }
                                    }
                                }
                            }
                        EquipLoop_exit:;
                        }
                    }
                }
                if (thisVentilationMechanical.ZoneDesignSpecOAObjName(jZone).empty()) {
                    ShowSevereError(state,
                                    CurrentModuleObject + "=\"" + thisVentilationMechanical.Name +
                                        "\", Design Specification Outdoor Air Object Name blank");
                    ShowContinueError(state, "For Zone=\"" + thisVentilationMechanical.VentMechZoneName(jZone) + "\".");
                    ShowContinueError(state, "This field either needs to be filled in in this object or Sizing:Zone object.");
                    ShowContinueError(state, "For this run, default values for these fields will be used.");
                }
                if (thisVentilationMechanical.ZoneOAPeopleRate(jZone) <= 0.0 && thisVentilationMechanical.DCVFlag) {
                    ShowWarningError(state, CurrentModuleObject + "=\"" + thisVentilationMechanical.Name + "\", Zone OA/person rate");
                    ShowContinueError(state, "For Zone=\"" + thisVentilationMechanical.VentMechZoneName(jZone) + "\".");
                    ShowContinueError(state,
                                      "Zone outside air per person rate not set in Design Specification Outdoor Air Object=\"" +
                                          thisVentilationMechanical.ZoneDesignSpecOAObjName(jZone) + "\".");
                }

                if (thisVentilationMechanical.ZoneOAAreaRate(jZone) < 0.0) {
                    ShowSevereError(state, CurrentModuleObject + "=\"" + thisVentilationMechanical.Name + "\", invalid Outdoor Air flow per area");
                    ShowContinueError(state, "For Zone=\"" + thisVentilationMechanical.VentMechZoneName(jZone) + "\".");
                    ShowContinueError(state,
                                      "invalid Outdoor Air flow per area specified in object=\"" +
                                          thisVentilationMechanical.ZoneDesignSpecOAObjName(jZone) + "\". Value must be >= 0.0.");
                    ErrorsFound = true;
                }
                if (thisVentilationMechanical.ZoneOAPeopleRate(jZone) < 0.0) {
                    ShowSevereError(state, CurrentModuleObject + "=\"" + thisVentilationMechanical.Name + "\", invalid Outdoor Air flow per person");
                    ShowContinueError(state, "For Zone=\"" + thisVentilationMechanical.VentMechZoneName(jZone) + "\".");
                    ShowContinueError(state,
                                      "invalid Outdoor Air flow per person specified in object \"" +
                                          thisVentilationMechanical.ZoneDesignSpecOAObjName(jZone) + "\". Value must be >= 0.0.");
                    ErrorsFound = true;
                }
            }
        }

        // Link OA controller object with mechanical ventilation object
        for (OAControllerNum = 1; OAControllerNum <= state.dataMixedAir->NumOAControllers; ++OAControllerNum) {
            state.dataMixedAir->OAController(OAControllerNum).VentMechObjectNum = UtilityRoutines::FindItemInList(
                state.dataMixedAir->OAController(OAControllerNum).VentilationMechanicalName, state.dataMixedAir->VentilationMechanical);
            if (state.dataMixedAir->OAController(OAControllerNum).VentMechObjectNum == 0 &&
                !state.dataMixedAir->OAController(OAControllerNum).VentilationMechanicalName.empty()) {
                ShowSevereError(state,
                                CurrentModuleObject + "=\"" + state.dataMixedAir->OAController(OAControllerNum).VentilationMechanicalName +
                                    "\", non-match to Controller:OutdoorAir");
                ShowContinueError(state,
                                  "Invalid specified in Controller:OutdoorAir object = " + state.dataMixedAir->OAController(OAControllerNum).Name);
                ShowContinueError(state,
                                  CurrentModuleObject + " object name must match the " + CurrentModuleObject +
                                      " object name specified in Controller:OutdoorAir.");
                ErrorsFound = true;
            }
        }

        // write to .eio file
        static constexpr fmt::string_view Format_700("!<Controller:MechanicalVentilation>,Name,Availability Schedule Name,Demand Controlled Ventilation "
                                         "{Yes/No},System Outdoor Air Method,Zone Maximum Outdoor Air Fraction,Number of Zones,Zone Name,DSOA "
                                         "Name,DSZAD Name");
        print(state.files.eio, "{}\n", Format_700);
        for (VentMechNum = 1; VentMechNum <= state.dataMixedAir->NumVentMechControllers; ++VentMechNum) {
            print(state.files.eio,
                  " Controller:MechanicalVentilation,{},{},",
                  state.dataMixedAir->VentilationMechanical(VentMechNum).Name,
                  state.dataMixedAir->VentilationMechanical(VentMechNum).SchName);

            if (state.dataMixedAir->VentilationMechanical(VentMechNum).DCVFlag) {
                print(state.files.eio, "Yes,");
            } else {
                print(state.files.eio, "No,");
            }

            if (state.dataMixedAir->VentilationMechanical(VentMechNum).SystemOAMethod == SOAM_ZoneSum) {
                print(state.files.eio, "ZoneSum,");
            } else if (state.dataMixedAir->VentilationMechanical(VentMechNum).SystemOAMethod == SOAM_VRP) {
                print(state.files.eio, "VentilationRateProcedure,");
            } else if (state.dataMixedAir->VentilationMechanical(VentMechNum).SystemOAMethod == SOAM_IAQP) {
                print(state.files.eio, "IndoorAirQualityProcedure,");
            } else if (state.dataMixedAir->VentilationMechanical(VentMechNum).SystemOAMethod == SOAM_ProportionalControlSchOcc) {
                print(state.files.eio, "ProportionalControlBasedOnOccupancySchedule,");
            } else if (state.dataMixedAir->VentilationMechanical(VentMechNum).SystemOAMethod == SOAM_ProportionalControlDesOcc) {
                print(state.files.eio, "ProportionalControlBasedOnDesignOccupancy,");
            } else if (state.dataMixedAir->VentilationMechanical(VentMechNum).SystemOAMethod == SOAM_ProportionalControlDesOARate) {
                print(state.files.eio, "ProportionalControlBasedOnDesignOARate,");
            } else if (state.dataMixedAir->VentilationMechanical(VentMechNum).SystemOAMethod == SOAM_IAQPGC) {
                print(state.files.eio, "IndoorAirQualityGenericContaminant,");
            } else if (state.dataMixedAir->VentilationMechanical(VentMechNum).SystemOAMethod == SOAM_IAQPCOM) {
                print(state.files.eio, "IndoorAirQualityProcedureCombined,");
            } else {
                print(state.files.eio, "Invalid/Unknown,");
            }

            print(state.files.eio, "{:.2R},", state.dataMixedAir->VentilationMechanical(VentMechNum).ZoneMaxOAFraction);
            print(state.files.eio, "{},", state.dataMixedAir->VentilationMechanical(VentMechNum).NumofVentMechZones);

            for (jZone = 1; jZone <= state.dataMixedAir->VentilationMechanical(VentMechNum).NumofVentMechZones; ++jZone) {
                if (jZone < state.dataMixedAir->VentilationMechanical(VentMechNum).NumofVentMechZones) {
                    print(state.files.eio,
                          "{},{},{},",
                          state.dataHeatBal->Zone(state.dataMixedAir->VentilationMechanical(VentMechNum).VentMechZone(jZone)).Name,
                          state.dataMixedAir->VentilationMechanical(VentMechNum).ZoneDesignSpecOAObjName(jZone),
                          state.dataMixedAir->VentilationMechanical(VentMechNum).ZoneDesignSpecADObjName(jZone));
                } else {
                    print(state.files.eio,
                          "{},{},{}\n",
                          state.dataHeatBal->Zone(state.dataMixedAir->VentilationMechanical(VentMechNum).VentMechZone(jZone)).Name,
                          state.dataMixedAir->VentilationMechanical(VentMechNum).ZoneDesignSpecOAObjName(jZone),
                          state.dataMixedAir->VentilationMechanical(VentMechNum).ZoneDesignSpecADObjName(jZone));
                }
            }
        }

    } // Number of Mechanical Ventilation Objects > 0

    AlphArray.deallocate();
    NumArray.deallocate();
    lNumericBlanks.deallocate();
    lAlphaBlanks.deallocate();
    cAlphaFields.deallocate();
    cNumericFields.deallocate();

    if (ErrorsFound) {
        ShowFatalError(state, std::string{RoutineName} + "Errors found when getting " + CurrentModuleObject + " inputs.");
    }
}

void AllocateOAControllers(EnergyPlusData &state)
{

    // PURPOSE OF THIS SUBROUTINE:
    // Allocate the OA controller arrays which are shared by Controller:OutdoorAir and ZoneHVAC:EnergyRecoveryVentilator:Controller

    if (state.dataMixedAir->AllocateOAControllersFlag) {
        state.dataMixedAir->NumOAControllers =
            state.dataInputProcessing->inputProcessor->getNumObjectsFound(state, CurrentModuleObjects(static_cast<int>(CMO::OAController)));
        state.dataMixedAir->NumERVControllers =
            state.dataInputProcessing->inputProcessor->getNumObjectsFound(state, CurrentModuleObjects(static_cast<int>(CMO::ERVController)));
        state.dataMixedAir->NumOAControllers += state.dataMixedAir->NumERVControllers;
        state.dataMixedAir->OAController.allocate(state.dataMixedAir->NumOAControllers);
        state.dataMixedAir->OAControllerUniqueNames.reserve(static_cast<unsigned>(state.dataMixedAir->NumOAControllers));
        state.dataMixedAir->AllocateOAControllersFlag = false;
    }
}

void GetOAMixerInputs(EnergyPlusData &state)
{

    // SUBROUTINE INFORMATION:
    //       AUTHOR         Fred Buhl
    //       DATE WRITTEN   Oct 1998
    //       MODIFIED       na
    //       RE-ENGINEERED  na

    // PURPOSE OF THIS SUBROUTINE
    // Input the OAMixer data and store it in the OAMixer array.

    // METHODOLOGY EMPLOYED:
    // Use the Get routines from the InputProcessor module.

    // Using/Aliasing
    using BranchNodeConnections::TestCompSet;
    using NodeInputManager::GetOnlySingleNode;

    // Locals
    // SUBROUTINE PARAMETER DEFINITIONS:
    static constexpr std::string_view RoutineName("GetOAMixerInputs: "); // include trailing blank space

    // SUBROUTINE LOCAL VARIABLE DECLARATIONS:

    int NumNums;   // Number of REAL(r64) numbers returned by GetObjectItem
    int NumAlphas; // Number of alphanumerics returned by GetObjectItem
    int NumArg;    // Number of arguments from GetObjectDefMaxArgs call
    int OutAirNum;
    int IOStat;
    Array1D<Real64> NumArray;        // array that holds numeric input values
    Array1D_string AlphArray;        // array that holds alpha input values
    std::string CurrentModuleObject; // Object type for getting and messages
    Array1D_string cAlphaFields;     // Alpha field names
    Array1D_string cNumericFields;   // Numeric field names
    Array1D_bool lAlphaBlanks;       // Logical array, alpha field input BLANK = .TRUE.
    Array1D_bool lNumericBlanks;     // Logical array, numeric field input BLANK = .TRUE.
    bool ErrorsFound(false);

    if (!state.dataMixedAir->GetOAMixerInputFlag) return;

    state.dataInputProcessing->inputProcessor->getObjectDefMaxArgs(
        state, CurrentModuleObjects(static_cast<int>(CMO::OAMixer)), NumArg, NumAlphas, NumNums);

    AlphArray.allocate(NumAlphas);
    NumArray.dimension(NumNums, 0.0);
    lNumericBlanks.dimension(NumNums, true);
    lAlphaBlanks.dimension(NumAlphas, true);
    cAlphaFields.allocate(NumAlphas);
    cNumericFields.allocate(NumNums);

    CurrentModuleObject = CurrentModuleObjects(static_cast<int>(CMO::OAMixer));

    state.dataMixedAir->NumOAMixers = state.dataInputProcessing->inputProcessor->getNumObjectsFound(state, CurrentModuleObject);

    if (state.dataMixedAir->NumOAMixers > 0) {

        state.dataMixedAir->OAMixer.allocate(state.dataMixedAir->NumOAMixers);

        for (OutAirNum = 1; OutAirNum <= state.dataMixedAir->NumOAMixers; ++OutAirNum) {
            state.dataInputProcessing->inputProcessor->getObjectItem(state,
                                                                     CurrentModuleObject,
                                                                     OutAirNum,
                                                                     AlphArray,
                                                                     NumAlphas,
                                                                     NumArray,
                                                                     NumNums,
                                                                     IOStat,
                                                                     lNumericBlanks,
                                                                     lAlphaBlanks,
                                                                     cAlphaFields,
                                                                     cNumericFields);
            UtilityRoutines::IsNameEmpty(state, AlphArray(1), CurrentModuleObject, ErrorsFound);

            state.dataMixedAir->OAMixer(OutAirNum).Name = AlphArray(1);
            state.dataMixedAir->OAMixer(OutAirNum).MixNode = GetOnlySingleNode(state,
                                                                               AlphArray(2),
                                                                               ErrorsFound,
                                                                               CurrentModuleObject,
                                                                               AlphArray(1),
                                                                               DataLoopNode::NodeFluidType::Air,
                                                                               DataLoopNode::NodeConnectionType::Outlet,
                                                                               NodeInputManager::compFluidStream::Primary,
                                                                               ObjectIsNotParent);
            //  Set connection type to 'Inlet', because this is not necessarily directly from
            //  outside air.  Outside Air Inlet Node List will set the connection to outside air
            state.dataMixedAir->OAMixer(OutAirNum).InletNode = GetOnlySingleNode(state,
                                                                                 AlphArray(3),
                                                                                 ErrorsFound,
                                                                                 CurrentModuleObject,
                                                                                 AlphArray(1),
                                                                                 DataLoopNode::NodeFluidType::Air,
                                                                                 DataLoopNode::NodeConnectionType::Inlet,
                                                                                 NodeInputManager::compFluidStream::Primary,
                                                                                 ObjectIsNotParent);
            state.dataMixedAir->OAMixer(OutAirNum).RelNode = GetOnlySingleNode(state,
                                                                               AlphArray(4),
                                                                               ErrorsFound,
                                                                               CurrentModuleObject,
                                                                               AlphArray(1),
                                                                               DataLoopNode::NodeFluidType::Air,
                                                                               DataLoopNode::NodeConnectionType::ReliefAir,
                                                                               NodeInputManager::compFluidStream::Primary,
                                                                               ObjectIsNotParent);
            state.dataMixedAir->OAMixer(OutAirNum).RetNode = GetOnlySingleNode(state,
                                                                               AlphArray(5),
                                                                               ErrorsFound,
                                                                               CurrentModuleObject,
                                                                               AlphArray(1),
                                                                               DataLoopNode::NodeFluidType::Air,
                                                                               DataLoopNode::NodeConnectionType::Inlet,
                                                                               NodeInputManager::compFluidStream::Primary,
                                                                               ObjectIsNotParent);
            // Check for dupes in the four nodes.
            if (state.dataMixedAir->OAMixer(OutAirNum).MixNode == state.dataMixedAir->OAMixer(OutAirNum).InletNode) {
                ShowSevereError(state,
                                CurrentModuleObject + " = " + state.dataMixedAir->OAMixer(OutAirNum).Name + ' ' + cAlphaFields(3) + " = " +
                                    state.dataLoopNodes->NodeID(state.dataMixedAir->OAMixer(OutAirNum).InletNode) + " duplicates the " +
                                    cAlphaFields(2) + '.');
                ErrorsFound = true;
            } else if (state.dataMixedAir->OAMixer(OutAirNum).MixNode == state.dataMixedAir->OAMixer(OutAirNum).RelNode) {
                ShowSevereError(state,
                                CurrentModuleObject + " = " + state.dataMixedAir->OAMixer(OutAirNum).Name + ' ' + cAlphaFields(4) + " = " +
                                    state.dataLoopNodes->NodeID(state.dataMixedAir->OAMixer(OutAirNum).RelNode) + " duplicates the " +
                                    cAlphaFields(2) + '.');
                ErrorsFound = true;
            } else if (state.dataMixedAir->OAMixer(OutAirNum).MixNode == state.dataMixedAir->OAMixer(OutAirNum).RetNode) {
                ShowSevereError(state,
                                CurrentModuleObject + " = " + state.dataMixedAir->OAMixer(OutAirNum).Name + ' ' + cAlphaFields(5) + " = " +
                                    state.dataLoopNodes->NodeID(state.dataMixedAir->OAMixer(OutAirNum).RetNode) + " duplicates the " +
                                    cAlphaFields(2) + '.');
                ErrorsFound = true;
            }

            if (state.dataMixedAir->OAMixer(OutAirNum).InletNode == state.dataMixedAir->OAMixer(OutAirNum).RelNode) {
                ShowSevereError(state,
                                CurrentModuleObject + " = " + state.dataMixedAir->OAMixer(OutAirNum).Name + ' ' + cAlphaFields(4) + " = " +
                                    state.dataLoopNodes->NodeID(state.dataMixedAir->OAMixer(OutAirNum).RelNode) + " duplicates the " +
                                    cAlphaFields(3) + '.');
                ErrorsFound = true;
            } else if (state.dataMixedAir->OAMixer(OutAirNum).InletNode == state.dataMixedAir->OAMixer(OutAirNum).RetNode) {
                ShowSevereError(state,
                                CurrentModuleObject + " = " + state.dataMixedAir->OAMixer(OutAirNum).Name + ' ' + cAlphaFields(5) + " = " +
                                    state.dataLoopNodes->NodeID(state.dataMixedAir->OAMixer(OutAirNum).RetNode) + " duplicates the " +
                                    cAlphaFields(3) + '.');
                ErrorsFound = true;
            }

            if (state.dataMixedAir->OAMixer(OutAirNum).RelNode == state.dataMixedAir->OAMixer(OutAirNum).RetNode) {
                ShowSevereError(state,
                                CurrentModuleObject + " = " + state.dataMixedAir->OAMixer(OutAirNum).Name + ' ' + cAlphaFields(5) + " = " +
                                    state.dataLoopNodes->NodeID(state.dataMixedAir->OAMixer(OutAirNum).RetNode) + " duplicates the " +
                                    cAlphaFields(4) + '.');
                ErrorsFound = true;
            }

            TestCompSet(state, CurrentModuleObject, state.dataMixedAir->OAMixer(OutAirNum).Name, AlphArray(3), AlphArray(2), "Air Nodes");
        }
    }

    if (ErrorsFound) {
        ShowFatalError(state, std::string{RoutineName} + "Errors found in getting " + CurrentModuleObject);
    }

    state.dataMixedAir->GetOAMixerInputFlag = false;
}

void ProcessOAControllerInputs(EnergyPlusData &state,
                               std::string const &CurrentModuleObject,
                               int const OutAirNum,
                               Array1D_string const &AlphArray,
                               int &NumAlphas,
                               Array1D<Real64> const &NumArray,
                               int &NumNums,
                               Array1D_bool const &lNumericBlanks, // Unused
                               Array1D_bool const &lAlphaBlanks,
                               Array1D_string const &cAlphaFields,
                               Array1D_string const &cNumericFields, // Unused
                               bool &ErrorsFound                     // If errors found in input
)
{

    // SUBROUTINE INFORMATION:
    //       AUTHOR         Fred Buhl
    //       DATE WRITTEN   Oct 1998
    //       MODIFIED       Shirey/Raustad FSEC, June 2003, Jan 2004
    //                      Mangesh Basarkar, 06/2011: Getting zone OA specifications from Design Specification Object
    //                      Tianzhen Hong, 3/2012: getting zone air distribution effectiveness and secondary recirculation
    //                       from DesignSpecification:ZoneAirDistribution objects
    //       RE-ENGINEERED  MJW: Split out processing controller:outdoorair input to facilitate unit testing, Feb 2015

    // PURPOSE OF THIS SUBROUTINE
    // Input the OAController data and store it in the OAController array.

    // METHODOLOGY EMPLOYED:

    // Using/Aliasing
    using namespace DataDefineEquip;
    using CurveManager::GetCurveIndex;
    using NodeInputManager::GetOnlySingleNode;
    using namespace OutputReportPredefined;

    using OutAirNodeManager::CheckOutAirNodeNumber;

    using SetPointManager::GetMixedAirNumWithCoilFreezingCheck;

    // SUBROUTINE PARAMETER DEFINITIONS:
    static constexpr std::string_view RoutineName("GetOAControllerInputs: "); // include trailing blank space

    // SUBROUTINE LOCAL VARIABLE DECLARATIONS:

    int OAControllerNum;   // Index to Controller:OutdoorAir or CONTROLLER:STAND ALONE ERV objects
    int ControlledZoneNum; // Index to controlled zones
    bool AirNodeFound;     // Used to determine if control zone is valid
    bool AirLoopFound;     // Used to determine if control zone is served by furnace air loop
    int BranchNum;         // Used to determine if control zone is served by furnace air loop
    int CompNum;           // Used to determine if control zone is served by furnace air loop
    int HStatZoneNum;      // Used to determine if control zone has a humidistat object
    int OASysNum;          // Used to find OA System index for OA Controller
    int OASysIndex;        // Index to OA System
    bool OASysFound;       // OA Controller found OA System index
    Real64 OAFlowRatio;    // Ratio of minimum OA flow rate to maximum OA flow rate

    state.dataMixedAir->OAController(OutAirNum).Name = AlphArray(1);
    state.dataMixedAir->OAController(OutAirNum).ControllerType = CurrentModuleObject;
    state.dataMixedAir->OAController(OutAirNum).ControllerType_Num = iControllerType::ControllerOutsideAir;
    state.dataMixedAir->OAController(OutAirNum).MaxOA = NumArray(2);
    state.dataMixedAir->OAController(OutAirNum).MinOA = NumArray(1);
    state.dataMixedAir->OAController(OutAirNum).MixNode = GetOnlySingleNode(state,
                                                                            AlphArray(4),
                                                                            ErrorsFound,
                                                                            CurrentModuleObject,
                                                                            AlphArray(1),
                                                                            DataLoopNode::NodeFluidType::Air,
                                                                            DataLoopNode::NodeConnectionType::Sensor,
                                                                            NodeInputManager::compFluidStream::Primary,
                                                                            ObjectIsNotParent);
    state.dataMixedAir->OAController(OutAirNum).OANode = GetOnlySingleNode(state,
                                                                           AlphArray(5),
                                                                           ErrorsFound,
                                                                           CurrentModuleObject,
                                                                           AlphArray(1),
                                                                           DataLoopNode::NodeFluidType::Air,
                                                                           DataLoopNode::NodeConnectionType::Actuator,
                                                                           NodeInputManager::compFluidStream::Primary,
                                                                           ObjectIsNotParent);
    if (!CheckOutAirNodeNumber(state, state.dataMixedAir->OAController(OutAirNum).OANode)) {
        ShowWarningError(
            state, CurrentModuleObject + "=\"" + AlphArray(1) + "\": " + cAlphaFields(5) + "=\"" + AlphArray(5) + "\" is not an OutdoorAir:Node.");
        ShowContinueError(state, "Confirm that this is the intended source for the outdoor air stream.");
    }
    if (UtilityRoutines::SameString(AlphArray(6), "NoEconomizer")) {
        state.dataMixedAir->OAController(OutAirNum).Econo = iEconoOp::NoEconomizer;
    } else if (UtilityRoutines::SameString(AlphArray(6), "FixedDryBulb")) {
        state.dataMixedAir->OAController(OutAirNum).Econo = iEconoOp::FixedDryBulb;
    } else if (UtilityRoutines::SameString(AlphArray(6), "FixedEnthalpy")) {
        state.dataMixedAir->OAController(OutAirNum).Econo = iEconoOp::FixedEnthalpy;
    } else if (UtilityRoutines::SameString(AlphArray(6), "FixedDewPointAndDryBulb")) {
        state.dataMixedAir->OAController(OutAirNum).Econo = iEconoOp::FixedDewPointAndDryBulb;
    } else if (UtilityRoutines::SameString(AlphArray(6), "DifferentialDryBulb")) {
        state.dataMixedAir->OAController(OutAirNum).Econo = iEconoOp::DifferentialDryBulb;
    } else if (UtilityRoutines::SameString(AlphArray(6), "DifferentialEnthalpy")) {
        state.dataMixedAir->OAController(OutAirNum).Econo = iEconoOp::DifferentialEnthalpy;
    } else if (UtilityRoutines::SameString(AlphArray(6), "DifferentialDryBulbAndEnthalpy")) {
        state.dataMixedAir->OAController(OutAirNum).Econo = iEconoOp::DifferentialDryBulbAndEnthalpy;
    } else if (UtilityRoutines::SameString(AlphArray(6), "ElectronicEnthalpy")) {
        state.dataMixedAir->OAController(OutAirNum).Econo = iEconoOp::ElectronicEnthalpy;
    } else {
        ShowSevereError(state, CurrentModuleObject + "=\"" + AlphArray(1) + "\" invalid " + cAlphaFields(6) + "=\"" + AlphArray(6) + "\" value.");
        ErrorsFound = true;
    }
    // Bypass choice - Added by Amit for new feature implementation
    if (UtilityRoutines::SameString(AlphArray(7), "ModulateFlow")) {
        state.dataMixedAir->OAController(OutAirNum).EconBypass = false;
    } else if (UtilityRoutines::SameString(AlphArray(7), "MinimumFlowWithBypass")) {
        state.dataMixedAir->OAController(OutAirNum).EconBypass = true;
    } else {
        ShowSevereError(state, CurrentModuleObject + "=\"" + AlphArray(1) + "\" invalid " + cAlphaFields(7) + "=\"" + AlphArray(7) + "\" value.");
        ErrorsFound = true;
    }

    if (UtilityRoutines::SameString(AlphArray(9), "NoLockout")) {
        state.dataMixedAir->OAController(OutAirNum).Lockout = iLockoutType::NoLockoutPossible;
    } else if (UtilityRoutines::SameString(AlphArray(9), "LockoutWithHeating")) {
        state.dataMixedAir->OAController(OutAirNum).Lockout = iLockoutType::LockoutWithHeatingPossible;
    } else if (UtilityRoutines::SameString(AlphArray(9), "LockoutWithCompressor")) {
        state.dataMixedAir->OAController(OutAirNum).Lockout = iLockoutType::LockoutWithCompressorPossible;
    } else {
        ShowSevereError(state, CurrentModuleObject + "=\"" + AlphArray(1) + "\" invalid " + cAlphaFields(9) + "=\"" + AlphArray(9) + "\" value.");
        ErrorsFound = true;
    }
    if (UtilityRoutines::SameString(AlphArray(10), "FixedMinimum")) {
        state.dataMixedAir->OAController(OutAirNum).FixedMin = true;
    } else {
        state.dataMixedAir->OAController(OutAirNum).FixedMin = false;
    }
    if (lNumericBlanks(3)) {
        state.dataMixedAir->OAController(OutAirNum).TempLim = BlankNumeric;
    } else {
        state.dataMixedAir->OAController(OutAirNum).TempLim = NumArray(3);
    }

    if (lNumericBlanks(4)) {
        state.dataMixedAir->OAController(OutAirNum).EnthLim = BlankNumeric;
    } else {
        state.dataMixedAir->OAController(OutAirNum).EnthLim = NumArray(4);
    }
    if (lNumericBlanks(5)) {
        state.dataMixedAir->OAController(OutAirNum).DPTempLim = BlankNumeric;
    } else {
        state.dataMixedAir->OAController(OutAirNum).DPTempLim = NumArray(5);
    }

    if (lNumericBlanks(6)) {
        state.dataMixedAir->OAController(OutAirNum).TempLowLim = BlankNumeric;
    } else {
        state.dataMixedAir->OAController(OutAirNum).TempLowLim = NumArray(6);
    }

    if (!lAlphaBlanks(8)) {
        state.dataMixedAir->OAController(OutAirNum).EnthalpyCurvePtr = GetCurveIndex(state, AlphArray(8)); // convert curve name to number
        if (state.dataMixedAir->OAController(OutAirNum).EnthalpyCurvePtr == 0) {
            ShowSevereError(state,
                            CurrentModuleObject + "=\"" + AlphArray(1) + "\" invalid " + cAlphaFields(8) + "=\"" + AlphArray(8) + "\" not found.");
            ErrorsFound = true;
        } else {
            // Verify Curve Object, only legal types are Quadratic and Cubic
            ErrorsFound |= CurveManager::CheckCurveDims(state,
                                                        state.dataMixedAir->OAController(OutAirNum).EnthalpyCurvePtr, // Curve index
                                                        {1},                                                          // Valid dimensions
                                                        RoutineName,                                                  // Routine name
                                                        CurrentModuleObject,                                          // Object Type
                                                        state.dataMixedAir->OAController(OutAirNum).Name,             // Object Name
                                                        cAlphaFields(8));                                             // Field Name
        }
    }

    state.dataMixedAir->OAController(OutAirNum).RelNode = GetOnlySingleNode(state,
                                                                            AlphArray(2),
                                                                            ErrorsFound,
                                                                            CurrentModuleObject,
                                                                            AlphArray(1),
                                                                            DataLoopNode::NodeFluidType::Air,
                                                                            DataLoopNode::NodeConnectionType::Actuator,
                                                                            NodeInputManager::compFluidStream::Primary,
                                                                            ObjectIsNotParent);
    state.dataMixedAir->OAController(OutAirNum).RetNode = GetOnlySingleNode(state,
                                                                            AlphArray(3),
                                                                            ErrorsFound,
                                                                            CurrentModuleObject,
                                                                            AlphArray(1),
                                                                            DataLoopNode::NodeFluidType::Air,
                                                                            DataLoopNode::NodeConnectionType::Sensor,
                                                                            NodeInputManager::compFluidStream::Primary,
                                                                            ObjectIsNotParent);
    state.dataMixedAir->OAController(OutAirNum).MinOASch = AlphArray(11);
    state.dataMixedAir->OAController(OutAirNum).MinOASchPtr = GetScheduleIndex(state, AlphArray(11));
    if (state.dataMixedAir->OAController(OutAirNum).MinOASchPtr == 0 && (!lAlphaBlanks(11))) {
        ShowSevereError(state,
                        CurrentModuleObject + "=\"" + AlphArray(1) + "\" invalid " + cAlphaFields(11) + "=\"" + AlphArray(11) + "\" not found.");
        ErrorsFound = true;
    }

    // Changed by Amit for new feature implementation
    state.dataMixedAir->OAController(OutAirNum).MinOAflowSch = AlphArray(12);
    state.dataMixedAir->OAController(OutAirNum).MinOAflowSchPtr = GetScheduleIndex(state, AlphArray(12));
    if (state.dataMixedAir->OAController(OutAirNum).MinOAflowSchPtr == 0 && (!lAlphaBlanks(12))) {
        ShowSevereError(state,
                        CurrentModuleObject + "=\"" + AlphArray(1) + "\" invalid " + cAlphaFields(12) + "=\"" + AlphArray(12) + "\" not found.");
        ErrorsFound = true;
    }

    state.dataMixedAir->OAController(OutAirNum).MaxOAflowSch = AlphArray(13);
    state.dataMixedAir->OAController(OutAirNum).MaxOAflowSchPtr = GetScheduleIndex(state, AlphArray(13));
    if (state.dataMixedAir->OAController(OutAirNum).MaxOAflowSchPtr == 0 && (!lAlphaBlanks(13))) {
        ShowSevereError(state,
                        CurrentModuleObject + "=\"" + AlphArray(1) + "\" invalid " + cAlphaFields(13) + "=\"" + AlphArray(13) + "\" not found.");
        ErrorsFound = true;
    }
    state.dataMixedAir->OAController(OutAirNum).VentilationMechanicalName = AlphArray(14);

    //   Check for a time of day economizer control schedule
    state.dataMixedAir->OAController(OutAirNum).EconomizerOASchedPtr = GetScheduleIndex(state, AlphArray(15));

    //   High humidity control option can be used with any economizer flag
    if (UtilityRoutines::SameString(AlphArray(16), "Yes")) {

        state.dataMixedAir->OAController(OutAirNum).HumidistatZoneNum = UtilityRoutines::FindItemInList(AlphArray(17), state.dataHeatBal->Zone);

        // Get the node number for the zone with the humidistat
        if (state.dataMixedAir->OAController(OutAirNum).HumidistatZoneNum > 0) {
            AirNodeFound = false;
            AirLoopFound = false;
            OASysFound = false;
            for (ControlledZoneNum = 1; ControlledZoneNum <= state.dataGlobal->NumOfZones; ++ControlledZoneNum) {
                if (state.dataZoneEquip->ZoneEquipConfig(ControlledZoneNum).ActualZoneNum !=
                    state.dataMixedAir->OAController(OutAirNum).HumidistatZoneNum)
                    continue;
                //           Find the controlled zone number for the specified humidistat location
                state.dataMixedAir->OAController(OutAirNum).NodeNumofHumidistatZone =
                    state.dataZoneEquip->ZoneEquipConfig(ControlledZoneNum).ZoneNode;
                //           Determine which OA System uses this OA Controller
                OASysIndex = 0;
                for (OASysNum = 1; OASysNum <= state.dataAirLoop->NumOASystems; ++OASysNum) {
                    for (OAControllerNum = 1; OAControllerNum <= state.dataAirLoop->OutsideAirSys(OASysNum).NumControllers; ++OAControllerNum) {
                        if (!UtilityRoutines::SameString(state.dataAirLoop->OutsideAirSys(OASysNum).ControllerType(OAControllerNum),
                                                         CurrentModuleObject) ||
                            !UtilityRoutines::SameString(state.dataAirLoop->OutsideAirSys(OASysNum).ControllerName(OAControllerNum),
                                                         state.dataMixedAir->OAController(OutAirNum).Name))
                            continue;
                        OASysIndex = OASysNum;
                        OASysFound = true;
                        break;
                    }
                    if (OASysFound) break;
                }
                //           Determine if controller is on air loop served by the humidistat location specified
                for (int zoneInNode = 1; zoneInNode <= state.dataZoneEquip->ZoneEquipConfig(ControlledZoneNum).NumInletNodes; ++zoneInNode) {
                    int AirLoopNumber = state.dataZoneEquip->ZoneEquipConfig(ControlledZoneNum).InletNodeAirLoopNum(zoneInNode);
                    if (AirLoopNumber > 0 && OASysIndex > 0) {
                        for (BranchNum = 1; BranchNum <= state.dataAirSystemsData->PrimaryAirSystems(AirLoopNumber).NumBranches; ++BranchNum) {
                            for (CompNum = 1; CompNum <= state.dataAirSystemsData->PrimaryAirSystems(AirLoopNumber).Branch(BranchNum).TotalComponents;
                                 ++CompNum) {
                                if (!UtilityRoutines::SameString(
                                        state.dataAirSystemsData->PrimaryAirSystems(AirLoopNumber).Branch(BranchNum).Comp(CompNum).Name,
                                        state.dataAirLoop->OutsideAirSys(OASysIndex).Name) ||
                                    !UtilityRoutines::SameString(
                                        state.dataAirSystemsData->PrimaryAirSystems(AirLoopNumber).Branch(BranchNum).Comp(CompNum).TypeOf,
                                        "AirLoopHVAC:OutdoorAirSystem"))
                                    continue;
                                AirLoopFound = true;
                                break;
                            }
                            if (AirLoopFound) break;
                        }
                        for (HStatZoneNum = 1; HStatZoneNum <= state.dataZoneCtrls->NumHumidityControlZones; ++HStatZoneNum) {
                            if (state.dataZoneCtrls->HumidityControlZone(HStatZoneNum).ActualZoneNum !=
                                state.dataMixedAir->OAController(OutAirNum).HumidistatZoneNum)
                                continue;
                            AirNodeFound = true;
                            break;
                        }
                    } else {
                        if (OASysIndex == 0) {
                            ShowSevereError(state,
                                            "Did not find an AirLoopHVAC:OutdoorAirSystem for " +
                                                state.dataMixedAir->OAController(OutAirNum).ControllerType + " = \"" +
                                                state.dataMixedAir->OAController(OutAirNum).Name + "\"");
                            ErrorsFound = true;
                        }
                    }
                }
            }
            if (!AirNodeFound) {
                ShowSevereError(state,
                                "Did not find Air Node (Zone with Humidistat), " + state.dataMixedAir->OAController(OutAirNum).ControllerType +
                                    " = \"" + state.dataMixedAir->OAController(OutAirNum).Name + "\"");
                ShowContinueError(state, "Specified " + cAlphaFields(17) + " = " + AlphArray(17));
                ShowContinueError(state,
                                  "Both a ZoneHVAC:EquipmentConnections object and a ZoneControl:Humidistat object must be specified for this zone.");
                ErrorsFound = true;
            }
            if (!AirLoopFound) {
                ShowSevereError(state,
                                "Did not find correct Primary Air Loop for " + state.dataMixedAir->OAController(OutAirNum).ControllerType + " = \"" +
                                    state.dataMixedAir->OAController(OutAirNum).Name + "\"");
                ShowContinueError(state, cAlphaFields(17) + " = " + AlphArray(17) + " is not served by this Primary Air Loop equipment.");
                ErrorsFound = true;
            }
        } else {
            ShowSevereError(state,
                            "Did not find Air Node (Zone with Humidistat), " + state.dataMixedAir->OAController(OutAirNum).ControllerType + " = \"" +
                                state.dataMixedAir->OAController(OutAirNum).Name + "\"");
            ShowContinueError(state, "Specified " + cAlphaFields(17) + " = " + AlphArray(17));
            ShowContinueError(state,
                              "Both a ZoneHVAC:EquipmentConnections object and a ZoneControl:Humidistat object must be specified for this zone.");
            ErrorsFound = true;
        }

        state.dataMixedAir->OAController(OutAirNum).HighRHOAFlowRatio = NumArray(7);
        if (state.dataMixedAir->OAController(OutAirNum).HighRHOAFlowRatio <= 0.0 && NumNums > 6) {
            ShowWarningError(state, CurrentModuleObject + " \"" + state.dataMixedAir->OAController(OutAirNum).Name + "\"");
            ShowContinueError(state, ' ' + cNumericFields(7) + " must be greater than 0.");
            ShowContinueError(state, ' ' + cNumericFields(7) + " is reset to 1 and the simulation continues.");
            state.dataMixedAir->OAController(OutAirNum).HighRHOAFlowRatio = 1.0;
        }

        if (UtilityRoutines::SameString(AlphArray(16), "Yes") && state.dataMixedAir->OAController(OutAirNum).FixedMin) {
            if (state.dataMixedAir->OAController(OutAirNum).MaxOA > 0.0 && state.dataMixedAir->OAController(OutAirNum).MinOA != AutoSize) {
                OAFlowRatio = state.dataMixedAir->OAController(OutAirNum).MinOA / state.dataMixedAir->OAController(OutAirNum).MaxOA;
                if (state.dataMixedAir->OAController(OutAirNum).HighRHOAFlowRatio < OAFlowRatio) {
                    ShowWarningError(state, CurrentModuleObject + " \"" + state.dataMixedAir->OAController(OutAirNum).Name + "\"");
                    ShowContinueError(state, "... A fixed minimum outside air flow rate and high humidity control have been specified.");
                    ShowContinueError(state,
                                      "... The " + cNumericFields(7) +
                                          " is less than the ratio of the outside air controllers minimum to maximum outside air flow rate.");
                    ShowContinueError(
                        state, format("... Controller {} = {:.4T} m3/s.", cNumericFields(1), state.dataMixedAir->OAController(OutAirNum).MinOA));
                    ShowContinueError(
                        state, format("... Controller {} = {:.4T} m3/s.", cNumericFields(2), state.dataMixedAir->OAController(OutAirNum).MaxOA));
                    ShowContinueError(state, format("... Controller minimum to maximum flow ratio = {:.4T}.", OAFlowRatio));
                    ShowContinueError(state,
                                      format("... {} = {:.4T}.", cNumericFields(7), state.dataMixedAir->OAController(OutAirNum).HighRHOAFlowRatio));
                }
            }
        }

        if (NumAlphas >= 18) {
            if (UtilityRoutines::SameString(AlphArray(18), "Yes")) {
                state.dataMixedAir->OAController(OutAirNum).ModifyDuringHighOAMoisture = false;
            } else if (UtilityRoutines::SameString(AlphArray(18), "No")) {
                state.dataMixedAir->OAController(OutAirNum).ModifyDuringHighOAMoisture = true;
            } else {
                ShowSevereError(state, CurrentModuleObject + " \"" + state.dataMixedAir->OAController(OutAirNum).Name + "\", invalid field value");
                ShowContinueError(state, "..." + cAlphaFields(18) + "=\"" + AlphArray(18) + "\" - valid values are \"Yes\" or \"No\".");
                ErrorsFound = true;
            }
        } else {
            if (state.dataMixedAir->OAController(OutAirNum).Econo == iEconoOp::NoEconomizer) {
                state.dataMixedAir->OAController(OutAirNum).ModifyDuringHighOAMoisture = true;
            } else {
                state.dataMixedAir->OAController(OutAirNum).ModifyDuringHighOAMoisture = false;
                ShowWarningError(state, CurrentModuleObject + " \"" + state.dataMixedAir->OAController(OutAirNum).Name + "\", missing field value");
                ShowContinueError(state, "..." + cAlphaFields(18) + " will default to Yes when " + cAlphaFields(16) + "= \"Yes\"");
            }
        }

    } else if (UtilityRoutines::SameString(AlphArray(16), "No") || lAlphaBlanks(16)) {
        if (NumAlphas >= 18) {
            if (!UtilityRoutines::SameString(AlphArray(18), "Yes") && !UtilityRoutines::SameString(AlphArray(18), "No")) {
                ShowSevereError(state, CurrentModuleObject + " \"" + state.dataMixedAir->OAController(OutAirNum).Name + "\", invalid field value");
                ShowContinueError(state, "..." + cAlphaFields(18) + "=\"" + AlphArray(18) + "\" - valid values are \"Yes\" or \"No\".");
                ErrorsFound = true;
            }
        }
    } else { // Invalid field 16
        ShowSevereError(state, CurrentModuleObject + " \"" + state.dataMixedAir->OAController(OutAirNum).Name + "\", invalid field value");
        ShowContinueError(state, "..." + cAlphaFields(16) + "=\"" + AlphArray(16) + "\" - valid values are \"Yes\" or \"No\".");
        ErrorsFound = true;
        if (NumAlphas >= 18) {
            if (!UtilityRoutines::SameString(AlphArray(18), "Yes") && !UtilityRoutines::SameString(AlphArray(18), "No")) {
                ShowSevereError(state, CurrentModuleObject + " \"" + state.dataMixedAir->OAController(OutAirNum).Name + "\", invalid field value");
                ShowContinueError(state, "..." + cAlphaFields(18) + "=\"" + AlphArray(18) + "\" - valid values are \"Yes\" or \"No\".");
                ErrorsFound = true;
            }
        }
    }

    if (NumAlphas > 18) {
        if (!lAlphaBlanks(19)) {
            if (UtilityRoutines::SameString(AlphArray(19), "BypassWhenWithinEconomizerLimits")) {
                state.dataMixedAir->OAController(OutAirNum).HeatRecoveryBypassControlType = BypassWhenWithinEconomizerLimits;
            } else if (UtilityRoutines::SameString(AlphArray(19), "BypassWhenOAFlowGreaterThanMinimum")) {
                state.dataMixedAir->OAController(OutAirNum).HeatRecoveryBypassControlType = BypassWhenOAFlowGreaterThanMinimum;
            } else {
                ShowWarningError(state,
                                 CurrentModuleObject + "=\"" + AlphArray(1) + "\" invalid " + cAlphaFields(19) + "=\"" + AlphArray(19) + "\".");
                ShowContinueError(state, "...assuming \"BypassWhenWithinEconomizerLimits\" and the simulation continues.");
                state.dataMixedAir->OAController(OutAirNum).HeatRecoveryBypassControlType = BypassWhenWithinEconomizerLimits;
            }
        }
    }

    if (UtilityRoutines::SameString(AlphArray(16), "Yes") && state.dataMixedAir->OAController(OutAirNum).Econo == iEconoOp::NoEconomizer) {
        ShowWarningError(
            state, state.dataMixedAir->OAController(OutAirNum).ControllerType + " \"" + state.dataMixedAir->OAController(OutAirNum).Name + "\"");
        ShowContinueError(state, "...Economizer operation must be enabled when " + cAlphaFields(16) + " is set to YES.");
        ShowContinueError(state, "...The high humidity control option will be disabled and the simulation continues.");
    }

    state.dataMixedAir->OAController(OutAirNum).MixedAirSPMNum =
        GetMixedAirNumWithCoilFreezingCheck(state, state.dataMixedAir->OAController(OutAirNum).MixNode);
}

// End of Get Input subroutines for the Module
//******************************************************************************

// Beginning Initialization Section of the Module
//******************************************************************************

void InitOutsideAirSys(EnergyPlusData &state, int const(OASysNum), bool const FirstHVACIteration, int const AirLoopNum)
{

    // SUBROUTINE INFORMATION:
    //       AUTHOR         Fred Buhl
    //       DATE WRITTEN   Oct 1998
    //       MODIFIED       na
    //       RE-ENGINEERED  na

    // PURPOSE OF THIS SUBROUTINE
    // Initialize the OutsideAirSys data structure

    // METHODOLOGY EMPLOYED:

    // REFERENCES:

    // Using/Aliasing
    using namespace DataLoopNode;

    // Locals
    // SUBROUTINE ARGUMENT DEFINITIONS

    // SUBROUTINE PARAMETER DEFINITIONS:

    // INTERFACE BLOCK SPECIFICATIONS
    // na

    // DERIVED TYPE DEFINITIONS
    // na

    // SUBROUTINE LOCAL VARIABLE DECLARATIONS:

    //        if ( BeginEnvrnFlag && FirstHVACIteration ) {
    //        }

    //        if ( BeginDayFlag ) {
    //        }

    if (state.dataAirLoop->OutsideAirSys(OASysNum).AirLoopDOASNum > -1) return;

    if (state.dataMixedAir->initOASysFlag(OASysNum)) {
        state.dataAirLoop->AirLoopControlInfo(AirLoopNum).OASysNum = OASysNum;
        state.dataMixedAir->initOASysFlag(OASysNum) = false;
    }

    // Each time step
    if (FirstHVACIteration) {
    }

    // Each iteration
}

void InitOAController(EnergyPlusData &state, int const OAControllerNum, bool const FirstHVACIteration, int const AirLoopNum)
{

    // SUBROUTINE INFORMATION:
    //       AUTHOR         Fred Buhl
    //       DATE WRITTEN   Oct 1998
    //       MODIFIED       Shirey/Raustad FSEC, June/Aug 2003, Feb 2004
    //                      Tianzhen Hong, Feb 2009 for DCV
    //                      Tianzhen Hong, Aug 2013 for economizer faults

    // PURPOSE OF THIS SUBROUTINE
    // Initialize the OAController data structure with input node data

    using namespace DataLoopNode;
    using Psychrometrics::PsyRhoAirFnPbTdbW;

    using namespace OutputReportPredefined;
    using EMSManager::CheckIfNodeSetPointManagedByEMS;

    auto &OAControllerMyOneTimeFlag = state.dataMixedAir->OAControllerMyOneTimeFlag; // One-time initialization flag
    auto &OAControllerMyEnvrnFlag = state.dataMixedAir->OAControllerMyEnvrnFlag;     // One-time initialization flag
    auto &OAControllerMySizeFlag = state.dataMixedAir->OAControllerMySizeFlag;       // One-time initialization flag
    auto &MechVentCheckFlag = state.dataMixedAir->MechVentCheckFlag;                 // One-time initialization flag
    bool FoundZone;               // Logical determines if ZONE object is accounted for in VENTILATION:MECHANICAL object
    bool FoundAreaZone;           // Logical determines if ZONE object is accounted for in VENTILATION:MECHANICAL object
    bool FoundPeopleZone;         // Logical determines if ZONE object is accounted for in VENTILATION:MECHANICAL object
    bool OASysFound;              // Logical determines if OA system found
    bool AirLoopFound;            // Logical determines if primary air loop found
    bool ErrorsFound;             // Errors found getting input
    Real64 RhoAirStdInit;         // Standard air density
    Real64 TotalPeopleOAFlow;     // Total outside air required for PEOPLE objects served by this OA controller
    int MixedAirNode;             // Controller:OutdoorAir mixed air node
    int AirLoopZoneInfoZoneNum;   // Index to AirLoopZoneInfo structure
    int NumZone;                  // Zone number in AirLoopZoneInfo structure
    int PeopleNum;                // Index to PEOPLE objects
    int NumMechVentZone;          // Index to number of zones in VentilationMechanical structure
    int TempMechVentArrayCounter; // Temporary array counter
    int thisOASys;                // Temporary array counter
    int thisNumForMixer;          // Temporary array counter
    int thisMixerIndex;           // Temporary array counter
    int OASysNum;                 // Temporary array counter
    int found;                    // Temporary index to equipment
    int OANode;                   // OA node index
    int VentMechObjectNum;        // Temporary variable
    int OAControllerLoop;         // Index to OA controller in an OA system
    int OAControllerLoop2;        // Index to OA controller in an OA system
    int thisAirLoop;              // Temporary array counter
    int BranchNum;                // Temporary array counter
    int CompNum;                  // Temporary array counter
    std::string equipName;        // Temporary equipment name
    std::string airloopName;      // Temporary equipment name
    std::string zoneName;
    int jZone;

    Real64 rSchVal;
    Real64 rOffset;
    int i;
    iEconoOp iEco;

    ErrorsFound = false;
    OANode = 0;

    auto &thisOAController(state.dataMixedAir->OAController(OAControllerNum));

    if (state.dataMixedAir->InitOAControllerOneTimeFlag) {
        OAControllerMyOneTimeFlag.dimension(state.dataMixedAir->NumOAControllers, true);
        OAControllerMyEnvrnFlag.dimension(state.dataMixedAir->NumOAControllers, true);
        OAControllerMySizeFlag.dimension(state.dataMixedAir->NumOAControllers, true);
        MechVentCheckFlag.dimension(state.dataMixedAir->NumOAControllers, true);
        state.dataMixedAir->InitOAControllerSetPointCheckFlag.dimension(state.dataMixedAir->NumOAControllers, true);
        state.dataMixedAir->InitOAControllerOneTimeFlag = false;
    }
    if (OAControllerMyOneTimeFlag(OAControllerNum)) {
        // Determine Inlet node index for OAController, not a user input for controller, but is obtained from OutsideAirSys and OAMixer
        {
            auto const SELECT_CASE_var(thisOAController.ControllerType_Num);

            if (SELECT_CASE_var == iControllerType::ControllerOutsideAir) {
                thisOASys = 0;
                for (OASysNum = 1; OASysNum <= state.dataAirLoop->NumOASystems; ++OASysNum) {
                    // find which OAsys has this controller
                    found = UtilityRoutines::FindItemInList(thisOAController.Name,
                                                            state.dataAirLoop->OutsideAirSys(OASysNum).ControllerName,
                                                            isize(state.dataAirLoop->OutsideAirSys(OASysNum).ControllerName));
                    if (found != 0) {
                        thisOASys = OASysNum;
                        state.dataAirLoop->OutsideAirSys(thisOASys).OAControllerIndex = GetOAController(state, thisOAController.Name);
                        break; // we found it
                    }
                }
                if (thisOASys == 0) {
                    ShowSevereError(state, "InitOAController: Did not find OAController=\"" + thisOAController.Name + "\".");
                    ShowContinueError(state, "in list of valid OA Controllers.");
                    ErrorsFound = true;
                }
                thisNumForMixer = UtilityRoutines::FindItem(CurrentModuleObjects(static_cast<int>(CMO::OAMixer)),
                                                            state.dataAirLoop->OutsideAirSys(thisOASys).ComponentType,
                                                            isize(state.dataAirLoop->OutsideAirSys(thisOASys).ComponentType));
                if (thisNumForMixer != 0) {
                    equipName = state.dataAirLoop->OutsideAirSys(thisOASys).ComponentName(thisNumForMixer);
                    thisMixerIndex = UtilityRoutines::FindItemInList(equipName, state.dataMixedAir->OAMixer);
                    if (thisMixerIndex != 0) {
                        thisOAController.InletNode = state.dataMixedAir->OAMixer(thisMixerIndex).InletNode;
                    } else {
                        ShowSevereError(state, "InitOAController: Did not find OAMixer=\"" + equipName + "\".");
                        ShowContinueError(state, "in list of valid OA Mixers.");
                        ErrorsFound = true;
                    }
                } else {
                    ShowSevereError(state, "InitOAController: Did not find OutdoorAir:Mixer Component=\"OutdoorAir:Mixer\".");
                    ShowContinueError(state, "in list of valid OA Components.");
                    ErrorsFound = true;
                }

                if (thisOAController.InletNode == 0) { // throw an error
                    ShowSevereError(
                        state, "InitOAController: Failed to find proper inlet node for OutdoorAir:Mixer and Controller = " + thisOAController.Name);
                    ErrorsFound = true;
                }

            } else if (SELECT_CASE_var == iControllerType::ControllerStandAloneERV) {
                // set the inlet node to also equal the OA node because this is a special controller for economizing stand alone ERV
                // with the assumption that equipment is bypassed....

                thisOAController.InletNode = thisOAController.OANode;

            } else {
                ShowSevereError(state, "InitOAController: Failed to find ControllerType: " + thisOAController.ControllerType);
                ErrorsFound = true;
            }
        }

        OAControllerMyOneTimeFlag(OAControllerNum) = false;
    }

    if (!state.dataGlobal->SysSizingCalc && state.dataMixedAir->InitOAControllerSetPointCheckFlag(OAControllerNum) &&
        state.dataHVACGlobal->DoSetPointTest && !FirstHVACIteration) {
        MixedAirNode = thisOAController.MixNode;
        if (MixedAirNode > 0) {
            //      IF (OAController(OAControllerNum)%Econo == 1 .AND. .NOT. AirLoopControlInfo(AirLoopNum)%CyclingFan) THEN
            if (thisOAController.Econo > iEconoOp::NoEconomizer && state.dataAirLoop->AirLoopControlInfo(AirLoopNum).AnyContFan) {
                if (state.dataLoopNodes->Node(MixedAirNode).TempSetPoint == SensedNodeFlagValue) {
                    if (!state.dataGlobal->AnyEnergyManagementSystemInModel) {
                        ShowSevereError(state, "MixedAir: Missing temperature setpoint for economizer controller " + thisOAController.Name);
                        ShowSevereError(state, "Node Referenced (by Controller)=" + state.dataLoopNodes->NodeID(MixedAirNode));
                        ShowContinueError(
                            state, "  use a Setpoint Manager with Control Variable = \"Temperature\" to establish a setpoint at the mixed air node.");
                        state.dataHVACGlobal->SetPointErrorFlag = true;
                    } else {
                        // add call to check node in EMS
                        CheckIfNodeSetPointManagedByEMS(
                            state, MixedAirNode, EMSManager::SPControlType::iTemperatureSetPoint, state.dataHVACGlobal->SetPointErrorFlag);
                        if (state.dataHVACGlobal->SetPointErrorFlag) {
                            ShowSevereError(state, "MixedAir: Missing temperature setpoint for economizer controller " + thisOAController.Name);
                            ShowSevereError(state, "Node Referenced (by Controller)=" + state.dataLoopNodes->NodeID(MixedAirNode));
                            ShowContinueError(state,
                                              "  use a Setpoint Manager with Control Variable = \"Temperature\" to establish a setpoint at the "
                                              "mixed air node.");
                            ShowContinueError(state, "Or add EMS Actuator to provide temperature setpoint at this node");
                        }
                    }
                }
            }
        }

        state.dataMixedAir->InitOAControllerSetPointCheckFlag(OAControllerNum) = false;
    }

    if (!state.dataGlobal->SysSizingCalc && OAControllerMySizeFlag(OAControllerNum)) {
        thisOAController.SizeOAController(state);
        if (AirLoopNum > 0) {
            state.dataAirLoop->AirLoopControlInfo(AirLoopNum).OACtrlNum = OAControllerNum;
            state.dataAirLoop->AirLoopControlInfo(AirLoopNum).OACtrlName = thisOAController.Name;
            if (thisOAController.Lockout == iLockoutType::LockoutWithHeatingPossible) {
                state.dataAirLoop->AirLoopControlInfo(AirLoopNum).CanLockoutEconoWithHeating = true;
                state.dataAirLoop->AirLoopControlInfo(AirLoopNum).CanLockoutEconoWithCompressor = false;
                state.dataAirLoop->AirLoopControlInfo(AirLoopNum).CanNotLockoutEcono = false;
            } else if (thisOAController.Lockout == iLockoutType::LockoutWithCompressorPossible) {
                state.dataAirLoop->AirLoopControlInfo(AirLoopNum).CanLockoutEconoWithHeating = false;
                state.dataAirLoop->AirLoopControlInfo(AirLoopNum).CanLockoutEconoWithCompressor = true;
                state.dataAirLoop->AirLoopControlInfo(AirLoopNum).CanNotLockoutEcono = false;
            } else {
                state.dataAirLoop->AirLoopControlInfo(AirLoopNum).CanLockoutEconoWithHeating = false;
                state.dataAirLoop->AirLoopControlInfo(AirLoopNum).CanLockoutEconoWithCompressor = false;
                state.dataAirLoop->AirLoopControlInfo(AirLoopNum).CanNotLockoutEcono = true;
            }
        }
        if ((thisOAController.MaxOA - thisOAController.MinOA) < -SmallAirVolFlow) {
            ShowSevereError(state, "For Controller:OutdoorAir: " + thisOAController.Name);
            ShowContinueError(state,
                              format("  maximum outdoor air flow rate ({:.4R}) < minimum outdoor air flow rate ({:.4R})",
                                     thisOAController.MaxOA,
                                     thisOAController.MinOA));
            ShowContinueError(state,
                              "  To set the minimum outside air flow rate use the \"Design (minimum) outdoor air flow rate\" field in the "
                              "Sizing:System object");
            ErrorsFound = true;
        }

        if (AirLoopNum > 0) {
            Real64 DesSupplyVolFlowRate = state.dataAirLoop->AirLoopFlow(AirLoopNum).DesSupply / state.dataEnvrn->StdRhoAir;
            if ((thisOAController.MinOA - DesSupplyVolFlowRate) > 0.0001) {
                ShowWarningError(state,
                                 "InitOAController: Minimum Outdoor Air Flow Rate for Controller:OutdoorAir=" + thisOAController.Name +
                                     " is greater than Design Supply Air Flow Rate for AirLoopHVAC=" +
                                     state.dataAirSystemsData->PrimaryAirSystems(AirLoopNum).Name + ".");
                ShowContinueError(state,
                                  format("...Minimum Outdoor Air Flow Rate={:.6R} will be reset to loop Design Supply Air Flow Rate={:.6R}",
                                         thisOAController.MinOA,
                                         DesSupplyVolFlowRate));
                thisOAController.MinOA = DesSupplyVolFlowRate;
            } else if ((thisOAController.MinOA - DesSupplyVolFlowRate) > 0.0) {
                // If difference is tiny, reset silently
                thisOAController.MinOA = DesSupplyVolFlowRate;
            }
            if ((thisOAController.MaxOA - DesSupplyVolFlowRate) > 0.0001) {
                ShowWarningError(state,
                                 "InitOAController: Maximum Outdoor Air Flow Rate for Controller:OutdoorAir=" + thisOAController.Name +
                                     " is greater than Design Supply Air Flow Rate for AirLoopHVAC=" +
                                     state.dataAirSystemsData->PrimaryAirSystems(AirLoopNum).Name + ".");
                ShowContinueError(state,
                                  format("...Maximum Outdoor Air Flow Rate={:.6R} will be reset to loop Design Supply Air Flow Rate={:.6R}",
                                         thisOAController.MaxOA,
                                         DesSupplyVolFlowRate));
                thisOAController.MaxOA = DesSupplyVolFlowRate;
            } else if ((thisOAController.MaxOA - DesSupplyVolFlowRate) > 0.0) {
                // If difference is tiny, reset silently
                thisOAController.MaxOA = DesSupplyVolFlowRate;
            }
        }

        OAControllerMySizeFlag(OAControllerNum) = false;
    }

    if (state.dataGlobal->BeginEnvrnFlag && OAControllerMyEnvrnFlag(OAControllerNum)) {
        OANode = thisOAController.OANode;
        RhoAirStdInit = state.dataEnvrn->StdRhoAir;
        thisOAController.MinOAMassFlowRate = thisOAController.MinOA * RhoAirStdInit;
        thisOAController.MaxOAMassFlowRate = thisOAController.MaxOA * RhoAirStdInit;
        OAControllerMyEnvrnFlag(OAControllerNum) = false;
        state.dataLoopNodes->Node(OANode).MassFlowRateMax = thisOAController.MaxOAMassFlowRate;

        // predefined reporting
        if (thisOAController.Econo > iEconoOp::NoEconomizer) {
            equipName = thisOAController.Name;
            // 90.1 descriptor for economizer controls
            // Changed by Amit for New Feature implementation
            if (thisOAController.Econo == iEconoOp::DifferentialEnthalpy) {
                PreDefTableEntry(state, state.dataOutRptPredefined->pdchEcoKind, equipName, "DifferentialEnthalpy");
            } else if (thisOAController.Econo == iEconoOp::DifferentialDryBulb) {
                PreDefTableEntry(state, state.dataOutRptPredefined->pdchEcoKind, equipName, "DifferentialDryBulb");
            } else if (thisOAController.Econo == iEconoOp::FixedEnthalpy) {
                PreDefTableEntry(state, state.dataOutRptPredefined->pdchEcoKind, equipName, "FixedEnthalpy");
            } else if (thisOAController.Econo == iEconoOp::FixedDryBulb) {
                PreDefTableEntry(state, state.dataOutRptPredefined->pdchEcoKind, equipName, "FixedDryBulb");
            } else {
                PreDefTableEntry(state, state.dataOutRptPredefined->pdchEcoKind, equipName, "Other");
            }

            PreDefTableEntry(state, state.dataOutRptPredefined->pdchEcoMinOA, equipName, thisOAController.MinOA);
            PreDefTableEntry(state, state.dataOutRptPredefined->pdchEcoMaxOA, equipName, thisOAController.MaxOA);
            // EnergyPlus input echos for economizer controls
            // Chnged by Amit for new feature implementation
            if (thisOAController.Econo == iEconoOp::DifferentialDryBulb) {
                PreDefTableEntry(state, state.dataOutRptPredefined->pdchEcoRetTemp, equipName, "Yes");
            } else {
                PreDefTableEntry(state, state.dataOutRptPredefined->pdchEcoRetTemp, equipName, "No");
            }
            if (thisOAController.Econo == iEconoOp::DifferentialEnthalpy) {
                PreDefTableEntry(state, state.dataOutRptPredefined->pdchEcoRetTemp, equipName, "Yes");
            } else {
                PreDefTableEntry(state, state.dataOutRptPredefined->pdchEcoRetTemp, equipName, "No");
            }
            if (thisOAController.Econo == iEconoOp::FixedDryBulb) {
                PreDefTableEntry(state, state.dataOutRptPredefined->pdchEcoRetTemp, equipName, thisOAController.TempLim);
            } else {
                PreDefTableEntry(state, state.dataOutRptPredefined->pdchEcoRetTemp, equipName, "-");
            }
            if (thisOAController.Econo == iEconoOp::FixedEnthalpy) {
                PreDefTableEntry(state, state.dataOutRptPredefined->pdchEcoRetTemp, equipName, thisOAController.EnthLim);
            } else {
                PreDefTableEntry(state, state.dataOutRptPredefined->pdchEcoRetTemp, equipName, "-");
            }
        }
    }

    if (!state.dataGlobal->BeginEnvrnFlag) {
        OAControllerMyEnvrnFlag(OAControllerNum) = true;
    }

    VentMechObjectNum = thisOAController.VentMechObjectNum;
    if (MechVentCheckFlag(OAControllerNum)) {
        // Make these checks only once at the beginning of the simulation

        // Make sure all air loop zones and air loop zones with people objects are covered by mechanical ventilation
        // Issue a warning only if the zone is not accounted for in the associated mechanical ventilation object
        if (VentMechObjectNum > 0) {
            auto &vent_mech(state.dataMixedAir->VentilationMechanical(VentMechObjectNum));

            // Make sure all zones with mechanical ventilation are on the correct air loop
            TempMechVentArrayCounter = 0;
            for (NumMechVentZone = 1; NumMechVentZone <= vent_mech.NumofVentMechZones; ++NumMechVentZone) {
                int ZoneNum = vent_mech.VentMechZone(NumMechVentZone);
                auto const &zone(state.dataHeatBal->Zone(ZoneNum));
                FoundZone = false;

                for (AirLoopZoneInfoZoneNum = 1; AirLoopZoneInfoZoneNum <= state.dataAirLoop->AirLoopZoneInfo(AirLoopNum).NumZones;
                     ++AirLoopZoneInfoZoneNum) {
                    NumZone = state.dataAirLoop->AirLoopZoneInfo(AirLoopNum).ActualZoneNumber(AirLoopZoneInfoZoneNum);
                    if (ZoneNum == NumZone) {
                        FoundZone = true;
                        ++TempMechVentArrayCounter;
                        if (TempMechVentArrayCounter < NumMechVentZone) { // Copy to lower index
                            vent_mech.VentMechZone(TempMechVentArrayCounter) = vent_mech.VentMechZone(NumMechVentZone);
                            vent_mech.ZoneOAAreaRate(TempMechVentArrayCounter) = vent_mech.ZoneOAAreaRate(NumMechVentZone);
                            vent_mech.ZoneOAPeopleRate(TempMechVentArrayCounter) = vent_mech.ZoneOAPeopleRate(NumMechVentZone);
                            vent_mech.ZoneOAFlowRate(TempMechVentArrayCounter) = vent_mech.ZoneOAFlowRate(NumMechVentZone);
                            vent_mech.ZoneOAACHRate(TempMechVentArrayCounter) = vent_mech.ZoneOAACHRate(NumMechVentZone);
                            vent_mech.ZoneOAFlowMethod(TempMechVentArrayCounter) = vent_mech.ZoneOAFlowMethod(NumMechVentZone);
                            vent_mech.ZoneOASchPtr(TempMechVentArrayCounter) = vent_mech.ZoneOASchPtr(NumMechVentZone);
                            vent_mech.ZoneDesignSpecOAObjIndex(TempMechVentArrayCounter) = vent_mech.ZoneDesignSpecOAObjIndex(NumMechVentZone);
                            vent_mech.ZoneDesignSpecOAObjName(TempMechVentArrayCounter) = vent_mech.ZoneDesignSpecOAObjName(NumMechVentZone);

                            // new DCV
                            vent_mech.ZoneADEffCooling(TempMechVentArrayCounter) = vent_mech.ZoneADEffCooling(NumMechVentZone);
                            vent_mech.ZoneADEffHeating(TempMechVentArrayCounter) = vent_mech.ZoneADEffHeating(NumMechVentZone);
                            vent_mech.ZoneADEffSchPtr(TempMechVentArrayCounter) = vent_mech.ZoneADEffSchPtr(NumMechVentZone);
                        }

                        // Sum outside air per unit floor area for each mechanical ventilation object only once per simulation
                        vent_mech.TotAreaOAFlow += zone.FloorArea * zone.Multiplier * zone.ListMultiplier * vent_mech.ZoneOAAreaRate(NumMechVentZone);
                        vent_mech.TotZoneOAFlow += zone.Multiplier * zone.ListMultiplier * vent_mech.ZoneOAFlowRate(NumMechVentZone);
                        vent_mech.TotZoneOAACH +=
                            zone.Multiplier * zone.ListMultiplier * (vent_mech.ZoneOAACHRate(NumMechVentZone) * zone.Volume / 3600.0);
                        break;
                    }
                }
                if (!FoundZone) {
                    ShowWarningError(state,
                                     "Zone name = " + zone.Name + " in " + CurrentModuleObjects(static_cast<int>(CMO::MechVentilation)) +
                                         " object name = " + thisOAController.VentilationMechanicalName +
                                         " is not on the same air loop as Controller:OutdoorAir = " + thisOAController.Name);
                    ShowContinueError(state, "This zone will not be used and the simulation will continue...");
                }
            }

            // Shrink final arrays to conserve environment space
            if (TempMechVentArrayCounter < vent_mech.NumofVentMechZones) {
                vent_mech.VentMechZone.redimension(TempMechVentArrayCounter);
                vent_mech.ZoneOAAreaRate.redimension(TempMechVentArrayCounter);
                vent_mech.ZoneOAPeopleRate.redimension(TempMechVentArrayCounter);
                vent_mech.ZoneOAFlowRate.redimension(TempMechVentArrayCounter);
                vent_mech.ZoneOAACHRate.redimension(TempMechVentArrayCounter);
                vent_mech.ZoneOAFlowMethod.redimension(TempMechVentArrayCounter);
                vent_mech.ZoneOASchPtr.redimension(TempMechVentArrayCounter);
                vent_mech.ZoneDesignSpecOAObjIndex.redimension(TempMechVentArrayCounter);
                vent_mech.ZoneDesignSpecOAObjName.redimension(TempMechVentArrayCounter);

                vent_mech.ZoneADEffCooling.redimension(TempMechVentArrayCounter);
                vent_mech.ZoneADEffHeating.redimension(TempMechVentArrayCounter);
                vent_mech.ZoneADEffSchPtr.redimension(TempMechVentArrayCounter);

                vent_mech.NumofVentMechZones = TempMechVentArrayCounter;
            }

            // predefined report
            for (jZone = 1; jZone <= vent_mech.NumofVentMechZones; ++jZone) {
                zoneName = state.dataHeatBal->Zone(vent_mech.VentMechZone(jZone)).Name;
                PreDefTableEntry(state, state.dataOutRptPredefined->pdchDCVventMechName, zoneName, vent_mech.Name);
                PreDefTableEntry(state, state.dataOutRptPredefined->pdchDCVperPerson, zoneName, vent_mech.ZoneOAPeopleRate(jZone), 6);
                PreDefTableEntry(state, state.dataOutRptPredefined->pdchDCVperArea, zoneName, vent_mech.ZoneOAAreaRate(jZone), 6);
                PreDefTableEntry(state, state.dataOutRptPredefined->pdchDCVperZone, zoneName, vent_mech.ZoneOAFlowRate(jZone), 6);
                PreDefTableEntry(state, state.dataOutRptPredefined->pdchDCVperACH, zoneName, vent_mech.ZoneOAACHRate(jZone), 6);
                PreDefTableEntry(state, state.dataOutRptPredefined->pdchDCVMethod, zoneName, cOAFlowMethodTypes(vent_mech.ZoneOAFlowMethod(jZone)));
                if (vent_mech.ZoneOASchPtr(jZone) > 0) {
                    PreDefTableEntry(
                        state, state.dataOutRptPredefined->pdchDCVOASchName, zoneName, GetScheduleName(state, vent_mech.ZoneOASchPtr(jZone)));
                } else {
                    PreDefTableEntry(state, state.dataOutRptPredefined->pdchDCVOASchName, zoneName, "");
                }

                // added for new DCV inputs
                if (vent_mech.ZoneADEffSchPtr(jZone) > 0) {
                    PreDefTableEntry(state, state.dataOutRptPredefined->pdchDCVZoneADEffCooling, zoneName, "");
                    PreDefTableEntry(state, state.dataOutRptPredefined->pdchDCVZoneADEffHeating, zoneName, "");
                    PreDefTableEntry(state,
                                     state.dataOutRptPredefined->pdchDCVZoneADEffSchName,
                                     zoneName,
                                     GetScheduleName(state, vent_mech.ZoneADEffSchPtr(jZone)));
                } else {
                    PreDefTableEntry(state, state.dataOutRptPredefined->pdchDCVZoneADEffCooling, zoneName, vent_mech.ZoneADEffCooling(jZone), 2);
                    PreDefTableEntry(state, state.dataOutRptPredefined->pdchDCVZoneADEffHeating, zoneName, vent_mech.ZoneADEffHeating(jZone), 2);
                    PreDefTableEntry(state, state.dataOutRptPredefined->pdchDCVZoneADEffSchName, zoneName, "");
                }
            }

            // Check to see if any zones on an air loop are not accounted for by a mechanical ventilation object
            for (AirLoopZoneInfoZoneNum = 1; AirLoopZoneInfoZoneNum <= state.dataAirLoop->AirLoopZoneInfo(AirLoopNum).NumZones;
                 ++AirLoopZoneInfoZoneNum) {
                NumZone = state.dataAirLoop->AirLoopZoneInfo(AirLoopNum).ActualZoneNumber(AirLoopZoneInfoZoneNum);
                FoundAreaZone = false;
                FoundPeopleZone = false;
                for (NumMechVentZone = 1; NumMechVentZone <= vent_mech.NumofVentMechZones; ++NumMechVentZone) {
                    int ZoneNum = vent_mech.VentMechZone(NumMechVentZone);
                    if (ZoneNum == NumZone) {
                        FoundAreaZone = true;
                        if (vent_mech.ZoneOAPeopleRate(NumMechVentZone) > 0.0) {
                            FoundPeopleZone = true;
                        }
                        break;
                    }
                }
                if (!FoundAreaZone) {
                    ShowWarningError(state,
                                     "Zone name = " + state.dataHeatBal->Zone(NumZone).Name + " is not accounted for by " +
                                         CurrentModuleObjects(static_cast<int>(CMO::MechVentilation)) +
                                         " object name = " + thisOAController.VentilationMechanicalName);
                    ShowContinueError(state, "Ventilation per unit floor area has not been specified for this zone, which is connected to");
                    ShowContinueError(state,
                                      "the air loop served by Controller:OutdoorAir = " + thisOAController.Name + ". Simulation will continue...");
                }
                if (!FoundPeopleZone) {
                    // Loop through people objects to see if this zone has a people object and only then show a warning
                    for (PeopleNum = 1; PeopleNum <= state.dataHeatBal->TotPeople; ++PeopleNum) {
                        if (state.dataHeatBal->People(PeopleNum).ZonePtr == NumZone) {
                            if (!FoundAreaZone) {
                                ShowWarningError(state,
                                                 "PEOPLE object for zone = " + state.dataHeatBal->Zone(NumZone).Name + " is not accounted for by " +
                                                     CurrentModuleObjects(static_cast<int>(CMO::MechVentilation)) +
                                                     " object name = " + thisOAController.VentilationMechanicalName);
                                ShowContinueError(state,
                                                  "A \"PEOPLE\" object has been specified in the idf for this zone, but it is not included in this " +
                                                      CurrentModuleObjects(static_cast<int>(CMO::MechVentilation)) + " Object.");
                                ShowContinueError(state,
                                                  "Check " + CurrentModuleObjects(static_cast<int>(CMO::MechVentilation)) +
                                                      " object. Simulation will continue.");
                            }
                        }
                    }
                } else { // People > 0, check to make sure there is a people statement in the zone
                    FoundAreaZone = false;
                    for (PeopleNum = 1; PeopleNum <= state.dataHeatBal->TotPeople; ++PeopleNum) {
                        if (state.dataHeatBal->People(PeopleNum).ZonePtr != NumZone) continue;
                        FoundAreaZone = true;
                        break;
                    }
                    if (!FoundAreaZone) {
                        ShowWarningError(state,
                                         CurrentModuleObjects(static_cast<int>(CMO::MechVentilation)) + " = \"" +
                                             thisOAController.VentilationMechanicalName + "\", Zone=\"" + state.dataHeatBal->Zone(NumZone).Name +
                                             "\".");
                        ShowContinueError(state,
                                          "No \"PEOPLE\" object has been specified in the idf for this zone, but the ventilation rate is > 0 in "
                                          "this Controller:MechanicalVentilation Object.");
                        ShowContinueError(state, "Check ventilation rate in Controller:MechanicalVentilation object.  Simulation will continue.");
                    }
                }
            }
        }

        MechVentCheckFlag(OAControllerNum) = false;
    }
    //****

    // Perform a one time initialization of AirloopHVAC OA System report variables
    // If AirloopHVAC objects are used, NumPrimaryAirSys > 0 and the initialization proceeds and then sets
    // SetUpAirLoopHVACVariables to .FALSE. so this is never done again and only the first IF is checked
    // each time through Init. If for some reason the primary air system have not yet been read in, this
    // code waits for the air loop data to be available before performing the report variable initialization.
    // If AirloopHVAC objects are not used, NumPrimaryAirSys is always equal to 0 and only these
    // two IF statements are checked each time through Init (e.g., if StandAloneERV controllers are used
    // without AirloopHVAC objects).
    if (state.dataMixedAir->InitOAControllerSetUpAirLoopHVACVariables) {
        if (AirLoopNum > 0) {
            // Added code to report (TH, 10/20/2008):
            //   air economizer status (1 = on, 0 = off or does not exist), and
            //   actual and minimum outside air fraction (0 to 1)
            for (OAControllerLoop = 1; OAControllerLoop <= state.dataMixedAir->NumOAControllers; ++OAControllerLoop) {
                auto &loopOAController(state.dataMixedAir->OAController(OAControllerLoop));

                // Find the outside air system that has the OA controller
                if (loopOAController.ControllerType_Num == iControllerType::ControllerStandAloneERV) continue; // ERV controller not on airloop
                OASysFound = false;
                thisOASys = 0;
                for (OASysNum = 1; OASysNum <= state.dataAirLoop->NumOASystems; ++OASysNum) {
                    for (OAControllerLoop2 = 1; OAControllerLoop2 <= state.dataAirLoop->OutsideAirSys(OASysNum).NumControllers; ++OAControllerLoop2) {
                        if (UtilityRoutines::SameString(state.dataAirLoop->OutsideAirSys(OASysNum).ControllerName(OAControllerLoop2),
                                                        loopOAController.Name)) {
                            thisOASys = OASysNum;
                            OASysFound = true;
                            break;
                        }
                    }
                    if (OASysFound) break;
                }

                if (thisOASys <= 0) {
                    // Check outside air system name
                    ShowWarningError(state, "Cannot find the AirLoopHVAC:OutdoorAirSystem for the OA Controller: " + thisOAController.Name);
                    AirLoopFound = false;
                } else {
                    // Find the primary air loop that has the outside air system
                    AirLoopFound = false;
                    for (thisAirLoop = 1; thisAirLoop <= state.dataHVACGlobal->NumPrimaryAirSys; ++thisAirLoop) {
                        for (BranchNum = 1; BranchNum <= state.dataAirSystemsData->PrimaryAirSystems(thisAirLoop).NumBranches; ++BranchNum) {
                            for (CompNum = 1; CompNum <= state.dataAirSystemsData->PrimaryAirSystems(thisAirLoop).Branch(BranchNum).TotalComponents;
                                 ++CompNum) {
                                if (!UtilityRoutines::SameString(
                                        state.dataAirSystemsData->PrimaryAirSystems(thisAirLoop).Branch(BranchNum).Comp(CompNum).Name,
                                        state.dataAirLoop->OutsideAirSys(thisOASys).Name) ||
                                    !UtilityRoutines::SameString(
                                        state.dataAirSystemsData->PrimaryAirSystems(thisAirLoop).Branch(BranchNum).Comp(CompNum).TypeOf,
                                        "AirLoopHVAC:OutdoorAirSystem"))
                                    continue;
                                AirLoopFound = true;
                                break;
                            }
                            if (AirLoopFound) break;
                        }
                        if (AirLoopFound) break;
                    }
                }
                // Check primary air loop name
                if (AirLoopFound && thisAirLoop > 0) {
                    airloopName = state.dataAirSystemsData->PrimaryAirSystems(thisAirLoop).Name; // OutsideAirSys(OASysIndex)%Name
                } else {
                    ShowWarningError(state, "Cannot find the primary air loop for the OA Controller: " + thisOAController.Name);
                    airloopName = "AirLoop not found";
                }

                //    Note use of OAControllerLoop here to keep DO Loop index separate from InitOAController local variable
                // CurrentModuleObject='AirLoopHVAC'
                SetupOutputVariable(state,
                                    "Air System Outdoor Air Economizer Status",
                                    OutputProcessor::Unit::None,
                                    loopOAController.EconomizerStatus,
                                    "System",
                                    "Average",
                                    airloopName);

                SetupOutputVariable(state,
                                    "Air System Outdoor Air Heat Recovery Bypass Status",
                                    OutputProcessor::Unit::None,
                                    loopOAController.HeatRecoveryBypassStatus,
                                    "System",
                                    "Average",
                                    airloopName);

                SetupOutputVariable(state,
                                    "Air System Outdoor Air Heat Recovery Bypass Heating Coil Activity Status",
                                    OutputProcessor::Unit::None,
                                    loopOAController.HRHeatingCoilActive,
                                    "System",
                                    "Average",
                                    airloopName);
                SetupOutputVariable(state,
                                    "Air System Outdoor Air Heat Recovery Bypass Minimum Outdoor Air Mixed Air Temperature",
                                    OutputProcessor::Unit::C,
                                    loopOAController.MixedAirTempAtMinOAFlow,
                                    "System",
                                    "Average",
                                    airloopName);

                SetupOutputVariable(state,
                                    "Air System Outdoor Air High Humidity Control Status",
                                    OutputProcessor::Unit::None,
                                    loopOAController.HighHumCtrlStatus,
                                    "System",
                                    "Average",
                                    airloopName);

                SetupOutputVariable(state,
                                    "Air System Outdoor Air Limiting Factor",
                                    OutputProcessor::Unit::None,
                                    loopOAController.OALimitingFactor,
                                    "System",
                                    "Average",
                                    airloopName);

                SetupOutputVariable(state,
                                    "Air System Outdoor Air Flow Fraction",
                                    OutputProcessor::Unit::None,
                                    loopOAController.OAFractionRpt,
                                    "System",
                                    "Average",
                                    airloopName);

                SetupOutputVariable(state,
                                    "Air System Outdoor Air Minimum Flow Fraction",
                                    OutputProcessor::Unit::None,
                                    loopOAController.MinOAFracLimit,
                                    "System",
                                    "Average",
                                    airloopName);

                SetupOutputVariable(state,
                                    "Air System Outdoor Air Mass Flow Rate",
                                    OutputProcessor::Unit::kg_s,
                                    loopOAController.OAMassFlow,
                                    "System",
                                    "Average",
                                    airloopName);

                SetupOutputVariable(state,
                                    "Air System Mixed Air Mass Flow Rate",
                                    OutputProcessor::Unit::kg_s,
                                    loopOAController.MixMassFlow,
                                    "System",
                                    "Average",
                                    airloopName);

                SetupOutputVariable(state,
                                    "Air System Relief Air Heat Transfer Rate",
                                    OutputProcessor::Unit::W,
                                    loopOAController.RelTotalLossRate,
                                    "System",
                                    "Average",
                                    airloopName);

                SetupOutputVariable(state,
                                    "Air System Relief Air Sensible Heat Transfer Rate",
                                    OutputProcessor::Unit::W,
                                    loopOAController.RelSensiLossRate,
                                    "System",
                                    "Average",
                                    airloopName);

                SetupOutputVariable(state,
                                    "Air System Relief Air Latent Heat Transfer Rate",
                                    OutputProcessor::Unit::W,
                                    loopOAController.RelLatentLossRate,
                                    "System",
                                    "Average",
                                    airloopName);

                if (loopOAController.MixedAirSPMNum > 0) {
                    SetupOutputVariable(state,
                                        "Air System Outdoor Air Maximum Flow Fraction",
                                        OutputProcessor::Unit::None,
                                        loopOAController.MaxOAFracBySetPoint,
                                        "System",
                                        "Average",
                                        airloopName);
                }

                if (state.dataGlobal->AnyEnergyManagementSystemInModel) {
                    SetupEMSInternalVariable(
                        state, "Outdoor Air Controller Maximum Mass Flow Rate", loopOAController.Name, "[kg/s]", loopOAController.MaxOAMassFlowRate);
                    SetupEMSInternalVariable(
                        state, "Outdoor Air Controller Minimum Mass Flow Rate", loopOAController.Name, "[kg/s]", loopOAController.MinOAMassFlowRate);
                    SetupEMSActuator(state,
                                     "Outdoor Air Controller",
                                     loopOAController.Name,
                                     "Air Mass Flow Rate",
                                     "[kg/s]",
                                     loopOAController.EMSOverrideOARate,
                                     loopOAController.EMSOARateValue);
                }

                VentMechObjectNum = loopOAController.VentMechObjectNum;
                if (VentMechObjectNum > 0 && thisAirLoop > 0) {
                    SetupOutputVariable(state,
                                        "Air System Outdoor Air Mechanical Ventilation Requested Mass Flow Rate",
                                        OutputProcessor::Unit::kg_s,
                                        loopOAController.MechVentOAMassFlowRequest,
                                        "System",
                                        "Average",
                                        airloopName);
                    if (!state.dataMixedAir->VentilationMechanical(VentMechObjectNum).DCVFlag) {
                        state.dataAirLoop->AirLoopControlInfo(thisAirLoop).AirLoopDCVFlag = false;
                    }
                }
            }

            state.dataMixedAir->InitOAControllerSetUpAirLoopHVACVariables = false;
        }
    }

    // Each time step
    if (FirstHVACIteration) {
        // Mixed air setpoint. Set by a setpoint manager.
        if (thisOAController.ControllerType_Num == iControllerType::ControllerOutsideAir) {
            if (state.dataLoopNodes->Node(thisOAController.MixNode).TempSetPoint > SensedNodeFlagValue) {
                thisOAController.MixSetTemp = state.dataLoopNodes->Node(thisOAController.MixNode).TempSetPoint;
            } else {
                thisOAController.MixSetTemp = thisOAController.TempLowLim;
            }

            TotalPeopleOAFlow = 0.0;
            if (VentMechObjectNum != 0) {
                auto &vent_mech(state.dataMixedAir->VentilationMechanical(VentMechObjectNum));
                for (int ZoneIndex = 1; ZoneIndex <= vent_mech.NumofVentMechZones; ++ZoneIndex) {
                    int ZoneNum = vent_mech.VentMechZone(ZoneIndex);

                    // ZoneIntGain(ZoneNum)%NOFOCC is the number of occupants of a zone at each time step, already counting the occupant schedule
                    int OAFlowMethod = vent_mech.ZoneOAFlowMethod(ZoneIndex);
                    if (OAFlowMethod == OAFlowPPer || OAFlowMethod == OAFlowSum || OAFlowMethod == OAFlowMax) {
                        TotalPeopleOAFlow += state.dataHeatBal->ZoneIntGain(ZoneNum).NOFOCC * state.dataHeatBal->Zone(ZoneNum).Multiplier *
                                             state.dataHeatBal->Zone(ZoneNum).ListMultiplier * vent_mech.ZoneOAPeopleRate(ZoneIndex) *
                                             GetCurrentScheduleValue(state, vent_mech.ZoneOASchPtr(ZoneIndex));
                    }
                }
                vent_mech.TotPeopleOAFlow = TotalPeopleOAFlow;
            }
        } else {
            // Stand Alone ERV does not require a termperature setpoint schedule, make setpoint equal to lower economizer limit
            thisOAController.MixSetTemp = thisOAController.TempLowLim;
        }
    }

    // Each iteration

    if (thisOAController.ControllerType_Num == iControllerType::ControllerOutsideAir) {
        // zone exhaust mass flow is saved in AirLoopFlow%ZoneExhaust
        // the zone exhaust mass flow that is said to be balanced by simple air flows is saved in AirLoopFlow%ZoneExhaustBalanced
        if (AirLoopNum > 0) {
            thisOAController.ExhMassFlow =
                max(0.0, state.dataAirLoop->AirLoopFlow(AirLoopNum).SupFlow - state.dataAirLoop->AirLoopFlow(AirLoopNum).SysRetFlow);
            state.dataAirLoop->AirLoopControlInfo(AirLoopNum).ZoneExhMassFlow = thisOAController.ExhMassFlow;
            if (state.dataAirLoop->AirLoopControlInfo(AirLoopNum).LoopFlowRateSet && !FirstHVACIteration) {
                // if flow rate has been specified by a manager, set it to the specified value
                thisOAController.MixMassFlow =
                    state.dataAirLoop->AirLoopFlow(AirLoopNum).ReqSupplyFrac * state.dataAirLoop->AirLoopFlow(AirLoopNum).DesSupply;
            } else {
                thisOAController.MixMassFlow = state.dataLoopNodes->Node(thisOAController.RetNode).MassFlowRate + thisOAController.ExhMassFlow;

                // The following was commented out after discussion on PR 7382, it can be reopened for discussion anytime
                // found this equation results in flow that exceeds the design flow rate when there is exhaust flow rate is greater than
                // the design supply air flow rate. Capped the mixed air flow rate at design supply air flow rate, issue #77379
                // thisOAController.MixMassFlow = Node(thisOAController.RetNode).MassFlowRate + thisOAController.ExhMassFlow;
                // thisOAController.MixMassFlow =
                //     min(Node(thisOAController.RetNode).MassFlowRate + thisOAController.ExhMassFlow, AirLoopFlow(AirLoopNum).DesSupply);
            }
        } else {
            thisOAController.ExhMassFlow = 0.0;
            thisOAController.MixMassFlow = state.dataLoopNodes->Node(thisOAController.RetNode).MassFlowRate;
        }
        if (state.dataLoopNodes->Node(thisOAController.MixNode).MassFlowRateMaxAvail <= 0.0) {
            thisOAController.MixMassFlow = 0.0;
        }
    } else {
        // Mixed and exhaust flow rates are passed through to model CONTROLLER:STAND ALONE ERV in SimOAController
        thisOAController.OAMassFlow = thisOAController.MaxOAMassFlowRate;
        thisOAController.MixMassFlow = thisOAController.MaxOAMassFlowRate;
        thisOAController.ExhMassFlow = state.dataLoopNodes->Node(thisOAController.RetNode).MassFlowRate;
    }
    thisOAController.ExhMassFlow = max(thisOAController.ExhMassFlow, 0.0);

    // Outside air values
    thisOAController.OATemp = state.dataLoopNodes->Node(thisOAController.OANode).Temp;
    thisOAController.OAEnth = state.dataLoopNodes->Node(thisOAController.OANode).Enthalpy;
    thisOAController.OAPress = state.dataLoopNodes->Node(thisOAController.OANode).Press;
    thisOAController.OAHumRat = state.dataLoopNodes->Node(thisOAController.OANode).HumRat;

    // Inlet air values (on OA input side)
    thisOAController.InletTemp = state.dataLoopNodes->Node(thisOAController.InletNode).Temp;
    thisOAController.InletEnth = state.dataLoopNodes->Node(thisOAController.InletNode).Enthalpy;
    thisOAController.InletPress = state.dataLoopNodes->Node(thisOAController.InletNode).Press;
    thisOAController.InletHumRat = state.dataLoopNodes->Node(thisOAController.InletNode).HumRat;

    // Return air values
    thisOAController.RetTemp = state.dataLoopNodes->Node(thisOAController.RetNode).Temp;
    thisOAController.RetEnth = state.dataLoopNodes->Node(thisOAController.RetNode).Enthalpy;

    // Check sensors faults for the air economizer
    iEco = thisOAController.Econo;
    if (state.dataFaultsMgr->AnyFaultsInModel && (iEco != iEconoOp::NoEconomizer)) {
        int j; // index to economizer faults
        for (i = 1; i <= thisOAController.NumFaultyEconomizer; ++i) {
            j = thisOAController.EconmizerFaultNum(i);
            if (GetCurrentScheduleValue(state, state.dataFaultsMgr->FaultsEconomizer(j).AvaiSchedPtr) > 0.0) {
                rSchVal = 1.0;
                if (state.dataFaultsMgr->FaultsEconomizer(j).SeveritySchedPtr > 0) {
                    rSchVal = GetCurrentScheduleValue(state, state.dataFaultsMgr->FaultsEconomizer(j).SeveritySchedPtr);
                }
            } else {
                // no fault
                continue;
            }

            rOffset = rSchVal * state.dataFaultsMgr->FaultsEconomizer(j).Offset;

            if (std::abs(rOffset) < 0.000000001) continue;

            // ECONOMIZER - outdoor air dry-bulb temperature sensor offset
            {
                auto const SELECT_CASE_var(iEco);
                if ((SELECT_CASE_var == iEconoOp::FixedDryBulb) || (SELECT_CASE_var == iEconoOp::DifferentialDryBulb) ||
                    (SELECT_CASE_var == iEconoOp::FixedDewPointAndDryBulb) || (SELECT_CASE_var == iEconoOp::ElectronicEnthalpy) ||
                    (SELECT_CASE_var == iEconoOp::DifferentialDryBulbAndEnthalpy)) {
                    if (state.dataFaultsMgr->FaultsEconomizer(j).FaultTypeEnum == Fault::TemperatureSensorOffset_OutdoorAir) {
                        // FaultModel:TemperatureSensorOffset:OutdoorAir
                        thisOAController.OATemp += rOffset;
                        thisOAController.InletTemp += rOffset;
                    }
                } else {
                }
            }

            // ECONOMIZER - outdoor air humidity ratio sensor offset. really needed ???
            {
                auto const SELECT_CASE_var(iEco);
                if ((SELECT_CASE_var == iEconoOp::FixedDewPointAndDryBulb) || (SELECT_CASE_var == iEconoOp::ElectronicEnthalpy)) {
                    if (state.dataFaultsMgr->FaultsEconomizer(j).FaultTypeEnum == Fault::HumiditySensorOffset_OutdoorAir) {
                        // FaultModel:HumiditySensorOffset:OutdoorAir
                        thisOAController.OAHumRat += rOffset;
                        thisOAController.InletHumRat += rOffset;
                    }
                } else {
                }
            }

            // ECONOMIZER - outdoor air enthalpy sensor offset
            {
                auto const SELECT_CASE_var(iEco);
                if ((SELECT_CASE_var == iEconoOp::FixedEnthalpy) || (SELECT_CASE_var == iEconoOp::ElectronicEnthalpy) ||
                    (SELECT_CASE_var == iEconoOp::DifferentialDryBulbAndEnthalpy)) {
                    if (state.dataFaultsMgr->FaultsEconomizer(j).FaultTypeEnum == Fault::EnthalpySensorOffset_OutdoorAir) {
                        // FaultModel:EnthalpySensorOffset:OutdoorAir
                        thisOAController.OAEnth += rOffset;
                        thisOAController.InletEnth += rOffset;
                    }
                } else {
                }
            }

            // ECONOMIZER - return air dry-bulb temperature sensor offset
            {
                auto const SELECT_CASE_var(iEco);
                if ((SELECT_CASE_var == iEconoOp::DifferentialDryBulb) || (SELECT_CASE_var == iEconoOp::DifferentialDryBulbAndEnthalpy)) {
                    if (state.dataFaultsMgr->FaultsEconomizer(j).FaultTypeEnum == Fault::TemperatureSensorOffset_ReturnAir) {
                        // FaultModel:TemperatureSensorOffset:ReturnAir
                        thisOAController.RetTemp += rOffset;
                    }
                } else {
                }
            }

            // ECONOMIZER - return air enthalpy sensor offset
            {
                auto const SELECT_CASE_var(iEco);
                if ((SELECT_CASE_var == iEconoOp::ElectronicEnthalpy) || (SELECT_CASE_var == iEconoOp::DifferentialDryBulbAndEnthalpy)) {
                    if (state.dataFaultsMgr->FaultsEconomizer(j).FaultTypeEnum == Fault::EnthalpySensorOffset_ReturnAir) {
                        // FaultModel:EnthalpySensorOffset:ReturnAir
                        thisOAController.RetEnth += rOffset;
                    }
                } else {
                }
            }
        }
    }

    if (ErrorsFound) {
        ShowFatalError(state, "Error in " + CurrentModuleObjects(static_cast<int>(CMO::OAController)) + "; program terminated");
    }
} // namespace MixedAir

void InitOAMixer(EnergyPlusData &state, int const OAMixerNum, bool const FirstHVACIteration)
{

    // SUBROUTINE INFORMATION:
    //       AUTHOR         Fred Buhl
    //       DATE WRITTEN   Oct 1998
    //       MODIFIED       na
    //       RE-ENGINEERED  na

    // PURPOSE OF THIS SUBROUTINE
    // Initialize the OAMixer data structure with input node data

    // METHODOLOGY EMPLOYED:

    // REFERENCES:

    // Using/Aliasing
    using namespace DataLoopNode;

    // Locals
    // SUBROUTINE ARGUMENT DEFINITIONS

    // SUBROUTINE PARAMETER DEFINITIONS:

    // INTERFACE BLOCK SPECIFICATIONS
    // na

    // DERIVED TYPE DEFINITIONS
    // na

    // SUBROUTINE LOCAL VARIABLE DECLARATIONS:
    int RetNode;
    int InletNode;
    int RelNode;

    RetNode = state.dataMixedAir->OAMixer(OAMixerNum).RetNode;
    InletNode = state.dataMixedAir->OAMixer(OAMixerNum).InletNode;
    RelNode = state.dataMixedAir->OAMixer(OAMixerNum).RelNode;

    if (state.dataGlobal->BeginEnvrnFlag && FirstHVACIteration) {
    }

    if (state.dataGlobal->BeginDayFlag) {
    }

    if (FirstHVACIteration) {
    }

    // Each iteration

    // Return air stream data
    state.dataMixedAir->OAMixer(OAMixerNum).RetTemp = state.dataLoopNodes->Node(RetNode).Temp;
    state.dataMixedAir->OAMixer(OAMixerNum).RetHumRat = state.dataLoopNodes->Node(RetNode).HumRat;
    state.dataMixedAir->OAMixer(OAMixerNum).RetEnthalpy = state.dataLoopNodes->Node(RetNode).Enthalpy;
    state.dataMixedAir->OAMixer(OAMixerNum).RetPressure = state.dataLoopNodes->Node(RetNode).Press;
    state.dataMixedAir->OAMixer(OAMixerNum).RetMassFlowRate = state.dataLoopNodes->Node(RetNode).MassFlowRate;
    // Outside air stream data
    state.dataMixedAir->OAMixer(OAMixerNum).OATemp = state.dataLoopNodes->Node(InletNode).Temp;
    state.dataMixedAir->OAMixer(OAMixerNum).OAHumRat = state.dataLoopNodes->Node(InletNode).HumRat;
    state.dataMixedAir->OAMixer(OAMixerNum).OAEnthalpy = state.dataLoopNodes->Node(InletNode).Enthalpy;
    state.dataMixedAir->OAMixer(OAMixerNum).OAPressure = state.dataLoopNodes->Node(InletNode).Press;
    state.dataMixedAir->OAMixer(OAMixerNum).OAMassFlowRate = state.dataLoopNodes->Node(InletNode).MassFlowRate;
    // Relief air data
    state.dataMixedAir->OAMixer(OAMixerNum).RelMassFlowRate = state.dataLoopNodes->Node(RelNode).MassFlowRate;
}

// End of Initialization Section of the Module
//******************************************************************************

// Beginning Calculation Section of the Module
//******************************************************************************

void OAControllerProps::CalcOAController(EnergyPlusData &state, int const AirLoopNum, bool const FirstHVACIteration)
{

    // SUBROUTINE INFORMATION:
    //       AUTHOR         Fred Buhl
    //       DATE WRITTEN   Oct 1998
    //       MODIFIED       Shirey/Raustad FSEC, June 2003
    //                      Tianzhen Hong, Feb 2009 for new DCV
    //                      Brent Griffith ,EMS override of OA rate
    //                      Mangesh Basarkar, 06/2011: Modifying outside air calculation based on DCV flag
    //                      Chandan Sharma, FSEC, 25Aug 2011 - Added ProportionalControl
    //                           to enhance CO2 based DCV control
    //                      Tianzhen Hong, March 2012, zone maximum OA fraction - a TRACE feature
    //                      Tianzhen Hong, March 2012, multi-path VRP based on ASHRAE 62.1-2010
    //       RE-ENGINEERED  na

    // PURPOSE OF THIS SUBROUTINE
    // Determine the outside air flow

    // METHODOLOGY EMPLOYED:

    // REFERENCES:
    // DOE-2.1E Supplement pages 3.97 - 3.100
    // BLAST User Reference pages 183 - 186
    // ASHRAE Standard 62.1-2010

    // Using/Aliasing
    using CurveManager::CurveValue;

    // Locals
    // SUBROUTINE ARGUMENT DEFINITIONS

    // SUBROUTINE PARAMETER DEFINITIONS:
<<<<<<< HEAD
    static constexpr std::string_view RoutineName("CalcOAController: ");
    static std::string const CurrentModuleObject(CurrentModuleObjects(CMO_OAController));
=======
    static std::string const RoutineName("CalcOAController: ");
    static std::string const CurrentModuleObject(CurrentModuleObjects(static_cast<int>(CMO::OAController)));
>>>>>>> 30915ac5

    // INTERFACE BLOCK SPECIFICATIONS
    // na

    // DERIVED TYPE DEFINITIONS
    // na

    // SUBROUTINE LOCAL VARIABLE DECLARATIONS:
    Real64 OutAirMinFrac; // Local variable used to calculate min OA fraction

    Real64 MechVentOutsideAirMinFrac;     // fraction of OA specified by mechanical ventilation object
    Real64 MechVentOAMassFlow;            // outside air mass flow rate calculated by mechanical ventilation object [kg/s]
    Real64 MinOASchedVal;                 // value of the minimum outside air schedule
    Real64 OASignal;                      // Outside air flow rate fraction (0.0 to 1.0)
    bool AirLoopCyclingFan;               // Type of air loop fan (TRUE if Fan:OnOff)
    bool HighHumidityOperationFlag;       // TRUE if zone humidistat senses a high humidity condition
    Real64 RecircTemp;                    // - return air temp, used for custom economizer control calculation
    Real64 MixedAirTempAtMinOAFlow;       // - mixed air temperature at min flow rate, used for custom economizer control calculation
    Real64 RecircMassFlowRateAtMinOAFlow; // recirc air mass flow rate at min OA, used for custom economizer control calculation
    Real64 ReliefMassFlowAtMinOA;         // relief air mass flow rate at min OA, used for custom economizer control calculation
    Real64 SysSA(0.0);                    // System supply air mass flow rate [kg/s]
    MinOASchedVal = 1.0;

    if (AirLoopNum > 0) {
        AirLoopCyclingFan = (state.dataAirLoop->AirLoopControlInfo(AirLoopNum).FanOpMode == CycFanCycCoil);
    } else {
        AirLoopCyclingFan = false;
    }

    this->OALimitingFactor = limitFactorNone; // oa controller limiting factor

    // Check for no flow
    if (this->MixMassFlow <= SmallMassFlow) {

        this->OAMassFlow = 0.0;     // outside air mass flow rate
        this->RelMassFlow = 0.0;    // relief air mass flow rate
        this->MixMassFlow = 0.0;    // mixed air mass flow rate
        this->MinOAFracLimit = 0.0; // minimum OA fraction limit

        this->EconomizerStatus = 0;                                                    // economizer status for reporting
        this->HeatRecoveryBypassStatus = 0;                                            // HR bypass status for reporting
        this->HRHeatingCoilActive = 0;                                                 // resets report variable
        this->MixedAirTempAtMinOAFlow = state.dataLoopNodes->Node(this->RetNode).Temp; // track return T
        this->HighHumCtrlStatus = 0;                                                   // high humdity control status for reporting
        this->OAFractionRpt = 0.0;                                                     // actual OA fraction for reporting

        this->EconoActive = false;       // DataAirLoop variable (OA Controllers)
        this->HighHumCtrlActive = false; // DataAirLoop variable (OA Controllers)

        // also reset air loop data for use by other routines
        if (AirLoopNum > 0) {
            auto &curAirLoopControlInfo(state.dataAirLoop->AirLoopControlInfo(AirLoopNum));
            auto &curAirLoopFlow(state.dataAirLoop->AirLoopFlow(AirLoopNum));

            curAirLoopControlInfo.EconoActive = false;        // DataAirLoop variable (AirloopHVAC)
            curAirLoopControlInfo.HeatRecoveryBypass = false; // DataAirLoop variable (AirloopHVAC)
            curAirLoopControlInfo.HighHumCtrlActive = false;  // DataAirLoop variable (AirloopHVAC)
            curAirLoopControlInfo.ResimAirLoopFlag = false;   // DataAirLoop variable (AirloopHVAC)
            curAirLoopFlow.OAFrac = 0.0;                      // DataAirLoop variable (AirloopHVAC)
            curAirLoopFlow.OAMinFrac = 0.0;                   // DataAirLoop variable (AirloopHVAC)
            curAirLoopFlow.MinOutAir = 0.0;
            curAirLoopFlow.OAFlow = 0.0;
        }

        return;
    }

    // set OutAirMinFrac
    if (AirLoopNum > 0) {
        auto &curAirLoopFlow(state.dataAirLoop->AirLoopFlow(AirLoopNum));

        if (curAirLoopFlow.DesSupply >= SmallAirVolFlow) {
            OutAirMinFrac = this->MinOAMassFlowRate / curAirLoopFlow.DesSupply;
        } else {
            OutAirMinFrac = 0.0;
        }
    } else {
        if (this->MaxOA >= SmallAirVolFlow) {
            OutAirMinFrac = this->MinOA / this->MaxOA;
        } else {
            OutAirMinFrac = 0.0;
        }
    }
    if (this->MinOASchPtr > 0) {
        MinOASchedVal = GetCurrentScheduleValue(state, this->MinOASchPtr);
        MinOASchedVal = min(max(MinOASchedVal, 0.0), 1.0);
        OutAirMinFrac *= MinOASchedVal;
        this->OALimitingFactor = limitFactorLimits;
    }

    // Get mechanical ventilation
    MechVentOAMassFlow = 0.0;
    MechVentOutsideAirMinFrac = 0.0;
    if (AirLoopNum > 0 && this->VentMechObjectNum != 0) {
        auto &curAirLoopControlInfo(state.dataAirLoop->AirLoopControlInfo(AirLoopNum));
        auto &curAirLoopFlow(state.dataAirLoop->AirLoopFlow(AirLoopNum));

        // Get system supply air flow rate
        if (curAirLoopControlInfo.LoopFlowRateSet) {
            // if flow rate has been specified by a manager, set it to the specified value
            // DesSupply and SupFlow are mass flow rate in kg/s
            SysSA = curAirLoopFlow.ReqSupplyFrac * curAirLoopFlow.DesSupply;
        } else {
            SysSA = curAirLoopFlow.SupFlow;
        }
        state.dataMixedAir->VentilationMechanical(this->VentMechObjectNum).CalcMechVentController(state, SysSA, MechVentOAMassFlow);
        MechVentOutsideAirMinFrac = MechVentOAMassFlow / curAirLoopFlow.DesSupply;
        if (curAirLoopFlow.FanPLR > 0.0) {
            MechVentOutsideAirMinFrac *= curAirLoopFlow.FanPLR;
            MechVentOAMassFlow *= curAirLoopFlow.FanPLR;
        }
    }
    this->MechVentOAMassFlowRequest = MechVentOAMassFlow;
    //****** use greater of Mechanical Ventilation Outside Air fraction and OutAirMinFrac
    if ((MechVentOutsideAirMinFrac > 0.0) && (OutAirMinFrac > MechVentOutsideAirMinFrac)) {
        if (!state.dataGlobal->WarmupFlag) {
            if (this->CountMechVentFrac == 0) {
                ++this->CountMechVentFrac;
                ShowWarningError(state,
                                 std::string{RoutineName} + "Minimum OA fraction > Mechanical Ventilation Controller request for Controller:OutdoorAir=" +
                                     this->Name + ", Min OA fraction is used.");
                ShowContinueError(state,
                                  "This may be overriding desired ventilation controls. Check inputs for Minimum Outdoor Air Flow Rate, Minimum "
                                  "Outdoor Air Schedule Name and Controller:MechanicalVentilation");
                ShowContinueErrorTimeStamp(
                    state, format("Minimum OA fraction = {:.4R}, Mech Vent OA fraction = {:.4R}", OutAirMinFrac, MechVentOutsideAirMinFrac));
            } else {
                ShowRecurringWarningErrorAtEnd(state,
                                               "Controller:OutdoorAir=\"" + this->Name +
                                                   "\": Min OA fraction > Mechanical ventilation OA fraction, continues...",
                                               this->IndexMechVentFrac,
                                               OutAirMinFrac,
                                               OutAirMinFrac);
            }
        }
    }
    if (MechVentOutsideAirMinFrac > OutAirMinFrac) {
        OutAirMinFrac = MechVentOutsideAirMinFrac;
        this->OALimitingFactor = limitFactorDCV;
    }

    OutAirMinFrac = min(max(OutAirMinFrac, 0.0), 1.0);

    // At this point, OutAirMinFrac is still based on AirLoopFlow.DesSupply
    if (AirLoopNum > 0) {
        auto &curAirLoopFlow(state.dataAirLoop->AirLoopFlow(AirLoopNum));

        curAirLoopFlow.MinOutAir = OutAirMinFrac * curAirLoopFlow.DesSupply;

        // calculate mixed air temp at min OA flow rate
        ReliefMassFlowAtMinOA = max(curAirLoopFlow.MinOutAir - this->ExhMassFlow, 0.0);
        RecircMassFlowRateAtMinOAFlow = max(state.dataLoopNodes->Node(this->RetNode).MassFlowRate - ReliefMassFlowAtMinOA, 0.0);
        if ((RecircMassFlowRateAtMinOAFlow + curAirLoopFlow.MinOutAir) > 0.0) {
            RecircTemp = state.dataLoopNodes->Node(this->RetNode).Temp;
            MixedAirTempAtMinOAFlow =
                (RecircMassFlowRateAtMinOAFlow * RecircTemp + curAirLoopFlow.MinOutAir * state.dataLoopNodes->Node(this->OANode).Temp) /
                (RecircMassFlowRateAtMinOAFlow + curAirLoopFlow.MinOutAir);
        } else {
            MixedAirTempAtMinOAFlow = state.dataLoopNodes->Node(this->RetNode).Temp;
        }
        this->MixedAirTempAtMinOAFlow = MixedAirTempAtMinOAFlow;
    }

    // Economizer
    this->CalcOAEconomizer(state, AirLoopNum, OutAirMinFrac, OASignal, HighHumidityOperationFlag, FirstHVACIteration);

    this->OAMassFlow = OASignal * this->MixMassFlow;

    // Do not allow OA to be below Ventilation:Mechanical flow rate or above mixed mass flow rate
    if (AirLoopNum > 0 && VentMechObjectNum != 0) {
        if (MechVentOAMassFlow > this->OAMassFlow) {
            this->OAMassFlow = min(MechVentOAMassFlow, this->MixMassFlow);
        }
    }

    // Do not allow OA to be below Exh for controller:outside air
    if (this->ControllerType_Num == iControllerType::ControllerOutsideAir) {
        if (this->ExhMassFlow > this->OAMassFlow) {
            this->OAMassFlow = this->ExhMassFlow;
            this->OALimitingFactor = limitFactorExhaust;
        }
    }

    // if fixed minimum, don't let go below min OA
    if (this->FixedMin) {
        // cycling fans allow "average" min OA to be below minimum
        if (!AirLoopCyclingFan) {
            Real64 minOASchedMassFlowRate = this->MinOAMassFlowRate * MinOASchedVal;
            if (minOASchedMassFlowRate > this->OAMassFlow) {
                this->OAMassFlow = minOASchedMassFlowRate;
                this->OALimitingFactor = limitFactorLimits;
            }
        }
    }

    // Apply Minimum Fraction of Outdoor Air Schedule
    if (this->MinOAflowSchPtr > 0) {
        Real64 MinOAflowfracVal = GetCurrentScheduleValue(state, this->MinOAflowSchPtr);
        MinOAflowfracVal = min(max(MinOAflowfracVal, 0.0), 1.0);
        OutAirMinFrac = max(MinOAflowfracVal, OutAirMinFrac);
        Real64 minOAFracMassFlowRate = this->MixMassFlow * MinOAflowfracVal;
        if (minOAFracMassFlowRate > this->OAMassFlow) {
            this->OAMassFlow = minOAFracMassFlowRate;
            this->OALimitingFactor = limitFactorLimits;
        }
    }

    // Apply Maximum Fraction of Outdoor Air Schedule
    Real64 currentMaxOAMassFlowRate = this->MaxOAMassFlowRate;
    if (this->MaxOAflowSchPtr > 0) {
        Real64 MaxOAflowfracVal = GetCurrentScheduleValue(state, this->MaxOAflowSchPtr);
        MaxOAflowfracVal = min(max(MaxOAflowfracVal, 0.0), 1.0);
        currentMaxOAMassFlowRate = min(this->MaxOAMassFlowRate, this->MixMassFlow * MaxOAflowfracVal);
        OutAirMinFrac = min(MaxOAflowfracVal, OutAirMinFrac);
        if (currentMaxOAMassFlowRate < this->OAMassFlow) {
            this->OAMassFlow = currentMaxOAMassFlowRate;
            this->OALimitingFactor = limitFactorLimits;
        }
    }

    // Don't let the OA flow be > than the max OA limit. OA for high humidity control is allowed to be greater than max OA.
    // Night Ventilation has priority and may override an OASignal > 1 high humidity condition with OASignal = 1
    if (HighHumidityOperationFlag) {
        Real64 maxOAMassFlow = this->MaxOAMassFlowRate * max(1.0, OASignal);
        if (maxOAMassFlow < this->OAMassFlow) {
            this->OAMassFlow = maxOAMassFlow;
            this->OALimitingFactor = limitFactorLimits;
        }
    } else {
        if (this->MaxOAMassFlowRate < this->OAMassFlow) {
            this->OAMassFlow = this->MaxOAMassFlowRate;
            this->OALimitingFactor = limitFactorLimits;
        }
    }

    if (!state.dataGlobal->WarmupFlag && !state.dataGlobal->DoingSizing && (this->ManageDemand) && (this->OAMassFlow > this->DemandLimitFlowRate)) {
        this->OAMassFlow = this->DemandLimitFlowRate;
        this->OALimitingFactor = limitFactorDemandLimit;
    }
    if (this->EMSOverrideOARate) {
        this->OAMassFlow = this->EMSOARateValue;
        this->OALimitingFactor = limitFactorEMS;
    }

    // Don't let OA flow be > mixed air flow.
    // Seems if RAB (return air bypass) that this should be don't let OA flow be > design supply flow but that causes other issues
    if (this->MixMassFlow < this->OAMassFlow) {
        this->OAMassFlow = this->MixMassFlow;
        this->OALimitingFactor = limitFactorMixedAir;
    }

    // save the min outside air flow fraction and max outside air mass flow rate
    if (AirLoopNum > 0) {
        auto &curAirLoopControlInfo(state.dataAirLoop->AirLoopControlInfo(AirLoopNum));
        auto &curAirLoopFlow(state.dataAirLoop->AirLoopFlow(AirLoopNum));

        curAirLoopFlow.OAMinFrac = OutAirMinFrac;
        if (this->FixedMin) {
            curAirLoopFlow.MinOutAir = min(OutAirMinFrac * curAirLoopFlow.DesSupply, this->MixMassFlow);
        } else {
            curAirLoopFlow.MinOutAir = OutAirMinFrac * this->MixMassFlow;
        }
        if (this->MixMassFlow > 0.0) {
            curAirLoopFlow.OAFrac = this->OAMassFlow / this->MixMassFlow;
            curAirLoopFlow.OAFlow = this->OAMassFlow;
        } else {
            curAirLoopFlow.OAFrac = 0.0;
            curAirLoopFlow.OAFlow = 0.0;
        }
        this->MinOAFracLimit = OutAirMinFrac;
        if (HighHumidityOperationFlag && OASignal > 1.0) {
            curAirLoopFlow.MaxOutAir = this->MaxOAMassFlowRate * OASignal;
        } else {
            curAirLoopFlow.MaxOutAir = currentMaxOAMassFlowRate;
        }

        // MJW - Not sure if this is necessary but keeping it for now
        if (curAirLoopControlInfo.HeatingActiveFlag && curAirLoopControlInfo.EconomizerFlowLocked) {
            // The airloop needs to be simulated again so that the heating coil & HX can be resimulated
            if (curAirLoopControlInfo.HeatRecoveryResimFlag && curAirLoopControlInfo.OASysComponentsSimulated) {
                curAirLoopControlInfo.ResimAirLoopFlag = true;
                curAirLoopControlInfo.HeatRecoveryResimFlag = false;
                curAirLoopControlInfo.HeatRecoveryResimFlag2 = true;
                // on the first iteration, air loop heating coils have not be simulated so HeatingCoilActive=FALSE
                // on the second iteration, the heating coils could have been on, but logic tests here could deactivate heating coil
                // reset heating coil active status and HX since logic tests may turn off heating coil
                // the ResimAirLoopFlag will force another iteration and things should line up on subsequent iterations
                curAirLoopControlInfo.HeatingActiveFlag = false;
                this->HRHeatingCoilActive = 0;
                curAirLoopControlInfo.HeatRecoveryBypass = true;
                this->HeatRecoveryBypassStatus = 1;
            } else if (curAirLoopControlInfo.HeatRecoveryResimFlag2) {
                curAirLoopControlInfo.ResimAirLoopFlag = true;
                curAirLoopControlInfo.HeatRecoveryResimFlag2 = false;
            } else {
                curAirLoopControlInfo.ResimAirLoopFlag = false;
            }
        } else if (curAirLoopControlInfo.HeatingActiveFlag) {
            this->HRHeatingCoilActive = 1;
        } else {
            this->HRHeatingCoilActive = 0;
        }

    } // if (AirLoopNum > 0)

    // Set the relief air flow rate (must be done last to account for changes in OAMassFlow
    this->RelMassFlow = max(this->OAMassFlow - this->ExhMassFlow, 0.0);

    // Save OA fraction for reporting
    if (this->MixMassFlow > 0) {
        this->OAFractionRpt = this->OAMassFlow / this->MixMassFlow;
    } else {
        if (this->OAMassFlow > 0) {
            this->OAFractionRpt = OASignal;
        } else {
            this->OAFractionRpt = 0.0;
        }
    }
    this->RelTemp = this->RetTemp;
    this->RelEnth = this->RetEnth;
    this->RelSensiLossRate =
        this->RelMassFlow * Psychrometrics::PsyCpAirFnW(state.dataEnvrn->OutHumRat) * (this->RelTemp - state.dataEnvrn->OutDryBulbTemp);
    this->RelTotalLossRate = this->RelMassFlow * (this->RelEnth - state.dataEnvrn->OutEnthalpy);
    this->RelLatentLossRate = this->RelTotalLossRate - this->RelSensiLossRate;
}

void VentilationMechanicalProps::CalcMechVentController(
    EnergyPlusData &state,
    Real64 &SysSA,             // System supply air mass flow rate [kg/s]
    Real64 &MechVentOAMassFlow // outside air mass flow rate calculated by mechanical ventilation object [kg/s]
)
{
    using Psychrometrics::PsyRhoAirFnPbTdbW;

<<<<<<< HEAD
    static constexpr std::string_view RoutineName("CalcMechVentController: ");
    static std::string const CurrentModuleObject(CurrentModuleObjects(CMO_MechVentilation));
=======
    static std::string const RoutineName("CalcMechVentController: ");
    static std::string const CurrentModuleObject(CurrentModuleObjects(static_cast<int>(CMO::MechVentilation)));
>>>>>>> 30915ac5

    // new local variables for DCV
    Real64 ZoneOAPeople; // Zone OA flow rate based on number of occupants [m3/s]
    Real64 ZoneOAArea;   // Zone OA flow rate based on space floor area [m3/s]
    Real64 ZoneOAFlow;   // Zone OA flow rate based on simple flow [m3/s]
    Real64 ZoneOAACH;    // Zone OA flow rate based on air changes per hour [m3/s]
    Real64 ZoneOABZ;     // Zone breathing-zone OA flow rate [m3/s]
    Real64 ZoneOAMin;    // Minimum Zone OA flow rate when the zone is unoccupied (i.e. ZoneOAPeople = 0)
    // used for "ProportionalControl" System outdoor air method
    Real64 ZoneOAMax; // Maximum Zone OA flow rate (ZoneOAPeople + ZoneOAArea)
    // used for "ProportionalControl" System outdoor air method
    Real64 ZoneOA;        // Zone OA flow rate [m3/s]
    Real64 ZoneOAFrac;    // Zone OA fraction (as a fraction of actual supply air flow rate)
    Real64 ZoneEz;        // Zone air distribution effectiveness
    Real64 ZoneSA;        // Zone supply air flow rate
    Real64 ZonePA;        // Zone primary air flow rate
    Real64 SysOAuc;       // System uncorrected OA flow rate
    Real64 SysOA;         // System supply OA volume flow rate [m3/s]
    Real64 SysOAMassFlow; // System supply OA mass flow rate [kg/s]
    Real64 SysEv;         // System ventilation efficiency
    Real64 NodeTemp;      // node temperature
    Real64 NodeHumRat;    // node humidity ratio
    Real64 MassFlowRate;  // Temporary variable
    Real64 ZoneLoad;      // Zone loads
    std::string ZoneName; // Zone name
    int OAIndex;          // index to design specification outdoor air objects
    int PeopleNum;
    Real64 ZoneMaxCO2;                // Breathing-zone CO2 concentartion
    Real64 ZoneMinCO2;                // Minimum CO2 concentration in zone
    Real64 ZoneContamControllerSched; // Schedule value for ZoneControl:ContaminantController
    Real64 CO2PeopleGeneration;       // CO2 generation from people at design level

    int PriNode;   // primary node of zone terminal unit
    int InletNode; // outlet node of zone terminal unit

    ZoneMaxCO2 = 0.0;
    ZoneMinCO2 = 0.0;
    ZoneOAMin = 0.0;
    ZoneOAMax = 0.0;
    ZoneContamControllerSched = 0.0;
    MechVentOAMassFlow = 0.0;

    // Apply mechanical ventilation only when it is available/allowed
    if (GetCurrentScheduleValue(state, this->SchPtr) > 0) {
        if (this->SystemOAMethod == SOAM_IAQP) {
            // IAQP for CO2 control
            SysOAMassFlow = 0.0;
            for (int ZoneIndex = 1; ZoneIndex <= this->NumofVentMechZones; ++ZoneIndex) {
                int ZoneNum = this->VentMechZone(ZoneIndex);
                SysOAMassFlow += state.dataContaminantBalance->ZoneSysContDemand(ZoneNum).OutputRequiredToCO2SP *
                                 GetCurrentScheduleValue(state, this->ZoneOASchPtr(ZoneIndex));
            }
            MechVentOAMassFlow = SysOAMassFlow;
        } else if (this->SystemOAMethod == SOAM_IAQPGC) {
            // IAQP for generic contaminant control
            SysOAMassFlow = 0.0;
            for (int ZoneIndex = 1; ZoneIndex <= this->NumofVentMechZones; ++ZoneIndex) {
                int ZoneNum = this->VentMechZone(ZoneIndex);
                SysOAMassFlow += state.dataContaminantBalance->ZoneSysContDemand(ZoneNum).OutputRequiredToGCSP *
                                 GetCurrentScheduleValue(state, this->ZoneOASchPtr(ZoneIndex));
            }
            MechVentOAMassFlow = SysOAMassFlow;
        } else if (this->SystemOAMethod == SOAM_IAQPCOM) {
            // IAQP for both CO2 and generic contaminant control
            SysOAMassFlow = 0.0;
            for (int ZoneIndex = 1; ZoneIndex <= this->NumofVentMechZones; ++ZoneIndex) {
                int ZoneNum = this->VentMechZone(ZoneIndex);
                SysOAMassFlow += state.dataContaminantBalance->ZoneSysContDemand(ZoneNum).OutputRequiredToCO2SP *
                                 GetCurrentScheduleValue(state, this->ZoneOASchPtr(ZoneIndex));
            }
            MechVentOAMassFlow = SysOAMassFlow;
            SysOAMassFlow = 0.0;
            for (int ZoneIndex = 1; ZoneIndex <= this->NumofVentMechZones; ++ZoneIndex) {
                int ZoneNum = this->VentMechZone(ZoneIndex);
                SysOAMassFlow += state.dataContaminantBalance->ZoneSysContDemand(ZoneNum).OutputRequiredToGCSP *
                                 GetCurrentScheduleValue(state, this->ZoneOASchPtr(ZoneIndex));
            }
            MechVentOAMassFlow = max(SysOAMassFlow, MechVentOAMassFlow);
        } else {
            // for system OA methods: Zone_Sum, VRP, CO2 methods
            // new code for DCV method complying with the VRP defined in ASHRAE Standard 62.1-2010

            // Loop through each zone first to calc uncorrected system OA flow rate
            SysOAuc = 0.0;
            SysOA = 0.0;
            for (int ZoneIndex = 1; ZoneIndex <= this->NumofVentMechZones; ++ZoneIndex) {
                int ZoneNum = this->VentMechZone(ZoneIndex);
                auto const &curZone(state.dataHeatBal->Zone(ZoneNum));
                Real64 curZoneOASchValue = GetCurrentScheduleValue(state, this->ZoneOASchPtr(ZoneIndex));

                // Calc the zone OA flow rate based on the people component
                // ZoneIntGain(ZoneNum)%NOFOCC is the number of occupants of a zone at each time step, already counting the occupant schedule
                //  Checking DCV flag before calculating zone OA per person
                if (this->DCVFlag && this->SystemOAMethod != SOAM_ProportionalControlDesOcc) {
                    ZoneOAPeople = state.dataHeatBal->ZoneIntGain(ZoneNum).NOFOCC * curZone.Multiplier * curZone.ListMultiplier *
                                   this->ZoneOAPeopleRate(ZoneIndex) * curZoneOASchValue;
                } else {
                    ZoneOAPeople =
                        curZone.TotOccupants * curZone.Multiplier * curZone.ListMultiplier * this->ZoneOAPeopleRate(ZoneIndex) * curZoneOASchValue;
                }

                // Calc the zone OA flow rate based on the floor area component
                ZoneOAArea = curZone.FloorArea * curZone.Multiplier * curZone.ListMultiplier * this->ZoneOAAreaRate(ZoneIndex) * curZoneOASchValue;
                ZoneOAFlow = curZone.Multiplier * curZone.ListMultiplier * this->ZoneOAFlowRate(ZoneIndex) * curZoneOASchValue;
                ZoneOAACH =
                    curZone.Multiplier * curZone.ListMultiplier * (this->ZoneOAACHRate(ZoneIndex) * curZone.Volume) * curZoneOASchValue / 3600.0;

                // Calc the breathing-zone OA flow rate
                OAIndex = this->ZoneDesignSpecOAObjIndex(ZoneIndex);
                if (OAIndex > 0) {
                    {
                        auto const SELECT_CASE_var(state.dataSize->OARequirements(OAIndex).OAFlowMethod);
                        if (SELECT_CASE_var == OAFlowPPer) {
                            ZoneOABZ = ZoneOAPeople;
                        } else if (SELECT_CASE_var == OAFlow) {
                            ZoneOABZ = ZoneOAFlow;
                        } else if (SELECT_CASE_var == OAFlowPerArea) {
                            ZoneOABZ = ZoneOAArea;
                        } else if (SELECT_CASE_var == OAFlowACH) {
                            ZoneOABZ = ZoneOAACH;
                        } else if (SELECT_CASE_var == OAFlowSum) {
                            ZoneOABZ = ZoneOAPeople + ZoneOAArea + ZoneOAFlow + ZoneOAACH;
                        } else if (SELECT_CASE_var == OAFlowMax) {
                            ZoneOABZ = max(ZoneOAPeople, ZoneOAArea, ZoneOAFlow, ZoneOAACH);
                        } else {
                            ZoneOABZ = 0.0;
                        }
                    }
                } else {
                    ZoneOABZ = ZoneOAPeople;
                }

                if (this->SystemOAMethod == SOAM_ZoneSum) {
                    // Sum the zone OA flow rates and done
                    SysOA += ZoneOABZ;
                } else {
                    // Calc the uncorrected system OA flow rate - VRP and ProportionalControl
                    SysOAuc += ZoneOABZ;
                }
            }

            // get system supply air flow rate
            if (this->SystemOAMethod == SOAM_VRP || this->SystemOAMethod == SOAM_ProportionalControlSchOcc ||
                this->SystemOAMethod == SOAM_ProportionalControlDesOcc || this->SystemOAMethod == SOAM_ProportionalControlDesOARate) {

                // System supply air flow rate is always greater than or equal the system outdoor air flow rate
                if ((SysSA > 0.0) && (SysSA < (SysOAuc * state.dataEnvrn->StdRhoAir))) SysSA = SysOAuc * state.dataEnvrn->StdRhoAir;

                // calc Xs - average outdoor air fraction
                if (SysSA > 0.0) {
                    Xs = (SysOAuc * state.dataEnvrn->StdRhoAir) / SysSA;
                } else {
                    Xs = 0.0;
                }

                // Loop through each zone again
                SysEv = 2.0; // starting with a big fraction
                for (int ZoneIndex = 1; ZoneIndex <= this->NumofVentMechZones; ++ZoneIndex) {
                    int ZoneNum = this->VentMechZone(ZoneIndex);
                    int ZoneEquipConfigNum = ZoneNum; // correspondence - 1:1 of ZoneEquipConfig to Zone index
                    ZoneEz = 0.0;

                    // Assign references
                    auto &curZone(state.dataHeatBal->Zone(ZoneNum));
                    auto &curZoneEquipConfig(state.dataZoneEquip->ZoneEquipConfig(ZoneEquipConfigNum));
                    auto &curZoneSysEnergyDemand(state.dataZoneEnergyDemand->ZoneSysEnergyDemand(ZoneEquipConfigNum));
                    ZoneName = curZone.Name;
                    Real64 curZoneOASchValue = GetCurrentScheduleValue(state, this->ZoneOASchPtr(ZoneIndex));

                    // Calc the zone OA flow rate based on the people component
                    // ZoneIntGain(ZoneNum)%NOFOCC is the number of occupants of a zone at each time step, already counting the occupant schedule
                    //  Checking DCV flag before calculating zone OA per person
                    if (this->DCVFlag && this->SystemOAMethod != SOAM_ProportionalControlDesOcc) {
                        ZoneOAPeople = state.dataHeatBal->ZoneIntGain(ZoneNum).NOFOCC * curZone.Multiplier * curZone.ListMultiplier *
                                       this->ZoneOAPeopleRate(ZoneIndex) * curZoneOASchValue;
                    } else {
                        ZoneOAPeople = curZone.TotOccupants * curZone.Multiplier * curZone.ListMultiplier * this->ZoneOAPeopleRate(ZoneIndex) *
                                       curZoneOASchValue;
                        CO2PeopleGeneration = 0.0;
                        if (this->SystemOAMethod == SOAM_ProportionalControlDesOcc) {
                            // Accumulate CO2 generation from people at design occupancy and current activity level
                            for (PeopleNum = 1; PeopleNum <= state.dataHeatBal->TotPeople; ++PeopleNum) {
                                if (state.dataHeatBal->People(PeopleNum).ZonePtr != ZoneNum) continue;
                                CO2PeopleGeneration += state.dataHeatBal->People(PeopleNum).NumberOfPeople *
                                                       state.dataHeatBal->People(PeopleNum).CO2RateFactor *
                                                       GetCurrentScheduleValue(state, state.dataHeatBal->People(PeopleNum).ActivityLevelPtr);
                            }
                        }
                    }

                    // Calc the zone OA flow rate based on the floor area component
                    ZoneOAArea =
                        curZone.FloorArea * curZone.Multiplier * curZone.ListMultiplier * this->ZoneOAAreaRate(ZoneIndex) * curZoneOASchValue;
                    ZoneOAFlow = curZone.Multiplier * curZone.ListMultiplier * this->ZoneOAFlowRate(ZoneIndex) * curZoneOASchValue;
                    ZoneOAACH = curZone.Multiplier * curZone.ListMultiplier *
                                (this->ZoneOAACHRate(ZoneIndex) * state.dataHeatBal->Zone(ZoneIndex).Volume) * curZoneOASchValue / 3600.0;

                    // Calc the breathing-zone OA flow rate
                    OAIndex = this->ZoneDesignSpecOAObjIndex(ZoneIndex);
                    if (OAIndex > 0) {
                        {
                            auto const SELECT_CASE_var(state.dataSize->OARequirements(OAIndex).OAFlowMethod);
                            if (SELECT_CASE_var == OAFlowPPer) {
                                ZoneOABZ = ZoneOAPeople;
                            } else if (SELECT_CASE_var == OAFlow) {
                                ZoneOABZ = ZoneOAFlow;
                            } else if (SELECT_CASE_var == OAFlowPerArea) {
                                ZoneOABZ = ZoneOAArea;
                            } else if (SELECT_CASE_var == OAFlowACH) {
                                ZoneOABZ = ZoneOAACH;
                            } else if (SELECT_CASE_var == OAFlowSum) {
                                ZoneOABZ = ZoneOAPeople + ZoneOAArea + ZoneOAFlow + ZoneOAACH;
                            } else if (SELECT_CASE_var == OAFlowMax) {
                                ZoneOABZ = max(ZoneOAPeople, ZoneOAArea, ZoneOAFlow, ZoneOAACH);
                            } else {
                                ZoneOABZ = 0.0;
                            }
                        }
                    }

                    // use the ventilation rate procedure in ASHRAE Standard 62.1-2007
                    // Calc the zone supplied OA flow rate counting the zone air distribution effectiveness
                    //  First check whether the zone air distribution effectiveness schedule exists, if yes uses it;
                    //   otherwise uses the inputs of zone distribution effectiveness in cooling mode or heating mode
                    int ADEffSchPtr = this->ZoneADEffSchPtr(ZoneIndex);
                    if (ADEffSchPtr > 0) {
                        // Get schedule value for the zone air distribution effectiveness
                        ZoneEz = GetCurrentScheduleValue(state, ADEffSchPtr);
                    } else {
                        ZoneLoad = state.dataZoneEnergyDemand->ZoneSysEnergyDemand(curZoneEquipConfig.ActualZoneNum).TotalOutputRequired;

                        // Zone in cooling mode
                        if (ZoneLoad < 0.0) ZoneEz = this->ZoneADEffCooling(ZoneIndex);

                        // Zone in heating mode
                        if (ZoneLoad > 0.0) ZoneEz = this->ZoneADEffHeating(ZoneIndex);
                    }
                    if (ZoneEz <= 0.0) {
                        // Enforce defaults
                        ZoneEz = 1.0;
                    }

                    // Calc zone supply OA flow rate
                    if (this->SystemOAMethod == SOAM_VRP) {
                        // the VRP case
                        ZoneOA = ZoneOABZ / ZoneEz;

                    } else if (this->SystemOAMethod == SOAM_ProportionalControlSchOcc || this->SystemOAMethod == SOAM_ProportionalControlDesOcc ||
                               this->SystemOAMethod == SOAM_ProportionalControlDesOARate) {
                        // Check whether "Carbon Dioxide Control Availability Schedule" for ZoneControl:ContaminantController is specified
                        if (curZone.ZoneContamControllerSchedIndex > 0.0) {
                            // Check the availability schedule value for ZoneControl:ContaminantController
                            ZoneContamControllerSched = GetCurrentScheduleValue(state, curZone.ZoneContamControllerSchedIndex);
                            if (ZoneContamControllerSched > 0.0) {
                                ZoneOAMin = ZoneOAArea / ZoneEz;
                                ZoneOAMax = (ZoneOAArea + ZoneOAPeople) / ZoneEz;
                                if (this->SystemOAMethod == SOAM_ProportionalControlDesOARate) {
                                    ZoneOAMax = ZoneOABZ / ZoneEz;
                                    if (this->OAPropCtlMinRateSchPtr(ZoneIndex) > 0) {
                                        ZoneOAMin = ZoneOAMax * GetCurrentScheduleValue(state, this->OAPropCtlMinRateSchPtr(ZoneIndex));
                                    } else {
                                        ZoneOAMin = ZoneOAMax;
                                    }
                                    if (ZoneOAMax < ZoneOAMin) {
                                        ZoneOAMin = ZoneOAMax;
                                        ++this->OAMaxMinLimitErrorCount;
                                        if (this->OAMaxMinLimitErrorCount < 2) {
                                            ShowSevereError(state, std::string{RoutineName} + CurrentModuleObject + " = \"" + this->Name + "\".");
                                            ShowContinueError(
                                                state,
                                                format("For System Outdoor Air Method = ProportionalControlBasedOnDesignOARate, maximum zone "
                                                       "outdoor air rate ({:.4R}), is not greater than minimum zone outdoor air rate ({:.4R}).",
                                                       ZoneOAMax,
                                                       ZoneOAMin));
                                            ShowContinueError(state,
                                                              " The minimum zone outdoor air rate is set to the maximum zone outdoor air rate. "
                                                              "Simulation continues...");
                                            ShowContinueErrorTimeStamp(state, "");
                                        } else {
                                            ShowRecurringWarningErrorAtEnd(
                                                state,
                                                CurrentModuleObject + " = \"" + this->Name +
                                                    "\", For System Outdoor Air Method = ProportionalControlBasedOnDesignOARate, maximum zone "
                                                    "outdoor air rate is not greater than minimum zone outdoor air rate. Error continues...",
                                                this->OAMaxMinLimitErrorIndex);
                                        }
                                    }
                                }

                                if (ZoneOAPeople > 0.0) {
                                    if (state.dataContaminantBalance->ZoneCO2GainFromPeople(ZoneNum) > 0.0) {
                                        if (curZone.ZoneMinCO2SchedIndex > 0.0) {
                                            // Take the schedule value of "Minimum Carbon Dioxide Concentration Schedule Name"
                                            // in the ZoneControl:ContaminantController
                                            ZoneMinCO2 = GetCurrentScheduleValue(state, curZone.ZoneMinCO2SchedIndex);
                                        } else {
                                            ZoneMinCO2 = state.dataContaminantBalance->OutdoorCO2;
                                        }

                                        // Calculate zone maximum target CO2 concentration in PPM
                                        if (this->SystemOAMethod == SOAM_ProportionalControlDesOcc) {
                                            ZoneMaxCO2 = state.dataContaminantBalance->OutdoorCO2 +
                                                         (CO2PeopleGeneration * curZone.Multiplier * curZone.ListMultiplier * 1.0e6) / ZoneOAMax;
                                        } else if (curZone.ZoneMaxCO2SchedIndex > 0.0) {
                                            ZoneMaxCO2 = GetCurrentScheduleValue(state, curZone.ZoneMaxCO2SchedIndex);
                                        } else {
                                            ZoneMaxCO2 = state.dataContaminantBalance->OutdoorCO2 +
                                                         (state.dataContaminantBalance->ZoneCO2GainFromPeople(ZoneNum) * curZone.Multiplier *
                                                          curZone.ListMultiplier * 1.0e6) /
                                                             ZoneOAMax;
                                        }

                                        if (ZoneMaxCO2 <= ZoneMinCO2) {
                                            ++this->CO2MaxMinLimitErrorCount;
                                            if (this->SystemOAMethod == SOAM_ProportionalControlSchOcc) {
                                                if (this->CO2MaxMinLimitErrorCount < 2) {
                                                    ShowSevereError(state, std::string{RoutineName} + CurrentModuleObject + " = \"" + this->Name + "\".");
                                                    ShowContinueError(
                                                        state,
                                                        format("For System Outdoor Air Method = ProportionalControlBasedOnOccupancySchedule, "
                                                               "maximum target CO2 concentration ({:.2R}), is not greater than minimum target "
                                                               "CO2 concentration ({:.2R}).",
                                                               ZoneMaxCO2,
                                                               ZoneMinCO2));
                                                    ShowContinueError(state,
                                                                      "\"ProportionalControlBasedOnOccupancySchedule\" will not be modeled. "
                                                                      "Default \"VentilationRateProcedure\" will be modeled. Simulation "
                                                                      "continues...");
                                                    ShowContinueErrorTimeStamp(state, "");
                                                } else {
                                                    ShowRecurringWarningErrorAtEnd(state,
                                                                                   CurrentModuleObject + " = \"" + this->Name +
                                                                                       "\", For System Outdoor Air Method = "
                                                                                       "ProportionalControlBasedOnOccupancySchedule, maximum "
                                                                                       "target CO2 concentration is not greater than minimum "
                                                                                       "target CO2 concentration. Error continues...",
                                                                                   this->CO2MaxMinLimitErrorIndex);
                                                }
                                            }
                                            if (this->SystemOAMethod == SOAM_ProportionalControlDesOcc) {
                                                if (this->CO2MaxMinLimitErrorCount < 2) {
                                                    ShowSevereError(state, std::string{RoutineName} + CurrentModuleObject + " = \"" + this->Name + "\".");
                                                    ShowContinueError(
                                                        state,
                                                        format("For System Outdoor Air Method = ProportionalControlBasedOnDesignOccupancy, "
                                                               "maximum target CO2 concentration ({:.2R}), is not greater than minimum target "
                                                               "CO2 concentration ({:.2R}).",
                                                               ZoneMaxCO2,
                                                               ZoneMinCO2));
                                                    ShowContinueError(state,
                                                                      "\"ProportionalControlBasedOnDesignOccupancy\" will not be modeled. "
                                                                      "Default \"VentilationRateProcedure\" will be modeled. Simulation "
                                                                      "continues...");
                                                    ShowContinueErrorTimeStamp(state, "");
                                                } else {
                                                    ShowRecurringWarningErrorAtEnd(state,
                                                                                   CurrentModuleObject + " = \"" + this->Name +
                                                                                       "\", For System Outdoor Air Method = "
                                                                                       "ProportionalControlBasedOnDesignOccupancy, maximum "
                                                                                       "target CO2 concentration is not greater than minimum "
                                                                                       "target CO2 concentration. Error continues...",
                                                                                   this->CO2MaxMinLimitErrorIndex);
                                                }
                                            }
                                            if (this->SystemOAMethod == SOAM_ProportionalControlDesOARate) {
                                                if (this->CO2MaxMinLimitErrorCount < 2) {
                                                    ShowSevereError(state, std::string{RoutineName} + CurrentModuleObject + " = \"" + this->Name + "\".");
                                                    ShowContinueError(
                                                        state,
                                                        format("For System Outdoor Air Method = ProportionalControlBasedOnDesignOARate, maximum "
                                                               "target CO2 concentration ({:.2R}), is not greater than minimum target CO2 "
                                                               "concentration ({:.2R}).",
                                                               ZoneMaxCO2,
                                                               ZoneMinCO2));
                                                    ShowContinueError(state,
                                                                      "\"ProportionalControlBasedOnDesignOARate\" will not be modeled. Default "
                                                                      "\"VentilationRateProcedure\" will be modeled. Simulation continues...");
                                                    ShowContinueErrorTimeStamp(state, "");
                                                } else {
                                                    ShowRecurringWarningErrorAtEnd(state,
                                                                                   CurrentModuleObject + " = \"" + this->Name +
                                                                                       "\", For System Outdoor Air Method = "
                                                                                       "ProportionalControlBasedOnDesignOARate, maximum target "
                                                                                       "CO2 concentration is not greater than minimum target CO2 "
                                                                                       "concentration. Error continues...",
                                                                                   this->CO2MaxMinLimitErrorIndex);
                                                }
                                            }

                                            ZoneOA = ZoneOABZ / ZoneEz;
                                        } else {

                                            if (state.dataContaminantBalance->ZoneAirCO2(ZoneNum) <= ZoneMinCO2) {
                                                // Zone air CO2 concentration is less than minimum zone CO2 concentration, set the Zone OA flow
                                                // rate to minimum Zone OA flow rate when the zone is unoccupied
                                                ZoneOA = ZoneOAMin;
                                            } else if (state.dataContaminantBalance->ZoneAirCO2(ZoneNum) >= ZoneMaxCO2) {
                                                // Zone air CO2 concentration is greater than maximum zone CO2 concentration, set the Zone OA flow
                                                // rate to maximum Zone OA flow rate (i.e. ZoneOAArea + ZoneOAPeople)
                                                ZoneOA = ZoneOAMax;
                                            } else {
                                                // Zone air CO2 concentration is between maximum and minimum limits of zone CO2 concentration,
                                                // set Zone OA flow rate by proportionally adjusting between ZoneOAMin and ZoneOAMax
                                                ZoneOA = ZoneOAMin +
                                                         (ZoneOAMax - ZoneOAMin) * ((state.dataContaminantBalance->ZoneAirCO2(ZoneNum) - ZoneMinCO2) /
                                                                                    (ZoneMaxCO2 - ZoneMinCO2));
                                            }
                                        }
                                    } else {
                                        if (state.dataGlobal->DisplayExtraWarnings) {
                                            ++this->CO2GainErrorCount;
                                            if (this->SystemOAMethod == SOAM_ProportionalControlSchOcc) {
                                                if (this->CO2GainErrorCount < 2) {
                                                    ShowSevereError(state, std::string{RoutineName} + CurrentModuleObject + " = \"" + this->Name + "\".");
                                                    ShowContinueError(state,
                                                                      "For System Outdoor Air Method = "
                                                                      "ProportionalControlBasedOnOccupancySchedule, CO2 generation from people "
                                                                      "is not greater than zero. Occurs in Zone =\"" +
                                                                          curZone.Name + "\". ");
                                                    ShowContinueError(state,
                                                                      "\"ProportionalControlBasedOnOccupancySchedule\" will not be modeled. "
                                                                      "Default \"VentilationRateProcedure\" will be modeled. Simulation "
                                                                      "continues...");
                                                    ShowContinueErrorTimeStamp(state, "");
                                                } else {
                                                    ShowRecurringWarningErrorAtEnd(
                                                        state,
                                                        CurrentModuleObject + " = \"" + this->Name +
                                                            "\", For System Outdoor Air Method = ProportionalControlBasedOnOccupancySchedule, "
                                                            "CO2 generation from people is not greater than zero. Error continues...",
                                                        this->CO2GainErrorIndex);
                                                }
                                            }
                                            if (this->SystemOAMethod == SOAM_ProportionalControlDesOcc) {
                                                if (this->CO2GainErrorCount < 2) {
                                                    ShowSevereError(state, std::string{RoutineName} + CurrentModuleObject + " = \"" + this->Name + "\".");
                                                    ShowContinueError(state,
                                                                      "For System Outdoor Air Method = "
                                                                      "ProportionalControlBasedOnDesignOccupancy, CO2 generation from people is "
                                                                      "not greater than zero. Occurs in Zone =\"" +
                                                                          curZone.Name + "\". ");
                                                    ShowContinueError(state,
                                                                      "\"ProportionalControlBasedOnDesignOccupancy\" will not be modeled. "
                                                                      "Default \"VentilationRateProcedure\" will be modeled. Simulation "
                                                                      "continues...");
                                                    ShowContinueErrorTimeStamp(state, "");
                                                } else {
                                                    ShowRecurringWarningErrorAtEnd(
                                                        state,
                                                        CurrentModuleObject + " = \"" + this->Name +
                                                            "\", For System Outdoor Air Method = ProportionalControlBasedOnDesignOccupancy, CO2 "
                                                            "generation from people is not greater than zero. Error continues...",
                                                        this->CO2GainErrorIndex);
                                                }
                                            }
                                        }
                                        ZoneOA = ZoneOABZ / ZoneEz;
                                    }
                                } else {
                                    // ZoneOAPeople is less than or equal to zero
                                    ZoneOA = ZoneOABZ / ZoneEz;
                                }
                            } else {
                                // ZoneControl:ContaminantController is scheduled off (not available)
                                ZoneOA = ZoneOABZ / ZoneEz;
                            }
                        } else {
                            // "Carbon Dioxide Control Availability Schedule" for ZoneControl:ContaminantController not found
                            ZoneOA = ZoneOABZ / ZoneEz;
                        }
                        SysOA = SysOA + ZoneOA;
                    }

                    // Get the zone supply air flow rate
                    ZoneSA = 0.0;
                    ZonePA = 0.0;
                    Ep = 1.0;
                    if (ZoneEquipConfigNum > 0) {
                        for (int InNodeIndex = 1; InNodeIndex <= curZoneEquipConfig.NumInletNodes; ++InNodeIndex) {
                            // Assume primary air is always stored at the AirDistUnitCool (cooling deck if dual duct)
                            PriNode = curZoneEquipConfig.AirDistUnitCool(InNodeIndex).InNode;
                            if (PriNode > 0) {
                                NodeTemp = state.dataLoopNodes->Node(PriNode).Temp;
                                NodeHumRat = state.dataLoopNodes->Node(PriNode).HumRat;
                                MassFlowRate = state.dataLoopNodes->Node(PriNode).MassFlowRate;
                            } else {
                                MassFlowRate = 0.0;
                            }
                            // total primary air to terminal units of the zone
                            if (MassFlowRate > 0.0)
                                ZonePA += MassFlowRate / PsyRhoAirFnPbTdbW(state, state.dataEnvrn->OutBaroPress, NodeTemp, NodeHumRat);

                            // or InletNode = ZoneEquipConfig(ZoneEquipConfigNum)%AirDistUnitCool(InNodeIndex)%OutNode
                            InletNode = curZoneEquipConfig.InletNode(InNodeIndex);
                            if (InletNode > 0) {
                                NodeTemp = state.dataLoopNodes->Node(InletNode).Temp;
                                NodeHumRat = state.dataLoopNodes->Node(InletNode).HumRat; // ZoneAirHumRat(ZoneNum)
                                MassFlowRate = state.dataLoopNodes->Node(InletNode).MassFlowRate;
                            } else {
                                MassFlowRate = 0.0;
                            }
                            // total supply air to the zone
                            if (MassFlowRate > 0.0)
                                ZoneSA += MassFlowRate / PsyRhoAirFnPbTdbW(state, state.dataEnvrn->OutBaroPress, NodeTemp, NodeHumRat);
                        }

                        // calc zone primary air fraction
                        if (ZoneSA > 0.0) Ep = ZonePA / ZoneSA;
                        if (Ep > 1.0) Ep = 1.0;
                    }

                    // Calc the zone OA fraction = Zone OA flow rate / Zone supply air flow rate
                    if (ZoneSA > 0.0) {
                        ZoneOAFrac = ZoneOA / ZoneSA;
                        // Zone OA fraction cannot be more than 1
                        if (ZoneOAFrac > 1.0) ZoneOAFrac = 1.0;
                    } else {
                        ZoneOAFrac = 0.0;
                    }

                    // added for TRACE - zone maximum OA fraction - calculate the adjustment factor for the TU/zone supply air flow
                    // only for VRP system OA method
                    curZoneSysEnergyDemand.SupplyAirAdjustFactor = 1.0;

                    if (this->SystemOAMethod == SOAM_VRP) {
                        if (ZoneOAFrac > this->ZoneMaxOAFraction) {
                            if (this->ZoneMaxOAFraction > 0.0) {
                                curZoneSysEnergyDemand.SupplyAirAdjustFactor = ZoneOAFrac / this->ZoneMaxOAFraction;
                            } else {
                                curZoneSysEnergyDemand.SupplyAirAdjustFactor = 1.0;
                            }

                            // cap zone OA fraction at the maximum specified
                            ZoneOAFrac = this->ZoneMaxOAFraction;
                        }
                    }

                    // Zone air secondary recirculation fraction
                    Er = this->ZoneSecondaryRecirculation(ZoneIndex);
                    if (Er > 0.0) {
                        // multi-path ventilation system using VRP
                        Fa = Ep + (1.0 - Ep) * Er;
                        Fb = Ep;
                        Fc = 1.0 - (1.0 - ZoneEz) * (1.0 - Er) * (1.0 - Ep);

                        // Calc zone ventilation efficiency
                        if (Fa > 0.0) {
                            Evz = 1.0 + Xs * Fb / Fa - ZoneOAFrac * Ep * Fc / Fa;
                        } else {
                            Evz = 1.0;
                        }
                    } else {
                        // single-path ventilation system
                        Evz = 1.0 + Xs - ZoneOAFrac;
                    }

                    // calc system ventilation efficiency = Minimum of zone ventilation efficiency
                    if (Evz < 0.0) Evz = 0.0;
                    if (Evz < SysEv) SysEv = Evz;

                } // zone loop

                // Calc the system supply OA flow rate counting the system ventilation efficiency
                if (SysEv <= 0.0) SysEv = 1.0;

                // Calc system outdoor air requirement
                if (this->SystemOAMethod == SOAM_ProportionalControlSchOcc || this->SystemOAMethod == SOAM_ProportionalControlDesOcc ||
                    this->SystemOAMethod == SOAM_ProportionalControlDesOARate) {
                    SysOA = SysOA / SysEv;
                } else {
                    SysOA = SysOAuc / SysEv;
                }
            }

            // Finally calc the system supply OA mass flow rate
            MechVentOAMassFlow = SysOA * state.dataEnvrn->StdRhoAir;
        }

    } else {
        MechVentOAMassFlow = 0.0;
    }
}

void OAControllerProps::CalcOAEconomizer(EnergyPlusData &state,
                                         int const AirLoopNum,
                                         Real64 const OutAirMinFrac,
                                         Real64 &OASignal,
                                         bool &HighHumidityOperationFlag,
                                         bool const FirstHVACIteration)
{
    using General::SolveRoot;
    using SetPointManager::GetCoilFreezingCheckFlag;

<<<<<<< HEAD
    static constexpr std::string_view RoutineName("CalcOAEconomizer: ");
    static std::string const CurrentModuleObject(CurrentModuleObjects(CMO_OAController));
=======
    static std::string const RoutineName("CalcOAEconomizer: ");
    static std::string const CurrentModuleObject(CurrentModuleObjects(static_cast<int>(CMO::OAController)));
>>>>>>> 30915ac5
    int const MaxIte(500);                 // Maximum number of iterations
    Real64 const Acc(0.0001);              // Accuracy of result
    bool AirLoopEconoLockout;              // Economizer lockout flag
    bool AirLoopNightVent;                 // Night Ventilation flag for air loop
    bool EconomizerOperationFlag;          // TRUE if OA economizer is active
    Real64 EconomizerAirFlowScheduleValue; // value of economizer operation schedule (push-button type control schedule)
    Real64 MaximumOAFracBySetPoint;        // The maximum OA fraction due to freezing cooling coil check
    Real64 OutAirSignal;                   // Used to set OA mass flow rate
    auto &Par = state.dataMixedAir->Par;   // Par(1) = mixed air node number //Tuned Made static
                                           // Par(2) = return air node number
                                           // Par(3) = outside air node number
                                           // Par(4) = mixed air mass flow rate
                                           // Par(5) = FirstHVACIteration
                                           // Par(6) = AirLoopNum
    int SolFla;                            // Flag of solver
    Real64 lowFlowResiduum;                // result of low OA flow calculation (Tmixedair_sp - Tmixedair)
    Real64 highFlowResiduum;               // result of high OA flow calculation (Tmixedair_sp - Tmixedair)
    Real64 minOAFrac;

    if (AirLoopNum > 0) {
        // Check lockout with heating for any airloop - will lockout economizer even on airloops without a unitary system
        if (this->Lockout == iLockoutType::LockoutWithHeatingPossible) {
            // For all system types (even ones that don't set AirLoopEconoLockout) lock out economizer if unfavorable for heating
            if (state.dataAirLoop->AirLoopControlInfo(AirLoopNum).CheckHeatRecoveryBypassStatus &&
                state.dataAirLoop->AirLoopControlInfo(AirLoopNum).OASysComponentsSimulated) {

                if (this->MixedAirTempAtMinOAFlow <= state.dataLoopNodes->Node(this->MixNode).TempSetPoint) {
                    state.dataAirLoop->AirLoopControlInfo(AirLoopNum).EconomizerFlowLocked = true;
                    // this->OAMassFlow = AirLoopFlow( AirLoopNum ).MinOutAir;
                    // AirLoopFlow( AirLoopNum ).OAFrac = this->OAMassFlow / this->MixMassFlow;
                    state.dataAirLoop->AirLoopControlInfo(AirLoopNum).EconoLockout = true;
                    EconomizerOperationFlag = false;
                } else {
                    state.dataAirLoop->AirLoopControlInfo(AirLoopNum).EconomizerFlowLocked = false;
                    this->HRHeatingCoilActive = 0;
                }
                state.dataAirLoop->AirLoopControlInfo(AirLoopNum).CheckHeatRecoveryBypassStatus = false;
            }
        }
    }

    if (AirLoopNum > 0) {
        AirLoopEconoLockout = state.dataAirLoop->AirLoopControlInfo(AirLoopNum).EconoLockout;
        AirLoopNightVent = state.dataAirLoop->AirLoopControlInfo(AirLoopNum).NightVent;
    } else {
        AirLoopEconoLockout = false;
        AirLoopNightVent = false;
    }

    // Define an outside air signal
    if (this->MixedAirSPMNum > 0) {
        this->CoolCoilFreezeCheck = GetCoilFreezingCheckFlag(state, this->MixedAirSPMNum);
    } else {
        this->CoolCoilFreezeCheck = false;
    }

    if (std::abs(this->RetTemp - this->InletTemp) > SmallTempDiff) {
        OutAirSignal = (this->RetTemp - this->MixSetTemp) / (this->RetTemp - this->InletTemp);
        if (this->CoolCoilFreezeCheck) {
            this->MaxOAFracBySetPoint = 0.0;
            MaximumOAFracBySetPoint = OutAirSignal;
        }
    } else {
        if (this->RetTemp - this->MixSetTemp < 0.0) {
            if (this->RetTemp - this->InletTemp >= 0.0) {
                OutAirSignal = -1.0;
            } else {
                OutAirSignal = 1.0;
            }
        } else {
            if (this->RetTemp - this->InletTemp >= 0.0) {
                OutAirSignal = 1.0;
            } else {
                OutAirSignal = -1.0;
            }
        }
    }
    OutAirSignal = min(max(OutAirSignal, OutAirMinFrac), 1.0);

    // If no economizer, set to minimum and disable economizer and high humidity control
    if (this->Econo == iEconoOp::NoEconomizer) {
        OutAirSignal = OutAirMinFrac;
        EconomizerOperationFlag = false;
        EconomizerAirFlowScheduleValue = 0.0;
        HighHumidityOperationFlag = false;
    } else if (this->MaxOA < SmallAirVolFlow) {
        OutAirSignal = OutAirMinFrac;
        EconomizerOperationFlag = false;
        EconomizerAirFlowScheduleValue = 0.0;
        HighHumidityOperationFlag = false;
    } else if (AirLoopEconoLockout) {
        OutAirSignal = OutAirMinFrac;
        EconomizerOperationFlag = false;
        EconomizerAirFlowScheduleValue = 0.0;
        HighHumidityOperationFlag = false;
    } else {
        // Changed by Amit for new implementation
        // Otherwise do the limit checks
        EconomizerOperationFlag = true;
        // Outside air temp greater than mix air setpoint
        if (this->InletTemp > this->MixSetTemp) {
            OutAirSignal = 1.0;
        }
        // Return air temp limit
        if (this->Econo == iEconoOp::DifferentialDryBulb) {
            if (this->InletTemp > this->RetTemp) {
                OutAirSignal = OutAirMinFrac;
                EconomizerOperationFlag = false;
            }
            this->Checksetpoints(state, OutAirMinFrac, OutAirSignal, EconomizerOperationFlag);
        }
        // Return air enthalpy limit
        if (this->Econo == iEconoOp::DifferentialEnthalpy) {
            if (this->InletEnth > this->RetEnth) {
                OutAirSignal = OutAirMinFrac;
                EconomizerOperationFlag = false;
            }
            this->Checksetpoints(state, OutAirMinFrac, OutAirSignal, EconomizerOperationFlag);
        }
        // Outside air temperature limit
        if (this->Econo == iEconoOp::FixedDryBulb) {
            this->Checksetpoints(state, OutAirMinFrac, OutAirSignal, EconomizerOperationFlag);
        }
        // Fixed Enthalpy limit
        if (this->Econo == iEconoOp::FixedEnthalpy) {
            this->Checksetpoints(state, OutAirMinFrac, OutAirSignal, EconomizerOperationFlag);
        }
        // FIXED DEW POINT AND DRY BULB TEMPERATURE STRATEGY
        if (this->Econo == iEconoOp::FixedDewPointAndDryBulb) {
            this->Checksetpoints(state, OutAirMinFrac, OutAirSignal, EconomizerOperationFlag);
        }
        // ELECRONIC ENTHALPY, HUMIDITY RATIO CURVE
        if (this->Econo == iEconoOp::ElectronicEnthalpy) {
            this->Checksetpoints(state, OutAirMinFrac, OutAirSignal, EconomizerOperationFlag);
        }
        // Differential dry bulb and enthalpy strategy
        if (this->Econo == iEconoOp::DifferentialDryBulbAndEnthalpy) {
            if (this->InletTemp > this->RetTemp) {
                OutAirSignal = OutAirMinFrac;
                EconomizerOperationFlag = false;
            }
            if (this->InletEnth > this->RetEnth) {
                OutAirSignal = OutAirMinFrac;
                EconomizerOperationFlag = false;
            }
            this->Checksetpoints(state, OutAirMinFrac, OutAirSignal, EconomizerOperationFlag);
        }

        if (this->TempLowLim != BlankNumeric && this->OATemp < this->TempLowLim) {
            OutAirSignal = OutAirMinFrac;
            EconomizerOperationFlag = false;
        }
        // Increase air flow for humidity control
        // (HumidistatZoneNum is greater than 0 IF High Humidity Control Flag = YES, checked in GetInput)
        if (this->HumidistatZoneNum > 0) {
            //   IF humidistat senses a moisture load check to see if modifying air flow is appropriate, otherwise disable modified air flow
            if (state.dataZoneEnergyDemand->ZoneSysMoistureDemand(this->HumidistatZoneNum).TotalOutputRequired < 0.0) {
                //     IF OAController is not allowed to modify air flow during high outdoor humrat condition, then disable modified air flow
                //     if indoor humrat is less than or equal to outdoor humrat
                if (!this->ModifyDuringHighOAMoisture &&
                    (state.dataLoopNodes->Node(this->NodeNumofHumidistatZone).HumRat - this->OAHumRat) <= DataHVACGlobals::SmallHumRatDiff) {
                    HighHumidityOperationFlag = false;
                } else {
                    HighHumidityOperationFlag = true;
                }
            } else {
                HighHumidityOperationFlag = false;
            }
        } else {
            HighHumidityOperationFlag = false;
        }

        // Check time of day economizer schedule, enable economizer if schedule value > 0
        EconomizerAirFlowScheduleValue = 0.0;
        if (this->EconomizerOASchedPtr > 0) {
            EconomizerAirFlowScheduleValue = GetCurrentScheduleValue(state, this->EconomizerOASchedPtr);
            if (EconomizerAirFlowScheduleValue > 0.0) {
                EconomizerOperationFlag = true;
                OutAirSignal = 1.0;
            }
        }
    }

    // OutAirSignal will not give exactly the correct mixed air temperature (equal to the setpoint) since
    // it was calculated using the approximate method of sensible energy balance. Now we have to get the
    // accurate result using a full mass, enthalpy and moisture balance and iteration.
    if (OutAirSignal > OutAirMinFrac && OutAirSignal < 1.0 && this->MixMassFlow > VerySmallMassFlow &&
        this->ControllerType_Num == iControllerType::ControllerOutsideAir && !AirLoopNightVent) {

        if (AirLoopNum > 0) {

            if (state.dataAirLoop->OutsideAirSys(state.dataAirLoop->AirLoopControlInfo(AirLoopNum).OASysNum).NumComponents == 1) {
                // no need to simulate OA System if only a mixer is used in the OutsideAirSystem

                Par(1) = this->MixNode;
                Par(2) = this->RetNode;
                Par(3) = this->InletNode;
                Par(4) = this->MixMassFlow;
                SolveRoot(state, Acc, MaxIte, SolFla, OASignal, MixedAirControlTempResidual, OutAirMinFrac, 1.0, Par);
                if (SolFla < 0) {
                    OASignal = OutAirSignal;
                }

            } else {

                // simulate OA System if equipment exists other than the mixer (e.g., heating/cooling coil, HX, ect.)

                // 1 - check min OA flow result
                if (this->FixedMin) {
                    state.dataLoopNodes->Node(this->OANode).MassFlowRate =
                        min(max(this->ExhMassFlow, OutAirMinFrac * state.dataAirLoop->AirLoopFlow(AirLoopNum).DesSupply),
                            state.dataLoopNodes->Node(this->MixNode).MassFlowRate);
                    state.dataLoopNodes->Node(this->RelNode).MassFlowRate =
                        max(state.dataLoopNodes->Node(this->OANode).MassFlowRate - this->ExhMassFlow, 0.0);
                    // save actual OA flow frac for use as min value for RegulaFalsi call
                    minOAFrac = max(OutAirMinFrac, state.dataLoopNodes->Node(this->OANode).MassFlowRate / this->MixMassFlow);
                } else {
                    state.dataLoopNodes->Node(this->OANode).MassFlowRate =
                        max(this->ExhMassFlow, OutAirMinFrac * state.dataLoopNodes->Node(this->MixNode).MassFlowRate);
                    state.dataLoopNodes->Node(this->RelNode).MassFlowRate =
                        max(state.dataLoopNodes->Node(this->OANode).MassFlowRate - this->ExhMassFlow, 0.0);
                    // save actual OA flow frac for use as min value for RegulaFalsi call
                    minOAFrac = max(OutAirMinFrac, state.dataLoopNodes->Node(this->OANode).MassFlowRate / this->MixMassFlow);
                }
                SimOASysComponents(state, state.dataAirLoop->AirLoopControlInfo(AirLoopNum).OASysNum, FirstHVACIteration, AirLoopNum);
                lowFlowResiduum = state.dataLoopNodes->Node(this->MixNode).TempSetPoint - state.dataLoopNodes->Node(this->MixNode).Temp;

                // 2 - check max OA flow result
                state.dataLoopNodes->Node(this->OANode).MassFlowRate = max(this->ExhMassFlow, state.dataLoopNodes->Node(this->MixNode).MassFlowRate);
                state.dataLoopNodes->Node(this->RelNode).MassFlowRate =
                    max(state.dataLoopNodes->Node(this->OANode).MassFlowRate - this->ExhMassFlow, 0.0);
                SimOASysComponents(state, state.dataAirLoop->AirLoopControlInfo(AirLoopNum).OASysNum, FirstHVACIteration, AirLoopNum);
                highFlowResiduum = state.dataLoopNodes->Node(this->MixNode).TempSetPoint - state.dataLoopNodes->Node(this->MixNode).Temp;

                // 3 - test to ensure RegulaFalsi can find an answer
                if ((sign(lowFlowResiduum) == sign(highFlowResiduum))) {
                    OASignal = OutAirSignal;
                } else {
                    // 4 - find result
                    Par(1) = this->MixNode;
                    Par(2) = this->RelNode;
                    Par(3) = this->OANode;
                    Par(4) = this->MixMassFlow;
                    Par(5) = 0.0;
                    if (FirstHVACIteration) Par(5) = 1.0;
                    Par(6) = double(AirLoopNum);

                    SolveRoot(state, (Acc / 10.0), MaxIte, SolFla, OASignal, MultiCompControlTempResidual, minOAFrac, 1.0, Par);
                    if (SolFla < 0) { // if RegulaFalsi fails to find a solution, returns -1 or -2, set to existing OutAirSignal
                        OASignal = OutAirSignal;
                    }
                }
            }

        } else {

            Par(1) = this->MixNode;
            Par(2) = this->RetNode;
            Par(3) = this->InletNode;
            Par(4) = this->MixMassFlow;
            SolveRoot(state, Acc, MaxIte, SolFla, OASignal, MixedAirControlTempResidual, OutAirMinFrac, 1.0, Par);
            if (SolFla < 0) {
                OASignal = OutAirSignal;
            }
        }

    } else {
        OASignal = OutAirSignal;
    }

    // Economizer choice "Bypass" forces minimum OA except when high humidity air flow is active based on indoor RH
    if (this->EconBypass && EconomizerAirFlowScheduleValue == 0.0) {
        OASignal = OutAirMinFrac;
    }

    // Set outdoor air signal based on OA flow ratio if high humidity air flow is enabled
    if (HighHumidityOperationFlag) {
        if (this->MixMassFlow > 0.0) {
            //   calculate the actual ratio of outside air to mixed air so the magnitude of OA during high humidity control is correct
            OASignal = max(OutAirMinFrac, (this->HighRHOAFlowRatio * this->MaxOAMassFlowRate / this->MixMassFlow));
            this->OALimitingFactor = limitFactorHighHum;
        }
    }

    if (this->CoolCoilFreezeCheck) {
        MaximumOAFracBySetPoint = min(max(MaximumOAFracBySetPoint, 0.0), 1.0);
        this->MaxOAFracBySetPoint = MaximumOAFracBySetPoint;

        // This should not be messing with OutAirMinFrac, freeze protection should only limit economizer operation
        // if (MaximumOAFracBySetPoint < OutAirMinFrac) {
        // OutAirMinFrac = MaximumOAFracBySetPoint;
        //    if (AirLoopNum > 0) AirLoopFlow(AirLoopNum).MinOutAir = OutAirMinFrac * this->MixMassFlow;
        //}
        if (MaximumOAFracBySetPoint < OASignal) {
            OASignal = MaximumOAFracBySetPoint;
            this->OALimitingFactor = limitFactorLimits;
        }
        if (OutAirMinFrac > OASignal) {
            OASignal = OutAirMinFrac;
            this->OALimitingFactor = limitFactorLimits;
        }
    }

    if (AirLoopNum > 0) {

        // Set the air loop economizer and high humidity control flags.
        state.dataAirLoop->AirLoopControlInfo(AirLoopNum).EconoActive = EconomizerOperationFlag;
        state.dataAirLoop->AirLoopControlInfo(AirLoopNum).HighHumCtrlActive = HighHumidityOperationFlag;
        if (state.dataAirLoop->AirLoopControlInfo(AirLoopNum).EconomizerFlowLocked) {
            this->OAMassFlow = state.dataAirLoop->AirLoopFlow(AirLoopNum).MinOutAir;
            state.dataAirLoop->AirLoopFlow(AirLoopNum).OAFrac = this->OAMassFlow / this->MixMassFlow;
            state.dataAirLoop->AirLoopFlow(AirLoopNum).OAFlow = this->OAMassFlow;
        }

        // Check heat exchanger bypass control
        state.dataAirLoop->AirLoopControlInfo(AirLoopNum).HeatRecoveryBypass = false;
        this->HeatRecoveryBypassStatus = 0;
        if (EconomizerOperationFlag) {
            if (this->HeatRecoveryBypassControlType == BypassWhenWithinEconomizerLimits) {
                state.dataAirLoop->AirLoopControlInfo(AirLoopNum).HeatRecoveryBypass = true;
                this->HeatRecoveryBypassStatus = 1;
            } else if (this->HeatRecoveryBypassControlType == BypassWhenOAFlowGreaterThanMinimum) {
                Real64 OAMassFlowMin = OutAirMinFrac * state.dataAirLoop->AirLoopFlow(AirLoopNum).DesSupply;
                Real64 OAMassFlowActual = OASignal * this->MixMassFlow;
                Real64 reasonablySmallMassFlow = 1e-6;
                if (OAMassFlowActual > (OAMassFlowMin + reasonablySmallMassFlow)) {
                    state.dataAirLoop->AirLoopControlInfo(AirLoopNum).HeatRecoveryBypass = true;
                    this->HeatRecoveryBypassStatus = 1;
                }
            }
        }
    }

    // Set economizer report variable and status flag
    if (this->Econo == iEconoOp::NoEconomizer) {
        // No economizer
        this->EconomizerStatus = 0;
        this->EconoActive = false;
    } else {
        // With economizer.
        if (EconomizerOperationFlag) {
            // Economizer is enabled
            this->EconomizerStatus = 1;
            this->EconoActive = true;
            if ((OASignal > OutAirMinFrac) && !HighHumidityOperationFlag) {
                this->OALimitingFactor = limitFactorEconomizer;
            }
        } else {
            // Economizer is disabled
            this->EconomizerStatus = 0;
            this->EconoActive = false;
        }
    }

    // Night ventilation control overrides economizer and high humidity control.
    if (AirLoopNightVent) {
        OASignal = 1.0;
        this->OALimitingFactor = limitFactorNightVent;
    }

    // Set high humidity control report variable and status flag
    if (HighHumidityOperationFlag) {
        this->HighHumCtrlStatus = 1;
        this->HighHumCtrlActive = true;
    } else {
        this->HighHumCtrlStatus = 0;
        this->HighHumCtrlActive = false;
    }
}
void CalcOAMixer(EnergyPlusData &state, int const OAMixerNum)
{

    // SUBROUTINE INFORMATION:
    //       AUTHOR         Fred Buhl
    //       DATE WRITTEN   Oct 1998
    //       MODIFIED       na
    //       RE-ENGINEERED  na

    // PURPOSE OF THIS SUBROUTINE
    // Calculate the mixed air flow and conditions

    // METHODOLOGY EMPLOYED:

    // REFERENCES:

    // Using/Aliasing
    using Psychrometrics::PsyTdbFnHW;

    // Locals
    // SUBROUTINE ARGUMENT DEFINITIONS

    // SUBROUTINE PARAMETER DEFINITIONS:

    // INTERFACE BLOCK SPECIFICATIONS
    // na

    // DERIVED TYPE DEFINITIONS
    // na

    // SUBROUTINE LOCAL VARIABLE DECLARATIONS:
    Real64 RecircMassFlowRate;
    Real64 RecircPressure;
    Real64 RecircEnthalpy;
    Real64 RecircHumRat;

    // Define a recirculation mass flow rate
    RecircMassFlowRate = state.dataMixedAir->OAMixer(OAMixerNum).RetMassFlowRate - state.dataMixedAir->OAMixer(OAMixerNum).RelMassFlowRate;
    // In certain low flow conditions the return air mass flow rate can be below the outside air value established
    //  by the user.  This check will ensure that this condition does not result in unphysical air properties.
    if (RecircMassFlowRate < 0.0) {
        RecircMassFlowRate = 0.0;
        state.dataMixedAir->OAMixer(OAMixerNum).RelMassFlowRate = state.dataMixedAir->OAMixer(OAMixerNum).RetMassFlowRate;
    }

    // Pass through the return air conditions to the relief air stream.  The return air is "split" to
    // the relief air and the recirculation air.
    state.dataMixedAir->OAMixer(OAMixerNum).RelTemp = state.dataMixedAir->OAMixer(OAMixerNum).RetTemp;
    state.dataMixedAir->OAMixer(OAMixerNum).RelHumRat = state.dataMixedAir->OAMixer(OAMixerNum).RetHumRat;
    state.dataMixedAir->OAMixer(OAMixerNum).RelEnthalpy = state.dataMixedAir->OAMixer(OAMixerNum).RetEnthalpy;
    state.dataMixedAir->OAMixer(OAMixerNum).RelPressure = state.dataMixedAir->OAMixer(OAMixerNum).RetPressure;
    RecircPressure = state.dataMixedAir->OAMixer(OAMixerNum).RetPressure;
    RecircEnthalpy = state.dataMixedAir->OAMixer(OAMixerNum).RetEnthalpy;
    RecircHumRat = state.dataMixedAir->OAMixer(OAMixerNum).RetHumRat;
    // The recirculation air and the outside air are mixed to form the mixed air stream
    state.dataMixedAir->OAMixer(OAMixerNum).MixMassFlowRate = state.dataMixedAir->OAMixer(OAMixerNum).OAMassFlowRate + RecircMassFlowRate;
    // Check for zero flow
    if (state.dataMixedAir->OAMixer(OAMixerNum).MixMassFlowRate <= VerySmallMassFlow) {
        state.dataMixedAir->OAMixer(OAMixerNum).MixEnthalpy = state.dataMixedAir->OAMixer(OAMixerNum).RetEnthalpy;
        state.dataMixedAir->OAMixer(OAMixerNum).MixHumRat = state.dataMixedAir->OAMixer(OAMixerNum).RetHumRat;
        state.dataMixedAir->OAMixer(OAMixerNum).MixPressure = state.dataMixedAir->OAMixer(OAMixerNum).RetPressure;
        state.dataMixedAir->OAMixer(OAMixerNum).MixTemp = state.dataMixedAir->OAMixer(OAMixerNum).RetTemp;
        return;
    }

    state.dataMixedAir->OAMixer(OAMixerNum).MixEnthalpy =
        (RecircMassFlowRate * RecircEnthalpy +
         state.dataMixedAir->OAMixer(OAMixerNum).OAMassFlowRate * state.dataMixedAir->OAMixer(OAMixerNum).OAEnthalpy) /
        state.dataMixedAir->OAMixer(OAMixerNum).MixMassFlowRate;
    state.dataMixedAir->OAMixer(OAMixerNum).MixHumRat = (RecircMassFlowRate * RecircHumRat + state.dataMixedAir->OAMixer(OAMixerNum).OAMassFlowRate *
                                                                                                 state.dataMixedAir->OAMixer(OAMixerNum).OAHumRat) /
                                                        state.dataMixedAir->OAMixer(OAMixerNum).MixMassFlowRate;
    state.dataMixedAir->OAMixer(OAMixerNum).MixPressure =
        (RecircMassFlowRate * RecircPressure +
         state.dataMixedAir->OAMixer(OAMixerNum).OAMassFlowRate * state.dataMixedAir->OAMixer(OAMixerNum).OAPressure) /
        state.dataMixedAir->OAMixer(OAMixerNum).MixMassFlowRate;
    // Mixed air temperature is calculated from the mixed air enthalpy and humidity ratio.
    state.dataMixedAir->OAMixer(OAMixerNum).MixTemp =
        PsyTdbFnHW(state.dataMixedAir->OAMixer(OAMixerNum).MixEnthalpy, state.dataMixedAir->OAMixer(OAMixerNum).MixHumRat);
}

// End of Calculation/Simulation Section of the Module
//******************************************************************************

// Beginning Sizing Section of the Module
//******************************************************************************

void OAControllerProps::SizeOAController(EnergyPlusData &state)
{

    // SUBROUTINE INFORMATION:
    //       AUTHOR         Fred Buhl
    //       DATE WRITTEN   September 2001
    //       MODIFIED       na
    //       RE-ENGINEERED  na

    // PURPOSE OF THIS SUBROUTINE:
    // This subroutine is for sizing OAController Components for which flow rates have not been
    // specified in the input.

    // METHODOLOGY EMPLOYED:
    // Obtains flow rates from the zone or system sizing arrays.

    // Using/Aliasing

    using HVACHXAssistedCoolingCoil::GetHXCoilType;
    using HVACHXAssistedCoolingCoil::GetHXDXCoilName;
    using WaterCoils::SetCoilDesFlow;

    // SUBROUTINE PARAMETER DEFINITIONS:
    static std::string const CurrentModuleObject(CurrentModuleObjects(static_cast<int>(CMO::OAController)));

    // SUBROUTINE LOCAL VARIABLE DECLARATIONS:
    Real64 OAFlowRatio;   // Used for error checking
    std::string CompType; // Component type
    std::string CompName; // Component name
    std::string CoilName;
    std::string CoilType;
    int CompNum;
    bool ErrorsFound;

    ErrorsFound = false;
    if (this->MaxOA == AutoSize) {

        if (state.dataSize->CurSysNum > 0) {

            {
                auto const SELECT_CASE_var(this->ControllerType_Num);

                if (SELECT_CASE_var == iControllerType::ControllerOutsideAir) {

                    CheckSysSizing(state, CurrentModuleObject, this->Name);

                    {
                        auto const SELECT_CASE_var1(state.dataSize->CurDuctType);
                        if (SELECT_CASE_var1 == Main) {
                            this->MaxOA = state.dataSize->FinalSysSizing(state.dataSize->CurSysNum).DesMainVolFlow;
                        } else if (SELECT_CASE_var1 == Cooling) {
                            this->MaxOA = state.dataSize->FinalSysSizing(state.dataSize->CurSysNum).DesCoolVolFlow;
                        } else if (SELECT_CASE_var1 == Heating) {
                            this->MaxOA = state.dataSize->FinalSysSizing(state.dataSize->CurSysNum).DesHeatVolFlow;
                        } else if (SELECT_CASE_var1 == Other) {
                            this->MaxOA = state.dataSize->FinalSysSizing(state.dataSize->CurSysNum).DesMainVolFlow;
                        } else {
                            this->MaxOA = state.dataSize->FinalSysSizing(state.dataSize->CurSysNum).DesMainVolFlow;
                        }
                    }

                } else if (SELECT_CASE_var == iControllerType::ControllerStandAloneERV) {

                } else {
                }
            }

        } else if (state.dataSize->CurZoneEqNum > 0) {

            {
                auto const SELECT_CASE_var(this->ControllerType_Num);

                if (SELECT_CASE_var == iControllerType::ControllerOutsideAir) {

                    CheckZoneSizing(state, CurrentModuleObject, this->Name);
                    this->MaxOA = max(state.dataSize->FinalZoneSizing(state.dataSize->CurZoneEqNum).DesCoolVolFlow,
                                      state.dataSize->FinalZoneSizing(state.dataSize->CurZoneEqNum).DesHeatVolFlow);

                } else if (SELECT_CASE_var == iControllerType::ControllerStandAloneERV) {

                } else {
                }
            }
        }

        if (this->MaxOA < SmallAirVolFlow) {
            this->MaxOA = 0.0;
        }

        BaseSizer::reportSizerOutput(state, CurrentModuleObject, this->Name, "Maximum Outdoor Air Flow Rate [m3/s]", this->MaxOA);
    }

    if (this->MinOA == AutoSize) {

        if (state.dataSize->CurSysNum > 0) {

            CheckSysSizing(state, CurrentModuleObject, this->Name);
            if (state.dataSize->FinalSysSizing(state.dataSize->CurSysNum).DesOutAirVolFlow >= SmallAirVolFlow) {
                this->MinOA = min(state.dataSize->FinalSysSizing(state.dataSize->CurSysNum).DesOutAirVolFlow, this->MaxOA);
            } else {
                this->MinOA = 0.0;
            }
        }

        BaseSizer::reportSizerOutput(state, CurrentModuleObject, this->Name, "Minimum Outdoor Air Flow Rate [m3/s]", this->MinOA);

        if (this->HumidistatZoneNum > 0 && this->FixedMin) {
            if (this->MaxOA > 0.0) {
                OAFlowRatio = this->MinOA / this->MaxOA;
                if (this->HighRHOAFlowRatio < OAFlowRatio) {
                    ShowWarningError(state, CurrentModuleObject + " \"" + this->Name + "\"");
                    ShowContinueError(state, "... A fixed minimum outdoor air flow rate and high humidity control have been specified.");
                    ShowContinueError(state,
                                      "... The High Humidity Outdoor Air Flow Ratio is less than the ratio of the outdoor air controllers "
                                      "minimum to maximum outside air flow rate.");
                    ShowContinueError(state, format("... Controller minimum flow rate = {:.4T} m3/s.", this->MinOA));
                    ShowContinueError(state, format("... Controller maximum flow rate = {:.4T} m3/s.", this->MaxOA));
                    ShowContinueError(state, format("... Controller minimum to maximum flow ratio = {:.4T}.", OAFlowRatio));
                    ShowContinueError(state, format("... High humidity control flow ratio = {:.4T}.", this->HighRHOAFlowRatio));
                }
            }
        }
    }
    // If there is an outside air system, loop over components in the OA system; pass the design air flow rate
    // to the coil components that don't have design air flow as an input.
    if (state.dataSize->CurOASysNum > 0) {
        for (CompNum = 1; CompNum <= state.dataAirLoop->OutsideAirSys(state.dataSize->CurOASysNum).NumComponents; ++CompNum) {
            CompType = state.dataAirLoop->OutsideAirSys(state.dataSize->CurOASysNum).ComponentType(CompNum);
            CompName = state.dataAirLoop->OutsideAirSys(state.dataSize->CurOASysNum).ComponentName(CompNum);
            if (UtilityRoutines::SameString(CompType, "COIL:COOLING:WATER:DETAILEDGEOMETRY") ||
                UtilityRoutines::SameString(CompType, "COIL:HEATING:WATER") ||
                UtilityRoutines::SameString(CompType, "COILSYSTEM:COOLING:WATER:HEATEXCHANGERASSISTED")) {
                if (UtilityRoutines::SameString(CompType, "COILSYSTEM:COOLING:WATER:HEATEXCHANGERASSISTED")) {
                    CoilName = GetHXDXCoilName(state, CompType, CompName, ErrorsFound);
                    CoilType = GetHXCoilType(state, CompType, CompName, ErrorsFound);
                } else {
                    CoilName = CompName;
                    CoilType = CompType;
                }
                SetCoilDesFlow(state, CoilType, CoilName, this->MinOA, ErrorsFound);
            }
        } // End of component loop
    }
    if (ErrorsFound) {
        ShowFatalError(state, "Preceding sizing errors cause program termination");
    }
}

// End of Sizing Section of the Module
//******************************************************************************

// Beginning Update/Reporting Section of the Module
//******************************************************************************

void OAControllerProps::UpdateOAController(EnergyPlusData &state)
{

    // SUBROUTINE INFORMATION:
    //       AUTHOR         Fred Buhl
    //       DATE WRITTEN   Oct 1998
    //       MODIFIED       Shirey/Raustad FSEC, June 2003
    //       RE-ENGINEERED  na

    // PURPOSE OF THIS SUBROUTINE
    // Move the results of CalcOAController to the affected nodes

    // METHODOLOGY EMPLOYED:

    // REFERENCES:

    // Using/Aliasing
    using namespace DataLoopNode;
    // Locals
    // SUBROUTINE ARGUMENT DEFINITIONS

    // SUBROUTINE PARAMETER DEFINITIONS:

    // INTERFACE BLOCK SPECIFICATIONS
    // na

    // DERIVED TYPE DEFINITIONS
    // na

    // SUBROUTINE LOCAL VARIABLE DECLARATIONS:
    int OutAirNodeNum;
    int InletAirNodeNum;
    int RelAirNodeNum;
    int RetAirNodeNum;

    OutAirNodeNum = this->OANode;
    InletAirNodeNum = this->InletNode;
    RelAirNodeNum = this->RelNode;
    RetAirNodeNum = this->RetNode;

    if (this->ControllerType_Num == iControllerType::ControllerOutsideAir) {
        // The outside air controller sets the outside air flow rate and the relief air flow rate
        if (!state.dataGlobal->WarmupFlag && !state.dataGlobal->DoingSizing && (this->ManageDemand) &&
            (this->OAMassFlow > this->DemandLimitFlowRate)) {
            state.dataLoopNodes->Node(OutAirNodeNum).MassFlowRate = this->DemandLimitFlowRate;
            state.dataLoopNodes->Node(InletAirNodeNum).MassFlowRate = this->DemandLimitFlowRate;
            state.dataLoopNodes->Node(OutAirNodeNum).MassFlowRateMaxAvail = this->DemandLimitFlowRate;
        } else {
            state.dataLoopNodes->Node(OutAirNodeNum).MassFlowRate = this->OAMassFlow;
            state.dataLoopNodes->Node(InletAirNodeNum).MassFlowRate = this->OAMassFlow;
            state.dataLoopNodes->Node(OutAirNodeNum).MassFlowRateMaxAvail = this->OAMassFlow;
        }
        state.dataLoopNodes->Node(RelAirNodeNum).MassFlowRate = this->RelMassFlow;
    } else {
        // The ERV controller sets the supply and secondary inlet node information for the Stand Alone ERV
        // Currently, the Stand Alone ERV only has constant air flows (supply and exhaust), and these are
        // already set in HVACStandAloneERV.cc (subroutine init). Therefore, these flow assignments below are
        // currently redundant but may be useful in the future as mass flow rates can vary based on the controller signal.
        if (!state.dataGlobal->WarmupFlag && !state.dataGlobal->DoingSizing && (this->ManageDemand) &&
            (this->OAMassFlow > this->DemandLimitFlowRate)) {
            state.dataLoopNodes->Node(OutAirNodeNum).MassFlowRate = this->DemandLimitFlowRate;
            state.dataLoopNodes->Node(OutAirNodeNum).MassFlowRateMaxAvail = this->DemandLimitFlowRate;
        } else {
            state.dataLoopNodes->Node(OutAirNodeNum).MassFlowRate = this->OAMassFlow;
            state.dataLoopNodes->Node(OutAirNodeNum).MassFlowRateMaxAvail = this->OAMassFlow;
        }
        state.dataLoopNodes->Node(RetAirNodeNum).MassFlowRate = state.dataLoopNodes->Node(this->RetNode).MassFlowRate;
        state.dataLoopNodes->Node(RetAirNodeNum).MassFlowRateMaxAvail = state.dataLoopNodes->Node(this->RetNode).MassFlowRate;
    }
}

void UpdateOAMixer(EnergyPlusData &state, int const OAMixerNum)
{

    // SUBROUTINE INFORMATION:
    //       AUTHOR         Fred Buhl
    //       DATE WRITTEN   Oct 1998
    //       MODIFIED       na
    //       RE-ENGINEERED  na

    // PURPOSE OF THIS SUBROUTINE
    // Move the results of CalcOAMixer to the affected nodes

    // METHODOLOGY EMPLOYED:

    // REFERENCES:

    // Using/Aliasing
    using namespace DataLoopNode;

    // Locals
    // SUBROUTINE ARGUMENT DEFINITIONS

    // SUBROUTINE PARAMETER DEFINITIONS:

    // INTERFACE BLOCK SPECIFICATIONS
    // na

    // DERIVED TYPE DEFINITIONS
    // na

    // SUBROUTINE LOCAL VARIABLE DECLARATIONS:
    int MixNode;
    int RelNode;
    int RetNode;

    MixNode = state.dataMixedAir->OAMixer(OAMixerNum).MixNode;
    RelNode = state.dataMixedAir->OAMixer(OAMixerNum).RelNode;
    RetNode = state.dataMixedAir->OAMixer(OAMixerNum).RetNode;
    // Move mixed air data to the mixed air node
    state.dataLoopNodes->Node(MixNode).MassFlowRate = state.dataMixedAir->OAMixer(OAMixerNum).MixMassFlowRate;
    state.dataLoopNodes->Node(MixNode).Temp = state.dataMixedAir->OAMixer(OAMixerNum).MixTemp;
    state.dataLoopNodes->Node(MixNode).HumRat = state.dataMixedAir->OAMixer(OAMixerNum).MixHumRat;
    state.dataLoopNodes->Node(MixNode).Enthalpy = state.dataMixedAir->OAMixer(OAMixerNum).MixEnthalpy;
    state.dataLoopNodes->Node(MixNode).Press = state.dataMixedAir->OAMixer(OAMixerNum).MixPressure;
    state.dataLoopNodes->Node(MixNode).MassFlowRateMaxAvail = state.dataMixedAir->OAMixer(OAMixerNum).MixMassFlowRate;
    // Move the relief air data to the relief air node
    state.dataLoopNodes->Node(RelNode).MassFlowRate = state.dataMixedAir->OAMixer(OAMixerNum).RelMassFlowRate;
    state.dataLoopNodes->Node(RelNode).Temp = state.dataMixedAir->OAMixer(OAMixerNum).RelTemp;
    state.dataLoopNodes->Node(RelNode).HumRat = state.dataMixedAir->OAMixer(OAMixerNum).RelHumRat;
    state.dataLoopNodes->Node(RelNode).Enthalpy = state.dataMixedAir->OAMixer(OAMixerNum).RelEnthalpy;
    state.dataLoopNodes->Node(RelNode).Press = state.dataMixedAir->OAMixer(OAMixerNum).RelPressure;
    state.dataLoopNodes->Node(RelNode).MassFlowRateMaxAvail = state.dataMixedAir->OAMixer(OAMixerNum).RelMassFlowRate;

    if (state.dataContaminantBalance->Contaminant.CO2Simulation) {
        state.dataLoopNodes->Node(RelNode).CO2 = state.dataLoopNodes->Node(RetNode).CO2;
        if (state.dataMixedAir->OAMixer(OAMixerNum).MixMassFlowRate <= VerySmallMassFlow) {
            state.dataLoopNodes->Node(MixNode).CO2 = state.dataLoopNodes->Node(RetNode).CO2;
        } else {
            state.dataLoopNodes->Node(MixNode).CO2 =
                ((state.dataLoopNodes->Node(RetNode).MassFlowRate - state.dataLoopNodes->Node(RelNode).MassFlowRate) *
                     state.dataLoopNodes->Node(RetNode).CO2 +
                 state.dataMixedAir->OAMixer(OAMixerNum).OAMassFlowRate * state.dataContaminantBalance->OutdoorCO2) /
                state.dataMixedAir->OAMixer(OAMixerNum).MixMassFlowRate;
        }
    }

    if (state.dataContaminantBalance->Contaminant.GenericContamSimulation) {
        state.dataLoopNodes->Node(RelNode).GenContam = state.dataLoopNodes->Node(RetNode).GenContam;
        if (state.dataMixedAir->OAMixer(OAMixerNum).MixMassFlowRate <= VerySmallMassFlow) {
            state.dataLoopNodes->Node(MixNode).GenContam = state.dataLoopNodes->Node(RetNode).GenContam;
        } else {
            state.dataLoopNodes->Node(MixNode).GenContam =
                ((state.dataLoopNodes->Node(RetNode).MassFlowRate - state.dataLoopNodes->Node(RelNode).MassFlowRate) *
                     state.dataLoopNodes->Node(RetNode).GenContam +
                 state.dataMixedAir->OAMixer(OAMixerNum).OAMassFlowRate * state.dataContaminantBalance->OutdoorGC) /
                state.dataMixedAir->OAMixer(OAMixerNum).MixMassFlowRate;
        }
    }
}

void ReportOAMixer([[maybe_unused]] int const OAMixerNum) // unused1208
{

    // SUBROUTINE ARGUMENT DEFINITIONS
}

// End of Sizing Section of the Module
//******************************************************************************

// Beginning Utility Section of the Module
//******************************************************************************

Real64 MixedAirControlTempResidual(EnergyPlusData &state,
                                   Real64 const OASignal,     // Relative outside air flow rate (0 to 1)
                                   Array1D<Real64> const &Par // par(1) = mixed node number
)
{

    // FUNCTION INFORMATION:
    //       AUTHOR         Fred Buhl
    //       DATE WRITTEN   April, 2003
    //       MODIFIED
    //       RE-ENGINEERED

    // PURPOSE OF THIS FUNCTION:
    // Calculates residual function TMixSetPoint - TMix.
    // Economizer damper position (OASignal) is being varied to zero the residual.

    // METHODOLOGY EMPLOYED:
    // Using a mass and energy balance at the mixed air node, calculates the
    // mixed air temperature given the outside air damper position.

    // REFERENCES:

    // Using/Aliasing
    using Psychrometrics::PsyTdbFnHW;

    // Return value
    Real64 Residuum; // residual to be minimized to zero

    // Argument array dimensioning

    // Locals
    // SUBROUTINE ARGUMENT DEFINITIONS:
    // par(2) = return node number
    // par(3) = outside air node number
    // par(4) = mixed air flow rate

    // FUNCTION PARAMETER DEFINITIONS:
    // na

    // INTERFACE BLOCK SPECIFICATIONS
    // na

    // DERIVED TYPE DEFINITIONS
    // na

    // FUNCTION LOCAL VARIABLE DECLARATIONS:
    int MixNode;               // mixed air node number
    int RetNode;               // return air node number
    int OANode;                // outside air node number
    Real64 MixMassFlowRate;    // mixed air mass flow rare [kg/s]
    Real64 OAMassFlowRate;     // outside air mass flow rate [kg/s]
    Real64 RecircMassFlowRate; // recirculated air mass flow rate [kg/s]
    Real64 RecircEnth;         // recirculated air specific enthalpy [J/kg]
    Real64 RecircHumRat;       // recirculated air humidity ratio [kg water/kg dry air]
    Real64 MixEnth;            // mixed air specific enthalpy [J/kg]
    Real64 MixHumRat;          // mixed air humidity ratio [kg water/kg dry air]
    Real64 MixTemp;            // mixed air temperature [C]

    MixNode = int(Par(1));
    RetNode = int(Par(2));
    OANode = int(Par(3));
    MixMassFlowRate = Par(4);

    OAMassFlowRate = OASignal * MixMassFlowRate;
    RecircMassFlowRate = max(MixMassFlowRate - OAMassFlowRate, 0.0);
    RecircEnth = state.dataLoopNodes->Node(RetNode).Enthalpy;
    RecircHumRat = state.dataLoopNodes->Node(RetNode).HumRat;
    MixEnth = (RecircMassFlowRate * RecircEnth + OAMassFlowRate * state.dataLoopNodes->Node(OANode).Enthalpy) / MixMassFlowRate;
    MixHumRat = (RecircMassFlowRate * RecircHumRat + OAMassFlowRate * state.dataLoopNodes->Node(OANode).HumRat) / MixMassFlowRate;
    MixTemp = PsyTdbFnHW(MixEnth, MixHumRat);
    Residuum = state.dataLoopNodes->Node(MixNode).TempSetPoint - MixTemp;

    return Residuum;
}

Real64 MultiCompControlTempResidual(EnergyPlusData &state,
                                    Real64 const OASignal,     // Relative outside air flow rate (0 to 1)
                                    Array1D<Real64> const &Par // par(1) = mixed node number
)
{

    // FUNCTION INFORMATION:
    //       AUTHOR         R. Raustad
    //       DATE WRITTEN   Nov, 2016
    //       MODIFIED
    //       RE-ENGINEERED

    // PURPOSE OF THIS FUNCTION:
    // Calculates residual function TMixSetPoint - TMix.
    // Economizer damper position (OASignal) is being varied to zero the residual.

    // METHODOLOGY EMPLOYED:
    // Simulate the OA System to determine actual mixed air condition, calculates the
    // mixed air temperature given the outside air damper position.

    // REFERENCES:

    // Using/Aliasing
    using Psychrometrics::PsyTdbFnHW;

    // Return value
    Real64 Residuum; // residual to be minimized to zero

    // Argument array dimensioning

    // Locals
    // SUBROUTINE ARGUMENT DEFINITIONS:
    // pao(1) = mixed air node number
    // par(2) = relief air node number
    // par(3) = outside air node number
    // par(4) = mixed air flow rate
    // par(5) = FirstHVACIteration
    // par(6) = AirLoopNum index

    // FUNCTION PARAMETER DEFINITIONS:
    // na

    // INTERFACE BLOCK SPECIFICATIONS
    // na

    // DERIVED TYPE DEFINITIONS
    // na

    // FUNCTION LOCAL VARIABLE DECLARATIONS:
    int MixNode;            // mixed air node number
    int RelNode;            // return air node number
    int OANode;             // outside air node number
    Real64 MixMassFlowRate; // mixed air mass flow rare [kg/s]
    Real64 OAMassFlowRate;  // outside air mass flow rate [kg/s]
    Real64 ExhMassFlow;
    bool FirstHVACIteration;
    int AirloopNum;
    int OASysNum;

    MixNode = int(Par(1));
    RelNode = int(Par(2));
    OANode = int(Par(3));
    MixMassFlowRate = Par(4);
    FirstHVACIteration = (Par(5) == 1.0);
    AirloopNum = int(Par(6));
    OASysNum = state.dataAirLoop->AirLoopControlInfo(AirloopNum).OASysNum;
    ExhMassFlow = state.dataAirLoop->AirLoopControlInfo(AirloopNum).ZoneExhMassFlow;

    OAMassFlowRate = max(ExhMassFlow, OASignal * MixMassFlowRate);
    state.dataLoopNodes->Node(OANode).MassFlowRate = OAMassFlowRate; // set OA node mass flow rate
    state.dataLoopNodes->Node(RelNode).MassFlowRate =
        max(OAMassFlowRate - ExhMassFlow, 0.0); // set relief node mass flow rate to maintain mixer continuity calcs

    SimOASysComponents(state, OASysNum, FirstHVACIteration, AirloopNum);

    Residuum = state.dataLoopNodes->Node(MixNode).TempSetPoint - state.dataLoopNodes->Node(MixNode).Temp;

    return Residuum;
}

Array1D_int GetOAMixerNodeNumbers(EnergyPlusData &state,
                                  std::string const &OAMixerName, // must match OA mixer names for the OA mixer type
                                  bool &ErrorsFound               // set to true if problem
)
{

    // FUNCTION INFORMATION:
    //       AUTHOR         Richard Raustad
    //       DATE WRITTEN   June 2006
    //       MODIFIED       na
    //       RE-ENGINEERED  na

    // PURPOSE OF THIS FUNCTION:
    // This function looks up the given OA mixer and returns the node numbers.  If
    // incorrect OA mixer name is given, ErrorsFound is returned as true
    // as zero.

    // Return value
    Array1D_int OANodeNumbers(4); // return OA mixer nodes

    // FUNCTION LOCAL VARIABLE DECLARATIONS:
    int WhichOAMixer;

    // Obtains and Allocates OA mixer related parameters from input file
    if (state.dataMixedAir->GetOAMixerInputFlag) { // First time subroutine has been entered
        GetOAMixerInputs(state);
        state.dataMixedAir->GetOAMixerInputFlag = false;
    }

    WhichOAMixer = UtilityRoutines::FindItemInList(OAMixerName, state.dataMixedAir->OAMixer);
    if (WhichOAMixer != 0) {
        OANodeNumbers(1) = state.dataMixedAir->OAMixer(WhichOAMixer).InletNode;
        OANodeNumbers(2) = state.dataMixedAir->OAMixer(WhichOAMixer).RelNode;
        OANodeNumbers(3) = state.dataMixedAir->OAMixer(WhichOAMixer).RetNode;
        OANodeNumbers(4) = state.dataMixedAir->OAMixer(WhichOAMixer).MixNode;
    }

    if (WhichOAMixer == 0) {
        ShowSevereError(state, "GetOAMixerNodeNumbers: Could not find OA Mixer = \"" + OAMixerName + "\"");
        ErrorsFound = true;
        OANodeNumbers = 0;
    }

    return OANodeNumbers;
}

int GetNumOAMixers(EnergyPlusData &state)
{

    // FUNCTION INFORMATION:
    //       AUTHOR         Linda Lawrie
    //       DATE WRITTEN   October 2006
    //       MODIFIED       na
    //       RE-ENGINEERED  na

    // PURPOSE OF THIS FUNCTION:
    // After making sure get input is done, the number of OA mixers is returned.

    // METHODOLOGY EMPLOYED:
    // na

    // REFERENCES:
    // na

    // USE STATEMENTS:
    // na

    // Return value
    int NumberOfOAMixers;

    // Locals
    // FUNCTION ARGUMENT DEFINITIONS:

    // FUNCTION PARAMETER DEFINITIONS:
    // na

    // INTERFACE BLOCK SPECIFICATIONS:
    // na

    // DERIVED TYPE DEFINITIONS:
    // na

    // FUNCTION LOCAL VARIABLE DECLARATIONS:
    // na

    if (state.dataMixedAir->GetOAMixerInputFlag) { // First time subroutine has been entered
        GetOAMixerInputs(state);
        state.dataMixedAir->GetOAMixerInputFlag = false;
    }

    NumberOfOAMixers = state.dataMixedAir->NumOAMixers;

    return NumberOfOAMixers;
}

int GetNumOAControllers(EnergyPlusData &state)
{

    // FUNCTION INFORMATION:
    //       AUTHOR         Linda Lawrie
    //       DATE WRITTEN   October 2006
    //       MODIFIED       na
    //       RE-ENGINEERED  na

    // PURPOSE OF THIS FUNCTION:
    // After making sure get input is done, the number of OA Controllers is returned.

    // METHODOLOGY EMPLOYED:
    // na

    // REFERENCES:
    // na

    // USE STATEMENTS:
    // na

    // Return value
    int NumberOfOAControllers;

    // Locals
    // FUNCTION ARGUMENT DEFINITIONS:

    // FUNCTION PARAMETER DEFINITIONS:
    // na

    // INTERFACE BLOCK SPECIFICATIONS:
    // na

    // DERIVED TYPE DEFINITIONS:
    // na

    // FUNCTION LOCAL VARIABLE DECLARATIONS:
    // na

    if (state.dataMixedAir->AllocateOAControllersFlag) {
        // Make sure OAControllers are allocated
        AllocateOAControllers(state);
    }

    NumberOfOAControllers = state.dataMixedAir->NumOAControllers;

    return NumberOfOAControllers;
}

int GetOAMixerReliefNodeNumber(EnergyPlusData &state, int const OAMixerNum) // Which Mixer
{

    // FUNCTION INFORMATION:
    //       AUTHOR         Linda Lawrie
    //       DATE WRITTEN   October 2006
    //       MODIFIED       na
    //       RE-ENGINEERED  na

    // PURPOSE OF THIS FUNCTION:
    // After making sure get input is done, the relief node number of indicated
    // mixer is returned.

    // METHODOLOGY EMPLOYED:
    // na

    // REFERENCES:
    // na

    // Using/Aliasing

    // Return value
    int ReliefNodeNumber; // Relief Node Number

    // Locals
    // FUNCTION ARGUMENT DEFINITIONS:

    // FUNCTION PARAMETER DEFINITIONS:
    // na

    // INTERFACE BLOCK SPECIFICATIONS:
    // na

    // DERIVED TYPE DEFINITIONS:
    // na

    // FUNCTION LOCAL VARIABLE DECLARATIONS:
    // na

    if (state.dataMixedAir->GetOAMixerInputFlag) { // First time subroutine has been entered
        GetOAMixerInputs(state);
        state.dataMixedAir->GetOAMixerInputFlag = false;
    }

    if (OAMixerNum > state.dataMixedAir->NumOAMixers) {
        ShowFatalError(state,
                       format("GetOAMixerReliefNodeNumber: Requested Mixer #={}, which is > number of OA Mixers={}",
                              OAMixerNum,
                              state.dataMixedAir->NumOAMixers));
    }

    ReliefNodeNumber = state.dataMixedAir->OAMixer(OAMixerNum).RelNode;

    return ReliefNodeNumber;
}

int GetOASysControllerListIndex(EnergyPlusData &state, int const OASysNumber) // OA Sys Number
{

    // FUNCTION INFORMATION:
    //       AUTHOR         Fred Buhl
    //       DATE WRITTEN   April 2007
    //       MODIFIED       na
    //       RE-ENGINEERED  na

    // PURPOSE OF THIS FUNCTION:
    // After making sure get input is done, the Controller List index of the indicated
    // OA System is returned.

    // METHODOLOGY EMPLOYED:
    // na

    // REFERENCES:
    // na

    // USE STATEMENTS:

    // Return value
    int OASysControllerListNum; // OA Sys Controller List index

    // Locals
    // FUNCTION ARGUMENT DEFINITIONS:

    // FUNCTION PARAMETER DEFINITIONS:
    // na

    // INTERFACE BLOCK SPECIFICATIONS:
    // na

    // DERIVED TYPE DEFINITIONS:
    // na

    // FUNCTION LOCAL VARIABLE DECLARATIONS:
    // na

    if (state.dataMixedAir->GetOASysInputFlag) {
        GetOutsideAirSysInputs(state);
        state.dataMixedAir->GetOASysInputFlag = false;
    }

    OASysControllerListNum = state.dataAirLoop->OutsideAirSys(OASysNumber).ControllerListNum;

    return OASysControllerListNum;
}

int GetOASysNumSimpControllers(EnergyPlusData &state, int const OASysNumber) // OA Sys Number
{

    // FUNCTION INFORMATION:
    //       AUTHOR         Fred Buhl
    //       DATE WRITTEN   April 2007
    //       MODIFIED       na
    //       RE-ENGINEERED  na

    // PURPOSE OF THIS FUNCTION:
    // After making sure get input is done, the number of Controller:Simple objects in the
    // OA System is returned.

    // METHODOLOGY EMPLOYED:
    // na

    // REFERENCES:
    // na

    // USE STATEMENTS:

    // Return value
    int OASysNumSimpControllers; // number of Controller:Simple objects in this OA System

    // Locals
    // FUNCTION ARGUMENT DEFINITIONS:

    // FUNCTION PARAMETER DEFINITIONS:
    // na

    // INTERFACE BLOCK SPECIFICATIONS:
    // na

    // DERIVED TYPE DEFINITIONS:
    // na

    // FUNCTION LOCAL VARIABLE DECLARATIONS:
    // na

    if (state.dataMixedAir->GetOASysInputFlag) {
        GetOutsideAirSysInputs(state);
        state.dataMixedAir->GetOASysInputFlag = false;
    }

    OASysNumSimpControllers = state.dataAirLoop->OutsideAirSys(OASysNumber).NumSimpleControllers;

    return OASysNumSimpControllers;
}

int GetOASysNumHeatingCoils(EnergyPlusData &state, int const OASysNumber) // OA Sys Number
{

    // FUNCTION INFORMATION:
    //       AUTHOR         Fred Buhl
    //       DATE WRITTEN   May 2007
    //       MODIFIED       na
    //       RE-ENGINEERED  na

    // PURPOSE OF THIS FUNCTION:
    // After making sure get input is done, the number of heating coils in the
    // OA System is returned.

    // METHODOLOGY EMPLOYED:
    // na

    // REFERENCES:
    // na

    // USE STATEMENTS:

    // Return value
    int NumHeatingCoils; // number of heating coils in this OA System

    // Locals
    // FUNCTION ARGUMENT DEFINITIONS:

    // FUNCTION PARAMETER DEFINITIONS:
    // na

    // INTERFACE BLOCK SPECIFICATIONS:
    // na

    // DERIVED TYPE DEFINITIONS:
    // na

    // FUNCTION LOCAL VARIABLE DECLARATIONS:
    std::string CompType;
    std::string CompName;
    bool Sim(false);
    bool FirstHVACIteration(false);
    bool OAHeatingCoil(false);
    bool OACoolingCoil(false);
    int CompNum;
    int AirLoopNum(0);
    bool OAHX(false);

    if (state.dataMixedAir->GetOASysInputFlag) {
        GetOutsideAirSysInputs(state);
        state.dataMixedAir->GetOASysInputFlag = false;
    }

    NumHeatingCoils = 0;
    for (CompNum = 1; CompNum <= state.dataAirLoop->OutsideAirSys(OASysNumber).NumComponents; ++CompNum) {
        CompType = state.dataAirLoop->OutsideAirSys(OASysNumber).ComponentType(CompNum);
        CompName = state.dataAirLoop->OutsideAirSys(OASysNumber).ComponentName(CompNum);
        SimOAComponent(state,
                       CompType,
                       CompName,
                       static_cast<MixedAir::ComponentType>(state.dataAirLoop->OutsideAirSys(OASysNumber).ComponentType_Num(CompNum)),
                       FirstHVACIteration,
                       state.dataAirLoop->OutsideAirSys(OASysNumber).ComponentIndex(CompNum),
                       AirLoopNum,
                       Sim,
                       OASysNumber,
                       OAHeatingCoil,
                       OACoolingCoil,
                       OAHX);
        if (OAHeatingCoil) {
            ++NumHeatingCoils;
        }
    }

    return NumHeatingCoils;
}

int GetOASysNumHXs(EnergyPlusData &state, int const OASysNumber)
{

    // FUNCTION INFORMATION:
    //       AUTHOR         Fred Buhl, Rongpeng Zhang
    //       DATE WRITTEN   Oct. 2015
    //       MODIFIED       na
    //       RE-ENGINEERED  na

    // PURPOSE OF THIS FUNCTION:
    // After making sure get input is done, the number of heat recovery exchangers in the
    // OA System is returned.

    // METHODOLOGY EMPLOYED:
    // na

    // REFERENCES:
    // na

    // USE STATEMENTS:

    // Return value
    int NumHX; // number of heat exchangers in this OA System

    // Locals
    // FUNCTION ARGUMENT DEFINITIONS:

    // FUNCTION PARAMETER DEFINITIONS:
    // na

    // INTERFACE BLOCK SPECIFICATIONS:
    // na

    // DERIVED TYPE DEFINITIONS:
    // na

    // FUNCTION LOCAL VARIABLE DECLARATIONS:
    int CompNum;
    int CompNum_end;

    if (state.dataMixedAir->GetOASysInputFlag) {
        GetOutsideAirSysInputs(state);
        state.dataMixedAir->GetOASysInputFlag = false;
    }

    NumHX = 0;

    auto const &componentType_Num = state.dataAirLoop->OutsideAirSys(OASysNumber).ComponentType_Num;
    for (CompNum = 1, CompNum_end = state.dataAirLoop->OutsideAirSys(OASysNumber).NumComponents; CompNum <= CompNum_end; ++CompNum) {
        int const componentTypeNum = componentType_Num(CompNum);
        if (static_cast<int>(ComponentType::HeatXchngr) == componentTypeNum || static_cast<int>(ComponentType::Desiccant) == componentTypeNum) {
            ++NumHX;
        }
    }

    return NumHX;
}

int GetOASysNumCoolingCoils(EnergyPlusData &state, int const OASysNumber) // OA Sys Number
{

    // FUNCTION INFORMATION:
    //       AUTHOR         Fred Buhl
    //       DATE WRITTEN   May 2007
    //       MODIFIED       na
    //       RE-ENGINEERED  na

    // PURPOSE OF THIS FUNCTION:
    // After making sure get input is done, the number of cooling coils in the
    // OA System is returned.

    // METHODOLOGY EMPLOYED:
    // na

    // REFERENCES:
    // na

    // USE STATEMENTS:

    // Return value
    int NumCoolingCoils; // number of cooling coils in this OA System

    // Locals
    // FUNCTION ARGUMENT DEFINITIONS:

    // FUNCTION PARAMETER DEFINITIONS:
    // na

    // INTERFACE BLOCK SPECIFICATIONS:
    // na

    // DERIVED TYPE DEFINITIONS:
    // na

    // FUNCTION LOCAL VARIABLE DECLARATIONS:
    std::string CompType;
    std::string CompName;
    bool Sim(false);
    bool FirstHVACIteration(false);
    bool OAHeatingCoil(false);
    bool OACoolingCoil(false);
    int CompNum;
    int AirLoopNum(0);
    bool OAHX(false);

    if (state.dataMixedAir->GetOASysInputFlag) {
        GetOutsideAirSysInputs(state);
        state.dataMixedAir->GetOASysInputFlag = false;
    }

    NumCoolingCoils = 0;
    for (CompNum = 1; CompNum <= state.dataAirLoop->OutsideAirSys(OASysNumber).NumComponents; ++CompNum) {
        CompType = state.dataAirLoop->OutsideAirSys(OASysNumber).ComponentType(CompNum);
        CompName = state.dataAirLoop->OutsideAirSys(OASysNumber).ComponentName(CompNum);
        SimOAComponent(state,
                       CompType,
                       CompName,
                       static_cast<MixedAir::ComponentType>(state.dataAirLoop->OutsideAirSys(OASysNumber).ComponentType_Num(CompNum)),
                       FirstHVACIteration,
                       state.dataAirLoop->OutsideAirSys(OASysNumber).ComponentIndex(CompNum),
                       AirLoopNum,
                       Sim,
                       OASysNumber,
                       OAHeatingCoil,
                       OACoolingCoil,
                       OAHX);
        if (OACoolingCoil) {
            ++NumCoolingCoils;
        }
    }

    return NumCoolingCoils;
}

int GetOASystemNumber(EnergyPlusData &state, std::string const &OASysName) // OA Sys Name
{

    // FUNCTION INFORMATION:
    //       AUTHOR         Linda Lawrie
    //       DATE WRITTEN   October 2006
    //       MODIFIED       na
    //       RE-ENGINEERED  na

    // PURPOSE OF THIS FUNCTION:
    // After making sure get input is done, the OA System number of indicated
    // OA System is returned.

    // Return value
    int OASysNumber; // OA Sys Number

    if (state.dataMixedAir->GetOASysInputFlag) {
        GetOutsideAirSysInputs(state);
        state.dataMixedAir->GetOASysInputFlag = false;
    }

    OASysNumber = UtilityRoutines::FindItemInList(OASysName, state.dataAirLoop->OutsideAirSys);

    return OASysNumber;
}

int FindOAMixerMatchForOASystem(EnergyPlusData &state, int const OASysNumber) // Which OA System
{

    // FUNCTION INFORMATION:
    //       AUTHOR         Linda Lawrie
    //       DATE WRITTEN   October 2006
    //       MODIFIED       na
    //       RE-ENGINEERED  na

    // PURPOSE OF THIS FUNCTION:
    // After making sure get input is done, the matched mixer number is found.
    // Note -- only the first is looked at for an Outside Air System.

    // Return value
    int OAMixerNumber; // Mixer Number

    // FUNCTION LOCAL VARIABLE DECLARATIONS:
    int OACompNum;

    if (state.dataMixedAir->GetOAMixerInputFlag) {
        GetOAMixerInputs(state);
        state.dataMixedAir->GetOAMixerInputFlag = false;
    }

    OAMixerNumber = 0;
    if (OASysNumber > 0 && OASysNumber <= state.dataAirLoop->NumOASystems) {
        for (OACompNum = 1; OACompNum <= state.dataAirLoop->OutsideAirSys(OASysNumber).NumComponents; ++OACompNum) {
            if (UtilityRoutines::SameString(state.dataAirLoop->OutsideAirSys(OASysNumber).ComponentType(OACompNum), "OUTDOORAIR:MIXER")) {
                OAMixerNumber = UtilityRoutines::FindItemInList(state.dataAirLoop->OutsideAirSys(OASysNumber).ComponentName(OACompNum),
                                                                state.dataMixedAir->OAMixer);
                break;
            }
        }
    }

    return OAMixerNumber;
}

int GetOAMixerIndex(EnergyPlusData &state, std::string const &OAMixerName) // Which Mixer
{

    // FUNCTION INFORMATION:
    //       AUTHOR         Linda Lawrie
    //       DATE WRITTEN   December 2010
    //       MODIFIED       na
    //       RE-ENGINEERED  na

    // PURPOSE OF THIS FUNCTION:
    // After making sure get input is done, the mixer index of indicated
    // mixer is returned.

    // Return value
    int OAMixerIndex; // Mixer Index

    if (state.dataMixedAir->GetOAMixerInputFlag) {
        GetOAMixerInputs(state);
        state.dataMixedAir->GetOAMixerInputFlag = false;
    }

    OAMixerIndex = UtilityRoutines::FindItem(OAMixerName, state.dataMixedAir->OAMixer);

    if (OAMixerIndex == 0) {
        ShowSevereError(state, "GetOAMixerIndex: Could not find OutdoorAir:Mixer, Name=\"" + OAMixerName + "\"");
    }

    return OAMixerIndex;
}

int GetOAMixerInletNodeNumber(EnergyPlusData &state, int const OAMixerNumber) // Which Mixer
{

    // FUNCTION INFORMATION:
    //       AUTHOR         Linda Lawrie
    //       DATE WRITTEN   October 2006
    //       MODIFIED       na
    //       RE-ENGINEERED  na

    // PURPOSE OF THIS FUNCTION:
    // After making sure get input is done, the mixer inlet node number of indicated
    // mixer is returned.

    // METHODOLOGY EMPLOYED:
    // na

    // REFERENCES:
    // na

    // USE STATEMENTS:
    // na

    // Return value
    int OAMixerInletNodeNumber; // Mixer Inlet Node Number

    // Locals
    // FUNCTION ARGUMENT DEFINITIONS:

    // FUNCTION PARAMETER DEFINITIONS:
    // na

    // INTERFACE BLOCK SPECIFICATIONS:
    // na

    // DERIVED TYPE DEFINITIONS:
    // na

    // FUNCTION LOCAL VARIABLE DECLARATIONS:
    // na

    if (state.dataMixedAir->GetOAMixerInputFlag) {
        GetOAMixerInputs(state);
        state.dataMixedAir->GetOAMixerInputFlag = false;
    }

    OAMixerInletNodeNumber = 0;
    if (OAMixerNumber > 0 && OAMixerNumber <= state.dataMixedAir->NumOAMixers) {
        OAMixerInletNodeNumber = state.dataMixedAir->OAMixer(OAMixerNumber).InletNode;
    }

    return OAMixerInletNodeNumber;
}

int GetOAMixerReturnNodeNumber(EnergyPlusData &state, int const OAMixerNumber) // Which Mixer
{

    // FUNCTION INFORMATION:
    //       AUTHOR         Brent Griffith
    //       DATE WRITTEN   December 2006
    //       MODIFIED       na
    //       RE-ENGINEERED  na

    // PURPOSE OF THIS FUNCTION:
    // After making sure get input is done, the mixer return node number of indicated
    // mixer is returned.

    // METHODOLOGY EMPLOYED:
    // followed Linda Lawrie's GetOAMixerInletNodeNumber

    // REFERENCES:
    // na

    // USE STATEMENTS:
    // na

    // Return value
    int OAMixerReturnNodeNumber; // Mixer Inlet Node Number

    // Locals
    // FUNCTION ARGUMENT DEFINITIONS:

    // FUNCTION PARAMETER DEFINITIONS:
    // na

    // INTERFACE BLOCK SPECIFICATIONS:
    // na

    // DERIVED TYPE DEFINITIONS:
    // na

    // FUNCTION LOCAL VARIABLE DECLARATIONS:
    // na

    if (state.dataMixedAir->GetOAMixerInputFlag) {
        GetOAMixerInputs(state);
        state.dataMixedAir->GetOAMixerInputFlag = false;
    }

    OAMixerReturnNodeNumber = 0;
    if (OAMixerNumber > 0 && OAMixerNumber <= state.dataMixedAir->NumOAMixers) {
        OAMixerReturnNodeNumber = state.dataMixedAir->OAMixer(OAMixerNumber).RetNode;
    }

    return OAMixerReturnNodeNumber;
}

int GetOAMixerMixedNodeNumber(EnergyPlusData &state, int const OAMixerNumber) // Which Mixer
{

    // FUNCTION INFORMATION:
    //       AUTHOR         Brent Griffith
    //       DATE WRITTEN   December 2006
    //       MODIFIED       na
    //       RE-ENGINEERED  na

    // PURPOSE OF THIS FUNCTION:
    // After making sure get input is done, the mixer mixed air node number of indicated
    // mixer is returned.

    // METHODOLOGY EMPLOYED:
    // followed Linda Lawrie's GetOAMixerInletNodeNumber

    // REFERENCES:
    // na

    // USE STATEMENTS:
    // na

    // Return value
    int OAMixerMixedNodeNumber; // Mixer Inlet Node Number

    // Locals
    // FUNCTION ARGUMENT DEFINITIONS:

    // FUNCTION PARAMETER DEFINITIONS:
    // na

    // INTERFACE BLOCK SPECIFICATIONS:
    // na

    // DERIVED TYPE DEFINITIONS:
    // na

    // FUNCTION LOCAL VARIABLE DECLARATIONS:
    // na

    if (state.dataMixedAir->GetOAMixerInputFlag) {
        GetOAMixerInputs(state);
        state.dataMixedAir->GetOAMixerInputFlag = false;
    }

    OAMixerMixedNodeNumber = 0;
    if (OAMixerNumber > 0 && OAMixerNumber <= state.dataMixedAir->NumOAMixers) {
        OAMixerMixedNodeNumber = state.dataMixedAir->OAMixer(OAMixerNumber).MixNode;
    }

    return OAMixerMixedNodeNumber;
}

bool CheckForControllerWaterCoil(EnergyPlusData &state,
                                 std::string const &ControllerType, // should be passed in as UPPERCASE
                                 std::string const &ControllerName  // should be passed in as UPPERCASE
)
{

    // FUNCTION INFORMATION:
    //       AUTHOR         Linda Lawrie
    //       DATE WRITTEN   May 2009
    //       MODIFIED       na
    //       RE-ENGINEERED  na

    // PURPOSE OF THIS FUNCTION:
    // This routine checks the controller list for existance of the
    // reference coil.

    // Return value
    bool OnControllerList; // true if found on controller list

    // FUNCTION LOCAL VARIABLE DECLARATIONS:
    int Num;
    int CompNum;

    if (state.dataMixedAir->GetOASysInputFlag) {
        GetOutsideAirSysInputs(state);
        state.dataMixedAir->GetOASysInputFlag = false;
    }

    OnControllerList = false;

    for (Num = 1; Num <= state.dataMixedAir->NumControllerLists; ++Num) {
        for (CompNum = 1; CompNum <= state.dataMixedAir->ControllerLists(Num).NumControllers; ++CompNum) {

            if (!UtilityRoutines::SameString(state.dataMixedAir->ControllerLists(Num).ControllerType(CompNum), ControllerType)) continue;
            if (!UtilityRoutines::SameString(state.dataMixedAir->ControllerLists(Num).ControllerName(CompNum), ControllerName)) continue;
            OnControllerList = true;
            break;
        }
    }

    return OnControllerList;
}

void CheckControllerLists(EnergyPlusData &state, bool &ErrFound)
{

    // SUBROUTINE INFORMATION:
    //       AUTHOR         Linda Lawrie
    //       DATE WRITTEN   May 2009
    //       MODIFIED       na
    //       RE-ENGINEERED  na

    // PURPOSE OF THIS SUBROUTINE:
    // This routine checks for a "dangling" controller list (AirLoopHVAC:ControllerList).
    // It must be either found on a AirLoopHVAC or AirLoopHVAC:OutdoorAirSystem.

    // Using/Aliasing

    // SUBROUTINE PARAMETER DEFINITIONS:
    static constexpr std::string_view RoutineName("CheckControllerLists");
    static std::string const CurrentModuleObject("AirLoopHVAC:ControllerList");
    static std::string const AirLoopObject("AirLoopHVAC");

    // SUBROUTINE LOCAL VARIABLE DECLARATIONS:
    int NumAlphas;
    int NumNumbers;
    int NumControllers;
    int NumAirLoop;
    std::string ControllerListName;
    int Item;
    int IOStat;
    int Found;
    int Count;
    int Loop;
    std::string AirLoopName;

    if (state.dataMixedAir->GetOASysInputFlag) {
        GetOutsideAirSysInputs(state);
        state.dataMixedAir->GetOASysInputFlag = false;
    }

    NumControllers = state.dataInputProcessing->inputProcessor->getNumObjectsFound(state, CurrentModuleObject);
    NumAirLoop = state.dataInputProcessing->inputProcessor->getNumObjectsFound(state, AirLoopObject);
    AirLoopName = "";

    for (Item = 1; Item <= NumControllers; ++Item) {

        state.dataInputProcessing->inputProcessor->getObjectItem(
            state, CurrentModuleObject, Item, state.dataIPShortCut->cAlphaArgs, NumAlphas, state.dataIPShortCut->rNumericArgs, NumNumbers, IOStat);
        ControllerListName = state.dataIPShortCut->cAlphaArgs(1);
        Count = 0;

        // Check AirLoopHVAC -- brute force, get each AirLoopHVAC

        for (Loop = 1; Loop <= NumAirLoop; ++Loop) {
            state.dataInputProcessing->inputProcessor->getObjectItem(
                state, AirLoopObject, Loop, state.dataIPShortCut->cAlphaArgs, NumAlphas, state.dataIPShortCut->rNumericArgs, NumNumbers, IOStat);
            if (state.dataIPShortCut->cAlphaArgs(2) != ControllerListName) continue;
            ++Count;
            if (Count == 1) AirLoopName = state.dataIPShortCut->cAlphaArgs(1);
        }

        //  Now check AirLoopHVAC and AirLoopHVAC:OutdoorAirSystem
        Found = 0;
        if (state.dataAirLoop->NumOASystems > 0) {
            Found = UtilityRoutines::FindItemInList(ControllerListName, state.dataAirLoop->OutsideAirSys, &OutsideAirSysProps::ControllerListName);
            if (Found > 0) ++Count;
        }

        if (Count == 0) {
            ShowSevereError(state,
                            CurrentModuleObject + "=\"" + ControllerListName +
                                "\" is not referenced on a AirLoopHVAC or AirLoopHVAC:OutdoorAirSystem object.");
            ErrFound = true;
        } else if (Count > 1) {
            ShowSevereError(state,
                            CurrentModuleObject + "=\"" + ControllerListName +
                                "\" has too many references on AirLoopHVAC or AirLoopHVAC:OutdoorAirSystem objects.");
            if (Found > 0) {
                ShowContinueError(state, "...AirLoopHVAC:OutdoorAirSystem=\"" + state.dataAirLoop->OutsideAirSys(Found).Name + "\".");
            }
            ShowContinueError(state, "...also on AirLoopHVAC=\"" + AirLoopName + "\".");
            ErrFound = true;
        }
    }
}

void CheckOAControllerName(
    EnergyPlusData &state, std::string &OAControllerName, std::string const &ObjectType, std::string const &FieldName, bool &ErrorsFound)
{

    // SUBROUTINE INFORMATION:
    //       AUTHOR         Linda Lawrie
    //       DATE WRITTEN   October 2006
    //       MODIFIED       na
    //       RE-ENGINEERED  na

    // PURPOSE OF THIS SUBROUTINE:
    // When OA Controller data is gotten from other routines, must check to make sure
    // new name doesn't duplicate.  (Essentially a pass through to call Verify Name)
    // Currently, this is only called from HVACStandAlongERV::GetStandaloneERV()

    if (state.dataMixedAir->AllocateOAControllersFlag) {
        // Make sure OAControllers are allocated
        AllocateOAControllers(state);
    }

    GlobalNames::VerifyUniqueInterObjectName(
        state, state.dataMixedAir->OAControllerUniqueNames, OAControllerName, ObjectType, FieldName, ErrorsFound);
}

void OAControllerProps::Checksetpoints(EnergyPlusData &state,
                                       Real64 const OutAirMinFrac,   // Local variable used to calculate min OA fraction
                                       Real64 &OutAirSignal,         // Used to set OA mass flow rate
                                       bool &EconomizerOperationFlag // logical used to show economizer status
)
{

    // SUBROUTINE INFORMATION:
    //       AUTHOR         Amit bhansali
    //       DATE WRITTEN   August 2008?
    //       MODIFIED       na
    //       RE-ENGINEERED  na

    // PURPOSE OF THIS SUBROUTINE:
    // This subroutine checks the setpoints of the upper limits of temperatures, limit enthalpy
    // Limit dew point, Enthalpy curve

    // METHODOLOGY EMPLOYED:
    // na

    // REFERENCES:
    // na

    // Using/Aliasing
    using CurveManager::CurveValue;
    using Psychrometrics::PsyTdpFnWPb;

    // Locals
    // SUBROUTINE ARGUMENT DEFINITIONS:

    // SUBROUTINE PARAMETER DEFINITIONS:
    // na

    // INTERFACE BLOCK SPECIFICATIONS:
    // na

    // DERIVED TYPE DEFINITIONS:
    // na

    // SUBROUTINE LOCAL VARIABLE DECLARATIONS:
    Real64 OADPTemp; // Dew Point Temperature calculation

    if (this->TempLim != BlankNumeric && this->OATemp > this->TempLim) {
        OutAirSignal = OutAirMinFrac;
        EconomizerOperationFlag = false;
    }
    // Outside air enthalpy limit
    if (this->EnthLim != BlankNumeric && this->OAEnth > this->EnthLim) {
        OutAirSignal = OutAirMinFrac;
        EconomizerOperationFlag = false;
    }

    if (this->DPTempLim != BlankNumeric) {
        OADPTemp = PsyTdpFnWPb(state, this->OAHumRat, this->OAPress);
        if (OADPTemp > this->DPTempLim) {
            OutAirSignal = OutAirMinFrac;
            EconomizerOperationFlag = false;
        }
    }

    if (this->EnthalpyCurvePtr > 0) {
        if (this->OAHumRat > CurveValue(state, this->EnthalpyCurvePtr, this->OATemp)) {
            OutAirSignal = OutAirMinFrac;
            EconomizerOperationFlag = false;
        }
    }
}

int GetNumOASystems(EnergyPlusData &state)
{

    // FUNCTION INFORMATION:
    //       AUTHOR         Linda Lawrie
    //       DATE WRITTEN   November 2010
    //       MODIFIED       na
    //       RE-ENGINEERED  na

    // PURPOSE OF THIS FUNCTION:
    // Get Number of OA Systems, After making sure get input is done

    // METHODOLOGY EMPLOYED:
    // na

    // REFERENCES:
    // na

    // USE STATEMENTS:
    // na

    // Return value
    int NumberOfOASystems; // Number of OA Systems

    // Locals
    // FUNCTION ARGUMENT DEFINITIONS:

    // FUNCTION PARAMETER DEFINITIONS:
    // na

    // INTERFACE BLOCK SPECIFICATIONS:
    // na

    // DERIVED TYPE DEFINITIONS:
    // na

    // FUNCTION LOCAL VARIABLE DECLARATIONS:
    // na

    if (state.dataMixedAir->GetOASysInputFlag) {
        GetOutsideAirSysInputs(state);
        state.dataMixedAir->GetOASysInputFlag = false;
    }

    NumberOfOASystems = state.dataAirLoop->NumOASystems;

    return NumberOfOASystems;
}

int GetOACompListNumber(EnergyPlusData &state, int const OASysNum) // OA Sys Number
{

    // FUNCTION INFORMATION:
    //       AUTHOR         Heejin Cho
    //       DATE WRITTEN   November 2010
    //       MODIFIED       na
    //       RE-ENGINEERED  na

    // PURPOSE OF THIS FUNCTION:
    // After making sure get input is done, the OA System number of indicated
    // OA System is returned.

    // Return value
    int NumOACompList; // OA Comp Number

    if (state.dataMixedAir->GetOASysInputFlag) {
        GetOutsideAirSysInputs(state);
        state.dataMixedAir->GetOASysInputFlag = false;
    }

    NumOACompList = state.dataAirLoop->OutsideAirSys(OASysNum).NumComponents;

    return NumOACompList;
}

std::string GetOACompName(EnergyPlusData &state,
                          int const OASysNum, // OA Sys Number
                          int const InListNum // In-list Number
)
{

    // FUNCTION INFORMATION:
    //       AUTHOR         Heejin Cho
    //       DATE WRITTEN   November 2010
    //       MODIFIED       na
    //       RE-ENGINEERED  na

    // PURPOSE OF THIS FUNCTION:
    // After making sure get input is done, the number of heating coils in the
    // OA System is returned.

    // METHODOLOGY EMPLOYED:
    // na

    // REFERENCES:
    // na

    // USE STATEMENTS:

    // Return value
    std::string OACompName;

    // Locals
    // FUNCTION ARGUMENT DEFINITIONS:
    // FUNCTION PARAMETER DEFINITIONS:
    // na

    // INTERFACE BLOCK SPECIFICATIONS:
    // na

    // DERIVED TYPE DEFINITIONS:
    // na

    // FUNCTION LOCAL VARIABLE DECLARATIONS:

    if (state.dataMixedAir->GetOASysInputFlag) {
        GetOutsideAirSysInputs(state);
        state.dataMixedAir->GetOASysInputFlag = false;
    }

    OACompName = state.dataAirLoop->OutsideAirSys(OASysNum).ComponentName(InListNum);

    return OACompName;
}

std::string GetOACompType(EnergyPlusData &state,
                          int const OASysNum, // OA Sys Number
                          int const InListNum // In-list Number
)
{

    // FUNCTION INFORMATION:
    //       AUTHOR         Heejin Cho
    //       DATE WRITTEN   November 2010
    //       MODIFIED       na
    //       RE-ENGINEERED  na

    // PURPOSE OF THIS FUNCTION:
    // After making sure get input is done, the number of heating coils in the
    // OA System is returned.

    // METHODOLOGY EMPLOYED:
    // na

    // REFERENCES:
    // na

    // USE STATEMENTS:

    // Return value
    std::string OACompType;

    // Locals
    // FUNCTION ARGUMENT DEFINITIONS:
    // FUNCTION PARAMETER DEFINITIONS:
    // na

    // INTERFACE BLOCK SPECIFICATIONS:
    // na

    // DERIVED TYPE DEFINITIONS:
    // na

    // FUNCTION LOCAL VARIABLE DECLARATIONS:

    if (state.dataMixedAir->GetOASysInputFlag) {
        GetOutsideAirSysInputs(state);
        state.dataMixedAir->GetOASysInputFlag = false;
    }

    OACompType = state.dataAirLoop->OutsideAirSys(OASysNum).ComponentType(InListNum);

    return OACompType;
}

int GetOACompTypeNum(EnergyPlusData &state,
                     int const OASysNum, // OA Sys Number
                     int const InListNum // In-list Number
)
{

    // FUNCTION INFORMATION:
    //       AUTHOR         Heejin Cho
    //       DATE WRITTEN   November 2010
    //       MODIFIED       na
    //       RE-ENGINEERED  na

    // PURPOSE OF THIS FUNCTION:
    // After making sure get input is done, the number of heating coils in the
    // OA System is returned.

    // METHODOLOGY EMPLOYED:
    // na

    // REFERENCES:
    // na

    // USE STATEMENTS:

    // Return value
    int OACompTypeNum;

    // Locals
    // FUNCTION ARGUMENT DEFINITIONS:
    // FUNCTION PARAMETER DEFINITIONS:
    // na

    // INTERFACE BLOCK SPECIFICATIONS:
    // na

    // DERIVED TYPE DEFINITIONS:
    // na

    // FUNCTION LOCAL VARIABLE DECLARATIONS:

    if (state.dataMixedAir->GetOASysInputFlag) {
        GetOutsideAirSysInputs(state);
        state.dataMixedAir->GetOASysInputFlag = false;
    }

    OACompTypeNum = state.dataAirLoop->OutsideAirSys(OASysNum).ComponentType_Num(InListNum);

    return OACompTypeNum;
}

int GetOAMixerNumber(EnergyPlusData &state, std::string const &OAMixerName // must match OA mixer names for the OA mixer type
)
{

    // FUNCTION INFORMATION:
    //       AUTHOR         Lixing Gu
    //       DATE WRITTEN   Feb. 2018

    // PURPOSE OF THIS FUNCTION:
    // This function looks up the given OA mixer and returns the OAMixer number.  If
    // incorrect OA mixer name is given, ErrorsFound is returned as true

    int WhichOAMixer;

    // Obtains and Allocates OA mixer related parameters from input file
    if (state.dataMixedAir->GetOAMixerInputFlag) { // First time subroutine has been entered
        GetOAMixerInputs(state);
        state.dataMixedAir->GetOAMixerInputFlag = false;
    }

    WhichOAMixer = UtilityRoutines::FindItemInList(OAMixerName, state.dataMixedAir->OAMixer);

    return WhichOAMixer;
}
// End of Utility Section of the Module
//******************************************************************************

} // namespace EnergyPlus::MixedAir<|MERGE_RESOLUTION|>--- conflicted
+++ resolved
@@ -3589,13 +3589,8 @@
     // SUBROUTINE ARGUMENT DEFINITIONS
 
     // SUBROUTINE PARAMETER DEFINITIONS:
-<<<<<<< HEAD
     static constexpr std::string_view RoutineName("CalcOAController: ");
-    static std::string const CurrentModuleObject(CurrentModuleObjects(CMO_OAController));
-=======
-    static std::string const RoutineName("CalcOAController: ");
     static std::string const CurrentModuleObject(CurrentModuleObjects(static_cast<int>(CMO::OAController)));
->>>>>>> 30915ac5
 
     // INTERFACE BLOCK SPECIFICATIONS
     // na
@@ -3930,13 +3925,8 @@
 {
     using Psychrometrics::PsyRhoAirFnPbTdbW;
 
-<<<<<<< HEAD
     static constexpr std::string_view RoutineName("CalcMechVentController: ");
-    static std::string const CurrentModuleObject(CurrentModuleObjects(CMO_MechVentilation));
-=======
-    static std::string const RoutineName("CalcMechVentController: ");
     static std::string const CurrentModuleObject(CurrentModuleObjects(static_cast<int>(CMO::MechVentilation)));
->>>>>>> 30915ac5
 
     // new local variables for DCV
     Real64 ZoneOAPeople; // Zone OA flow rate based on number of occupants [m3/s]
@@ -4530,13 +4520,8 @@
     using General::SolveRoot;
     using SetPointManager::GetCoilFreezingCheckFlag;
 
-<<<<<<< HEAD
     static constexpr std::string_view RoutineName("CalcOAEconomizer: ");
-    static std::string const CurrentModuleObject(CurrentModuleObjects(CMO_OAController));
-=======
-    static std::string const RoutineName("CalcOAEconomizer: ");
     static std::string const CurrentModuleObject(CurrentModuleObjects(static_cast<int>(CMO::OAController)));
->>>>>>> 30915ac5
     int const MaxIte(500);                 // Maximum number of iterations
     Real64 const Acc(0.0001);              // Accuracy of result
     bool AirLoopEconoLockout;              // Economizer lockout flag
