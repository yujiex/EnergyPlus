// EnergyPlus, Copyright (c) 1996-2021, The Board of Trustees of the University of Illinois,
// The Regents of the University of California, through Lawrence Berkeley National Laboratory
// (subject to receipt of any required approvals from the U.S. Dept. of Energy), Oak Ridge
// National Laboratory, managed by UT-Battelle, Alliance for Sustainable Energy, LLC, and other
// contributors. All rights reserved.
//
// NOTICE: This Software was developed under funding from the U.S. Department of Energy and the
// U.S. Government consequently retains certain rights. As such, the U.S. Government has been
// granted for itself and others acting on its behalf a paid-up, nonexclusive, irrevocable,
// worldwide license in the Software to reproduce, distribute copies to the public, prepare
// derivative works, and perform publicly and display publicly, and to permit others to do so.
//
// Redistribution and use in source and binary forms, with or without modification, are permitted
// provided that the following conditions are met:
//
// (1) Redistributions of source code must retain the above copyright notice, this list of
//     conditions and the following disclaimer.
//
// (2) Redistributions in binary form must reproduce the above copyright notice, this list of
//     conditions and the following disclaimer in the documentation and/or other materials
//     provided with the distribution.
//
// (3) Neither the name of the University of California, Lawrence Berkeley National Laboratory,
//     the University of Illinois, U.S. Dept. of Energy nor the names of its contributors may be
//     used to endorse or promote products derived from this software without specific prior
//     written permission.
//
// (4) Use of EnergyPlus(TM) Name. If Licensee (i) distributes the software in stand-alone form
//     without changes from the version obtained under this License, or (ii) Licensee makes a
//     reference solely to the software portion of its product, Licensee must refer to the
//     software as "EnergyPlus version X" software, where "X" is the version number Licensee
//     obtained under this License and may not use a different name for the software. Except as
//     specifically required in this Section (4), Licensee shall not use in a company name, a
//     product name, in advertising, publicity, or other promotional activities any name, trade
//     name, trademark, logo, or other designation of "EnergyPlus", "E+", "e+" or confusingly
//     similar designation, without the U.S. Department of Energy's prior written consent.
//
// THIS SOFTWARE IS PROVIDED BY THE COPYRIGHT HOLDERS AND CONTRIBUTORS "AS IS" AND ANY EXPRESS OR
// IMPLIED WARRANTIES, INCLUDING, BUT NOT LIMITED TO, THE IMPLIED WARRANTIES OF MERCHANTABILITY
// AND FITNESS FOR A PARTICULAR PURPOSE ARE DISCLAIMED. IN NO EVENT SHALL THE COPYRIGHT OWNER OR
// CONTRIBUTORS BE LIABLE FOR ANY DIRECT, INDIRECT, INCIDENTAL, SPECIAL, EXEMPLARY, OR
// CONSEQUENTIAL DAMAGES (INCLUDING, BUT NOT LIMITED TO, PROCUREMENT OF SUBSTITUTE GOODS OR
// SERVICES; LOSS OF USE, DATA, OR PROFITS; OR BUSINESS INTERRUPTION) HOWEVER CAUSED AND ON ANY
// THEORY OF LIABILITY, WHETHER IN CONTRACT, STRICT LIABILITY, OR TORT (INCLUDING NEGLIGENCE OR
// OTHERWISE) ARISING IN ANY WAY OUT OF THE USE OF THIS SOFTWARE, EVEN IF ADVISED OF THE
// POSSIBILITY OF SUCH DAMAGE.

// EnergyPlus::Fans Unit Tests

// Google Test Headers
#include <gtest/gtest.h>

// EnergyPlus Headers
#include "Fixtures/EnergyPlusFixture.hh"
#include <AirflowNetwork/Elements.hpp>
#include <EnergyPlus/AirflowNetworkBalanceManager.hh>
#include <EnergyPlus/Data/EnergyPlusData.hh>
#include <EnergyPlus/DataEnvironment.hh>
#include <EnergyPlus/DataHVACGlobals.hh>
#include <EnergyPlus/DataHeatBalFanSys.hh>
#include <EnergyPlus/DataHeatBalSurface.hh>
#include <EnergyPlus/DataHeatBalance.hh>
#include <EnergyPlus/DataLoopNode.hh>
#include <EnergyPlus/DataMoistureBalance.hh>
#include <EnergyPlus/DataMoistureBalanceEMPD.hh>
#include <EnergyPlus/DataRoomAirModel.hh>
#include <EnergyPlus/DataSizing.hh>
#include <EnergyPlus/DataSurfaces.hh>
#include <EnergyPlus/DataZoneEquipment.hh>
#include <EnergyPlus/Psychrometrics.hh>
#include <EnergyPlus/RoomAirModelAirflowNetwork.hh>

using namespace EnergyPlus;
using namespace DataEnvironment;
using namespace EnergyPlus::DataSizing;
using namespace EnergyPlus::DataHeatBalance;
using namespace EnergyPlus::DataHVACGlobals;
using namespace DataRoomAirModel;
using namespace DataMoistureBalanceEMPD;
using namespace DataSurfaces;
using namespace DataHeatBalSurface;
using namespace EnergyPlus::RoomAirModelAirflowNetwork;
using namespace EnergyPlus::DataLoopNode;
using namespace EnergyPlus::DataHeatBalFanSys;
using namespace EnergyPlus::Psychrometrics;

class RoomAirflowNetworkTest : public EnergyPlusFixture
{
protected:
    virtual void SetUp()
    {
        EnergyPlusFixture::SetUp(); // Sets up the base fixture first.

        state->dataSize->CurZoneEqNum = 0;
        state->dataSize->CurSysNum = 0;
        state->dataSize->CurOASysNum = 0;
        state->dataGlobal->NumOfZones = 1;
        state->dataLoopNodes->NumOfNodes = 5;
        state->dataGlobal->BeginEnvrnFlag = true;
        int NumOfSurfaces = 2;
        state->dataRoomAirMod->RoomAirflowNetworkZoneInfo.allocate(state->dataGlobal->NumOfZones);
        state->dataHeatBal->Zone.allocate(state->dataGlobal->NumOfZones);
        state->dataZoneEquip->ZoneEquipConfig.allocate(state->dataGlobal->NumOfZones);
        state->dataZoneEquip->ZoneEquipList.allocate(state->dataGlobal->NumOfZones);
        state->dataHeatBal->ZoneIntGain.allocate(state->dataGlobal->NumOfZones);
        state->dataLoopNodes->NodeID.allocate(state->dataLoopNodes->NumOfNodes);
        state->dataLoopNodes->Node.allocate(state->dataLoopNodes->NumOfNodes);
        state->dataSurface->Surface.allocate(NumOfSurfaces);
        state->dataHeatBal->HConvIn.allocate(NumOfSurfaces);
        state->dataHeatBalSurf->TempSurfInTmp.allocate(NumOfSurfaces);
        state->dataMstBalEMPD->RVSurface.allocate(NumOfSurfaces);
        state->dataMstBalEMPD->RVSurfaceOld.allocate(NumOfSurfaces);
        state->dataMstBalEMPD->RVDeepLayer.allocate(NumOfSurfaces);
        state->dataMstBalEMPD->RVdeepOld.allocate(NumOfSurfaces);
        state->dataMstBalEMPD->RVSurfLayerOld.allocate(NumOfSurfaces);
        state->dataMstBalEMPD->RVSurfLayer.allocate(NumOfSurfaces);
        state->dataMstBal->RhoVaporSurfIn.allocate(NumOfSurfaces);
        state->dataMstBal->RhoVaporAirIn.allocate(NumOfSurfaces);
        state->dataMstBal->HMassConvInFD.allocate(NumOfSurfaces);
        state->dataHeatBalFanSys->MAT.allocate(state->dataGlobal->NumOfZones);
        state->dataHeatBalFanSys->ZoneAirHumRat.allocate(1);
        state->dataAirflowNetwork->AirflowNetworkLinkageData.allocate(5);
        state->dataAirflowNetwork->AirflowNetworkNodeSimu.allocate(6);
        state->dataAirflowNetwork->AirflowNetworkLinkSimu.allocate(5);
        RAFN.allocate(state->dataGlobal->NumOfZones);
    }

    virtual void TearDown()
    {
        EnergyPlusFixture::TearDown(); // Remember to tear down the base fixture after cleaning up derived fixture!
    }
};

TEST_F(RoomAirflowNetworkTest, RAFNTest)
{
    int NumOfAirNodes = 2;
    int ZoneNum = 1;
    int RoomAirNode;
    TimeStepSys = 15.0 / 60.0;
    state->dataEnvrn->OutBaroPress = 101325.0;
    state->dataHeatBal->Zone(ZoneNum).ZoneVolCapMultpSens = 1;

    state->dataRoomAirMod->RoomAirflowNetworkZoneInfo(ZoneNum).IsUsed = true;
    state->dataRoomAirMod->RoomAirflowNetworkZoneInfo(ZoneNum).ActualZoneID = ZoneNum;
    state->dataRoomAirMod->RoomAirflowNetworkZoneInfo(ZoneNum).NumOfAirNodes = NumOfAirNodes;
    state->dataRoomAirMod->RoomAirflowNetworkZoneInfo(ZoneNum).Node.allocate(NumOfAirNodes);
    state->dataRoomAirMod->RoomAirflowNetworkZoneInfo(ZoneNum).ControlAirNodeID = 1;
    state->dataRoomAirMod->RoomAirflowNetworkZoneInfo(ZoneNum).Node(1).ZoneVolumeFraction = 0.2;
    state->dataRoomAirMod->RoomAirflowNetworkZoneInfo(ZoneNum).Node(2).ZoneVolumeFraction = 0.8;
    state->dataRoomAirMod->RoomAirflowNetworkZoneInfo(ZoneNum).Node(1).HVAC.allocate(1);
    state->dataRoomAirMod->RoomAirflowNetworkZoneInfo(ZoneNum).Node(2).HVAC.allocate(1);
    state->dataRoomAirMod->RoomAirflowNetworkZoneInfo(ZoneNum).Node(1).NumHVACs = 1;
    state->dataRoomAirMod->RoomAirflowNetworkZoneInfo(ZoneNum).Node(2).NumHVACs = 1;
    state->dataRoomAirMod->RoomAirflowNetworkZoneInfo(ZoneNum).Node(1).HVAC(1).SupplyFraction = 0.4;
    state->dataRoomAirMod->RoomAirflowNetworkZoneInfo(ZoneNum).Node(2).HVAC(1).SupplyFraction = 0.6;
    state->dataRoomAirMod->RoomAirflowNetworkZoneInfo(ZoneNum).Node(1).HVAC(1).ReturnFraction = 0.4;
    state->dataRoomAirMod->RoomAirflowNetworkZoneInfo(ZoneNum).Node(2).HVAC(1).ReturnFraction = 0.6;
    state->dataRoomAirMod->RoomAirflowNetworkZoneInfo(ZoneNum).Node(1).HVAC(1).Name = "ZoneHVAC";
    state->dataRoomAirMod->RoomAirflowNetworkZoneInfo(ZoneNum).Node(2).HVAC(1).Name = "ZoneHVAC";
    state->dataRoomAirMod->RoomAirflowNetworkZoneInfo(ZoneNum).Node(1).HVAC(1).SupplyNodeName = "Supply";
    state->dataRoomAirMod->RoomAirflowNetworkZoneInfo(ZoneNum).Node(2).HVAC(1).SupplyNodeName = "Supply";
    state->dataRoomAirMod->RoomAirflowNetworkZoneInfo(ZoneNum).Node(1).HVAC(1).ReturnNodeName = "Return";
    state->dataRoomAirMod->RoomAirflowNetworkZoneInfo(ZoneNum).Node(2).HVAC(1).ReturnNodeName = "Return";
    state->dataRoomAirMod->RoomAirflowNetworkZoneInfo(ZoneNum).Node(1).HVAC(1).Name = "ZoneHVAC";
    state->dataRoomAirMod->RoomAirflowNetworkZoneInfo(ZoneNum).Node(2).HVAC(1).Name = "ZoneHVAC";
    state->dataRoomAirMod->RoomAirflowNetworkZoneInfo(ZoneNum).Node(1).IntGainsDeviceIndices.allocate(1);
    state->dataRoomAirMod->RoomAirflowNetworkZoneInfo(ZoneNum).Node(2).IntGainsDeviceIndices.allocate(1);
    state->dataRoomAirMod->RoomAirflowNetworkZoneInfo(ZoneNum).Node(1).IntGainsDeviceIndices(1) = 1;
    state->dataRoomAirMod->RoomAirflowNetworkZoneInfo(ZoneNum).Node(2).IntGainsDeviceIndices(1) = 1;
    state->dataRoomAirMod->RoomAirflowNetworkZoneInfo(ZoneNum).Node(1).IntGainsFractions.allocate(1);
    state->dataRoomAirMod->RoomAirflowNetworkZoneInfo(ZoneNum).Node(2).IntGainsFractions.allocate(1);
    state->dataRoomAirMod->RoomAirflowNetworkZoneInfo(ZoneNum).Node(1).IntGainsFractions(1) = 0.4;
    state->dataRoomAirMod->RoomAirflowNetworkZoneInfo(ZoneNum).Node(2).IntGainsFractions(1) = 0.6;
    state->dataRoomAirMod->RoomAirflowNetworkZoneInfo(ZoneNum).Node(1).HasIntGainsAssigned = true;
    state->dataRoomAirMod->RoomAirflowNetworkZoneInfo(ZoneNum).Node(2).HasIntGainsAssigned = true;
    state->dataRoomAirMod->RoomAirflowNetworkZoneInfo(ZoneNum).Node(1).HasSurfacesAssigned = true;
    state->dataRoomAirMod->RoomAirflowNetworkZoneInfo(ZoneNum).Node(2).HasSurfacesAssigned = true;
    state->dataRoomAirMod->RoomAirflowNetworkZoneInfo(ZoneNum).Node(1).HasHVACAssigned = true;
    state->dataRoomAirMod->RoomAirflowNetworkZoneInfo(ZoneNum).Node(2).HasHVACAssigned = true;
    state->dataRoomAirMod->RoomAirflowNetworkZoneInfo(ZoneNum).Node(1).SurfMask.allocate(2);
    state->dataRoomAirMod->RoomAirflowNetworkZoneInfo(ZoneNum).Node(2).SurfMask.allocate(2);
    state->dataRoomAirMod->RoomAirflowNetworkZoneInfo(ZoneNum).Node(1).SurfMask(1) = true;
    state->dataRoomAirMod->RoomAirflowNetworkZoneInfo(ZoneNum).Node(1).SurfMask(2) = false;
    state->dataRoomAirMod->RoomAirflowNetworkZoneInfo(ZoneNum).Node(2).SurfMask(1) = false;
    state->dataRoomAirMod->RoomAirflowNetworkZoneInfo(ZoneNum).Node(2).SurfMask(2) = true;
    state->dataRoomAirMod->RoomAirflowNetworkZoneInfo(ZoneNum).Node(1).NumOfAirflowLinks = 3;
    state->dataRoomAirMod->RoomAirflowNetworkZoneInfo(ZoneNum).Node(1).Link.allocate(3);
    state->dataRoomAirMod->RoomAirflowNetworkZoneInfo(ZoneNum).Node(1).Link(1).AirflowNetworkLinkSimuID = 1;
    state->dataRoomAirMod->RoomAirflowNetworkZoneInfo(ZoneNum).Node(1).Link(2).AirflowNetworkLinkSimuID = 2;
    state->dataRoomAirMod->RoomAirflowNetworkZoneInfo(ZoneNum).Node(1).Link(3).AirflowNetworkLinkSimuID = 3;
    state->dataRoomAirMod->RoomAirflowNetworkZoneInfo(ZoneNum).Node(1).AirflowNetworkNodeID = 1;
    state->dataRoomAirMod->RoomAirflowNetworkZoneInfo(ZoneNum).Node(2).NumOfAirflowLinks = 3;
    state->dataRoomAirMod->RoomAirflowNetworkZoneInfo(ZoneNum).Node(2).Link.allocate(3);
    state->dataRoomAirMod->RoomAirflowNetworkZoneInfo(ZoneNum).Node(2).Link(1).AirflowNetworkLinkSimuID = 3;
    state->dataRoomAirMod->RoomAirflowNetworkZoneInfo(ZoneNum).Node(2).Link(2).AirflowNetworkLinkSimuID = 4;
    state->dataRoomAirMod->RoomAirflowNetworkZoneInfo(ZoneNum).Node(2).Link(3).AirflowNetworkLinkSimuID = 5;
    state->dataRoomAirMod->RoomAirflowNetworkZoneInfo(ZoneNum).Node(2).AirflowNetworkNodeID = 2;

    state->dataAirflowNetwork->AirflowNetworkLinkageData(1).NodeNums[0] = 1;
    state->dataAirflowNetwork->AirflowNetworkLinkageData(2).NodeNums[0] = 1;
    state->dataAirflowNetwork->AirflowNetworkLinkageData(3).NodeNums[0] = 1;
    state->dataAirflowNetwork->AirflowNetworkLinkageData(1).NodeNums[1] = 3;
    state->dataAirflowNetwork->AirflowNetworkLinkageData(2).NodeNums[1] = 4;
    state->dataAirflowNetwork->AirflowNetworkLinkageData(3).NodeNums[1] = 2;
    state->dataAirflowNetwork->AirflowNetworkLinkageData(4).NodeNums[0] = 2;
    state->dataAirflowNetwork->AirflowNetworkLinkageData(5).NodeNums[0] = 2;
    state->dataAirflowNetwork->AirflowNetworkLinkageData(4).NodeNums[1] = 5;
    state->dataAirflowNetwork->AirflowNetworkLinkageData(5).NodeNums[1] = 6;
    state->dataAirflowNetwork->AirflowNetworkNodeSimu(1).TZ = 25.0;
    state->dataAirflowNetwork->AirflowNetworkNodeSimu(1).WZ = 0.001;
    state->dataAirflowNetwork->AirflowNetworkNodeSimu(2).TZ = 20.0;
    state->dataAirflowNetwork->AirflowNetworkNodeSimu(2).WZ = 0.002;
    state->dataAirflowNetwork->AirflowNetworkNodeSimu(3).TZ = 30.0;
    state->dataAirflowNetwork->AirflowNetworkNodeSimu(3).WZ = 0.001;
    state->dataAirflowNetwork->AirflowNetworkNodeSimu(4).TZ = 22.0;
    state->dataAirflowNetwork->AirflowNetworkNodeSimu(4).WZ = 0.001;
    state->dataAirflowNetwork->AirflowNetworkNodeSimu(5).TZ = 27.0;
    state->dataAirflowNetwork->AirflowNetworkNodeSimu(5).WZ = 0.0015;
    state->dataAirflowNetwork->AirflowNetworkNodeSimu(6).TZ = 20.0;
    state->dataAirflowNetwork->AirflowNetworkNodeSimu(6).WZ = 0.002;
    state->dataAirflowNetwork->AirflowNetworkLinkSimu(1).FLOW = 0.0;
    state->dataAirflowNetwork->AirflowNetworkLinkSimu(1).FLOW2 = 0.01;
    state->dataAirflowNetwork->AirflowNetworkLinkSimu(2).FLOW = 0.0;
    state->dataAirflowNetwork->AirflowNetworkLinkSimu(2).FLOW2 = 0.02;
    state->dataAirflowNetwork->AirflowNetworkLinkSimu(3).FLOW = 0.01;
    state->dataAirflowNetwork->AirflowNetworkLinkSimu(3).FLOW2 = 0.0;
    state->dataAirflowNetwork->AirflowNetworkLinkSimu(4).FLOW = 0.0;
    state->dataAirflowNetwork->AirflowNetworkLinkSimu(4).FLOW2 = 0.01;
    state->dataAirflowNetwork->AirflowNetworkLinkSimu(5).FLOW = 0.01;
    state->dataAirflowNetwork->AirflowNetworkLinkSimu(5).FLOW2 = 0.0;

    state->dataZoneEquip->ZoneEquipList(ZoneNum).NumOfEquipTypes = 1;
    state->dataZoneEquip->ZoneEquipList(ZoneNum).EquipName.allocate(1);
    state->dataZoneEquip->ZoneEquipList(ZoneNum).EquipName(1) = "ZoneHVAC";

    state->dataZoneEquip->ZoneEquipConfig(ZoneNum).NumInletNodes = 1;
    state->dataZoneEquip->ZoneEquipConfig(ZoneNum).ActualZoneNum = ZoneNum;
    state->dataZoneEquip->ZoneEquipConfig(ZoneNum).InletNode.allocate(1);
    state->dataZoneEquip->ZoneEquipConfig(ZoneNum).InletNode(1) = 1;
    state->dataLoopNodes->NodeID.allocate(state->dataLoopNodes->NumOfNodes);
    state->dataLoopNodes->Node.allocate(state->dataLoopNodes->NumOfNodes);
    state->dataZoneEquip->ZoneEquipConfig(ZoneNum).NumReturnNodes = 1;
    state->dataZoneEquip->ZoneEquipConfig(ZoneNum).ReturnNode.allocate(1);
    state->dataZoneEquip->ZoneEquipConfig(ZoneNum).ReturnNode(1) = 2;
    state->dataZoneEquip->ZoneEquipConfig(1).FixedReturnFlow.allocate(1);

    state->dataHeatBal->Zone(ZoneNum).Volume = 100;
    state->dataHeatBal->Zone(ZoneNum).IsControlled = true;
    state->dataHeatBal->Zone(ZoneNum).HTSurfaceFirst = 1;
    state->dataHeatBal->Zone(ZoneNum).HTSurfaceLast = 2;
    state->dataHeatBal->Zone(ZoneNum).ZoneVolCapMultpMoist = 0;

    state->dataHeatBal->ZoneIntGain(ZoneNum).NumberOfDevices = 1;
    state->dataHeatBal->ZoneIntGain(ZoneNum).Device.allocate(state->dataHeatBal->ZoneIntGain(1).NumberOfDevices);
    state->dataHeatBal->ZoneIntGain(ZoneNum).Device(1).CompObjectName = "PEOPLE";
    state->dataHeatBal->ZoneIntGain(ZoneNum).Device(1).CompTypeOfNum = IntGainTypeOf_People;
    state->dataHeatBal->ZoneIntGain(ZoneNum).Device(1).ConvectGainRate = 300.0;
    state->dataHeatBal->ZoneIntGain(ZoneNum).Device(1).LatentGainRate = 200.0;

    state->dataSurface->Surface(1).HeatTransSurf = true;
    state->dataSurface->Surface(2).HeatTransSurf = true;
    state->dataSurface->Surface(1).Area = 1.0;
    state->dataSurface->Surface(2).Area = 2.0;

    state->dataSurface->Surface(1).HeatTransferAlgorithm = iHeatTransferModel::EMPD;
    state->dataSurface->Surface(2).HeatTransferAlgorithm = iHeatTransferModel::EMPD;
    state->dataMstBalEMPD->RVSurface(1) = 0.0011;
    state->dataMstBalEMPD->RVSurface(2) = 0.0012;

    state->dataLoopNodes->NodeID(1) = "Supply";
    state->dataLoopNodes->NodeID(2) = "Return";

    state->dataHeatBalFanSys->ZoneAirHumRat(1) = 0.001;

    state->dataLoopNodes->Node(1).Temp = 20.0;
    state->dataLoopNodes->Node(1).HumRat = 0.001;
    state->dataLoopNodes->Node(1).MassFlowRate = 0.01;

    state->dataHeatBalFanSys->MAT(1) = 20.0;
    state->dataHeatBal->HConvIn(1) = 1.0;
    state->dataHeatBal->HConvIn(2) = 1.0;
<<<<<<< HEAD
    TempSurfInTmp(1) = 25.0;
    TempSurfInTmp(2) = 30.0;
    state->dataMstBal->RhoVaporAirIn(1) = PsyRhovFnTdbWPb(state->dataHeatBalFanSys->MAT(ZoneNum), state->dataHeatBalFanSys->ZoneAirHumRat(ZoneNum), state->dataEnvrn->OutBaroPress);
    state->dataMstBal->RhoVaporAirIn(2) = PsyRhovFnTdbWPb(state->dataHeatBalFanSys->MAT(ZoneNum), state->dataHeatBalFanSys->ZoneAirHumRat(ZoneNum), state->dataEnvrn->OutBaroPress);
    state->dataMstBal->HMassConvInFD(1) = state->dataHeatBal->HConvIn(1) / ((PsyRhoAirFnPbTdbW(*state, state->dataEnvrn->OutBaroPress, state->dataHeatBalFanSys->MAT(ZoneNum), state->dataHeatBalFanSys->ZoneAirHumRat(ZoneNum)) + state->dataMstBal->RhoVaporAirIn(1)) *
=======
    state->dataHeatBalSurf->TempSurfInTmp(1) = 25.0;
    state->dataHeatBalSurf->TempSurfInTmp(2) = 30.0;
    RhoVaporAirIn(1) = PsyRhovFnTdbWPb(state->dataHeatBalFanSys->MAT(ZoneNum), state->dataHeatBalFanSys->ZoneAirHumRat(ZoneNum), state->dataEnvrn->OutBaroPress);
    RhoVaporAirIn(2) = PsyRhovFnTdbWPb(state->dataHeatBalFanSys->MAT(ZoneNum), state->dataHeatBalFanSys->ZoneAirHumRat(ZoneNum), state->dataEnvrn->OutBaroPress);
    HMassConvInFD(1) = state->dataHeatBal->HConvIn(1) / ((PsyRhoAirFnPbTdbW(*state, state->dataEnvrn->OutBaroPress, state->dataHeatBalFanSys->MAT(ZoneNum), state->dataHeatBalFanSys->ZoneAirHumRat(ZoneNum)) + RhoVaporAirIn(1)) *
>>>>>>> 4449c295
                                     PsyCpAirFnW(state->dataHeatBalFanSys->ZoneAirHumRat(ZoneNum)));
    state->dataMstBal->HMassConvInFD(2) = state->dataHeatBal->HConvIn(2) / ((PsyRhoAirFnPbTdbW(*state, state->dataEnvrn->OutBaroPress, state->dataHeatBalFanSys->MAT(ZoneNum), state->dataHeatBalFanSys->ZoneAirHumRat(ZoneNum)) + state->dataMstBal->RhoVaporAirIn(2)) *
                                     PsyCpAirFnW(state->dataHeatBalFanSys->ZoneAirHumRat(ZoneNum)));

    RoomAirNode = 1;
    auto &thisRAFN(RAFN(ZoneNum));
    thisRAFN.ZoneNum = ZoneNum;

    thisRAFN.InitRoomAirModelAirflowNetwork(*state, RoomAirNode);

    EXPECT_NEAR(120.0, state->dataRoomAirMod->RoomAirflowNetworkZoneInfo(ZoneNum).Node(RoomAirNode).SumIntSensibleGain, 0.00001);
    EXPECT_NEAR(80.0, state->dataRoomAirMod->RoomAirflowNetworkZoneInfo(ZoneNum).Node(RoomAirNode).SumIntLatentGain, 0.00001);
    EXPECT_NEAR(1.0, state->dataRoomAirMod->RoomAirflowNetworkZoneInfo(ZoneNum).Node(RoomAirNode).SumHA, 0.00001);
    EXPECT_NEAR(25.0, state->dataRoomAirMod->RoomAirflowNetworkZoneInfo(ZoneNum).Node(RoomAirNode).SumHATsurf, 0.00001);
    EXPECT_NEAR(0.0, state->dataRoomAirMod->RoomAirflowNetworkZoneInfo(ZoneNum).Node(RoomAirNode).SumHATref, 0.00001);
    EXPECT_NEAR(4.0268, state->dataRoomAirMod->RoomAirflowNetworkZoneInfo(ZoneNum).Node(RoomAirNode).SumSysMCp, 0.0001);
    EXPECT_NEAR(80.536, state->dataRoomAirMod->RoomAirflowNetworkZoneInfo(ZoneNum).Node(RoomAirNode).SumSysMCpT, 0.001);
    EXPECT_NEAR(0.004, state->dataRoomAirMod->RoomAirflowNetworkZoneInfo(ZoneNum).Node(RoomAirNode).SumSysM, 0.00001);
    EXPECT_NEAR(4.0e-6, state->dataRoomAirMod->RoomAirflowNetworkZoneInfo(ZoneNum).Node(RoomAirNode).SumSysMW, 0.00001);
    EXPECT_NEAR(30.200968, state->dataRoomAirMod->RoomAirflowNetworkZoneInfo(ZoneNum).Node(RoomAirNode).SumLinkMCp, 0.0001);
    EXPECT_NEAR(744.95722, state->dataRoomAirMod->RoomAirflowNetworkZoneInfo(ZoneNum).Node(RoomAirNode).SumLinkMCpT, 0.001);
    EXPECT_NEAR(0.03, state->dataRoomAirMod->RoomAirflowNetworkZoneInfo(ZoneNum).Node(RoomAirNode).SumLinkM, 0.00001);
    EXPECT_NEAR(3.0e-5, state->dataRoomAirMod->RoomAirflowNetworkZoneInfo(ZoneNum).Node(RoomAirNode).SumLinkMW, 0.00001);
    EXPECT_NEAR(-8.431365e-8, state->dataRoomAirMod->RoomAirflowNetworkZoneInfo(ZoneNum).Node(RoomAirNode).SumHmAW, 0.0000001);
    EXPECT_NEAR(0.0009756833, state->dataRoomAirMod->RoomAirflowNetworkZoneInfo(ZoneNum).Node(RoomAirNode).SumHmARa, 0.0000001);
    EXPECT_NEAR(9.0784549e-7, state->dataRoomAirMod->RoomAirflowNetworkZoneInfo(ZoneNum).Node(RoomAirNode).SumHmARaW, 0.0000001);

    thisRAFN.CalcRoomAirModelAirflowNetwork(*state, RoomAirNode);

    EXPECT_NEAR(24.907085, state->dataRoomAirMod->RoomAirflowNetworkZoneInfo(ZoneNum).Node(RoomAirNode).AirTemp, 0.00001);
    EXPECT_NEAR(0.00189601, state->dataRoomAirMod->RoomAirflowNetworkZoneInfo(ZoneNum).Node(RoomAirNode).HumRat, 0.00001);
    EXPECT_NEAR(9.770445, state->dataRoomAirMod->RoomAirflowNetworkZoneInfo(ZoneNum).Node(RoomAirNode).RelHumidity, 0.00001);

    RoomAirNode = 2;
    thisRAFN.InitRoomAirModelAirflowNetwork(*state, RoomAirNode);

    EXPECT_NEAR(180.0, state->dataRoomAirMod->RoomAirflowNetworkZoneInfo(ZoneNum).Node(RoomAirNode).SumIntSensibleGain, 0.00001);
    EXPECT_NEAR(120.0, state->dataRoomAirMod->RoomAirflowNetworkZoneInfo(ZoneNum).Node(RoomAirNode).SumIntLatentGain, 0.00001);
    EXPECT_NEAR(2.0, state->dataRoomAirMod->RoomAirflowNetworkZoneInfo(ZoneNum).Node(RoomAirNode).SumHA, 0.00001);
    EXPECT_NEAR(60.0, state->dataRoomAirMod->RoomAirflowNetworkZoneInfo(ZoneNum).Node(RoomAirNode).SumHATsurf, 0.00001);
    EXPECT_NEAR(0.0, state->dataRoomAirMod->RoomAirflowNetworkZoneInfo(ZoneNum).Node(RoomAirNode).SumHATref, 0.00001);
    EXPECT_NEAR(6.04019, state->dataRoomAirMod->RoomAirflowNetworkZoneInfo(ZoneNum).Node(RoomAirNode).SumSysMCp, 0.0001);
    EXPECT_NEAR(120.803874, state->dataRoomAirMod->RoomAirflowNetworkZoneInfo(ZoneNum).Node(RoomAirNode).SumSysMCpT, 0.00001);
    EXPECT_NEAR(0.006, state->dataRoomAirMod->RoomAirflowNetworkZoneInfo(ZoneNum).Node(RoomAirNode).SumSysM, 0.00001);
    EXPECT_NEAR(6.0e-6, state->dataRoomAirMod->RoomAirflowNetworkZoneInfo(ZoneNum).Node(RoomAirNode).SumSysMW, 0.00001);
    EXPECT_NEAR(20.14327, state->dataRoomAirMod->RoomAirflowNetworkZoneInfo(ZoneNum).Node(RoomAirNode).SumLinkMCp, 0.0001);
    EXPECT_NEAR(523.73441, state->dataRoomAirMod->RoomAirflowNetworkZoneInfo(ZoneNum).Node(RoomAirNode).SumLinkMCpT, 0.001);
    EXPECT_NEAR(0.02, state->dataRoomAirMod->RoomAirflowNetworkZoneInfo(ZoneNum).Node(RoomAirNode).SumLinkM, 0.00001);
    EXPECT_NEAR(2.5e-5, state->dataRoomAirMod->RoomAirflowNetworkZoneInfo(ZoneNum).Node(RoomAirNode).SumLinkMW, 0.00001);
    EXPECT_NEAR(-3.5644894e-9, state->dataRoomAirMod->RoomAirflowNetworkZoneInfo(ZoneNum).Node(RoomAirNode).SumHmAW, 0.0000001);
    EXPECT_NEAR(0.0019191284, state->dataRoomAirMod->RoomAirflowNetworkZoneInfo(ZoneNum).Node(RoomAirNode).SumHmARa, 0.0000001);
    EXPECT_NEAR(1.98975381e-6, state->dataRoomAirMod->RoomAirflowNetworkZoneInfo(ZoneNum).Node(RoomAirNode).SumHmARaW, 0.0000001);

    thisRAFN.CalcRoomAirModelAirflowNetwork(*state, RoomAirNode);

    EXPECT_NEAR(24.057841, state->dataRoomAirMod->RoomAirflowNetworkZoneInfo(ZoneNum).Node(RoomAirNode).AirTemp, 0.00001);
    EXPECT_NEAR(0.0028697086, state->dataRoomAirMod->RoomAirflowNetworkZoneInfo(ZoneNum).Node(RoomAirNode).HumRat, 0.00001);
    EXPECT_NEAR(15.53486185, state->dataRoomAirMod->RoomAirflowNetworkZoneInfo(ZoneNum).Node(RoomAirNode).RelHumidity, 0.00001);

    thisRAFN.UpdateRoomAirModelAirflowNetwork(*state);

    EXPECT_NEAR(24.397538, state->dataLoopNodes->Node(2).Temp, 0.00001);
    EXPECT_NEAR(0.0024802305, state->dataLoopNodes->Node(2).HumRat, 0.000001);
}<|MERGE_RESOLUTION|>--- conflicted
+++ resolved
@@ -279,19 +279,11 @@
     state->dataHeatBalFanSys->MAT(1) = 20.0;
     state->dataHeatBal->HConvIn(1) = 1.0;
     state->dataHeatBal->HConvIn(2) = 1.0;
-<<<<<<< HEAD
-    TempSurfInTmp(1) = 25.0;
-    TempSurfInTmp(2) = 30.0;
+    state->dataHeatBalSurf->TempSurfInTmp(1) = 25.0;
+    state->dataHeatBalSurf->TempSurfInTmp(2) = 30.0;
     state->dataMstBal->RhoVaporAirIn(1) = PsyRhovFnTdbWPb(state->dataHeatBalFanSys->MAT(ZoneNum), state->dataHeatBalFanSys->ZoneAirHumRat(ZoneNum), state->dataEnvrn->OutBaroPress);
     state->dataMstBal->RhoVaporAirIn(2) = PsyRhovFnTdbWPb(state->dataHeatBalFanSys->MAT(ZoneNum), state->dataHeatBalFanSys->ZoneAirHumRat(ZoneNum), state->dataEnvrn->OutBaroPress);
     state->dataMstBal->HMassConvInFD(1) = state->dataHeatBal->HConvIn(1) / ((PsyRhoAirFnPbTdbW(*state, state->dataEnvrn->OutBaroPress, state->dataHeatBalFanSys->MAT(ZoneNum), state->dataHeatBalFanSys->ZoneAirHumRat(ZoneNum)) + state->dataMstBal->RhoVaporAirIn(1)) *
-=======
-    state->dataHeatBalSurf->TempSurfInTmp(1) = 25.0;
-    state->dataHeatBalSurf->TempSurfInTmp(2) = 30.0;
-    RhoVaporAirIn(1) = PsyRhovFnTdbWPb(state->dataHeatBalFanSys->MAT(ZoneNum), state->dataHeatBalFanSys->ZoneAirHumRat(ZoneNum), state->dataEnvrn->OutBaroPress);
-    RhoVaporAirIn(2) = PsyRhovFnTdbWPb(state->dataHeatBalFanSys->MAT(ZoneNum), state->dataHeatBalFanSys->ZoneAirHumRat(ZoneNum), state->dataEnvrn->OutBaroPress);
-    HMassConvInFD(1) = state->dataHeatBal->HConvIn(1) / ((PsyRhoAirFnPbTdbW(*state, state->dataEnvrn->OutBaroPress, state->dataHeatBalFanSys->MAT(ZoneNum), state->dataHeatBalFanSys->ZoneAirHumRat(ZoneNum)) + RhoVaporAirIn(1)) *
->>>>>>> 4449c295
                                      PsyCpAirFnW(state->dataHeatBalFanSys->ZoneAirHumRat(ZoneNum)));
     state->dataMstBal->HMassConvInFD(2) = state->dataHeatBal->HConvIn(2) / ((PsyRhoAirFnPbTdbW(*state, state->dataEnvrn->OutBaroPress, state->dataHeatBalFanSys->MAT(ZoneNum), state->dataHeatBalFanSys->ZoneAirHumRat(ZoneNum)) + state->dataMstBal->RhoVaporAirIn(2)) *
                                      PsyCpAirFnW(state->dataHeatBalFanSys->ZoneAirHumRat(ZoneNum)));
