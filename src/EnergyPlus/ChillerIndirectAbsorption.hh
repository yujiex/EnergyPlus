--- conflicted
+++ resolved
@@ -203,17 +203,10 @@
               GeneratorDeltaTempWasAutoSized(true), SizFac(0.0), EvapInletNodeNum(0), EvapOutletNodeNum(0), CondInletNodeNum(0), CondOutletNodeNum(0),
               GeneratorInletNodeNum(0), GeneratorOutletNodeNum(0), GeneratorInputCurvePtr(0), PumpPowerCurvePtr(0), CapFCondenserTempPtr(0),
               CapFEvaporatorTempPtr(0), CapFGeneratorTempPtr(0), HeatInputFCondTempPtr(0), HeatInputFEvapTempPtr(0), ErrCount2(0),
-<<<<<<< HEAD
-              GenHeatSourceType(DataLoopNode::NodeFluidType::blank), SteamFluidIndex(0), Available(false), ON(false),
-              FlowMode(DataPlant::FlowMode::Unassigned), ModulatedFlowSetToLoop(false), ModulatedFlowErrDone(false), MinCondInletTempCtr(0),
+              GenHeatSourceType(DataLoopNode::NodeFluidType::Blank), SteamFluidIndex(0), Available(false), ON(false),
+              FlowMode(DataPlant::FlowMode::Invalid), ModulatedFlowSetToLoop(false), ModulatedFlowErrDone(false), MinCondInletTempCtr(0),
               MinCondInletTempIndex(0), MinGenInletTempCtr(0), MinGenInletTempIndex(0), CWLoopNum(0), CWLoopSideNum(DataPlant::LoopSideLocation::Invalid), CWBranchNum(0), CWCompNum(0),
               CDLoopNum(0), CDLoopSideNum(DataPlant::LoopSideLocation::Invalid), CDBranchNum(0), CDCompNum(0), GenLoopNum(0), GenLoopSideNum(DataPlant::LoopSideLocation::Invalid), GenBranchNum(0), GenCompNum(0),
-=======
-              GenHeatSourceType(DataLoopNode::NodeFluidType::Blank), SteamFluidIndex(0), Available(false), ON(false),
-              FlowMode(DataPlant::FlowMode::Invalid), ModulatedFlowSetToLoop(false), ModulatedFlowErrDone(false), MinCondInletTempCtr(0),
-              MinCondInletTempIndex(0), MinGenInletTempCtr(0), MinGenInletTempIndex(0), CWLoopNum(0), CWLoopSideNum(0), CWBranchNum(0), CWCompNum(0),
-              CDLoopNum(0), CDLoopSideNum(0), CDBranchNum(0), CDCompNum(0), GenLoopNum(0), GenLoopSideNum(0), GenBranchNum(0), GenCompNum(0),
->>>>>>> 3cac75f7
               FaultyChillerSWTFlag(false), FaultyChillerSWTIndex(0), FaultyChillerSWTOffset(0.0), PossibleSubcooling(false), CondMassFlowRate(0.0),
               EvapMassFlowRate(0.0), GenMassFlowRate(0.0), CondOutletTemp(0.0), EvapOutletTemp(0.0), GenOutletTemp(0.0), SteamOutletEnthalpy(0.0),
               PumpingPower(0.0), PumpingEnergy(0.0), QGenerator(0.0), GeneratorEnergy(0.0), QEvaporator(0.0), EvaporatorEnergy(0.0), QCondenser(0.0),
