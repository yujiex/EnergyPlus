--- conflicted
+++ resolved
@@ -315,15 +315,9 @@
             max(FinalZoneSizing(CurZoneEqNum).DesCoolVolFlow, FinalZoneSizing(CurZoneEqNum).DesHeatVolFlow) *
                 FinalZoneSizing(CurZoneEqNum).DesHeatMaxAirFlowFrac);
     TermUnitFinalZoneSizing(CurTermUnitSizingNum) = FinalZoneSizing(CurZoneEqNum);
-<<<<<<< HEAD
     state.dataSingleDuct->sd_airterminal(1).ZoneFloorArea = Zone(1).FloorArea;
-    OutputReportPredefined::SetPredefinedTables();
+    OutputReportPredefined::SetPredefinedTables(state);
     state.dataSingleDuct->sd_airterminal(1).SizeSys(state);
-=======
-    sd_airterminal(1).ZoneFloorArea = Zone(1).FloorArea;
-    OutputReportPredefined::SetPredefinedTables(state);
-    sd_airterminal(1).SizeSys(state);
->>>>>>> 92ec765c
     SizeWaterCoil(state, 1);
     EXPECT_NEAR(state.dataWaterCoils->WaterCoil(1).UACoil, 199.86, 0.01);
 
@@ -1410,13 +1404,8 @@
     Zone(1).FloorArea = 99.16;
     state.dataSingleDuct->sd_airterminal(1).ZoneFloorArea = Zone(1).FloorArea;
 
-<<<<<<< HEAD
-    OutputReportPredefined::SetPredefinedTables();
+    OutputReportPredefined::SetPredefinedTables(state);
     state.dataSingleDuct->sd_airterminal(1).SizeSys(state);
-=======
-    OutputReportPredefined::SetPredefinedTables(state);
-    sd_airterminal(1).SizeSys(state);
->>>>>>> 92ec765c
     state.dataGlobal->BeginEnvrnFlag = true;
 
     // water coil is user input for water flow and UA with performance input method = UFactorTimesAreaAndDesignWaterFlowRate and Rated Capacity =
