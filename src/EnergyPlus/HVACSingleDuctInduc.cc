// EnergyPlus, Copyright (c) 1996-2020, The Board of Trustees of the University of Illinois,
// The Regents of the University of California, through Lawrence Berkeley National Laboratory
// (subject to receipt of any required approvals from the U.S. Dept. of Energy), Oak Ridge
// National Laboratory, managed by UT-Battelle, Alliance for Sustainable Energy, LLC, and other
// contributors. All rights reserved.
//
// NOTICE: This Software was developed under funding from the U.S. Department of Energy and the
// U.S. Government consequently retains certain rights. As such, the U.S. Government has been
// granted for itself and others acting on its behalf a paid-up, nonexclusive, irrevocable,
// worldwide license in the Software to reproduce, distribute copies to the public, prepare
// derivative works, and perform publicly and display publicly, and to permit others to do so.
//
// Redistribution and use in source and binary forms, with or without modification, are permitted
// provided that the following conditions are met:
//
// (1) Redistributions of source code must retain the above copyright notice, this list of
//     conditions and the following disclaimer.
//
// (2) Redistributions in binary form must reproduce the above copyright notice, this list of
//     conditions and the following disclaimer in the documentation and/or other materials
//     provided with the distribution.
//
// (3) Neither the name of the University of California, Lawrence Berkeley National Laboratory,
//     the University of Illinois, U.S. Dept. of Energy nor the names of its contributors may be
//     used to endorse or promote products derived from this software without specific prior
//     written permission.
//
// (4) Use of EnergyPlus(TM) Name. If Licensee (i) distributes the software in stand-alone form
//     without changes from the version obtained under this License, or (ii) Licensee makes a
//     reference solely to the software portion of its product, Licensee must refer to the
//     software as "EnergyPlus version X" software, where "X" is the version number Licensee
//     obtained under this License and may not use a different name for the software. Except as
//     specifically required in this Section (4), Licensee shall not use in a company name, a
//     product name, in advertising, publicity, or other promotional activities any name, trade
//     name, trademark, logo, or other designation of "EnergyPlus", "E+", "e+" or confusingly
//     similar designation, without the U.S. Department of Energy's prior written consent.
//
// THIS SOFTWARE IS PROVIDED BY THE COPYRIGHT HOLDERS AND CONTRIBUTORS "AS IS" AND ANY EXPRESS OR
// IMPLIED WARRANTIES, INCLUDING, BUT NOT LIMITED TO, THE IMPLIED WARRANTIES OF MERCHANTABILITY
// AND FITNESS FOR A PARTICULAR PURPOSE ARE DISCLAIMED. IN NO EVENT SHALL THE COPYRIGHT OWNER OR
// CONTRIBUTORS BE LIABLE FOR ANY DIRECT, INDIRECT, INCIDENTAL, SPECIAL, EXEMPLARY, OR
// CONSEQUENTIAL DAMAGES (INCLUDING, BUT NOT LIMITED TO, PROCUREMENT OF SUBSTITUTE GOODS OR
// SERVICES; LOSS OF USE, DATA, OR PROFITS; OR BUSINESS INTERRUPTION) HOWEVER CAUSED AND ON ANY
// THEORY OF LIABILITY, WHETHER IN CONTRACT, STRICT LIABILITY, OR TORT (INCLUDING NEGLIGENCE OR
// OTHERWISE) ARISING IN ANY WAY OUT OF THE USE OF THIS SOFTWARE, EVEN IF ADVISED OF THE
// POSSIBILITY OF SUCH DAMAGE.

// C++ Headers
#include <cmath>

// ObjexxFCL Headers
#include <ObjexxFCL/Array.functions.hh>
#include <ObjexxFCL/Fmath.hh>

// EnergyPlus Headers
#include <EnergyPlus/Autosizing/Base.hh>
#include <EnergyPlus/BranchNodeConnections.hh>
#include <EnergyPlus/Data/EnergyPlusData.hh>
#include <EnergyPlus/DataDefineEquip.hh>
#include <EnergyPlus/DataEnvironment.hh>
#include <EnergyPlus/DataHVACGlobals.hh>
#include <EnergyPlus/DataLoopNode.hh>
#include <EnergyPlus/DataSizing.hh>
#include <EnergyPlus/DataZoneEnergyDemands.hh>
#include <EnergyPlus/DataZoneEquipment.hh>
#include <EnergyPlus/FluidProperties.hh>
#include <EnergyPlus/General.hh>
#include <EnergyPlus/GeneralRoutines.hh>
#include <EnergyPlus/HVACSingleDuctInduc.hh>
#include <EnergyPlus/InputProcessing/InputProcessor.hh>
#include <EnergyPlus/MixerComponent.hh>
#include <EnergyPlus/NodeInputManager.hh>
#include <EnergyPlus/OutputProcessor.hh>
#include <EnergyPlus/Plant/DataPlant.hh>
#include <EnergyPlus/PlantUtilities.hh>
#include <EnergyPlus/Psychrometrics.hh>
#include <EnergyPlus/ScheduleManager.hh>
#include <EnergyPlus/TempSolveRoot.hh>
#include <EnergyPlus/UtilityRoutines.hh>
#include <EnergyPlus/WaterCoils.hh>

namespace EnergyPlus {

namespace HVACSingleDuctInduc {

    // Module containing routines dealing terminal 4 pipe induction terminal units

    // MODULE INFORMATION:
    //       AUTHOR         Fred Buhl
    //       DATE WRITTEN   June 15 2004
    //       MODIFIED       Brent Griffith, Sept 2010, plant upgrades, fluid props
    //       RE-ENGINEERED  na

    // PURPOSE OF THIS MODULE:
    // To encapsulate the data and algorithms needed to simulate 4 pipe induction terminal units

    // METHODOLOGY EMPLOYED:
    // The terminal boxes are modeled as compound components: heating coil, cooling coil and
    // mixer. The combined components are controlled to meet the zone load.

    // REFERENCES:
    // na

    // OTHER NOTES:
    // na

    // Using/Aliasing
    using namespace DataLoopNode;
    using DataEnvironment::StdRhoAir;
    // Use statements for access to subroutines in other modules
    using namespace ScheduleManager;
    using DataHVACGlobals::SmallAirVolFlow;
    using DataHVACGlobals::SmallLoad;
    using DataHVACGlobals::SmallMassFlow;
    using Psychrometrics::PsyCpAirFnW;
    using Psychrometrics::PsyHFnTdbW;
    using Psychrometrics::PsyRhoAirFnPbTdbW;

    // Data
    // MODULE PARAMETER DEFINITIONS:
    int const SingleDuct_CV_FourPipeInduc(1);
    int const SingleDuct_CV_2PipeInduc(2);
    // DERIVED TYPE DEFINITIONS:

    // MODULE VARIABLE DECLARATIONS:

    int NumIndUnits(0);
    int NumFourPipes(0);
    Array1D_bool CheckEquipName;
    bool GetIUInputFlag(true); // First time, input is "gotten"

    namespace {
        // These were static variables within different functions. They were pulled out into the namespace
        // to facilitate easier unit testing of those functions.
        // These are purposefully not in the header file as an extern variable. No one outside of this should
        // use these. They are cleared by clear_state() for use by unit tests, but normal simulations should be unaffected.
        // This is purposefully in an anonymous namespace so nothing outside this implementation file can use it.
        static bool MyOneTimeFlag(true);
        static Array1D_bool MyEnvrnFlag;
        static Array1D_bool MySizeFlag;
        static Array1D_bool MyPlantScanFlag;
        static Array1D_bool MyAirDistInitFlag;
    } // namespace

    // SUBROUTINE SPECIFICATIONS FOR MODULE HVACSingleDuctInduc:

    // Object Data
    Array1D<IndUnitData> IndUnit;

    void clear_state()
    {
        NumIndUnits = 0;
        IndUnit.deallocate();
        GetIUInputFlag = true;
        MyOneTimeFlag = true;
        MyEnvrnFlag.deallocate();
        MySizeFlag.deallocate();
        MyPlantScanFlag.deallocate();
        MyAirDistInitFlag.deallocate();
    }

    // Functions

    void SimIndUnit(EnergyPlusData &state,
                    std::string const &CompName,   // name of the terminal unit
                    bool const FirstHVACIteration, // TRUE if first HVAC iteration in time step
                    int const ZoneNum,             // index of zone served by the terminal unit
                    int const ZoneNodeNum,         // zone node number of zone served by the terminal unit
                    int &CompIndex                 // which terminal unit in data structure
    )
    {

        // SUBROUTINE INFORMATION:
        //       AUTHOR         Fred Buhl
        //       DATE WRITTEN   June 18 2004
        //       MODIFIED       na
        //       RE-ENGINEERED  na

        // PURPOSE OF THIS SUBROUTINE:
        // Manages the simulation of a passive (no fan) induction terminal unit.
        // Called from SimZoneAirLoopEquipment in module ZoneAirLoopEquipmentManager.

        // Using/Aliasing
        using DataSizing::TermUnitIU;

        // SUBROUTINE LOCAL VARIABLE DECLARATIONS:
        int IUNum; // index of terminal unit being simulated

        // First time SimIndUnit is called, get the input for all the passive terminal induction units
        if (GetIUInputFlag) {
            GetIndUnits(state);
            GetIUInputFlag = false;
        }

        // Get the induction unit index
        if (CompIndex == 0) {
            IUNum = UtilityRoutines::FindItemInList(CompName, IndUnit);
            if (IUNum == 0) {
                ShowFatalError(state, "SimIndUnit: Induction Unit not found=" + CompName);
            }
            CompIndex = IUNum;
        } else {
            IUNum = CompIndex;
            if (IUNum > NumIndUnits || IUNum < 1) {
                ShowFatalError(
                    state,
                    format(
                        "SimIndUnit: Invalid CompIndex passed={}, Number of Induction Units={}, System name={}", CompIndex, NumIndUnits, CompName));
            }
            if (CheckEquipName(IUNum)) {
                if (CompName != IndUnit(IUNum).Name) {
                    ShowFatalError(state,
                                   format("SimIndUnit: Invalid CompIndex passed={}, Induction Unit name={}, stored Induction Unit for that index={}",
                                          CompIndex,
                                          CompName,
                                          IndUnit(IUNum).Name));
                }
                CheckEquipName(IUNum) = false;
            }
        }

        DataSizing::CurTermUnitSizingNum = DataDefineEquip::AirDistUnit(IndUnit(IUNum).ADUNum).TermUnitSizingNum;
        // initialize the unit
        InitIndUnit(state, IUNum, FirstHVACIteration);

        TermUnitIU = true;

        // Select the correct unit type
        {
            auto const SELECT_CASE_var(IndUnit(IUNum).UnitType_Num);

            if (SELECT_CASE_var == SingleDuct_CV_FourPipeInduc) {

                SimFourPipeIndUnit(state, IUNum, ZoneNum, ZoneNodeNum, FirstHVACIteration);

            } else {
                ShowSevereError(state, "Illegal Induction Unit Type used=" + IndUnit(IUNum).UnitType);
                ShowContinueError(state, "Occurs in Induction Unit=" + IndUnit(IUNum).Name);
                ShowFatalError(state, "Preceding condition causes termination.");
            }
        }

        TermUnitIU = false;

        // the tasks usually done by the Update and Report routines are not required in a compound terminal unit.

        // Update the current unit's outlet nodes. No update needed
        // CALL UpdateIndUnit(IUNum);

        // Fill the report variables. There are no report variables
        IndUnit(IUNum).ReportIndUnit(state);
    }

    void GetIndUnits(EnergyPlusData &state)
    {

        // SUBROUTINE INFORMATION:
        //       AUTHOR         Fred Buhl
        //       DATE WRITTEN   June 15 2004
        //       MODIFIED       na
        //       RE-ENGINEERED  na

        // PURPOSE OF THIS SUBROUTINE:
        // Obtains input data for passive induction air terminal units and stores it in the
        // induction terminal unit data structures

        // METHODOLOGY EMPLOYED:
        // Uses "Get" routines to read in data.

        // Using/Aliasing
        using BranchNodeConnections::SetUpCompSets;
        using BranchNodeConnections::TestCompSet;
        using DataZoneEquipment::ZoneEquipConfig;
        using NodeInputManager::GetOnlySingleNode;
        using namespace DataSizing;
        using DataDefineEquip::AirDistUnit;
        using DataDefineEquip::NumAirDistUnits;
        using WaterCoils::GetCoilWaterInletNode;
        using DataPlant::TypeOf_CoilWaterCooling;
        using DataPlant::TypeOf_CoilWaterDetailedFlatCooling;
        using DataPlant::TypeOf_CoilWaterSimpleHeating;
        using MixerComponent::GetZoneMixerIndex;

        // SUBROUTINE PARAMETER DEFINITIONS:
        static std::string const RoutineName("GetIndUnits "); // include trailing blank space

        int IUIndex;                     // loop index
        int IUNum;                       // current fan coil number
        std::string CurrentModuleObject; // for ease in getting objects
        Array1D_string Alphas;           // Alpha input items for object
        Array1D_string cAlphaFields;     // Alpha field names
        Array1D_string cNumericFields;   // Numeric field names
        Array1D<Real64> Numbers;         // Numeric input items for object
        Array1D_bool lAlphaBlanks;       // Logical array, alpha field input BLANK = .TRUE.
        Array1D_bool lNumericBlanks;     // Logical array, numeric field input BLANK = .TRUE.
        static int NumAlphas(0);         // Number of Alphas for each GetObjectItem call
        static int NumNumbers(0);        // Number of Numbers for each GetObjectItem call
        static int TotalArgs(0);         // Total number of alpha and numeric arguments (max) for a
        //  certain object in the input file
        int IOStatus;                   // Used in GetObjectItem
        static bool ErrorsFound(false); // Set to true if errors in input, fatal at end of routine
        bool IsNotOK;                   // Flag to verify name
        int CtrlZone;                   // controlled zome do loop index
        int SupAirIn;                   // controlled zone supply air inlet index
        bool AirNodeFound;
        int ADUNum;
        bool errFlag;

        // find the number of each type of induction unit
        CurrentModuleObject = "AirTerminal:SingleDuct:ConstantVolume:FourPipeInduction";
        NumFourPipes = inputProcessor->getNumObjectsFound(state, CurrentModuleObject);
        NumIndUnits = NumFourPipes;
        // allocate the data structures
        IndUnit.allocate(NumIndUnits);
        CheckEquipName.dimension(NumIndUnits, true);

        inputProcessor->getObjectDefMaxArgs(state, CurrentModuleObject, TotalArgs, NumAlphas, NumNumbers);

        Alphas.allocate(NumAlphas);
        cAlphaFields.allocate(NumAlphas);
        cNumericFields.allocate(NumNumbers);
        Numbers.dimension(NumNumbers, 0.0);
        lAlphaBlanks.dimension(NumAlphas, true);
        lNumericBlanks.dimension(NumNumbers, true);

        // loop over Series PIUs; get and load the input data
        for (IUIndex = 1; IUIndex <= NumFourPipes; ++IUIndex) {

            inputProcessor->getObjectItem(state,
                                          CurrentModuleObject,
                                          IUIndex,
                                          Alphas,
                                          NumAlphas,
                                          Numbers,
                                          NumNumbers,
                                          IOStatus,
                                          lNumericBlanks,
                                          lAlphaBlanks,
                                          cAlphaFields,
                                          cNumericFields);

            IUNum = IUIndex;
            UtilityRoutines::IsNameEmpty(state, Alphas(1), CurrentModuleObject, ErrorsFound);

            IndUnit(IUNum).Name = Alphas(1);
            IndUnit(IUNum).UnitType = CurrentModuleObject;
            IndUnit(IUNum).UnitType_Num = SingleDuct_CV_FourPipeInduc;
            IndUnit(IUNum).Sched = Alphas(2);
            if (lAlphaBlanks(2)) {
                IndUnit(IUNum).SchedPtr = DataGlobalConstants::ScheduleAlwaysOn();
            } else {
                IndUnit(IUNum).SchedPtr = GetScheduleIndex(state, Alphas(2)); // convert schedule name to pointer
                if (IndUnit(IUNum).SchedPtr == 0) {
                    ShowSevereError(state, RoutineName + CurrentModuleObject + ": invalid " + cAlphaFields(2) + " entered =" + Alphas(2) + " for " +
                                    cAlphaFields(1) + '=' + Alphas(1));
                    ErrorsFound = true;
                }
            }
            IndUnit(IUNum).MaxTotAirVolFlow = Numbers(1);
            IndUnit(IUNum).InducRatio = Numbers(2);
            if (lNumericBlanks(2)) IndUnit(IUNum).InducRatio = 2.5;

            IndUnit(IUNum).PriAirInNode = GetOnlySingleNode(state,
                Alphas(3), ErrorsFound, CurrentModuleObject, Alphas(1), NodeType_Air, NodeConnectionType_Inlet, 1, ObjectIsParent, cAlphaFields(3));
            IndUnit(IUNum).SecAirInNode = GetOnlySingleNode(state,
                Alphas(4), ErrorsFound, CurrentModuleObject, Alphas(1), NodeType_Air, NodeConnectionType_Inlet, 1, ObjectIsParent, cAlphaFields(4));
            IndUnit(IUNum).OutAirNode = GetOnlySingleNode(state,
                Alphas(5), ErrorsFound, CurrentModuleObject, Alphas(1), NodeType_Air, NodeConnectionType_Outlet, 1, ObjectIsParent, cAlphaFields(5));

            IndUnit(IUNum).HCoilType = Alphas(6); // type (key) of heating coil
            if (UtilityRoutines::SameString(IndUnit(IUNum).HCoilType, "Coil:Heating:Water")) {
                IndUnit(IUNum).HCoil_PlantTypeNum = TypeOf_CoilWaterSimpleHeating;
            }

            IndUnit(IUNum).HCoil = Alphas(7); // name of heating coil object
            IsNotOK = false;
            IndUnit(IUNum).HWControlNode = GetCoilWaterInletNode(state, IndUnit(IUNum).HCoilType, IndUnit(IUNum).HCoil, IsNotOK);
            if (IsNotOK) {
                ShowContinueError(state, "In " + CurrentModuleObject + " = " + IndUnit(IUNum).Name);
                ShowContinueError(state, "..Only Coil:Heating:Water is allowed.");
                ErrorsFound = true;
            }
            //      GetOnlySingleNode(state, Alphas(6),ErrorsFound,'AirTerminal:SingleDuct:ConstantVolume:FourPipeInduction',Alphas(1), &
            //                        NodeType_Water,NodeConnectionType_Actuator,1,ObjectIsParent)
            IndUnit(IUNum).MaxVolHotWaterFlow = Numbers(3);
            IndUnit(IUNum).MinVolHotWaterFlow = Numbers(4);
            IndUnit(IUNum).HotControlOffset = Numbers(5);

            IndUnit(IUNum).CCoilType = Alphas(8); // type (key) of cooling coil

            if (UtilityRoutines::SameString(IndUnit(IUNum).CCoilType, "Coil:Cooling:Water")) {
                IndUnit(IUNum).CCoil_PlantTypeNum = TypeOf_CoilWaterCooling;
            } else if (UtilityRoutines::SameString(IndUnit(IUNum).CCoilType, "Coil:Cooling:Water:DetailedGeometry")) {
                IndUnit(IUNum).CCoil_PlantTypeNum = TypeOf_CoilWaterDetailedFlatCooling;
            }

            IndUnit(IUNum).CCoil = Alphas(9); // name of cooling coil object
            IsNotOK = false;
            IndUnit(IUNum).CWControlNode = GetCoilWaterInletNode(state, IndUnit(IUNum).CCoilType, IndUnit(IUNum).CCoil, IsNotOK);
            if (IsNotOK) {
                ShowContinueError(state, "In " + CurrentModuleObject + " = " + IndUnit(IUNum).Name);
                ShowContinueError(state, "..Only Coil:Cooling:Water or Coil:Cooling:Water:DetailedGeometry is allowed.");
                ErrorsFound = true;
            }
            //      GetOnlySingleNode(state, Alphas(7),ErrorsFound,'AirTerminal:SingleDuct:ConstantVolume:FourPipeInduction',Alphas(1), &
            //                        NodeType_Water,NodeConnectionType_Actuator,1,ObjectIsParent)
            IndUnit(IUNum).MaxVolColdWaterFlow = Numbers(6);
            IndUnit(IUNum).MinVolColdWaterFlow = Numbers(7);
            IndUnit(IUNum).ColdControlOffset = Numbers(8);

            // Get the Zone Mixer name and check that it is OK
            errFlag = false;
            IndUnit(IUNum).MixerName = Alphas(10);
            GetZoneMixerIndex(state, IndUnit(IUNum).MixerName, IndUnit(IUNum).Mixer_Num, errFlag, CurrentModuleObject);
            if (errFlag) {
                ShowContinueError(state, "...specified in " + CurrentModuleObject + " = " + IndUnit(IUNum).Name);
                ErrorsFound = true;
            }

            // Add heating coil to component sets array
            SetUpCompSets(state, IndUnit(IUNum).UnitType, IndUnit(IUNum).Name, IndUnit(IUNum).HCoilType, IndUnit(IUNum).HCoil, Alphas(4), "UNDEFINED");
            // Add cooling coil to component sets array
            SetUpCompSets(state, IndUnit(IUNum).UnitType, IndUnit(IUNum).Name, IndUnit(IUNum).CCoilType, IndUnit(IUNum).CCoil, "UNDEFINED", "UNDEFINED");

            // Register component set data
            TestCompSet(state,
                IndUnit(IUNum).UnitType, IndUnit(IUNum).Name, NodeID(IndUnit(IUNum).PriAirInNode), NodeID(IndUnit(IUNum).OutAirNode), "Air Nodes");

            AirNodeFound = false;
            for (ADUNum = 1; ADUNum <= NumAirDistUnits; ++ADUNum) {
                if (IndUnit(IUNum).OutAirNode == AirDistUnit(ADUNum).OutletNodeNum) {
                    IndUnit(IUNum).ADUNum = ADUNum;
                }
            }
            // one assumes if there isn't one assigned, it's an error?
            if (IndUnit(IUNum).ADUNum == 0) {
                ShowSevereError(state, RoutineName + "No matching Air Distribution Unit, for Unit = [" + IndUnit(IUNum).UnitType + ',' +
                                IndUnit(IUNum).Name + "].");
                ShowContinueError(state, "...should have outlet node=" + NodeID(IndUnit(IUNum).OutAirNode));
                ErrorsFound = true;
            } else {
                // Fill the Zone Equipment data with the supply air inlet node number of this unit.
                for (CtrlZone = 1; CtrlZone <= state.dataGlobal->NumOfZones; ++CtrlZone) {
                    if (!ZoneEquipConfig(CtrlZone).IsControlled) continue;
                    for (SupAirIn = 1; SupAirIn <= ZoneEquipConfig(CtrlZone).NumInletNodes; ++SupAirIn) {
                        if (IndUnit(IUNum).OutAirNode == ZoneEquipConfig(CtrlZone).InletNode(SupAirIn)) {
                            if (ZoneEquipConfig(CtrlZone).AirDistUnitCool(SupAirIn).OutNode > 0) {
                                ShowSevereError(state, "Error in connecting a terminal unit to a zone");
                                ShowContinueError(state, NodeID(IndUnit(IUNum).OutAirNode) + " already connects to another zone");
                                ShowContinueError(state, "Occurs for terminal unit " + IndUnit(IUNum).UnitType + " = " + IndUnit(IUNum).Name);
                                ShowContinueError(state, "Check terminal unit node names for errors");
                                ErrorsFound = true;
                            } else {
                                ZoneEquipConfig(CtrlZone).AirDistUnitCool(SupAirIn).InNode = IndUnit(IUNum).PriAirInNode;
                                ZoneEquipConfig(CtrlZone).AirDistUnitCool(SupAirIn).OutNode = IndUnit(IUNum).OutAirNode;
                                AirDistUnit(IndUnit(IUNum).ADUNum).TermUnitSizingNum =
                                    ZoneEquipConfig(CtrlZone).AirDistUnitCool(SupAirIn).TermUnitSizingIndex;
                                AirDistUnit(IndUnit(IUNum).ADUNum).ZoneEqNum = CtrlZone;
                                IndUnit(IUNum).CtrlZoneNum = CtrlZone;
                            }
                            IndUnit(IUNum).CtrlZoneInNodeIndex = SupAirIn;
                            AirNodeFound = true;
                            break;
                        }
                    }
                }
                if (!AirNodeFound) {
                    ShowSevereError(state, "The outlet air node from the " + CurrentModuleObject + " = " + IndUnit(IUNum).Name);
                    ShowContinueError(state, "did not have a matching Zone Equipment Inlet Node, Node =" + Alphas(3));
                    ErrorsFound = true;
                }
            }
            // report variable for all single duct air terminals
            SetupOutputVariable(state, "Zone Air Terminal Outdoor Air Volume Flow Rate",
                                OutputProcessor::Unit::m3_s,
                                IndUnit(IUNum).OutdoorAirFlowRate,
                                "System",
                                "Average",
                                IndUnit(IUNum).Name);
        }

        Alphas.deallocate();
        cAlphaFields.deallocate();
        cNumericFields.deallocate();
        Numbers.deallocate();
        lAlphaBlanks.deallocate();
        lNumericBlanks.deallocate();
        if (ErrorsFound) {
            ShowFatalError(state, RoutineName + "Errors found in getting input. Preceding conditions cause termination.");
        }
    }

    void InitIndUnit(EnergyPlusData &state,
                     int const IUNum,              // number of the current induction unit being simulated
                     bool const FirstHVACIteration // TRUE if first air loop solution this HVAC step
    )
    {

        // SUBROUTINE INFORMATION:
        //       AUTHOR         Fred Buhl
        //       DATE WRITTEN   June 21 2004
        //       MODIFIED       na
        //       RE-ENGINEERED  na

        // PURPOSE OF THIS SUBROUTINE:
        // This subroutine is for initialization of the passive induction
        // terminal boxes

        // METHODOLOGY EMPLOYED:
        // Uses the status flags to trigger initializations.

        // Using/Aliasing
        using DataDefineEquip::AirDistUnit;
        using DataPlant::PlantLoop;
        using DataPlant::TypeOf_CoilWaterCooling;
        using DataPlant::TypeOf_CoilWaterDetailedFlatCooling;
        using DataPlant::TypeOf_CoilWaterSimpleHeating;
        using DataZoneEquipment::CheckZoneEquipmentList;
        using DataZoneEquipment::ZoneEquipInputsFilled;
        using FluidProperties::GetDensityGlycol;
        using PlantUtilities::InitComponentNodes;
        using PlantUtilities::ScanPlantLoopsForObject;

        // SUBROUTINE PARAMETER DEFINITIONS:
        static std::string const RoutineName("InitIndUnit");

        // SUBROUTINE LOCAL VARIABLE DECLARATIONS:
        int PriNode;     // primary air inlet node number
        int SecNode;     // secondary air inlet node number
        int OutletNode;  // unit air outlet node
        int HotConNode;  // hot water control node number
        int ColdConNode; // cold water control node  number
        Real64 IndRat;   // unit induction ratio
        Real64 RhoAir;   // air density at outside pressure and standard temperature and humidity

        static bool ZoneEquipmentListChecked(false); // True after the Zone Equipment List has been checked for items
        int Loop;                                    // Loop checking control variable
        Real64 rho;                                  // local fluid density
        int HWOutletNode;                            // local node index for hot water coil's outlet node
        int CWOutletNode;                            // local node index for cold water coil's outlet node
        bool errFlag(false);

        // Do the one time initializations
        if (MyOneTimeFlag) {

            MyEnvrnFlag.allocate(NumIndUnits);
            MySizeFlag.allocate(NumIndUnits);
            MyPlantScanFlag.allocate(NumIndUnits);
            MyAirDistInitFlag.allocate(NumIndUnits);
            MyEnvrnFlag = true;
            MySizeFlag = true;
            MyPlantScanFlag = true;
            MyAirDistInitFlag = true;
            MyOneTimeFlag = false;
        }

        if (MyPlantScanFlag(IUNum) && allocated(PlantLoop)) {
            if (IndUnit(IUNum).HCoil_PlantTypeNum == TypeOf_CoilWaterSimpleHeating) {
                errFlag = false;
                ScanPlantLoopsForObject(state,
                                        IndUnit(IUNum).HCoil,
                                        IndUnit(IUNum).HCoil_PlantTypeNum,
                                        IndUnit(IUNum).HWLoopNum,
                                        IndUnit(IUNum).HWLoopSide,
                                        IndUnit(IUNum).HWBranchNum,
                                        IndUnit(IUNum).HWCompNum,
                                        errFlag,
                                        _,
                                        _,
                                        _,
                                        _,
                                        _);
            }
            if (errFlag) {
                ShowContinueError(state, "Reference Unit=\"" + IndUnit(IUNum).Name + "\", type=" + IndUnit(IUNum).UnitType);
            }
            if (IndUnit(IUNum).CCoil_PlantTypeNum == TypeOf_CoilWaterCooling ||
                IndUnit(IUNum).CCoil_PlantTypeNum == TypeOf_CoilWaterDetailedFlatCooling) {
                errFlag = false;
                ScanPlantLoopsForObject(state,
                                        IndUnit(IUNum).CCoil,
                                        IndUnit(IUNum).CCoil_PlantTypeNum,
                                        IndUnit(IUNum).CWLoopNum,
                                        IndUnit(IUNum).CWLoopSide,
                                        IndUnit(IUNum).CWBranchNum,
                                        IndUnit(IUNum).CWCompNum,
                                        errFlag,
                                        _,
                                        _,
                                        _,
                                        _,
                                        _);
            }
            if (errFlag) {
                ShowContinueError(state, "Reference Unit=\"" + IndUnit(IUNum).Name + "\", type=" + IndUnit(IUNum).UnitType);
                ShowFatalError(state, "InitIndUnit: Program terminated for previous conditions.");
            }
            MyPlantScanFlag(IUNum) = false;
        } else if (MyPlantScanFlag(IUNum) && !state.dataGlobal->AnyPlantInModel) {
            MyPlantScanFlag(IUNum) = false;
        }

        if (MyAirDistInitFlag(IUNum)) {
            // save the induction ratio in the term unit sizing array for use in the system sizing calculation
            if (DataSizing::CurTermUnitSizingNum > 0) {
                DataSizing::TermUnitSizing(DataSizing::CurTermUnitSizingNum).InducRat = IndUnit(IUNum).InducRatio;
            }
            if (IndUnit(IUNum).AirLoopNum == 0) {
                if ((IndUnit(IUNum).CtrlZoneNum > 0) && (IndUnit(IUNum).CtrlZoneInNodeIndex > 0)) {
                    IndUnit(IUNum).AirLoopNum =
                        DataZoneEquipment::ZoneEquipConfig(IndUnit(IUNum).CtrlZoneNum).InletNodeAirLoopNum(IndUnit(IUNum).CtrlZoneInNodeIndex);
                    AirDistUnit(IndUnit(IUNum).ADUNum).AirLoopNum = IndUnit(IUNum).AirLoopNum;
                }
            } else {
                MyAirDistInitFlag(IUNum) = false;
            }
        }
        if (!ZoneEquipmentListChecked && ZoneEquipInputsFilled) {
            ZoneEquipmentListChecked = true;
            // Check to see if there is a Air Distribution Unit on the Zone Equipment List
            for (Loop = 1; Loop <= NumIndUnits; ++Loop) {
                if (IndUnit(Loop).ADUNum == 0) continue;
                if (CheckZoneEquipmentList(state, "ZONEHVAC:AIRDISTRIBUTIONUNIT", AirDistUnit(IndUnit(Loop).ADUNum).Name)) continue;
                ShowSevereError(state, "InitIndUnit: ADU=[Air Distribution Unit," + AirDistUnit(IndUnit(Loop).ADUNum).Name +
                                "] is not on any ZoneHVAC:EquipmentList.");
                ShowContinueError(state, "...Unit=[" + IndUnit(Loop).UnitType + ',' + IndUnit(Loop).Name + "] will not be simulated.");
            }
        }

        if (!state.dataGlobal->SysSizingCalc && MySizeFlag(IUNum)) {

            SizeIndUnit(state, IUNum);
            MySizeFlag(IUNum) = false;
        }

        // Do the Begin Environment initializations
        if (state.dataGlobal->BeginEnvrnFlag && MyEnvrnFlag(IUNum)) {
            RhoAir = StdRhoAir;
            PriNode = IndUnit(IUNum).PriAirInNode;
            SecNode = IndUnit(IUNum).SecAirInNode;
            OutletNode = IndUnit(IUNum).OutAirNode;
            IndRat = IndUnit(IUNum).InducRatio;
            // set the mass flow rates from the input volume flow rates
            if (UtilityRoutines::SameString(IndUnit(IUNum).UnitType, "AirTerminal:SingleDuct:ConstantVolume:FourPipeInduction")) {
                IndUnit(IUNum).MaxTotAirMassFlow = RhoAir * IndUnit(IUNum).MaxTotAirVolFlow;
                IndUnit(IUNum).MaxPriAirMassFlow = IndUnit(IUNum).MaxTotAirMassFlow / (1.0 + IndRat);
                IndUnit(IUNum).MaxSecAirMassFlow = IndRat * IndUnit(IUNum).MaxTotAirMassFlow / (1.0 + IndRat);
                Node(PriNode).MassFlowRateMax = IndUnit(IUNum).MaxPriAirMassFlow;
                Node(PriNode).MassFlowRateMin = IndUnit(IUNum).MaxPriAirMassFlow;
                Node(SecNode).MassFlowRateMax = IndUnit(IUNum).MaxSecAirMassFlow;
                Node(SecNode).MassFlowRateMin = IndUnit(IUNum).MaxSecAirMassFlow;
                Node(OutletNode).MassFlowRateMax = IndUnit(IUNum).MaxTotAirMassFlow;
            }

            HotConNode = IndUnit(IUNum).HWControlNode;
            if (HotConNode > 0 && !MyPlantScanFlag(IUNum)) {

                rho = GetDensityGlycol(state,
                                       PlantLoop(IndUnit(IUNum).HWLoopNum).FluidName,
                                       DataGlobalConstants::HWInitConvTemp(),
                                       PlantLoop(IndUnit(IUNum).HWLoopNum).FluidIndex,
                                       RoutineName);
                IndUnit(IUNum).MaxHotWaterFlow = rho * IndUnit(IUNum).MaxVolHotWaterFlow;
                IndUnit(IUNum).MinHotWaterFlow = rho * IndUnit(IUNum).MinVolHotWaterFlow;
                // get component outlet node from plant structure
                HWOutletNode = PlantLoop(IndUnit(IUNum).HWLoopNum)
                                   .LoopSide(IndUnit(IUNum).HWLoopSide)
                                   .Branch(IndUnit(IUNum).HWBranchNum)
                                   .Comp(IndUnit(IUNum).HWCompNum)
                                   .NodeNumOut;
                InitComponentNodes(IndUnit(IUNum).MinHotWaterFlow,
                                   IndUnit(IUNum).MaxHotWaterFlow,
                                   HotConNode,
                                   HWOutletNode,
                                   IndUnit(IUNum).HWLoopNum,
                                   IndUnit(IUNum).HWLoopSide,
                                   IndUnit(IUNum).HWBranchNum,
                                   IndUnit(IUNum).HWCompNum);
            }

            ColdConNode = IndUnit(IUNum).CWControlNode;
            if (ColdConNode > 0) {
                rho = GetDensityGlycol(state,
                                       PlantLoop(IndUnit(IUNum).CWLoopNum).FluidName,
                                       DataGlobalConstants::CWInitConvTemp(),
                                       PlantLoop(IndUnit(IUNum).CWLoopNum).FluidIndex,
                                       RoutineName);
                IndUnit(IUNum).MaxColdWaterFlow = rho * IndUnit(IUNum).MaxVolColdWaterFlow;
                IndUnit(IUNum).MinColdWaterFlow = rho * IndUnit(IUNum).MinVolColdWaterFlow;

                CWOutletNode = PlantLoop(IndUnit(IUNum).CWLoopNum)
                                   .LoopSide(IndUnit(IUNum).CWLoopSide)
                                   .Branch(IndUnit(IUNum).CWBranchNum)
                                   .Comp(IndUnit(IUNum).CWCompNum)
                                   .NodeNumOut;
                InitComponentNodes(IndUnit(IUNum).MinColdWaterFlow,
                                   IndUnit(IUNum).MaxColdWaterFlow,
                                   ColdConNode,
                                   CWOutletNode,
                                   IndUnit(IUNum).CWLoopNum,
                                   IndUnit(IUNum).CWLoopSide,
                                   IndUnit(IUNum).CWBranchNum,
                                   IndUnit(IUNum).CWCompNum);
            }

            MyEnvrnFlag(IUNum) = false;
        } // end one time inits

        if (!state.dataGlobal->BeginEnvrnFlag) {
            MyEnvrnFlag(IUNum) = true;
        }

        PriNode = IndUnit(IUNum).PriAirInNode;
        SecNode = IndUnit(IUNum).SecAirInNode;

        // Do the start of HVAC time step initializations
        if (FirstHVACIteration) {
            // check for upstream zero flow. If nonzero and schedule ON, set primary flow to max
            if (GetCurrentScheduleValue(state, IndUnit(IUNum).SchedPtr) > 0.0 && Node(PriNode).MassFlowRate > 0.0) {
                if (UtilityRoutines::SameString(IndUnit(IUNum).UnitType, "AirTerminal:SingleDuct:ConstantVolume:FourPipeInduction")) {
                    Node(PriNode).MassFlowRate = IndUnit(IUNum).MaxPriAirMassFlow;
                    Node(SecNode).MassFlowRate = IndUnit(IUNum).MaxSecAirMassFlow;
                }
            } else {
                Node(PriNode).MassFlowRate = 0.0;
                Node(SecNode).MassFlowRate = 0.0;
            }
            // reset the max and min avail flows
            if (GetCurrentScheduleValue(state, IndUnit(IUNum).SchedPtr) > 0.0 && Node(PriNode).MassFlowRateMaxAvail > 0.0) {
                if (UtilityRoutines::SameString(IndUnit(IUNum).UnitType, "AirTerminal:SingleDuct:ConstantVolume:FourPipeInduction")) {
                    Node(PriNode).MassFlowRateMaxAvail = IndUnit(IUNum).MaxPriAirMassFlow;
                    Node(PriNode).MassFlowRateMinAvail = IndUnit(IUNum).MaxPriAirMassFlow;
                    Node(SecNode).MassFlowRateMaxAvail = IndUnit(IUNum).MaxSecAirMassFlow;
                    Node(SecNode).MassFlowRateMinAvail = IndUnit(IUNum).MaxSecAirMassFlow;
                }
            } else {
                Node(PriNode).MassFlowRateMaxAvail = 0.0;
                Node(PriNode).MassFlowRateMinAvail = 0.0;
                Node(SecNode).MassFlowRateMaxAvail = 0.0;
                Node(SecNode).MassFlowRateMinAvail = 0.0;
            }
        }
    }

    void SizeIndUnit(EnergyPlusData &state, int const IUNum)
    {

        // SUBROUTINE INFORMATION:
        //       AUTHOR         Fred Buhl
        //       DATE WRITTEN   June 22 2004
        //       MODIFIED       August 2013 Daeho Kang, add component sizing table entries
        //       RE-ENGINEERED  na

        // PURPOSE OF THIS SUBROUTINE:
        // This subroutine is for sizing induction terminal units for which flow rates have not been
        // specified in the input

        // METHODOLOGY EMPLOYED:
        // Accesses zone sizing array for air flow rates and zone and plant sizing arrays to
        // calculate coil water flow rates.

        // Using/Aliasing
        using namespace DataSizing;
        using DataPlant::PlantLoop;
        using FluidProperties::GetDensityGlycol;
        using FluidProperties::GetSpecificHeatGlycol;

        using PlantUtilities::MyPlantSizingIndex;
        using WaterCoils::GetCoilWaterInletNode;
        using WaterCoils::GetCoilWaterOutletNode;
        using WaterCoils::SetCoilDesFlow;

        // SUBROUTINE PARAMETER DEFINITIONS:
        static std::string const RoutineName("SizeIndUnit");

        // SUBROUTINE LOCAL VARIABLE DECLARATIONS:
        int PltSizHeatNum; // index of plant sizing object for 1st heating loop
        int PltSizCoolNum; // index of plant sizing object for 1st cooling loop
        Real64 DesCoilLoad;
        Real64 DesPriVolFlow;
        Real64 RhoAir;
        Real64 CpAir;
        static int CoilWaterInletNode(0);
        static int CoilWaterOutletNode(0);
        bool ErrorsFound;
        Real64 Cp;  // local fluid specific heat
        Real64 rho; // local fluid density
        bool IsAutoSize;
        Real64 MaxTotAirVolFlowDes;     // Desing size maximum air volume flow for reproting
        Real64 MaxTotAirVolFlowUser;    // User hard-sized maximum air volume flow for reporting
        Real64 MaxVolHotWaterFlowDes;   // Desing size maximum hot water flow for reproting
        Real64 MaxVolHotWaterFlowUser;  // User hard-sized maximum hot water flow for reporting
        Real64 MaxVolColdWaterFlowDes;  // Desing size maximum cold water flow for reproting
        Real64 MaxVolColdWaterFlowUser; // User hard-sized maximum cold water flow for reporting

        PltSizHeatNum = 0;
        PltSizCoolNum = 0;
        DesPriVolFlow = 0.0;
        CpAir = 0.0;
        RhoAir = StdRhoAir;
        ErrorsFound = false;
        IsAutoSize = false;
        MaxTotAirVolFlowDes = 0.0;
        MaxTotAirVolFlowUser = 0.0;
        MaxVolHotWaterFlowDes = 0.0;
        MaxVolHotWaterFlowUser = 0.0;
        MaxVolColdWaterFlowDes = 0.0;
        MaxVolColdWaterFlowUser = 0.0;

        if (IndUnit(IUNum).MaxTotAirVolFlow == AutoSize) {
            IsAutoSize = true;
        }

        if (CurZoneEqNum > 0) {
            if (!IsAutoSize && !ZoneSizingRunDone) { // simulation continue
                if (IndUnit(IUNum).MaxTotAirVolFlow > 0.0) {
                    BaseSizer::reportSizerOutput(state, IndUnit(IUNum).UnitType,
                                                 IndUnit(IUNum).Name,
                                                 "User-Specified Maximum Total Air Flow Rate [m3/s]",
                                                 IndUnit(IUNum).MaxTotAirVolFlow);
                }
            } else {
                CheckZoneSizing(state, IndUnit(IUNum).UnitType, IndUnit(IUNum).Name);
                if (CurTermUnitSizingNum > 0) {
                    MaxTotAirVolFlowDes = max(TermUnitFinalZoneSizing(CurTermUnitSizingNum).DesCoolVolFlow,
                                              TermUnitFinalZoneSizing(CurTermUnitSizingNum).DesHeatVolFlow);
                } else {
                    MaxTotAirVolFlowDes = 0.0;
                }
                if (MaxTotAirVolFlowDes < SmallAirVolFlow) {
                    MaxTotAirVolFlowDes = 0.0;
                }
                if (IsAutoSize) {
                    IndUnit(IUNum).MaxTotAirVolFlow = MaxTotAirVolFlowDes;
                    BaseSizer::reportSizerOutput(state,
                        IndUnit(IUNum).UnitType, IndUnit(IUNum).Name, "Design Size Maximum Total Air Flow Rate [m3/s]", MaxTotAirVolFlowDes);
                } else {
                    if (IndUnit(IUNum).MaxTotAirVolFlow > 0.0 && MaxTotAirVolFlowDes > 0.0) {
                        MaxTotAirVolFlowUser = IndUnit(IUNum).MaxTotAirVolFlow;
                        BaseSizer::reportSizerOutput(state, IndUnit(IUNum).UnitType,
                                                     IndUnit(IUNum).Name,
                                                     "Design Size Maximum Total Air Flow Rate [m3/s]",
                                                     MaxTotAirVolFlowDes,
                                                     "User-Specified Maximum Total Air Flow Rate [m3/s]",
                                                     MaxTotAirVolFlowUser);
                        if (state.dataGlobal->DisplayExtraWarnings) {
                            if ((std::abs(MaxTotAirVolFlowDes - MaxTotAirVolFlowUser) / MaxTotAirVolFlowUser) > AutoVsHardSizingThreshold) {
                                ShowMessage(state, "SizeHVACSingleDuctInduction: Potential issue with equipment sizing for " + IndUnit(IUNum).UnitType +
                                            " = \"" + IndUnit(IUNum).Name + "\".");
                                ShowContinueError(state, format("User-Specified Maximum Total Air Flow Rate of {:.5R} [m3/s]", MaxTotAirVolFlowUser));
                                ShowContinueError(
                                    state, format("differs from Design Size Maximum Total Air Flow Rate of {:.5R} [m3/s]", MaxTotAirVolFlowDes));
                                ShowContinueError(state, "This may, or may not, indicate mismatched component sizes.");
                                ShowContinueError(state, "Verify that the value entered is intended and is consistent with other components.");
                            }
                        }
                    }
                }
            }
        }

        IsAutoSize = false;
        if (IndUnit(IUNum).MaxVolHotWaterFlow == AutoSize) {
            IsAutoSize = true;
        }
        if ((CurZoneEqNum > 0) && (CurTermUnitSizingNum > 0)) {
            if (!IsAutoSize && !ZoneSizingRunDone) { // simulation continue
                if (IndUnit(IUNum).MaxVolHotWaterFlow > 0.0) {
                    BaseSizer::reportSizerOutput(state, IndUnit(IUNum).UnitType,
                                                 IndUnit(IUNum).Name,
                                                 "User-Specified Maximum Hot Water Flow Rate [m3/s]",
                                                 IndUnit(IUNum).MaxVolHotWaterFlow);
                }
            } else {
                CheckZoneSizing(state, IndUnit(IUNum).UnitType, IndUnit(IUNum).Name);

                if (UtilityRoutines::SameString(IndUnit(IUNum).HCoilType, "Coil:Heating:Water")) {

                    CoilWaterInletNode = GetCoilWaterInletNode(state, "Coil:Heating:Water", IndUnit(IUNum).HCoil, ErrorsFound);
                    CoilWaterOutletNode = GetCoilWaterOutletNode(state, "Coil:Heating:Water", IndUnit(IUNum).HCoil, ErrorsFound);
                    if (IsAutoSize) {
                        PltSizHeatNum =
                            MyPlantSizingIndex(state, "Coil:Heating:Water", IndUnit(IUNum).HCoil, CoilWaterInletNode, CoilWaterOutletNode, ErrorsFound);
                        if (PltSizHeatNum > 0) {

                            if (TermUnitFinalZoneSizing(CurTermUnitSizingNum).DesHeatMassFlow >= SmallAirVolFlow) {
                                DesPriVolFlow = IndUnit(IUNum).MaxTotAirVolFlow / (1.0 + IndUnit(IUNum).InducRatio);
                                CpAir = PsyCpAirFnW(TermUnitFinalZoneSizing(CurTermUnitSizingNum).HeatDesHumRat);
                                // the design heating coil load is the zone load minus whatever the central system does. Note that
                                // DesHeatCoilInTempTU is really the primary air inlet temperature for the unit.
                                if (TermUnitFinalZoneSizing(CurTermUnitSizingNum).ZoneTempAtHeatPeak > 0.0) {
                                    DesCoilLoad = TermUnitFinalZoneSizing(CurTermUnitSizingNum).NonAirSysDesHeatLoad -
                                                  CpAir * RhoAir * DesPriVolFlow *
                                                      (TermUnitFinalZoneSizing(CurTermUnitSizingNum).DesHeatCoilInTempTU -
                                                       TermUnitFinalZoneSizing(CurTermUnitSizingNum).ZoneTempAtHeatPeak);
                                } else {
                                    DesCoilLoad =
                                        CpAir * RhoAir * DesPriVolFlow *
                                        (ZoneSizThermSetPtLo(CurZoneEqNum) - TermUnitFinalZoneSizing(CurTermUnitSizingNum).DesHeatCoilInTempTU);
                                }
                                IndUnit(IUNum).DesHeatingLoad = DesCoilLoad;
                                Cp = GetSpecificHeatGlycol(state, PlantLoop(IndUnit(IUNum).HWLoopNum).FluidName,
                                                           DataGlobalConstants::HWInitConvTemp(),
                                                           PlantLoop(IndUnit(IUNum).HWLoopNum).FluidIndex,
                                                           RoutineName);

                                rho = GetDensityGlycol(state,
                                                       PlantLoop(IndUnit(IUNum).HWLoopNum).FluidName,
                                                       DataGlobalConstants::HWInitConvTemp(),
                                                       PlantLoop(IndUnit(IUNum).HWLoopNum).FluidIndex,
                                                       RoutineName);

                                MaxVolHotWaterFlowDes = DesCoilLoad / (PlantSizData(PltSizHeatNum).DeltaT * Cp * rho);
                                MaxVolHotWaterFlowDes = max(MaxVolHotWaterFlowDes, 0.0);
                            } else {
                                MaxVolHotWaterFlowDes = 0.0;
                            }
                        } else {
                            ShowSevereError(state, "Autosizing of water flow requires a heating loop Sizing:Plant object");
                            ShowContinueError(state, "Occurs in" + IndUnit(IUNum).UnitType + " Object=" + IndUnit(IUNum).Name);
                            ErrorsFound = true;
                        }
                    }
                    if (IsAutoSize) {
                        IndUnit(IUNum).MaxVolHotWaterFlow = MaxVolHotWaterFlowDes;
                        BaseSizer::reportSizerOutput(state,
                            IndUnit(IUNum).UnitType, IndUnit(IUNum).Name, "Design Size Maximum Hot Water Flow Rate [m3/s]", MaxVolHotWaterFlowDes);
                        BaseSizer::reportSizerOutput(state, IndUnit(IUNum).UnitType,
                                                     IndUnit(IUNum).Name,
                                                     "Design Size Inlet Air Temperature [C]",
                                                     TermUnitFinalZoneSizing(CurTermUnitSizingNum).DesHeatCoilInTempTU);
                        BaseSizer::reportSizerOutput(state, IndUnit(IUNum).UnitType,
                                                     IndUnit(IUNum).Name,
                                                     "Design Size Inlet Air Humidity Ratio [kgWater/kgDryAir]",
                                                     TermUnitFinalZoneSizing(CurTermUnitSizingNum).DesHeatCoilInHumRatTU);
                    } else {
                        if (IndUnit(IUNum).MaxVolHotWaterFlow > 0.0 && MaxVolHotWaterFlowDes > 0.0) {
                            MaxVolHotWaterFlowUser = IndUnit(IUNum).MaxVolHotWaterFlow;
                            BaseSizer::reportSizerOutput(state, IndUnit(IUNum).UnitType,
                                                         IndUnit(IUNum).Name,
                                                         "Design Size Maximum Hot Water Flow Rate [m3/s]",
                                                         MaxVolHotWaterFlowDes,
                                                         "User-Specified Maximum Hot Water Flow Rate [m3/s]",
                                                         MaxVolHotWaterFlowUser);
                            if (state.dataGlobal->DisplayExtraWarnings) {
                                if ((std::abs(MaxVolHotWaterFlowDes - MaxVolHotWaterFlowUser) / MaxVolHotWaterFlowUser) > AutoVsHardSizingThreshold) {
                                    ShowMessage(state, "SizeHVACSingleDuctInduction: Potential issue with equipment sizing for " + IndUnit(IUNum).UnitType +
                                                " = \"" + IndUnit(IUNum).Name + "\".");
                                    ShowContinueError(state,
                                                      format("User-Specified Maximum Hot Water Flow Rate of {:.5R} [m3/s]", MaxVolHotWaterFlowUser));
                                    ShowContinueError(
                                        state,
                                        format("differs from Design Size Maximum Hot Water Flow Rate of {:.5R} [m3/s]", MaxVolHotWaterFlowDes));
                                    ShowContinueError(state, "This may, or may not, indicate mismatched component sizes.");
                                    ShowContinueError(state, "Verify that the value entered is intended and is consistent with other components.");
                                }
                            }
                        }
                    }
                } else {
                    IndUnit(IUNum).MaxVolHotWaterFlow = 0.0;
                }
            }
        }

        IsAutoSize = false;
        if (IndUnit(IUNum).MaxVolColdWaterFlow == AutoSize) {
            IsAutoSize = true;
        }
        if ((CurZoneEqNum > 0) && (CurTermUnitSizingNum > 0)) {
            if (!IsAutoSize && !ZoneSizingRunDone) { // simulation continue
                if (IndUnit(IUNum).MaxVolColdWaterFlow > 0.0) {
                    BaseSizer::reportSizerOutput(state, IndUnit(IUNum).UnitType,
                                                 IndUnit(IUNum).Name,
                                                 "User-Specified Maximum Cold Water Flow Rate [m3/s]",
                                                 IndUnit(IUNum).MaxVolColdWaterFlow);
                }
            } else {
                CheckZoneSizing(state, IndUnit(IUNum).UnitType, IndUnit(IUNum).Name);

                if (UtilityRoutines::SameString(IndUnit(IUNum).CCoilType, "Coil:Cooling:Water") ||
                    UtilityRoutines::SameString(IndUnit(IUNum).CCoilType, "Coil:Cooling:Water:DetailedGeometry")) {

                    CoilWaterInletNode = GetCoilWaterInletNode(state, IndUnit(IUNum).CCoilType, IndUnit(IUNum).CCoil, ErrorsFound);
                    CoilWaterOutletNode = GetCoilWaterOutletNode(state, IndUnit(IUNum).CCoilType, IndUnit(IUNum).CCoil, ErrorsFound);
                    if (IsAutoSize) {
                        PltSizCoolNum =
                            MyPlantSizingIndex(state, IndUnit(IUNum).CCoilType, IndUnit(IUNum).CCoil, CoilWaterInletNode, CoilWaterOutletNode, ErrorsFound);
                        if (PltSizCoolNum > 0) {

                            if (TermUnitFinalZoneSizing(CurTermUnitSizingNum).DesCoolMassFlow >= SmallAirVolFlow) {
                                DesPriVolFlow = IndUnit(IUNum).MaxTotAirVolFlow / (1.0 + IndUnit(IUNum).InducRatio);
                                CpAir = PsyCpAirFnW(TermUnitFinalZoneSizing(CurTermUnitSizingNum).CoolDesHumRat);
                                // the design cooling coil load is the zone load minus whatever the central system does. Note that
                                // DesCoolCoilInTempTU is really the primary air inlet temperature for the unit.
                                if (TermUnitFinalZoneSizing(CurTermUnitSizingNum).ZoneTempAtCoolPeak > 0.0) {
                                    DesCoilLoad = TermUnitFinalZoneSizing(CurTermUnitSizingNum).NonAirSysDesCoolLoad -
                                                  CpAir * RhoAir * DesPriVolFlow *
                                                      (TermUnitFinalZoneSizing(CurTermUnitSizingNum).ZoneTempAtCoolPeak -
                                                       TermUnitFinalZoneSizing(CurTermUnitSizingNum).DesCoolCoilInTempTU);
                                } else {
                                    DesCoilLoad =
                                        CpAir * RhoAir * DesPriVolFlow *
                                        (TermUnitFinalZoneSizing(CurTermUnitSizingNum).DesCoolCoilInTempTU - ZoneSizThermSetPtHi(CurZoneEqNum));
                                }
                                IndUnit(IUNum).DesCoolingLoad = DesCoilLoad;
                                Cp = GetSpecificHeatGlycol(
                                    state, PlantLoop(IndUnit(IUNum).CWLoopNum).FluidName, 5.0, PlantLoop(IndUnit(IUNum).CWLoopNum).FluidIndex, RoutineName);

                                rho = GetDensityGlycol(
                                    state, PlantLoop(IndUnit(IUNum).CWLoopNum).FluidName, 5.0, PlantLoop(IndUnit(IUNum).CWLoopNum).FluidIndex, RoutineName);

                                MaxVolColdWaterFlowDes = DesCoilLoad / (PlantSizData(PltSizCoolNum).DeltaT * Cp * rho);
                                MaxVolColdWaterFlowDes = max(MaxVolColdWaterFlowDes, 0.0);
                            } else {
                                MaxVolColdWaterFlowDes = 0.0;
                            }
                        } else {
                            ShowSevereError(state, "Autosizing of water flow requires a cooling loop Sizing:Plant object");
                            ShowContinueError(state, "Occurs in" + IndUnit(IUNum).UnitType + " Object=" + IndUnit(IUNum).Name);
                            ErrorsFound = true;
                        }
                    }
                    if (IsAutoSize) {
                        IndUnit(IUNum).MaxVolColdWaterFlow = MaxVolColdWaterFlowDes;
                        BaseSizer::reportSizerOutput(state,
                            IndUnit(IUNum).UnitType, IndUnit(IUNum).Name, "Design Size Maximum Cold Water Flow Rate [m3/s]", MaxVolColdWaterFlowDes);
                    } else {
                        if (IndUnit(IUNum).MaxVolColdWaterFlow > 0.0 && MaxVolColdWaterFlowDes > 0.0) {
                            MaxVolColdWaterFlowUser = IndUnit(IUNum).MaxVolColdWaterFlow;
                            BaseSizer::reportSizerOutput(state, IndUnit(IUNum).UnitType,
                                                         IndUnit(IUNum).Name,
                                                         "Design Size Maximum Cold Water Flow Rate [m3/s]",
                                                         MaxVolColdWaterFlowDes,
                                                         "User-Specified Maximum Cold Water Flow Rate [m3/s]",
                                                         MaxVolColdWaterFlowUser);
                            if (state.dataGlobal->DisplayExtraWarnings) {
                                if ((std::abs(MaxVolColdWaterFlowDes - MaxVolColdWaterFlowUser) / MaxVolColdWaterFlowUser) >
                                    AutoVsHardSizingThreshold) {
                                    ShowMessage(state, "SizeHVACSingleDuctInduction: Potential issue with equipment sizing for " + IndUnit(IUNum).UnitType +
                                                " = \"" + IndUnit(IUNum).Name + "\".");
                                    ShowContinueError(
                                        state, format("User-Specified Maximum Cold Water Flow Rate of {:.5R} [m3/s]", MaxVolColdWaterFlowUser));
                                    ShowContinueError(
                                        state,
                                        format("differs from Design Size Maximum Cold Water Flow Rate of {:.5R} [m3/s]", MaxVolColdWaterFlowDes));
                                    ShowContinueError(state, "This may, or may not, indicate mismatched component sizes.");
                                    ShowContinueError(state, "Verify that the value entered is intended and is consistent with other components.");
                                }
                            }
                        }
                    }
                } else {
                    IndUnit(IUNum).MaxVolColdWaterFlow = 0.0;
                }
            }
        }

        if (CurTermUnitSizingNum > 0) {
            // note we save the induced air flow for use by the hw and cw coil sizing routines
            TermUnitSizing(CurTermUnitSizingNum).AirVolFlow =
                IndUnit(IUNum).MaxTotAirVolFlow * IndUnit(IUNum).InducRatio / (1.0 + IndUnit(IUNum).InducRatio);
            // save the max hot and cold water flows for use in coil sizing
            TermUnitSizing(CurTermUnitSizingNum).MaxHWVolFlow = IndUnit(IUNum).MaxVolHotWaterFlow;
            TermUnitSizing(CurTermUnitSizingNum).MaxCWVolFlow = IndUnit(IUNum).MaxVolColdWaterFlow;
            // save the design load used for reporting
            TermUnitSizing(CurTermUnitSizingNum).DesCoolingLoad = IndUnit(IUNum).DesCoolingLoad;
            TermUnitSizing(CurTermUnitSizingNum).DesHeatingLoad = IndUnit(IUNum).DesHeatingLoad;
            // save the induction ratio for use in subsequent sizing calcs
            TermUnitSizing(CurTermUnitSizingNum).InducRat = IndUnit(IUNum).InducRatio;
            if (UtilityRoutines::SameString(IndUnit(IUNum).HCoilType, "Coil:Heating:Water")) {
                SetCoilDesFlow(state, IndUnit(IUNum).HCoilType, IndUnit(IUNum).HCoil, TermUnitSizing(CurTermUnitSizingNum).AirVolFlow, ErrorsFound);
            }
            if (UtilityRoutines::SameString(IndUnit(IUNum).CCoilType, "Coil:Cooling:Water:DetailedGeometry")) {
                SetCoilDesFlow(state, IndUnit(IUNum).CCoilType, IndUnit(IUNum).CCoil, TermUnitSizing(CurTermUnitSizingNum).AirVolFlow, ErrorsFound);
            }
        }
    }

    void SimFourPipeIndUnit(EnergyPlusData &state,
                            int const IUNum,              // number of the current unit being simulated
                            int const ZoneNum,            // number of zone being served
                            int const ZoneNodeNum,        // zone node number
                            bool const FirstHVACIteration // TRUE if 1st HVAC simulation of system timestep
    )
    {

        // SUBROUTINE INFORMATION:
        //       AUTHOR         Fred Buhl
        //       DATE WRITTEN   June 23 2004
        //       MODIFIED       na
        //       RE-ENGINEERED  na

        // PURPOSE OF THIS SUBROUTINE:
        // Simulate a 4 pipe induction unit; adjust its heating or cooling
        // coil outputs to match the zone load.

        // METHODOLOGY EMPLOYED:
        // (1) From the zone load and the primary air inlet conditions calculate the coil load
        //     in the secondary air stream
        // (2) If there is a cooling coil load, set the heating coil off and control the cooling
        //     coil to meet the coil load
        // (3) If there is a heating coil load, control the heating coil to meet the load and keep
        //     the cooling coil off.

        // REFERENCES:
        // na

        // Using/Aliasing
        using namespace DataZoneEnergyDemands;
        using DataPlant::PlantLoop;

        using General::SolveRoot;
        using PlantUtilities::SetComponentFlowRate;
        using TempSolveRoot::SolveRoot;

        // Locals
        // SUBROUTINE ARGUMENT DEFINITIONS:

        // SUBROUTINE PARAMETER DEFINITIONS:
        int const SolveMaxIter(50);

        // INTERFACE BLOCK SPECIFICATIONS:
        // na

        // DERIVED TYPE DEFINITIONS:
        // na

        // SUBROUTINE LOCAL VARIABLE DECLARATIONS:
        Real64 QZnReq;           // heating or cooling needed by zone [Watts]
        Real64 QToHeatSetPt;     // [W]  remaining load to heating setpoint
        Real64 QToCoolSetPt;     // [W]  remaining load to cooling setpoint
        Real64 PowerMet;         // power supplied
        bool UnitOn;             // TRUE if unit is on
        Real64 MaxHotWaterFlow;  // maximum water flow for heating [kg/s]
        Real64 MinHotWaterFlow;  // minimum water flow for heating [kg/s]
        Real64 MaxColdWaterFlow; // maximum water flow for cooling [kg/s]
        Real64 MinColdWaterFlow; // minimum water flow for cooling [kg/s]
        Real64 HWFlow;           // hot water flow [kg/s]
        Real64 CWFlow;           // cold water flow [kg/s]
        int PriNode;             // unit primary air inlet node
        int SecNode;             // unit secondary air inlet node
        int OutletNode;          // unit air outlet node
        int HotControlNode;      // hot water coil inlet node
        int ColdControlNode;     // cold water coil inlet node
        Real64 QPriOnly;         // unit output with no zone coils active
        Real64 PriAirMassFlow;   // primary air mass flow rate [kg/s]
        Real64 SecAirMassFlow;   // secondary air mass flow rate [kg/s]
        Real64 InducRat;         // Induction Ratio
        Array1D<Real64> Par(7);
        int SolFlag;
        Real64 ErrTolerance;
        int HWOutletNode;
        int CWOutletNode;

        UnitOn = true;
        PowerMet = 0.0;
        InducRat = IndUnit(IUNum).InducRatio;
        PriNode = IndUnit(IUNum).PriAirInNode;
        SecNode = IndUnit(IUNum).SecAirInNode;
        OutletNode = IndUnit(IUNum).OutAirNode;
        HotControlNode = IndUnit(IUNum).HWControlNode;
        HWOutletNode = PlantLoop(IndUnit(IUNum).HWLoopNum)
                           .LoopSide(IndUnit(IUNum).HWLoopSide)
                           .Branch(IndUnit(IUNum).HWBranchNum)
                           .Comp(IndUnit(IUNum).HWCompNum)
                           .NodeNumOut;
        ColdControlNode = IndUnit(IUNum).CWControlNode;
        CWOutletNode = PlantLoop(IndUnit(IUNum).CWLoopNum)
                           .LoopSide(IndUnit(IUNum).CWLoopSide)
                           .Branch(IndUnit(IUNum).CWBranchNum)
                           .Comp(IndUnit(IUNum).CWCompNum)
                           .NodeNumOut;
        PriAirMassFlow = Node(PriNode).MassFlowRateMaxAvail;
        SecAirMassFlow = InducRat * PriAirMassFlow;
        QZnReq = ZoneSysEnergyDemand(ZoneNum).RemainingOutputRequired;
        QToHeatSetPt = ZoneSysEnergyDemand(ZoneNum).RemainingOutputReqToHeatSP;
        QToCoolSetPt = ZoneSysEnergyDemand(ZoneNum).RemainingOutputReqToCoolSP;
        // On the first HVAC iteration the system values are given to the controller, but after that
        // the demand limits are in place and there needs to be feedback to the Zone Equipment

        MaxHotWaterFlow = IndUnit(IUNum).MaxHotWaterFlow;
        SetComponentFlowRate(state, MaxHotWaterFlow,
                             HotControlNode,
                             HWOutletNode,
                             IndUnit(IUNum).HWLoopNum,
                             IndUnit(IUNum).HWLoopSide,
                             IndUnit(IUNum).HWBranchNum,
                             IndUnit(IUNum).HWCompNum);

        MinHotWaterFlow = IndUnit(IUNum).MinHotWaterFlow;
        SetComponentFlowRate(state, MinHotWaterFlow,
                             HotControlNode,
                             HWOutletNode,
                             IndUnit(IUNum).HWLoopNum,
                             IndUnit(IUNum).HWLoopSide,
                             IndUnit(IUNum).HWBranchNum,
                             IndUnit(IUNum).HWCompNum);

        MaxColdWaterFlow = IndUnit(IUNum).MaxColdWaterFlow;
        SetComponentFlowRate(state, MaxColdWaterFlow,
                             ColdControlNode,
                             CWOutletNode,
                             IndUnit(IUNum).CWLoopNum,
                             IndUnit(IUNum).CWLoopSide,
                             IndUnit(IUNum).CWBranchNum,
                             IndUnit(IUNum).CWCompNum);

        MinColdWaterFlow = IndUnit(IUNum).MinColdWaterFlow;
        SetComponentFlowRate(state, MinColdWaterFlow,
                             ColdControlNode,
                             CWOutletNode,
                             IndUnit(IUNum).CWLoopNum,
                             IndUnit(IUNum).CWLoopSide,
                             IndUnit(IUNum).CWBranchNum,
                             IndUnit(IUNum).CWCompNum);

        if (GetCurrentScheduleValue(state, IndUnit(IUNum).SchedPtr) <= 0.0) UnitOn = false;
        if (PriAirMassFlow <= SmallMassFlow) UnitOn = false;

        // Set the unit's air inlet nodes mass flow rates
        Node(PriNode).MassFlowRate = PriAirMassFlow;
        Node(SecNode).MassFlowRate = SecAirMassFlow;
        // initialize the water inlet nodes to minimum
        // fire the unit at min water flow
        CalcFourPipeIndUnit(state, IUNum, FirstHVACIteration, ZoneNodeNum, MinHotWaterFlow, MinColdWaterFlow, QPriOnly);
        // the load to be met by the secondary air stream coils is QZnReq-PowerMet

        if (UnitOn) {

            if (QToHeatSetPt - QPriOnly > SmallLoad) {
                // heating coil
                // check that it can meet the load
                CalcFourPipeIndUnit(state, IUNum, FirstHVACIteration, ZoneNodeNum, MaxHotWaterFlow, MinColdWaterFlow, PowerMet);
                if (PowerMet > QToHeatSetPt + SmallLoad) {
                    Par(1) = double(IUNum);
                    if (FirstHVACIteration) {
                        Par(2) = 1.0;
                    } else {
                        Par(2) = 0.0;
                    }
                    Par(3) = double(ZoneNodeNum);
                    Par(4) = MinColdWaterFlow;
                    Par(5) = QToHeatSetPt;
                    Par(6) = QPriOnly;
                    Par(7) = PowerMet;
                    ErrTolerance = IndUnit(IUNum).HotControlOffset;
                    SolveRoot(state, ErrTolerance, SolveMaxIter, SolFlag, HWFlow, FourPipeIUHeatingResidual, MinHotWaterFlow, MaxHotWaterFlow, Par);
                    if (SolFlag == -1) {
                        if (IndUnit(IUNum).HWCoilFailNum1 == 0) {
                            ShowWarningMessage(state, "SimFourPipeIndUnit: Hot water coil control failed for " + IndUnit(IUNum).UnitType + "=\"" +
                                               IndUnit(IUNum).Name + "\"");
                            ShowContinueErrorTimeStamp(state, "");
                            ShowContinueError(state, format("  Iteration limit [{}] exceeded in calculating hot water mass flow rate", SolveMaxIter));
                        }
<<<<<<< HEAD
                        ShowRecurringWarningErrorAtEnd(
                            format("SimFourPipeIndUnit: Hot water coil control failed (iteration limit [{}]) for {}=\"{}\"",
                                   SolveMaxIter,
                                   IndUnit(IUNum).UnitType,
                                   IndUnit(IUNum).Name),
                            IndUnit(IUNum).HWCoilFailNum1);
=======
                        ShowRecurringWarningErrorAtEnd(state, "SimFourPipeIndUnit: Hot water coil control failed (iteration limit [" +
                                                           RoundSigDigits(SolveMaxIter) + "]) for " + IndUnit(IUNum).UnitType + "=\"" +
                                                           IndUnit(IUNum).Name + "\"",
                                                       IndUnit(IUNum).HWCoilFailNum1);
>>>>>>> d143d2bd
                    } else if (SolFlag == -2) {
                        if (IndUnit(IUNum).HWCoilFailNum2 == 0) {
                            ShowWarningMessage(state, "SimFourPipeIndUnit: Hot water coil control failed (maximum flow limits) for " +
                                               IndUnit(IUNum).UnitType + "=\"" + IndUnit(IUNum).Name + "\"");
                            ShowContinueErrorTimeStamp(state, "");
                            ShowContinueError(state, "...Bad hot water maximum flow rate limits");
                            ShowContinueError(state, format("...Given minimum water flow rate={:.3R} kg/s", MinHotWaterFlow));
                            ShowContinueError(state, format("...Given maximum water flow rate={:.3R} kg/s", MaxHotWaterFlow));
                        }
                        ShowRecurringWarningErrorAtEnd(state, "SimFourPipeIndUnit: Hot water coil control failed (flow limits) for " +
                                                           IndUnit(IUNum).UnitType + "=\"" + IndUnit(IUNum).Name + "\"",
                                                       IndUnit(IUNum).HWCoilFailNum2,
                                                       MaxHotWaterFlow,
                                                       MinHotWaterFlow,
                                                       _,
                                                       "[kg/s]",
                                                       "[kg/s]");
                    }
                }
            } else if (QToCoolSetPt - QPriOnly < -SmallLoad) {
                // cooling coil
                // check that it can meet the load
                CalcFourPipeIndUnit(state, IUNum, FirstHVACIteration, ZoneNodeNum, MinHotWaterFlow, MaxColdWaterFlow, PowerMet);
                if (PowerMet < QToCoolSetPt - SmallLoad) {
                    Par(1) = double(IUNum);
                    if (FirstHVACIteration) {
                        Par(2) = 1.0;
                    } else {
                        Par(2) = 0.0;
                    }
                    Par(3) = double(ZoneNodeNum);
                    Par(4) = MinHotWaterFlow;
                    Par(5) = QToCoolSetPt;
                    Par(6) = QPriOnly;
                    Par(7) = PowerMet;
                    ErrTolerance = IndUnit(IUNum).ColdControlOffset;
                    SolveRoot(state, ErrTolerance, SolveMaxIter, SolFlag, CWFlow, FourPipeIUCoolingResidual, MinColdWaterFlow, MaxColdWaterFlow, Par);
                    if (SolFlag == -1) {
                        if (IndUnit(IUNum).CWCoilFailNum1 == 0) {
                            ShowWarningMessage(state, "SimFourPipeIndUnit: Cold water coil control failed for " + IndUnit(IUNum).UnitType + "=\"" +
                                               IndUnit(IUNum).Name + "\"");
                            ShowContinueErrorTimeStamp(state, "");
                            ShowContinueError(state,
                                              format("  Iteration limit [{}] exceeded in calculating cold water mass flow rate", SolveMaxIter));
                        }
<<<<<<< HEAD
                        ShowRecurringWarningErrorAtEnd(format("SimFourPipeIndUnit: Cold water coil control failed (iteration limit [{}]) for {}=\"{}",
                                                              SolveMaxIter,
                                                              IndUnit(IUNum).UnitType,
                                                              IndUnit(IUNum).Name),
=======
                        ShowRecurringWarningErrorAtEnd(state, "SimFourPipeIndUnit: Cold water coil control failed (iteration limit [" +
                                                           RoundSigDigits(SolveMaxIter) + "]) for " + IndUnit(IUNum).UnitType + "=\"" +
                                                           IndUnit(IUNum).Name,
>>>>>>> d143d2bd
                                                       IndUnit(IUNum).CWCoilFailNum1);
                    } else if (SolFlag == -2) {
                        if (IndUnit(IUNum).CWCoilFailNum2 == 0) {
                            ShowWarningMessage(state, "SimFourPipeIndUnit: Cold water coil control failed (maximum flow limits) for " +
                                               IndUnit(IUNum).UnitType + "=\"" + IndUnit(IUNum).Name + "\"");
                            ShowContinueErrorTimeStamp(state, "");
                            ShowContinueError(state, "...Bad cold water maximum flow rate limits");
                            ShowContinueError(state, format("...Given minimum water flow rate={:.3R} kg/s", MinColdWaterFlow));
                            ShowContinueError(state, format("...Given maximum water flow rate={:.3R} kg/s", MaxColdWaterFlow));
                        }
                        ShowRecurringWarningErrorAtEnd(state, "SimFourPipeIndUnit: Cold water coil control failed (flow limits) for " +
                                                           IndUnit(IUNum).UnitType + "=\"" + IndUnit(IUNum).Name + "\"",
                                                       IndUnit(IUNum).CWCoilFailNum2,
                                                       MaxColdWaterFlow,
                                                       MinColdWaterFlow,
                                                       _,
                                                       "[kg/s]",
                                                       "[kg/s]");
                    }
                }
            } else {
                CalcFourPipeIndUnit(state, IUNum, FirstHVACIteration, ZoneNodeNum, MinHotWaterFlow, MinColdWaterFlow, PowerMet);
            }

        } else {
            // unit off
            CalcFourPipeIndUnit(state, IUNum, FirstHVACIteration, ZoneNodeNum, MinHotWaterFlow, MinColdWaterFlow, PowerMet);
        }
        Node(OutletNode).MassFlowRateMax = IndUnit(IUNum).MaxTotAirMassFlow;

        // At this point we are done. There is no output to report or pass back up: the output provided is calculated
        // one level up in the calling routine SimZoneAirLoopEquipment. All the inlet and outlet flow rates and
        // conditions have been set by CalcFourPipeIndUnit either explicitly or as a result of the simple component calls.
    }

    void CalcFourPipeIndUnit(EnergyPlusData &state,
                             int const IUNum,               // Unit index
                             bool const FirstHVACIteration, // flag for 1st HVAV iteration in the time step
                             int const ZoneNode,            // zone node number
                             Real64 const HWFlow,           // hot water flow (kg/s)
                             Real64 const CWFlow,           // cold water flow (kg/s)
                             Real64 &LoadMet                // load met by unit (watts)
    )
    {

        // SUBROUTINE INFORMATION:
        //       AUTHOR         Fred Buhl
        //       DATE WRITTEN   June 2004
        //       MODIFIED       na
        //       RE-ENGINEERED  na

        // PURPOSE OF THIS SUBROUTINE:
        // Simulate the components making up the 4 pipe induction unit.

        // METHODOLOGY EMPLOYED:
        // Simulates the unit components sequentially in the air flow direction.

        // REFERENCES:
        // na

        // Using/Aliasing
        using DataPlant::PlantLoop;
        using MixerComponent::SimAirMixer;
        using PlantUtilities::SetComponentFlowRate;
        using WaterCoils::SimulateWaterCoilComponents;

        // Locals
        // SUBROUTINE ARGUMENT DEFINITIONS:

        // SUBROUTINE PARAMETER DEFINITIONS:
        // na

        // INTERFACE BLOCK SPECIFICATIONS
        // na

        // DERIVED TYPE DEFINITIONS
        // na

        // SUBROUTINE LOCAL VARIABLE DECLARATIONS:
        int OutletNode;        // unit air outlet node
        int PriNode;           // unit primary air inlet node
        int HotControlNode;    // the hot water inlet node
        int ColdControlNode;   // the cold water inlet node
        Real64 PriAirMassFlow; // primary air mass flow rate [kg/s]
        Real64 SecAirMassFlow; // secondary air mass flow rate [kg/s]
        Real64 TotAirMassFlow; // total air mass flow rate [kg/s]
        Real64 InducRat;       // induction ratio
        Real64 mdotHW;         // local temporary hot water flow rate [kg/s]
        Real64 mdotCW;         // local temporary cold water flow rate [kg/s]
        int HWOutletNode;
        int CWOutletNode;

        // FLOW

        PriNode = IndUnit(IUNum).PriAirInNode;
        OutletNode = IndUnit(IUNum).OutAirNode;
        PriAirMassFlow = Node(PriNode).MassFlowRateMaxAvail;
        InducRat = IndUnit(IUNum).InducRatio;
        SecAirMassFlow = InducRat * PriAirMassFlow;
        TotAirMassFlow = PriAirMassFlow + SecAirMassFlow;
        HotControlNode = IndUnit(IUNum).HWControlNode;
        HWOutletNode = PlantLoop(IndUnit(IUNum).HWLoopNum)
                           .LoopSide(IndUnit(IUNum).HWLoopSide)
                           .Branch(IndUnit(IUNum).HWBranchNum)
                           .Comp(IndUnit(IUNum).HWCompNum)
                           .NodeNumOut;

        ColdControlNode = IndUnit(IUNum).CWControlNode;
        CWOutletNode = PlantLoop(IndUnit(IUNum).CWLoopNum)
                           .LoopSide(IndUnit(IUNum).CWLoopSide)
                           .Branch(IndUnit(IUNum).CWBranchNum)
                           .Comp(IndUnit(IUNum).CWCompNum)
                           .NodeNumOut;

        mdotHW = HWFlow;
        SetComponentFlowRate(state, mdotHW,
                             HotControlNode,
                             HWOutletNode,
                             IndUnit(IUNum).HWLoopNum,
                             IndUnit(IUNum).HWLoopSide,
                             IndUnit(IUNum).HWBranchNum,
                             IndUnit(IUNum).HWCompNum);

        //  Node(HotControlNode)%MassFlowRate = HWFlow

        mdotCW = CWFlow;
        SetComponentFlowRate(state, mdotCW,
                             ColdControlNode,
                             CWOutletNode,
                             IndUnit(IUNum).CWLoopNum,
                             IndUnit(IUNum).CWLoopSide,
                             IndUnit(IUNum).CWBranchNum,
                             IndUnit(IUNum).CWCompNum);
        //  Node(ColdControlNode)%MassFlowRate = CWFlow

        SimulateWaterCoilComponents(state, IndUnit(IUNum).HCoil, FirstHVACIteration, IndUnit(IUNum).HCoil_Num);
        SimulateWaterCoilComponents(state, IndUnit(IUNum).CCoil, FirstHVACIteration, IndUnit(IUNum).CCoil_Num);
        SimAirMixer(state, IndUnit(IUNum).MixerName, IndUnit(IUNum).Mixer_Num);
        LoadMet = TotAirMassFlow * Psychrometrics::PsyDeltaHSenFnTdb2W2Tdb1W1(
                                       Node(OutletNode).Temp, Node(OutletNode).HumRat, Node(ZoneNode).Temp, Node(ZoneNode).HumRat);
    }

    Real64 FourPipeIUHeatingResidual(EnergyPlusData &state,
                                     Real64 const HWFlow,       // hot water flow rate in kg/s
                                     Array1D<Real64> const &Par // Par(5) is the requested zone load
    )
    {

        // FUNCTION INFORMATION:
        //       AUTHOR         Fred Buhl
        //       DATE WRITTEN   June 2004
        //       MODIFIED
        //       RE-ENGINEERED

        // PURPOSE OF THIS FUNCTION:
        // Calculates residual function (Requested Zone Load - Unit Output) / Requested Coil Load
        // Unit Output depends on the hot water flow rate which is being varied to zero the residual.

        // METHODOLOGY EMPLOYED:
        // Calls CalcFourPipeIndUnit, and calculates
        // the residual as defined above.

        // REFERENCES:

        // USE STATEMENTS:
        // na

        // Return value
        Real64 Residuum; // residual to be minimized to zero

        // Argument array dimensioning

        // Locals
        // SUBROUTINE ARGUMENT DEFINITIONS:

        // FUNCTION PARAMETER DEFINITIONS:
        // na

        // INTERFACE BLOCK SPECIFICATIONS
        // na

        // DERIVED TYPE DEFINITIONS
        // na

        // FUNCTION LOCAL VARIABLE DECLARATIONS:
        int IUIndex;
        bool FirstHVACSoln;
        int ZoneNodeIndex;
        Real64 MinCWFlow;
        Real64 UnitOutput;

        IUIndex = int(Par(1));
        FirstHVACSoln = (Par(2) > 0.0);
        ZoneNodeIndex = int(Par(3));
        MinCWFlow = Par(4);
        CalcFourPipeIndUnit(state, IUIndex, FirstHVACSoln, ZoneNodeIndex, HWFlow, MinCWFlow, UnitOutput);
        Residuum = (Par(5) - UnitOutput) / (Par(7) - Par(6));

        return Residuum;
    }

    Real64 FourPipeIUCoolingResidual(EnergyPlusData &state,
                                     Real64 const CWFlow,       // cold water flow rate in kg/s
                                     Array1D<Real64> const &Par // Par(5) is the requested zone load
    )
    {

        // FUNCTION INFORMATION:
        //       AUTHOR         Fred Buhl
        //       DATE WRITTEN   June 2004
        //       MODIFIED
        //       RE-ENGINEERED

        // PURPOSE OF THIS FUNCTION:
        // Calculates residual function (Requested Zone Load - Unit Output) / Requested Coil Load
        // Unit Output depends on the cold water flow rate which is being varied to zero the residual.

        // METHODOLOGY EMPLOYED:
        // Calls CalcFourPipeIndUnit, and calculates
        // the residual as defined above.

        // REFERENCES:

        // USE STATEMENTS:
        // na

        // Return value
        Real64 Residuum; // residual to be minimized to zero

        // Argument array dimensioning

        // Locals
        // SUBROUTINE ARGUMENT DEFINITIONS:

        // FUNCTION PARAMETER DEFINITIONS:
        // na

        // INTERFACE BLOCK SPECIFICATIONS
        // na

        // DERIVED TYPE DEFINITIONS
        // na

        // FUNCTION LOCAL VARIABLE DECLARATIONS:
        int IUIndex;
        bool FirstHVACSoln;
        int ZoneNodeIndex;
        Real64 MinHWFlow;
        Real64 UnitOutput;

        IUIndex = int(Par(1));
        FirstHVACSoln = (Par(2) > 0.0);
        ZoneNodeIndex = int(Par(3));
        MinHWFlow = Par(4);
        CalcFourPipeIndUnit(state, IUIndex, FirstHVACSoln, ZoneNodeIndex, MinHWFlow, CWFlow, UnitOutput);
        Residuum = (Par(5) - UnitOutput) / (Par(7) - Par(6));

        return Residuum;
    }

    // ========================= Utilities =======================

    bool FourPipeInductionUnitHasMixer(EnergyPlusData &state, std::string const &CompName) // component (mixer) name
    {

        // FUNCTION INFORMATION:
        //       AUTHOR         Linda Lawrie
        //       DATE WRITTEN   September 2011
        //       MODIFIED       na
        //       RE-ENGINEERED  na

        // PURPOSE OF THIS FUNCTION:
        // Given a mixer name, this routine determines if that mixer is found on
        // PIUnits.

        // Return value
        bool YesNo; // True if found

        // FUNCTION LOCAL VARIABLE DECLARATIONS:
        int ItemNum;

        if (GetIUInputFlag) {
            GetIndUnits(state);
            GetIUInputFlag = false;
        }

        YesNo = false;
        if (NumIndUnits > 0) {
            ItemNum = UtilityRoutines::FindItemInList(CompName, IndUnit, &IndUnitData::MixerName);
            if (ItemNum > 0) YesNo = true;
        }

        return YesNo;
    }

    void IndUnitData::ReportIndUnit(EnergyPlusData &state)
    {
        // Purpose: this subroutine for reporting

        // set zone OA volume flow rate
        this->CalcOutdoorAirVolumeFlowRate(state);
    }

    void IndUnitData::CalcOutdoorAirVolumeFlowRate(EnergyPlusData &state)
    {
        // calculates zone outdoor air volume flow rate using the supply air flow rate and OA fraction
        if (this->AirLoopNum > 0) {
            this->OutdoorAirFlowRate = (DataLoopNode::Node(this->PriAirInNode).MassFlowRate / DataEnvironment::StdRhoAir) * state.dataAirLoop->AirLoopFlow(this->AirLoopNum).OAFrac;
        } else {
            this->OutdoorAirFlowRate = 0.0;
        }
    }

} // namespace HVACSingleDuctInduc

} // namespace EnergyPlus<|MERGE_RESOLUTION|>--- conflicted
+++ resolved
@@ -1253,19 +1253,12 @@
                             ShowContinueErrorTimeStamp(state, "");
                             ShowContinueError(state, format("  Iteration limit [{}] exceeded in calculating hot water mass flow rate", SolveMaxIter));
                         }
-<<<<<<< HEAD
-                        ShowRecurringWarningErrorAtEnd(
+                        ShowRecurringWarningErrorAtEnd(state,
                             format("SimFourPipeIndUnit: Hot water coil control failed (iteration limit [{}]) for {}=\"{}\"",
                                    SolveMaxIter,
                                    IndUnit(IUNum).UnitType,
                                    IndUnit(IUNum).Name),
                             IndUnit(IUNum).HWCoilFailNum1);
-=======
-                        ShowRecurringWarningErrorAtEnd(state, "SimFourPipeIndUnit: Hot water coil control failed (iteration limit [" +
-                                                           RoundSigDigits(SolveMaxIter) + "]) for " + IndUnit(IUNum).UnitType + "=\"" +
-                                                           IndUnit(IUNum).Name + "\"",
-                                                       IndUnit(IUNum).HWCoilFailNum1);
->>>>>>> d143d2bd
                     } else if (SolFlag == -2) {
                         if (IndUnit(IUNum).HWCoilFailNum2 == 0) {
                             ShowWarningMessage(state, "SimFourPipeIndUnit: Hot water coil control failed (maximum flow limits) for " +
@@ -1311,16 +1304,10 @@
                             ShowContinueError(state,
                                               format("  Iteration limit [{}] exceeded in calculating cold water mass flow rate", SolveMaxIter));
                         }
-<<<<<<< HEAD
-                        ShowRecurringWarningErrorAtEnd(format("SimFourPipeIndUnit: Cold water coil control failed (iteration limit [{}]) for {}=\"{}",
-                                                              SolveMaxIter,
-                                                              IndUnit(IUNum).UnitType,
-                                                              IndUnit(IUNum).Name),
-=======
-                        ShowRecurringWarningErrorAtEnd(state, "SimFourPipeIndUnit: Cold water coil control failed (iteration limit [" +
-                                                           RoundSigDigits(SolveMaxIter) + "]) for " + IndUnit(IUNum).UnitType + "=\"" +
-                                                           IndUnit(IUNum).Name,
->>>>>>> d143d2bd
+                        ShowRecurringWarningErrorAtEnd(state, format("SimFourPipeIndUnit: Cold water coil control failed (iteration limit [{}]) for {}=\"{}",
+                                                                     SolveMaxIter,
+                                                                     IndUnit(IUNum).UnitType,
+                                                                     IndUnit(IUNum).Name),
                                                        IndUnit(IUNum).CWCoilFailNum1);
                     } else if (SolFlag == -2) {
                         if (IndUnit(IUNum).CWCoilFailNum2 == 0) {
