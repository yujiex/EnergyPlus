// EnergyPlus, Copyright (c) 1996-2021, The Board of Trustees of the University of Illinois,
// The Regents of the University of California, through Lawrence Berkeley National Laboratory
// (subject to receipt of any required approvals from the U.S. Dept. of Energy), Oak Ridge
// National Laboratory, managed by UT-Battelle, Alliance for Sustainable Energy, LLC, and other
// contributors. All rights reserved.
//
// NOTICE: This Software was developed under funding from the U.S. Department of Energy and the
// U.S. Government consequently retains certain rights. As such, the U.S. Government has been
// granted for itself and others acting on its behalf a paid-up, nonexclusive, irrevocable,
// worldwide license in the Software to reproduce, distribute copies to the public, prepare
// derivative works, and perform publicly and display publicly, and to permit others to do so.
//
// Redistribution and use in source and binary forms, with or without modification, are permitted
// provided that the following conditions are met:
//
// (1) Redistributions of source code must retain the above copyright notice, this list of
//     conditions and the following disclaimer.
//
// (2) Redistributions in binary form must reproduce the above copyright notice, this list of
//     conditions and the following disclaimer in the documentation and/or other materials
//     provided with the distribution.
//
// (3) Neither the name of the University of California, Lawrence Berkeley National Laboratory,
//     the University of Illinois, U.S. Dept. of Energy nor the names of its contributors may be
//     used to endorse or promote products derived from this software without specific prior
//     written permission.
//
// (4) Use of EnergyPlus(TM) Name. If Licensee (i) distributes the software in stand-alone form
//     without changes from the version obtained under this License, or (ii) Licensee makes a
//     reference solely to the software portion of its product, Licensee must refer to the
//     software as "EnergyPlus version X" software, where "X" is the version number Licensee
//     obtained under this License and may not use a different name for the software. Except as
//     specifically required in this Section (4), Licensee shall not use in a company name, a
//     product name, in advertising, publicity, or other promotional activities any name, trade
//     name, trademark, logo, or other designation of "EnergyPlus", "E+", "e+" or confusingly
//     similar designation, without the U.S. Department of Energy's prior written consent.
//
// THIS SOFTWARE IS PROVIDED BY THE COPYRIGHT HOLDERS AND CONTRIBUTORS "AS IS" AND ANY EXPRESS OR
// IMPLIED WARRANTIES, INCLUDING, BUT NOT LIMITED TO, THE IMPLIED WARRANTIES OF MERCHANTABILITY
// AND FITNESS FOR A PARTICULAR PURPOSE ARE DISCLAIMED. IN NO EVENT SHALL THE COPYRIGHT OWNER OR
// CONTRIBUTORS BE LIABLE FOR ANY DIRECT, INDIRECT, INCIDENTAL, SPECIAL, EXEMPLARY, OR
// CONSEQUENTIAL DAMAGES (INCLUDING, BUT NOT LIMITED TO, PROCUREMENT OF SUBSTITUTE GOODS OR
// SERVICES; LOSS OF USE, DATA, OR PROFITS; OR BUSINESS INTERRUPTION) HOWEVER CAUSED AND ON ANY
// THEORY OF LIABILITY, WHETHER IN CONTRACT, STRICT LIABILITY, OR TORT (INCLUDING NEGLIGENCE OR
// OTHERWISE) ARISING IN ANY WAY OUT OF THE USE OF THIS SOFTWARE, EVEN IF ADVISED OF THE
// POSSIBILITY OF SUCH DAMAGE.

// C++ Headers
#include <cassert>
#include <cmath>
#include <cstdint>

// ObjexxFCL Headers
#include <ObjexxFCL/Array.functions.hh>
#include <ObjexxFCL/ArrayS.functions.hh>
#include <ObjexxFCL/Fmath.hh>

// EnergyPlus Headers
#include <EnergyPlus/Construction.hh>
#include <EnergyPlus/Data/EnergyPlusData.hh>
#include <EnergyPlus/DataComplexFenestration.hh>
#include <EnergyPlus/DataEnvironment.hh>
#include <EnergyPlus/DataHeatBalFanSys.hh>
#include <EnergyPlus/DataHeatBalance.hh>
#include <EnergyPlus/DataLoopNode.hh>
#include <EnergyPlus/DataShadowingCombinations.hh>
#include <EnergyPlus/DataSurfaces.hh>
#include <EnergyPlus/DataSystemVariables.hh>
#include <EnergyPlus/DataZoneEquipment.hh>
#include <EnergyPlus/Material.hh>
#include <EnergyPlus/PierceSurface.hh>
#include <EnergyPlus/Psychrometrics.hh>
#include <EnergyPlus/ScheduleManager.hh>
#include <EnergyPlus/TARCOGGassesParams.hh>
#include <EnergyPlus/TARCOGMain.hh>
#include <EnergyPlus/TARCOGParams.hh>
#include <EnergyPlus/UtilityRoutines.hh>
#include <EnergyPlus/Vectors.hh>
#include <EnergyPlus/WindowComplexManager.hh>

namespace EnergyPlus {

namespace WindowComplexManager {

    // Module containing the routines dealing with complex fenestration

    // MODULE INFORMATION:
    //       AUTHOR         Joe Klems
    //       DATE WRITTEN   ???
    //       MODIFIED       November 2011, Simon Vidanovic
    //       RE-ENGINEERED  na

    // PURPOSE OF THIS MODULE:
    //  Initialize data for solar and thermal calculations and also performs thermal calculations for BSDF window

    using namespace DataComplexFenestration;
    using namespace DataVectorTypes;
    using namespace DataBSDFWindow;
    using namespace DataSurfaces; // , ONLY: TotSurfaces,TotWindows,Surface,SurfaceWindow   !update this later
    using namespace DataHeatBalance;
    using namespace DataShadowingCombinations;
    using namespace Vectors;
    using namespace DataHeatBalFanSys;

    // Functions

    void InitBSDFWindows(EnergyPlusData &state)
    {

        // SUBROUTINE INFORMATION:
        //       AUTHOR         Joe Klems
        //       DATE WRITTEN   August 2011
        //       MODIFIED       na
        //       RE-ENGINEERED  na

        // PURPOSE OF THIS SUBROUTINE:
        // Set up the overall optical geometry for a BSDF window

        using namespace Vectors;

        int BaseSurf;           // base surface number (used in finding back surface)
        int NumStates;          // Local variable for the number of states
        Array1D<Real64> Thetas; // temp array holding theta values
        Array1D_int NPhis;      // temp array holding number of phis for a given theta
        Array1D<Real64> V(3);   // vector array
        Real64 VLen;            // Length of vector array
        int NHold;              // No. values in the Temporary array

        struct TempBasisIdx
        {
            // Members
            int Basis; // Basis no in basis table
            int State; // State in which basis first occurs

            // Default Constructor
            TempBasisIdx() : Basis(0), State(0)
            {
            }
        };

        // Object Data
        Array1D<TempBasisIdx> IHold; // Temporary array

        if (state.dataBSDFWindow->TotComplexFenStates <= 0) return; // Nothing to do if no complex fenestration states
        // Construct Basis List
        state.dataWindowComplexManager->BasisList.allocate(state.dataBSDFWindow->TotComplexFenStates);

        // Note:  Construction of the basis list contains the assumption of identical incoming and outgoing bases in
        //            that the complex fenestration state definition contains only one basis description, hence
        //            assumes square property matrices.  If this assumption were relaxed through change of the
        //            definition or additional definition of a state type with non-square matrices, then the loop
        //            below should be modified to enter both of the bases into the basis list.

        for (int IConst = state.dataBSDFWindow->FirstBSDF; IConst <= state.dataBSDFWindow->FirstBSDF + state.dataBSDFWindow->TotComplexFenStates - 1; ++IConst) {
            state.dataWindowComplexManager->MatrixNo = state.dataConstruction->Construct(IConst).BSDFInput.BasisMatIndex;
            if (state.dataWindowComplexManager->NumBasis == 0) {
                state.dataWindowComplexManager->NumBasis = 1;
                ConstructBasis(state, IConst, state.dataWindowComplexManager->BasisList(1));
            } else {
                for (int IBasis = 1; IBasis <= state.dataWindowComplexManager->NumBasis; ++IBasis) {
                    if (state.dataWindowComplexManager->MatrixNo == state.dataWindowComplexManager->BasisList(IBasis).BasisMatIndex) goto BsLoop_loop;
                }
                ++state.dataWindowComplexManager->NumBasis;
                ConstructBasis(state, IConst, state.dataWindowComplexManager->BasisList(state.dataWindowComplexManager->NumBasis));
            }
        BsLoop_loop:;
        }
        state.dataWindowComplexManager->BasisList.redimension(state.dataWindowComplexManager->NumBasis);
        //  Proceed to set up geometry for complex fenestration states
        state.dataBSDFWindow->ComplexWind.allocate(state.dataSurface->TotSurfaces); // Set up companion array to SurfaceWindow to hold window
        //     geometry for each state.  This is an allocatable array of
        //     geometries for the window states but only the complex
        //     fenestration surfaces will have the arrays allocated
        //  Search Thru Surfaces for Complex Fenestration State references
        //  This will define the first complex fenestration state for that window, others will follow if there are
        //     control specifications
        state.dataWindowComplexManager->WindowList.allocate(state.dataSurface->TotSurfaces);                           // Temporary allocation
        state.dataWindowComplexManager->WindowStateList.allocate(state.dataBSDFWindow->TotComplexFenStates, state.dataSurface->TotSurfaces); // Temporary allocation
        for (int ISurf = 1; ISurf <= state.dataSurface->TotSurfaces; ++ISurf) {
            int IConst = state.dataSurface->Surface(ISurf).Construction;
            if (IConst == 0) continue; // This is true for overhangs (Shading:Zone:Detailed)
            if (!(state.dataConstruction->Construct(IConst).TypeIsWindow && (state.dataConstruction->Construct(IConst).WindowTypeBSDF))) continue; // Only BSDF windows
            // Simon Check: Thermal construction removed
            // ThConst = Construct(IConst)%BSDFInput%ThermalConstruction
            state.dataSurface->SurfWinWindowModelType(ISurf) = WindowBSDFModel;
            state.dataHeatBal->AnyBSDF = true;
            ++state.dataWindowComplexManager->NumComplexWind;
            NumStates = 1;
            state.dataWindowComplexManager->WindowList(state.dataWindowComplexManager->NumComplexWind).NumStates = 1; // Having found the construction reference in
            // the Surface array defines the first state for this window
            state.dataWindowComplexManager->WindowList(state.dataWindowComplexManager->NumComplexWind).SurfNo = ISurf;
            // state.dataWindowComplexManager->WindowList( state.dataWindowComplexManager-> NumComplexWind ).Azimuth = DegToRadians * Surface( ISurf ).Azimuth;
            // state.dataWindowComplexManager->WindowList( state.dataWindowComplexManager-> NumComplexWind ).Tilt = DegToRadians * Surface( ISurf ).Tilt;
            state.dataWindowComplexManager->WindowStateList(NumStates, state.dataWindowComplexManager->NumComplexWind).InitInc = state.dataWindowComplexManager->Calculate_Geometry;
            state.dataWindowComplexManager->WindowStateList(NumStates, state.dataWindowComplexManager->NumComplexWind).InitTrn = state.dataWindowComplexManager->Calculate_Geometry;
            state.dataWindowComplexManager->WindowStateList(NumStates, state.dataWindowComplexManager->NumComplexWind).CopyIncState = 0;
            state.dataWindowComplexManager->WindowStateList(NumStates, state.dataWindowComplexManager->NumComplexWind).CopyTrnState = 0;
            state.dataWindowComplexManager->WindowStateList(NumStates, state.dataWindowComplexManager->NumComplexWind).Konst = IConst;
            // Simon Check: ThermalConstruction assigned to current construction
            // state.dataWindowComplexManager->WindowStateList(NumComplexWind, NumStates)%ThermConst = ThConst
            for (int I = 1; I <= state.dataWindowComplexManager->NumBasis; ++I) { // Find basis in Basis List
                if (state.dataConstruction->Construct(IConst).BSDFInput.BasisMatIndex == state.dataWindowComplexManager->BasisList(I).BasisMatIndex) {
                    state.dataWindowComplexManager->WindowStateList(NumStates, state.dataWindowComplexManager->NumComplexWind).IncBasisIndx = I; // Note: square property matrices
                    state.dataWindowComplexManager->WindowStateList(NumStates, state.dataWindowComplexManager->NumComplexWind).TrnBasisIndx = I; //   assumption
                }
            }
            if (state.dataWindowComplexManager->WindowStateList(NumStates, state.dataWindowComplexManager->NumComplexWind).IncBasisIndx <= 0) {
                ShowFatalError(state, "Complex Window Init: Window Basis not in BasisList.");
            }
        }
        //  Should now have a WindowList with dataWindowComplexManager. NumComplexWind entries containing all the complex fenestrations
        //    with a first state defined for each.
        //  *  *  *
        //  Here a search should be made for control specifications, which will give additional states for
        //    controlled complex fenestrations.  These should be added to the dataWindowComplexManager.WindowStateList, and
        //     WindowList( )%NumStates incremented for each window for which states are added.
        //      Added states should have WindowStateList ( , )%InitInc set to Calculate_Geometry
        //  *  *  *

        // At this point, we have a complete WindowList and WindowStateList, with dataWindowComplexManager. NumComplexWind
        //   defined, and NumStates for each complex window defined
        // Now sort through the window list to see that geometry will only be done once for each
        //  window, basis combination
        // Note:  code below assumes identical incoming and outgoing bases; following code will
        //   need revision if this assumption relaxed

        for (int IWind = 1; IWind <= state.dataWindowComplexManager->NumComplexWind; ++IWind) { // Search window list for repeated bases
            if (state.dataWindowComplexManager->WindowList(IWind).NumStates > 1) {
                IHold.allocate(state.dataWindowComplexManager->WindowList(IWind).NumStates);
                NHold = 1;
                IHold(1).State = 1;
                IHold(1).Basis = state.dataWindowComplexManager->WindowStateList(1, IWind).IncBasisIndx;
                // If the Mth new basis found is basis B in the basis list, and it
                // first occurs in the WindowStateList  in state N, then IHold(M)%Basis=B
                // and IHold(M)%State=N
                for (int K = 1; K <= state.dataWindowComplexManager->NumBasis; ++K) {
                    if (K > NHold) break;
                    int KBasis = IHold(K).Basis;
                    int J = IHold(K).State;
                    state.dataWindowComplexManager->InitBSDFWindowsOnce = true;
                    for (int I = J + 1; I <= state.dataWindowComplexManager->WindowList(IWind).NumStates; ++I) { // See if subsequent states have the same basis
                        if ((state.dataWindowComplexManager->WindowStateList(I, state.dataWindowComplexManager->NumComplexWind).InitInc == state.dataWindowComplexManager->Calculate_Geometry) &&
                            (state.dataWindowComplexManager->WindowStateList(I, state.dataWindowComplexManager->NumComplexWind).IncBasisIndx == KBasis)) {
                            // Note:  square property matrices (same inc & trn bases) assumption
                            // If same incident and outgoing basis assumption removed, following code will need to
                            //  be extended to treat the two bases separately
                            state.dataWindowComplexManager->WindowStateList(I, state.dataWindowComplexManager->NumComplexWind).InitInc = state.dataWindowComplexManager->Copy_Geometry;
                            state.dataWindowComplexManager->WindowStateList(I, state.dataWindowComplexManager->NumComplexWind).InitTrn = state.dataWindowComplexManager->Copy_Geometry;
                            state.dataWindowComplexManager->WindowStateList(I, state.dataWindowComplexManager->NumComplexWind).CopyIncState = J;
                            state.dataWindowComplexManager->WindowStateList(I, state.dataWindowComplexManager->NumComplexWind).CopyTrnState = J;
                        } else if (state.dataWindowComplexManager->InitBSDFWindowsOnce) {
                            state.dataWindowComplexManager->InitBSDFWindowsOnce = false; // First occurrence of a different basis
                            ++NHold;
                            IHold(NHold).State = I;
                            IHold(NHold).Basis = state.dataWindowComplexManager->WindowStateList(I, IWind).IncBasisIndx;
                            state.dataWindowComplexManager->WindowStateList(I, state.dataWindowComplexManager->NumComplexWind).InitTrn = state.dataWindowComplexManager->Calculate_Geometry;
                            state.dataWindowComplexManager->WindowStateList(I, state.dataWindowComplexManager->NumComplexWind).CopyIncState = 0;
                            state.dataWindowComplexManager->WindowStateList(I, state.dataWindowComplexManager->NumComplexWind).CopyTrnState = 0;
                        }
                    }
                }
                IHold.deallocate();
            }
        }

        //  Now go through window list and window state list and calculate or copy the
        //   geometry information for each window, state
        for (int IWind = 1; IWind <= state.dataWindowComplexManager-> NumComplexWind; ++IWind) {
            int ISurf = state.dataWindowComplexManager->WindowList(IWind).SurfNo;
            NumStates = state.dataWindowComplexManager->WindowList(IWind).NumStates;
            // ALLOCATE(SurfaceWindow( ISurf )%ComplexFen)    !activate the BSDF window description
            //  for this surface
            state.dataSurface->SurfaceWindow(ISurf).ComplexFen.NumStates = NumStates;
            state.dataSurface->SurfaceWindow(ISurf).ComplexFen.State.allocate(NumStates); // Allocate space for the states
            state.dataBSDFWindow->ComplexWind(ISurf).NumStates = NumStates;
            state.dataBSDFWindow->ComplexWind(ISurf).Geom.allocate(NumStates); // Allocate space for the geometries
            // Azimuth = WindowList( IWind ).Azimuth;
            // Tilt = WindowList( IWind ).Tilt;
            // Get the number of back surfaces for this window
            BaseSurf = state.dataSurface->Surface(ISurf).BaseSurf; // ShadowComb is organized by base surface
            int NBkSurf = ShadowComb(BaseSurf).NumBackSurf;
            state.dataBSDFWindow->ComplexWind(ISurf).NBkSurf = NBkSurf;
            // Define the back surface directions
            state.dataBSDFWindow->ComplexWind(ISurf).sWinSurf.allocate(NBkSurf);
            state.dataBSDFWindow->ComplexWind(ISurf).sdotN.allocate(NBkSurf);
            // Define the unit vectors pointing from the window center to the back surface centers
            for (int KBkSurf = 1; KBkSurf <= NBkSurf; ++KBkSurf) {
                BaseSurf = state.dataSurface->Surface(ISurf).BaseSurf;             // ShadowComb is organized by base surface
                int JSurf = ShadowComb(BaseSurf).BackSurf(KBkSurf); // these are all proper back surfaces
                V = state.dataSurface->Surface(JSurf).Centroid - state.dataSurface->Surface(ISurf).Centroid;
                VLen = magnitude(V);
                // Define the unit vector from the window center to the back
                state.dataBSDFWindow->ComplexWind(ISurf).sWinSurf(KBkSurf) = V / VLen;
                // surface center
                // Define the back surface cosine(incident angle)
                state.dataBSDFWindow->ComplexWind(ISurf).sdotN(KBkSurf) = dot(V, state.dataSurface->Surface(JSurf).OutNormVec) / VLen;
            }
            for (int IState = 1; IState <= NumStates; ++IState) {
                // The following assumes identical incoming and outgoing bases.  The logic will need to be
                //  redesigned if this assumption is relaxed
                int IConst = state.dataWindowComplexManager->WindowStateList(IState, IWind).Konst;
                // ThConst = WindowStateList ( IWind , IState )%ThermConst
                state.dataSurface->SurfaceWindow(ISurf).ComplexFen.State(IState).Konst = IConst;
                // SurfaceWindow(ISurf)%ComplexFen%State(IState)%ThermConst = ThConst
                if (state.dataWindowComplexManager->WindowStateList(IState, IWind).InitInc == state.dataWindowComplexManager->Calculate_Geometry) {
                    state.dataBSDFWindow->ComplexWind(ISurf).Geom(IState).Inc =
                        state.dataWindowComplexManager->BasisList(state.dataWindowComplexManager->WindowStateList(IState, IWind).IncBasisIndx); // Put in the basis structure from the state.dataWindowComplexManager->BasisList
                    state.dataBSDFWindow->ComplexWind(ISurf).Geom(IState).Trn = state.dataWindowComplexManager->BasisList(state.dataWindowComplexManager->WindowStateList(IState, IWind).TrnBasisIndx);

                    SetupComplexWindowStateGeometry(state,
                        ISurf, IState, IConst, state.dataBSDFWindow->ComplexWind(ISurf), state.dataBSDFWindow->ComplexWind(ISurf).Geom(IState), state.dataSurface->SurfaceWindow(ISurf).ComplexFen.State(IState));
                    // Note--setting up the state geometry will include constructing outgoing basis/surface
                    //  maps and those incoming maps that will not depend on shading.
                } else {
                    state.dataSurface->SurfaceWindow(ISurf).ComplexFen.State(IState) =
                        state.dataSurface->SurfaceWindow(ISurf).ComplexFen.State(state.dataWindowComplexManager->WindowStateList(IState, IWind).CopyIncState); // Note this overwrites Konst
                    state.dataSurface->SurfaceWindow(ISurf).ComplexFen.State(IState).Konst = IConst;                           //  so it has to be put back
                    // SurfaceWindow (ISurf )%ComplexFen%State(IState)%ThermConst = ThConst  !same for ThermConst
                    state.dataBSDFWindow->ComplexWind(ISurf).Geom(IState) = state.dataBSDFWindow->ComplexWind(ISurf).Geom(state.dataWindowComplexManager->WindowStateList(IState, IWind).CopyIncState);
                }

            } // State loop
        }     // Complex Window loop
        //  Allocate all beam-dependent complex fenestration quantities
        for (int IWind = 1; IWind <= state.dataWindowComplexManager-> NumComplexWind; ++IWind) {
            int ISurf = state.dataWindowComplexManager->WindowList(IWind).SurfNo;
            NumStates = state.dataWindowComplexManager->WindowList(IWind).NumStates;
            for (int IState = 1; IState <= NumStates; ++IState) {
                AllocateCFSStateHourlyData(state, ISurf, IState);
            } // State loop
        }     // Complex Window loop
    }

    void AllocateCFSStateHourlyData(EnergyPlusData &state,
                                    int const iSurf, // Surface number
                                    int const iState // Complex fenestration state number
    )
    {

        // SUBROUTINE INFORMATION:
        //       AUTHOR         Simon Vidanovic
        //       DATE WRITTEN   May 2013
        //       MODIFIED       na
        //       RE-ENGINEERED  na

        // PURPOSE OF THIS SUBROUTINE:
        // Allocate hourly data arrays for complex fenestration state

        // SUBROUTINE LOCAL VARIABLE DECLARATIONS:
        int NLayers; // Number of complex fenestration layers
        int NBkSurf; // Number of back surfaces
        int KBkSurf; // Back surfaces counter

        NLayers = state.dataSurface->SurfaceWindow(iSurf).ComplexFen.State(iState).NLayers;
        NBkSurf = state.dataBSDFWindow->ComplexWind(iSurf).NBkSurf;

        state.dataBSDFWindow->ComplexWind(iSurf).Geom(iState).SolBmGndWt.allocate(24, state.dataGlobal->NumOfTimeStepInHour, state.dataBSDFWindow->ComplexWind(iSurf).Geom(iState).NGnd);
        state.dataBSDFWindow->ComplexWind(iSurf).Geom(iState).SolBmIndex.allocate(24, state.dataGlobal->NumOfTimeStepInHour);
        state.dataBSDFWindow->ComplexWind(iSurf).Geom(iState).ThetaBm.allocate(24, state.dataGlobal->NumOfTimeStepInHour);
        state.dataBSDFWindow->ComplexWind(iSurf).Geom(iState).PhiBm.allocate(24, state.dataGlobal->NumOfTimeStepInHour);
        state.dataSurface->SurfaceWindow(iSurf).ComplexFen.State(iState).WinDirHemiTrans.allocate(24, state.dataGlobal->NumOfTimeStepInHour);
        state.dataSurface->SurfaceWindow(iSurf).ComplexFen.State(iState).WinDirSpecTrans.allocate(24, state.dataGlobal->NumOfTimeStepInHour);
        state.dataSurface->SurfaceWindow(iSurf).ComplexFen.State(iState).WinBmGndTrans.allocate(24, state.dataGlobal->NumOfTimeStepInHour);
        state.dataSurface->SurfaceWindow(iSurf).ComplexFen.State(iState).WinBmFtAbs.allocate(24, state.dataGlobal->NumOfTimeStepInHour, NLayers);
        state.dataSurface->SurfaceWindow(iSurf).ComplexFen.State(iState).WinBmGndAbs.allocate(24, state.dataGlobal->NumOfTimeStepInHour, NLayers);
        state.dataSurface->SurfaceWindow(iSurf).ComplexFen.State(iState).WinToSurfBmTrans.allocate(24, state.dataGlobal->NumOfTimeStepInHour, NBkSurf);
        state.dataSurface->SurfaceWindow(iSurf).ComplexFen.State(iState).BkSurf.allocate(NBkSurf);
        for (KBkSurf = 1; KBkSurf <= NBkSurf; ++KBkSurf) {
            state.dataSurface->SurfaceWindow(iSurf).ComplexFen.State(iState).BkSurf(KBkSurf).WinDHBkRefl.allocate(24, state.dataGlobal->NumOfTimeStepInHour);
            state.dataSurface->SurfaceWindow(iSurf).ComplexFen.State(iState).BkSurf(KBkSurf).WinDirBkAbs.allocate(24, state.dataGlobal->NumOfTimeStepInHour, NLayers);
        }
    }

    void ExpandComplexState(EnergyPlusData &state,
                            int const iSurf, // Surface number
                            int const iConst // Construction number
    )
    {

        // SUBROUTINE INFORMATION:
        //       AUTHOR         Simon Vidanovic
        //       DATE WRITTEN   May 2013
        //       MODIFIED       Simon Vidanovic (July 2013)
        //       RE-ENGINEERED  na

        // PURPOSE OF THIS SUBROUTINE:
        // When complex fenestration is controlled by EMS, program does not know in advance how many states are assigned to
        // ceratin surface. This information can be obtain only at runtime. Purpose of this routine is to extend number of states
        // used by complex fenestration in case that is necessary.

        // Expands states by one
        int NumOfStates = state.dataSurface->SurfaceWindow(iSurf).ComplexFen.NumStates;

        state.dataBSDFWindow->ComplexWind(iSurf).Geom.redimension(NumOfStates + 1);
        state.dataSurface->SurfaceWindow(iSurf).ComplexFen.State.redimension(NumOfStates + 1);

        // Do daylighting geometry only in case it is initialized. If daylighting is not used then no need to expand state for that
        if (state.dataBSDFWindow->ComplexWind(iSurf).DaylightingInitialized) {
            state.dataBSDFWindow->ComplexWind(iSurf).DaylghtGeom.redimension(NumOfStates + 1);
            state.dataBSDFWindow->ComplexWind(iSurf).DaylightingInitialized = false;
        } else {
            state.dataBSDFWindow->ComplexWind(iSurf).DaylghtGeom.allocate(NumOfStates + 1);
        }

        // Increase number of states and insert new state
        ++NumOfStates;
        state.dataSurface->SurfaceWindow(iSurf).ComplexFen.NumStates = NumOfStates;
        state.dataBSDFWindow->ComplexWind(iSurf).NumStates = NumOfStates;

        state.dataSurface->SurfaceWindow(iSurf).ComplexFen.State(NumOfStates).Konst = iConst;

        // load basis and setup window state geometry
        ConstructBasis(state, iConst, state.dataBSDFWindow->ComplexWind(iSurf).Geom(NumOfStates).Inc);
        ConstructBasis(state, iConst, state.dataBSDFWindow->ComplexWind(iSurf).Geom(NumOfStates).Trn);

        SetupComplexWindowStateGeometry(state,
            iSurf, NumOfStates, iConst, state.dataBSDFWindow->ComplexWind(iSurf), state.dataBSDFWindow->ComplexWind(iSurf).Geom(NumOfStates), state.dataSurface->SurfaceWindow(iSurf).ComplexFen.State(NumOfStates));

        // allocation of memory for hourly data can be performed only after window state geometry has been setup
        AllocateCFSStateHourlyData(state, iSurf, NumOfStates);

        // calculate static properties for complex fenestration
        CalcWindowStaticProperties(
            state, iSurf, NumOfStates, state.dataBSDFWindow->ComplexWind(iSurf), state.dataBSDFWindow->ComplexWind(iSurf).Geom(NumOfStates), state.dataSurface->SurfaceWindow(iSurf).ComplexFen.State(NumOfStates));

        // calculate hourly data from complex fenestration
        CFSShadeAndBeamInitialization(state, iSurf, NumOfStates);
    }

    void CheckCFSStates(EnergyPlusData &state, int const iSurf) // Surface number
    {

        // SUBROUTINE INFORMATION:
        //       AUTHOR         Simon Vidanovic
        //       DATE WRITTEN   May 2013
        //       MODIFIED       na
        //       RE-ENGINEERED  na

        // PURPOSE OF THIS SUBROUTINE:
        // Check if there are new states available for complex fenestration and performs proper initialization

        int NumOfStates; // number of states for current surface
        bool StateFound; // variable to indicate if state has been found
        int i;           // Local counter
        int CurrentCFSState;

        StateFound = false;
        CurrentCFSState = state.dataSurface->SurfaceWindow(iSurf).ComplexFen.CurrentState;

        // Check if EMS changed construction number
        if (state.dataSurface->Surface(iSurf).Construction != state.dataSurface->SurfaceWindow(iSurf).ComplexFen.State(CurrentCFSState).Konst) {

            // If construction number changed then take new state
            // First search for existing states. Maybe state is already added in previous timestep
            NumOfStates = state.dataSurface->SurfaceWindow(iSurf).ComplexFen.NumStates;
            for (i = 1; i <= NumOfStates; ++i) {
                if (state.dataSurface->Surface(iSurf).Construction == state.dataSurface->SurfaceWindow(iSurf).ComplexFen.State(i).Konst) {
                    StateFound = true;
                    CurrentCFSState = i;
                    state.dataSurface->SurfaceWindow(iSurf).ComplexFen.CurrentState = i;
                }
            }
        } else {
            StateFound = true;
        }

        // If new state is not found in the list of current states, then create new one, initialize and make it active
        if (!StateFound) {
            ExpandComplexState(state, iSurf, state.dataSurface->Surface(iSurf).Construction);
            CurrentCFSState = state.dataSurface->SurfaceWindow(iSurf).ComplexFen.NumStates;
            state.dataSurface->SurfaceWindow(iSurf).ComplexFen.CurrentState = CurrentCFSState;
        }
    }

    void InitComplexWindows(EnergyPlusData &state)
    {

        // SUBROUTINE INFORMATION:
        //       AUTHOR         Linda Lawrie
        //       DATE WRITTEN   November 2012
        //       MODIFIED       na
        //       RE-ENGINEERED  na

        // PURPOSE OF THIS SUBROUTINE:
        // Extract simple init for Complex Windows

        // One-time initialization
        if (state.dataWindowComplexManager->InitComplexWindowsOnce) {
            state.dataWindowComplexManager->InitComplexWindowsOnce = false;
            InitBSDFWindows(state);
            CalcStaticProperties(state);
        }
    }

    void UpdateComplexWindows(EnergyPlusData &state)
    {

        // SUBROUTINE INFORMATION:
        //       AUTHOR         Joe Klems
        //       DATE WRITTEN   August 2011
        //       MODIFIED       B. Griffith, Nov. 2012 revised for detailed timestep integration mode
        //       RE-ENGINEERED  na

        // PURPOSE OF THIS SUBROUTINE:
        // Performs the shading-dependent initialization of the Complex Fenestration data;
        // On first call, calls the one-time initializition


        // LOGICAL,SAVE    ::  Once  =.TRUE.  !Flag for insuring things happen once
        int NumStates; // Number of states for a given complex fen
        int ISurf;     // Index for sorting thru Surface array
        int IState;    // Index identifying the window state for a particular window
        int IWind;     // Index identifying a window in the WindowList

        if (state.dataWindowComplexManager->NumComplexWind == 0) return;

        if (state.dataGlobal->KickOffSizing || state.dataGlobal->KickOffSimulation) return;

        // Shading-dependent initialization; performed once for each shading period

        // Initialize the geometric quantities

        for (IWind = 1; IWind <= state.dataWindowComplexManager->NumComplexWind; ++IWind) {
            ISurf = state.dataWindowComplexManager->WindowList(IWind).SurfNo;
            NumStates = state.dataBSDFWindow->ComplexWind(ISurf).NumStates;
            for (IState = 1; IState <= NumStates; ++IState) {
                CFSShadeAndBeamInitialization(state, ISurf, IState);
            } // State loop
        }     // window loop
    }

    void CFSShadeAndBeamInitialization(EnergyPlusData &state,
                                       int const iSurf, // Window surface number
                                       int const iState // Window state number
    )
    {

        // SUBROUTINE INFORMATION:
        //       AUTHOR         Simon Vidanovic
        //       DATE WRITTEN   May 2013
        //       MODIFIED       na
        //       RE-ENGINEERED  na

        // PURPOSE OF THIS SUBROUTINE:
        // Calculates shading properties of complex fenestration
        // Refactoring from Klems code

        using namespace Vectors;
        using DataSystemVariables::DetailedSolarTimestepIntegration;

        static Vector SunDir(0.0, 0.0, 1.0); // unit vector pointing toward sun (world CS)
        static Vector Posit(0.0, 0.0, 1.0);  // vector location of current ground point
        static Vector HitPt(0.0, 0.0, 1.0);  // vector location of ray intersection with a surface

        if (state.dataGlobal->KickOffSizing || state.dataGlobal->KickOffSimulation) return;

        int IncRay;   // Index of incident ray corresponding to beam direction
        Real64 Theta; // Theta angle of incident ray corresponding to beam direction
        Real64 Phi;   // Phi angle of incident ray corresponding to beam direction
        bool hit;     // hit flag
        int TotHits;  // hit counter
        auto &complexWindow(state.dataBSDFWindow->ComplexWind(iSurf));
        auto &complexWindowGeom(complexWindow.Geom(iState));
        auto &surfaceWindowState(state.dataSurface->SurfaceWindow(iSurf).ComplexFen.State(iState));

        if (!DetailedSolarTimestepIntegration) {
            std::size_t lHT(0);  // Linear index for ( Hour, TS )
            std::size_t lHTI(0); // Linear index for ( Hour, TS, I )
            for (int Hour = 1; Hour <= 24; ++Hour) {
                for (int TS = 1; TS <= state.dataGlobal->NumOfTimeStepInHour; ++TS, ++lHT) { // [ lHT ] == ( Hour, TS )
                    SunDir = state.dataBSDFWindow->SUNCOSTS(TS, Hour, {1, 3});
                    Theta = 0.0;
                    Phi = 0.0;
                    if (state.dataBSDFWindow->SUNCOSTS(TS, Hour, 3) > DataEnvironment::SunIsUpValue) {
                        IncRay = FindInBasis(state, SunDir, state.dataWindowComplexManager->Front_Incident, iSurf, iState, complexWindowGeom.Inc, Theta, Phi);
                        complexWindowGeom.ThetaBm[lHT] = Theta;
                        complexWindowGeom.PhiBm[lHT] = Phi;
                    } else {
                        complexWindowGeom.ThetaBm[lHT] = 0.0;
                        complexWindowGeom.PhiBm[lHT] = 0.0;
                        IncRay = 0; // sundown can't have ray incident on window
                    }
                    if (IncRay > 0) { // Sun may be incident on the window
                        complexWindowGeom.SolBmIndex[lHT] = IncRay;
                    } else { // Window can't be sunlit, set front incidence ray index to zero
                        complexWindowGeom.SolBmIndex[lHT] = 0;
                    }
                    for (int I = 1, nGnd = complexWindowGeom.NGnd; I <= nGnd; ++I, ++lHTI) { // Gnd pt loop
                        TotHits = 0;
                        Vector const gndPt(complexWindowGeom.GndPt(I));
                        for (int JSurf = 1, eSurf = state.dataSurface->TotSurfaces; JSurf <= eSurf; ++JSurf) {
                            // the following test will cycle on anything except exterior surfaces and shading surfaces
                            if (state.dataSurface->Surface(JSurf).HeatTransSurf && state.dataSurface->Surface(JSurf).ExtBoundCond != ExternalEnvironment) continue;
                            // skip surfaces that face away from the ground point
                            if (dot(SunDir, state.dataSurface->Surface(JSurf).NewellSurfaceNormalVector) >= 0.0) continue;
                            // Looking for surfaces between GndPt and sun
                            PierceSurface(state, JSurf, gndPt, SunDir, HitPt, hit);
                            if (hit) {
                                // Are not going into the details of whether a hit surface is transparent
                                // Since this is ultimately simply weighting the transmittance, so great
                                // detail is not warranted
                                ++TotHits;
                                break;
                            }
                        }
                        if (TotHits > 0) {
                            complexWindowGeom.SolBmGndWt[lHTI] = 0.0; // [ lHTI ] == ( Hour, TS, I )
                        } else {
                            complexWindowGeom.SolBmGndWt[lHTI] = 1.0; // [ lHTI ] == ( Hour, TS, I )
                        }
                    } // Gnd pt loop

                    // update window beam properties
                    CalculateWindowBeamProperties(state, iSurf, iState, complexWindow, complexWindowGeom, surfaceWindowState, Hour, TS);
                }                                                                        // Timestep loop
            }                                                                            // Hour loop
        } else {                                                                         // detailed timestep integration
            std::size_t const lHT(complexWindowGeom.ThetaBm.index(state.dataGlobal->HourOfDay, state.dataGlobal->TimeStep)); // [ lHT ] == ( HourOfDay, TimeStep )
            SunDir = state.dataBSDFWindow->SUNCOSTS(state.dataGlobal->TimeStep, state.dataGlobal->HourOfDay, {1, 3});
            Theta = 0.0;
            Phi = 0.0;
            if (state.dataBSDFWindow->SUNCOSTS(state.dataGlobal->TimeStep, state.dataGlobal->HourOfDay, 3) > DataEnvironment::SunIsUpValue) {
                IncRay = FindInBasis(state, SunDir, state.dataWindowComplexManager->Front_Incident, iSurf, iState, complexWindowGeom.Inc, Theta, Phi);
                complexWindowGeom.ThetaBm[lHT] = Theta;
                complexWindowGeom.PhiBm[lHT] = Phi;
            } else {
                complexWindowGeom.ThetaBm[lHT] = 0.0;
                complexWindowGeom.PhiBm[lHT] = 0.0;
                IncRay = 0; // sundown can't have ray incident on window
            }

            if (IncRay > 0) { // Sun may be incident on the window
                complexWindowGeom.SolBmIndex[lHT] = IncRay;
            } else { // Window can't be sunlit, set front incidence ray index to zero
                complexWindowGeom.SolBmIndex[lHT] = 0.0;
            }
            std::size_t lHTI(complexWindowGeom.SolBmGndWt.index(state.dataGlobal->HourOfDay, state.dataGlobal->TimeStep, 1)); // Linear index for ( HourOfDay, TimeStep, I )
            for (int I = 1, nGnd = complexWindowGeom.NGnd; I <= nGnd; ++I, ++lHTI) {      // Gnd pt loop
                TotHits = 0;
                Vector const gndPt(complexWindowGeom.GndPt(I));
                for (int JSurf = 1; JSurf <= state.dataSurface->TotSurfaces; ++JSurf) {
                    // the following test will cycle on anything except exterior surfaces and shading surfaces
                    if (state.dataSurface->Surface(JSurf).HeatTransSurf && state.dataSurface->Surface(JSurf).ExtBoundCond != ExternalEnvironment) continue;
                    // skip surfaces that face away from the ground point
                    if (dot(SunDir, state.dataSurface->Surface(JSurf).NewellSurfaceNormalVector) >= 0.0) continue;
                    // Looking for surfaces between GndPt and sun
                    PierceSurface(state, JSurf, gndPt, SunDir, HitPt, hit);
                    if (hit) {
                        // Are not going into the details of whether a hit surface is transparent
                        // Since this is ultimately simply weighting the transmittance, so great
                        // detail is not warranted
                        ++TotHits;
                        break;
                    }
                }
                if (TotHits > 0) {
                    complexWindowGeom.SolBmGndWt[lHTI] = 0.0; // [ lHTI ] == ( HourOfDay, TimeStep, I )
                } else {
                    complexWindowGeom.SolBmGndWt[lHTI] = 1.0; // [ lHTI ] == ( HourOfDay, TimeStep, I )
                }
            } // Gnd pt loop

            // Update window beam properties
            CalculateWindowBeamProperties(state, iSurf, iState, complexWindow, complexWindowGeom, surfaceWindowState, state.dataGlobal->HourOfDay, state.dataGlobal->TimeStep);
        } // solar calculation mode, average over days or detailed
    }

    void CalculateWindowBeamProperties(EnergyPlusData &state,
                                       int const ISurf,                   // Window surface number
                                       int const IState,                  // Window state number
                                       BSDFWindowGeomDescr const &Window, // Window Geometry
                                       BSDFGeomDescr const &Geom,         // State Geometry
                                       BSDFStateDescr &State,             // State Description
                                       int const Hour,                    // Hour number
                                       int const TS                       // Timestep number
    )
    {

        // SUBROUTINE INFORMATION:
        //       AUTHOR         Joe Klems
        //       DATE WRITTEN   August 2011
        //       MODIFIED       na
        //       RE-ENGINEERED  na

        // PURPOSE OF THIS SUBROUTINE:
        // Calculates those optical properties of all the Complex Fenestrations that
        //  depend on the beam direction (hence, on hour and time step)

        // METHODOLOGY EMPLOYED:
        // Locate the bidirectional property matrices in the BSDFInput structure
        // and use them to calculate the desired average properties.

        using namespace Vectors;

        int IConst; // State construction number
        int I;      // general purpose index--Back surface
        int J;      // general purpose index--ray
        int JRay;   // ray index number
        Real64 Theta;
        Real64 Phi;
        int JSurf;               // gen purpose surface no
        int BaseSurf;            // base surface no
        int M;                   // general purpose index--ray
        int L;                   // general purpose index--layer
        int KBkSurf;             // general purpose index--back surface
        Real64 Sum1;             // general purpose sum
        Real64 Sum2;             // general purpose sum
        int IBm;                 // index of beam ray in incoming basis
        int BkIncRay;            // index of sun dir in back incidence basis
        bool RegWindFnd;         // flag for regular exterior back surf window
        Array1D_int RegWinIndex; // bk surf nos of reg windows
        static int NRegWin(0);   // no reg windows found as back surfaces
        static int KRegWin(0);   // index of reg window as back surface
        Real64 Refl;             // temporary reflectance
        Array1D<Real64> Absorb;  // temporary layer absorptance

        // Object Data
        Vector SunDir; // current sun direction

        IConst = state.dataSurface->SurfaceWindow(ISurf).ComplexFen.State(IState).Konst;

        //  Begin calculation
        //  Calculate the Transmittance from a given beam direction to a given zone surface

        IBm = Geom.SolBmIndex(Hour, TS);
        if (IBm <= 0.0) { // Beam cannot be incident on window for this Hour, TS
            State.WinToSurfBmTrans(Hour, TS, {1, Window.NBkSurf}) = 0.0;
            State.WinDirHemiTrans(Hour, TS) = 0.0;
            State.WinDirSpecTrans(Hour, TS) = 0.0;
            State.WinBmFtAbs(Hour, TS, {1, State.NLayers}) = 0.0;
        } else {
            for (I = 1; I <= Window.NBkSurf; ++I) { // Back surface loop
                Sum1 = 0.0;
                for (J = 1; J <= Geom.NSurfInt(I); ++J) { // Ray loop
                    Sum1 += Geom.Trn.Lamda(Geom.SurfInt(J, I)) * state.dataConstruction->Construct(IConst).BSDFInput.SolFrtTrans(IBm, Geom.SurfInt(J, I));
                } // Ray loop
                State.WinToSurfBmTrans(Hour, TS, I) = Sum1;
            } // Back surface loop
            // Calculate the directional-hemispherical transmittance
            Sum1 = 0.0;
            for (J = 1; J <= Geom.Trn.NBasis; ++J) {
                Sum1 += Geom.Trn.Lamda(J) * state.dataConstruction->Construct(IConst).BSDFInput.SolFrtTrans(IBm, J);
            }
            State.WinDirHemiTrans(Hour, TS) = Sum1;
            // Calculate the directional specular transmittance
            // Note:  again using assumption that Inc and Trn basis have same structure
            State.WinDirSpecTrans(Hour, TS) = Geom.Trn.Lamda(IBm) * state.dataConstruction->Construct(IConst).BSDFInput.SolFrtTrans(IBm, IBm);
            // Calculate the layer front absorptance for beam radiation
            for (L = 1; L <= State.NLayers; ++L) {
                State.WinBmFtAbs(Hour, TS, L) = state.dataConstruction->Construct(IConst).BSDFInput.Layer(L).FrtAbs(IBm, 1);
            }
        }
        // Calculate,  for a given beam direction, the transmittance into the zone
        // for ground-reflected radiation (transmitted radiation assumed uniformly diffuse)

        Sum1 = 0.0;
        Sum2 = 0.0;
        for (J = 1; J <= Geom.NGnd; ++J) { // Incident ray loop
            JRay = Geom.GndIndex(J);
            if (Geom.SolBmGndWt(Hour, TS, J) > 0.0) {
                Sum2 += Geom.SolBmGndWt(Hour, TS, J) * Geom.Inc.Lamda(JRay);
                for (M = 1; M <= Geom.Trn.NBasis; ++M) { // Outgoing ray loop
                    Sum1 +=
                        Geom.SolBmGndWt(Hour, TS, J) * Geom.Inc.Lamda(JRay) * Geom.Trn.Lamda(M) * state.dataConstruction->Construct(IConst).BSDFInput.SolFrtTrans(JRay, M);
                } // Outgoing ray loop
            }
        } // Indcident ray loop
        if (Sum2 > 0.0) {
            State.WinBmGndTrans(Hour, TS) = Sum1 / Sum2;
        } else {
            State.WinBmGndTrans(Hour, TS) = 0.0; // No unshaded ground => no transmittance
        }

        // Calculate,  for a given beam direction, the layer front absorptance
        // for ground-reflected radiation

        for (L = 1; L <= State.NLayers; ++L) { // layer loop
            Sum1 = 0.0;
            Sum2 = 0.0;
            for (J = 1; J <= Geom.NGnd; ++J) { // Incident ray loop
                JRay = Geom.GndIndex(J);
                if (Geom.SolBmGndWt(Hour, TS, J) > 0.0) {
                    Sum2 += Geom.SolBmGndWt(Hour, TS, J) * Geom.Inc.Lamda(JRay);
                    Sum1 += Geom.SolBmGndWt(Hour, TS, J) * Geom.Inc.Lamda(JRay) * state.dataConstruction->Construct(IConst).BSDFInput.Layer(L).FrtAbs(JRay, 1);
                }
            } // Incident ray loop
            if (Sum2 > 0.0) {
                State.WinBmGndAbs(Hour, TS, L) = Sum1 / Sum2;
            } else {
                State.WinBmGndAbs(Hour, TS, L) = 0.0; // No unshaded ground => no absorptance
            }
        } // layer loop

        // Check the back surfaces for exterior windows
        RegWindFnd = false;
        NRegWin = 0.0;
        RegWinIndex.allocate(Window.NBkSurf);
        for (KBkSurf = 1; KBkSurf <= Window.NBkSurf; ++KBkSurf) {
            BaseSurf = state.dataSurface->Surface(ISurf).BaseSurf; // ShadowComb is organized by base surface
            JSurf = ShadowComb(BaseSurf).BackSurf(KBkSurf);
            if (state.dataSurface->SurfWinWindowModelType(JSurf) == WindowBSDFModel) continue;
            if (!(state.dataSurface->Surface(JSurf).Class == SurfaceClass::Window || state.dataSurface->Surface(JSurf).Class == SurfaceClass::GlassDoor)) continue;
            if (!(state.dataSurface->Surface(JSurf).HeatTransSurf && state.dataSurface->Surface(JSurf).ExtBoundCond == ExternalEnvironment && state.dataSurface->Surface(JSurf).ExtSolar)) continue;
            // Back surface is an exterior window or door
            RegWindFnd = true;
            ++NRegWin;
            RegWinIndex(NRegWin) = KBkSurf;
        }
        if (RegWindFnd) {
            Absorb.allocate(State.NLayers);
            SunDir = state.dataBSDFWindow->SUNCOSTS(TS, Hour, {1, 3});
            BkIncRay = FindInBasis(state, SunDir, state.dataWindowComplexManager->Back_Incident, ISurf, IState, state.dataBSDFWindow->ComplexWind(ISurf).Geom(IState).Trn, Theta, Phi);
            if (BkIncRay > 0) {
                // Here calculate the back incidence properties for the solar ray
                // this does not say whether or not the ray can pass through the
                // back surface window and hit this one!
                Sum1 = 0.0;
                for (J = 1; J <= Geom.Trn.NBasis; ++J) {
                    Sum1 += Geom.Trn.Lamda(J) * state.dataConstruction->Construct(IConst).BSDFInput.SolBkRefl(BkIncRay, J);
                }
                Refl = Sum1;
                for (L = 1; L <= State.NLayers; ++L) {
                    Absorb(L) = state.dataConstruction->Construct(IConst).BSDFInput.Layer(L).BkAbs(BkIncRay, 1);
                }
            } else {
                // solar ray can't be incident on back, so set properties equal to zero
                Refl = 0.0;
                for (L = 1; L <= State.NLayers; ++L) {
                    Absorb(L) = 0.0;
                }
            }
            for (KRegWin = 1; KRegWin <= NRegWin; ++KRegWin) {
                KBkSurf = RegWinIndex(KRegWin);
                State.BkSurf(KBkSurf).WinDHBkRefl(Hour, TS) = Refl;
                for (L = 1; L <= State.NLayers; ++L) {
                    State.BkSurf(KBkSurf).WinDirBkAbs(Hour, TS, L) = Absorb(L);
                }
            }
        }
        if (allocated(Absorb)) Absorb.deallocate();
        RegWinIndex.deallocate();
    }

    void CalcStaticProperties(EnergyPlusData &state)
    {

        // SUBROUTINE INFORMATION:
        //       AUTHOR         Joe Klems
        //       DATE WRITTEN   <date_written>
        //       MODIFIED       na
        //       RE-ENGINEERED  na

        // PURPOSE OF THIS SUBROUTINE:
        // Calculates those optical properties of all the Complex Fenestrations that
        // do not depend on the beam direction (hence, on hour and time step)

        using namespace Vectors;

//       ISurf(0);     // Index for sorting thru Surface array
//                     //        static int IConst( 0 ); // Index for accessing Construct array
//       IState(0);    // Index identifying the window state for a particular window
//       IWind(0);     // Index identifying a window in the WindowList
//       NumStates(0); // local copy of no of states

        for (int IWind = 1; IWind <= state.dataWindowComplexManager-> NumComplexWind; ++IWind) {
            int ISurf = state.dataWindowComplexManager->WindowList(IWind).SurfNo;
            int NumStates = state.dataWindowComplexManager->WindowList(IWind).NumStates;
            for (int IState = 1; IState <= NumStates; ++IState) {
                // IConst = WindowStateList ( IWind , IState )%Konst
                state.dataSurface->SurfaceWindow(ISurf).ComplexFen.State(IState).Konst = state.dataWindowComplexManager->WindowStateList(IState, IWind).Konst;
                CalcWindowStaticProperties(
                    state, ISurf, IState, state.dataBSDFWindow->ComplexWind(ISurf), state.dataBSDFWindow->ComplexWind(ISurf).Geom(IState), state.dataSurface->SurfaceWindow(ISurf).ComplexFen.State(IState));
            }
        }
    }

    void CalculateBasisLength(EnergyPlusData &state,
                              BSDFWindowInputStruct const &Input, // BSDF data input struct for this construction
                              int const IConst,                   // Construction number of input
                              int &NBasis                         // Calculated Basis length
    )
    {

        // SUBROUTINE INFORMATION:
        //       AUTHOR         Joe Klems
        //       DATE WRITTEN   August 2011
        //       MODIFIED       na
        //       RE-ENGINEERED  na

        // PURPOSE OF THIS SUBROUTINE:
        // Calculates the basis length for a Window6 Non-Symmetric or Axisymmetric basis
        // from the input basis matrix

        if (Input.BasisMatNcols == 1) {
            // Axisymmetric basis, No. rows is no. of thetas = basis length
            NBasis = Input.BasisMatNrows;
            return;
        }
        NBasis = 1;
        for (int I = 2; I <= Input.BasisMatNrows; ++I) {
            NBasis += std::floor(state.dataConstruction->Construct(IConst).BSDFInput.BasisMat(2, I) + 0.001);
        }
    }

    void DetermineMaxBackSurfaces(EnergyPlusData &state)
    {

        // SUBROUTINE INFORMATION:
        //       AUTHOR         Joe Klems
        //       DATE WRITTEN   September 2011
        //       MODIFIED       na
        //       RE-ENGINEERED  na

        // PURPOSE OF THIS SUBROUTINE:
        // Calculates the basis length for a Window6 Non-Symmetric or Axisymmetric basis
        // from the input basis matrix

        int NumSurfInZone(0); // Number of zone surfaces
        bool ComplexFenInZone(false);

        for (int ZoneNum = 1; ZoneNum <= state.dataGlobal->NumOfZones; ++ZoneNum) {
            ComplexFenInZone = false;
            for (int SurfNum = state.dataHeatBal->Zone(ZoneNum).SurfaceFirst; SurfNum <= state.dataHeatBal->Zone(ZoneNum).SurfaceLast; ++SurfNum) {
                if (state.dataSurface->SurfWinWindowModelType(SurfNum) == WindowBSDFModel) ComplexFenInZone = true;
            }
            if (ComplexFenInZone) {
                NumSurfInZone = state.dataHeatBal->Zone(ZoneNum).SurfaceLast - state.dataHeatBal->Zone(ZoneNum).SurfaceFirst + 1;
                if (state.dataBSDFWindow->MaxBkSurf < NumSurfInZone) state.dataBSDFWindow->MaxBkSurf = NumSurfInZone;
            }
        }
    }

    void ConstructBasis(EnergyPlusData &state,
                        int const IConst, // Index for accessing Construct array
                        BasisStruct &Basis)
    {
        // SUBROUTINE INFORMATION:
        //       AUTHOR         Joe Klems
        //       DATE WRITTEN  June 2011
        //       MODIFIED       na
        //       RE-ENGINEERED  na

        // PURPOSE OF THIS SUBROUTINE:
        // Set up a basis from the matrix information pointed to in Construction by ICons

        static int I(0);               // general purpose index
        static int J(0);               // general purpose index
        static int NThetas(0);         // Current number of theta values
        static int NumElem(0);         // Number of elements in current basis
        static int ElemNo(0);          // Current basis element number
        int MaxNPhis;                  // Max no of NPhis for any theta
        static Real64 Theta(0.0);      // Current theta value
        static Real64 Phi(0.0);        // Current phi value
        static Real64 DTheta(0.0);     // Increment for theta value (Window6 type input)
        static Real64 DPhi(0.0);       // Increment for phi value (Window6 type input)
        static Real64 HalfDTheta(0.0); // Half-width of all theta bins except first and last (W6 input)
        static Real64 Lamda(0.0);      // Current 'Lamda' value (element weight)
        static Real64 SolAng(0.0);     // Current element solid angle
        static Real64 NextTheta(0.0);  // Next theta in the W6 basis after current
        static Real64 LastTheta(0.0);  // Previous theta in the W6 basis before current
        static Real64 LowerTheta(0.0); // Lower theta boundary of the element
        static Real64 UpperTheta(0.0); // Upper theta boundary of the element
        Array1D<Real64> Thetas;        // temp array holding theta values
        Array1D_int NPhis;             // temp array holding number of phis for a given theta

        NThetas = state.dataConstruction->Construct(IConst).BSDFInput.BasisMatNrows; // Note here assuming row by row input
        Basis.NThetas = NThetas;
        Basis.BasisMatIndex = state.dataConstruction->Construct(IConst).BSDFInput.BasisMatIndex;
        Basis.NBasis = state.dataConstruction->Construct(IConst).BSDFInput.NBasis;
        Basis.Grid.allocate(Basis.NBasis);
        Thetas.allocate(NThetas + 1); // Temp array
        // By convention the Thetas array contains a final point at Pi/2 which is not a basis element
        NPhis.allocate(NThetas + 1); // Temp array
        Basis.Thetas.allocate(NThetas + 1);
        Basis.NPhis.allocate(NThetas + 1);

        Basis.Lamda.allocate(state.dataConstruction->Construct(IConst).BSDFInput.NBasis);
        Basis.SolAng.allocate(state.dataConstruction->Construct(IConst).BSDFInput.NBasis);
        if (state.dataConstruction->Construct(IConst).BSDFInput.BasisType == DataBSDFWindow::BasisType_WINDOW) {
            //   WINDOW6 Basis
            Basis.BasisType = DataBSDFWindow::BasisType_WINDOW;
            if (state.dataConstruction->Construct(IConst).BSDFInput.BasisSymmetryType == DataBSDFWindow::BasisSymmetry_None) {
                // No basis symmetry
                Basis.BasisSymmetryType = DataBSDFWindow::BasisSymmetry_None;
                Thetas(1) = 0.0;                // By convention, the first basis point is at the center (theta=0,phi=0)
                Thetas(NThetas + 1) = 0.5 * DataGlobalConstants::Pi; // and there is an N+1st point (not a basis element) at Pi/2
                NPhis(1) = 1;
                NumElem = 1;
                for (I = 2; I <= NThetas; ++I) {
                    Thetas(I) = state.dataConstruction->Construct(IConst).BSDFInput.BasisMat(1, I) * DataGlobalConstants::DegToRadians;
                    NPhis(I) = std::floor(state.dataConstruction->Construct(IConst).BSDFInput.BasisMat(2, I) + 0.001);
                    if (NPhis(I) <= 0) ShowFatalError(state, "WindowComplexManager: incorrect input, no. phis must be positive.");
                    NumElem += NPhis(I);
                }
                MaxNPhis = maxval(NPhis({1, NThetas}));
                Basis.Phis.allocate(NThetas + 1, MaxNPhis + 1); // N+1st Phi point (not basis element) at 2Pi
                Basis.BasisIndex.allocate(MaxNPhis, NThetas + 1);
                Basis.Phis = 0.0;                                    // Initialize so undefined elements will contain zero
                Basis.BasisIndex = 0;                                // Initialize so undefined elements will contain zero
                if (NumElem != state.dataConstruction->Construct(IConst).BSDFInput.NBasis) { // Constructed Basis must match property matrices
                    ShowFatalError(state, "WindowComplexManager: Constructed basis length does not match property matrices.");
                }
                Basis.Thetas = Thetas;
                Basis.NPhis = NPhis;
                ElemNo = 0;
                for (I = 1; I <= NThetas; ++I) {
                    Theta = Thetas(I);
                    if (I == 1) { // First theta value must always be zero
                        HalfDTheta = 0.5 * Thetas(I + 1);
                        LastTheta = 0.0;
                        NextTheta = Thetas(I + 1);
                        LowerTheta = 0.0;
                        UpperTheta = HalfDTheta;
                    } else if (I > 1 && I < NThetas) {
                        LastTheta = Thetas(I - 1);
                        NextTheta = Thetas(I + 1);
                        LowerTheta = UpperTheta;
                        HalfDTheta = Theta - LowerTheta;
                        UpperTheta = Theta + HalfDTheta;
                    } else if (I == NThetas) {
                        LastTheta = Thetas(I - 1);
                        NextTheta = 0.5 * DataGlobalConstants::Pi;
                        LowerTheta = UpperTheta; // It is assumed that Thetas(N) is the mean between the previous
                        // UpperTheta and pi/2.
                        UpperTheta = 0.5 * DataGlobalConstants::Pi;
                    }
                    DPhi = 2.0 * DataGlobalConstants::Pi / NPhis(I);
                    if (I == 1) {
                        Lamda = DataGlobalConstants::Pi * pow_2(std::sin(UpperTheta));
                        SolAng = 2.0 * DataGlobalConstants::Pi * (1.0 - std::cos(UpperTheta));
                    } else {
                        Lamda = 0.5 * DPhi * (pow_2(std::sin(UpperTheta)) - pow_2(std::sin(LowerTheta))); // For W6 basis, lamda is funct of Theta and
                        // NPhis, not individual Phi
                        SolAng = DPhi * (std::cos(LowerTheta) - std::cos(UpperTheta));
                    }
                    DTheta = UpperTheta - LowerTheta;
                    Basis.Phis(I, NPhis(I) + 1) = 2.0 * DataGlobalConstants::Pi; // Non-basis-element Phi point for table searching in Phi
                    for (J = 1; J <= NPhis(I); ++J) {
                        ++ElemNo;
                        Basis.BasisIndex(J, I) = ElemNo;
                        Phi = (J - 1) * DPhi;
                        Basis.Phis(I, J) = Phi; // Note: this ordering of I & J are necessary to allow Phis(Theta) to
                        //  be searched as a one-dimensional table
                        FillBasisElement(state, Theta,
                                         Phi,
                                         ElemNo,
                                         Basis.Grid(ElemNo),
                                         LowerTheta,
                                         UpperTheta,
                                         DPhi,
                                         DataBSDFWindow::BasisType_WINDOW); // This gets all the simple grid characteristics
                        Basis.Lamda(ElemNo) = Lamda;
                        Basis.SolAng(ElemNo) = SolAng;
                    }
                }
            } else { // BST
                //  Axisymmetric basis symmetry (Note this only useful specular systems, where it allows shorter data input)
                Basis.BasisSymmetryType = DataBSDFWindow::BasisSymmetry_Axisymmetric;
                Thetas(1) = 0.0;                // By convention, the first basis point is at the center (theta=0,phi=0)
                Thetas(NThetas + 1) = 0.5 * DataGlobalConstants::Pi; // and there is an N+1st point (not a basis element) at Pi/2
                NPhis = 1;                      // As insurance, define one phi for each theta
                NumElem = 1;
                for (I = 2; I <= NThetas; ++I) {
                    Thetas(I) = state.dataConstruction->Construct(IConst).BSDFInput.BasisMat(1, I) * DataGlobalConstants::DegToRadians;
                    ++NumElem;
                }
                Basis.Phis.allocate(1, NThetas);
                Basis.BasisIndex.allocate(1, NThetas);
                Basis.Phis = 0.0;                                    // Initialize so undefined elements will contain zero
                Basis.BasisIndex = 0;                                // Initialize so undefined elements will contain zero
                if (NumElem != state.dataConstruction->Construct(IConst).BSDFInput.NBasis) { // Constructed Basis must match property matrices
                    ShowFatalError(state, "WindowComplexManager: Constructed basis length does not match property matrices.");
                }
                Basis.Thetas = Thetas;
                Basis.NPhis = NPhis;
                ElemNo = 0;
                DPhi = 2.0 * DataGlobalConstants::Pi;
                for (I = 1; I <= NThetas; ++I) {
                    Theta = Thetas(I);
                    if (I == 1) { // First theta value must always be zero
                        HalfDTheta = 0.5 * Thetas(I + 1);
                        LastTheta = 0.0;
                        NextTheta = Thetas(I + 1);
                        LowerTheta = 0.0;
                        UpperTheta = HalfDTheta;
                    } else if (I > 1 && I < NThetas) {
                        LastTheta = Thetas(I - 1);
                        NextTheta = Thetas(I + 1);
                        LowerTheta = UpperTheta;
                        HalfDTheta = Theta - LowerTheta;
                        UpperTheta = Theta + HalfDTheta;
                    } else if (I == NThetas) {
                        LastTheta = Thetas(I - 1);
                        NextTheta = 0.5 * DataGlobalConstants::Pi;
                        LowerTheta = UpperTheta; // It is assumed that Thetas(N) is the mean between the previous
                        // UpperTheta and pi/2.
                        UpperTheta = 0.5 * DataGlobalConstants::Pi;
                    }
                    if (I == 1) {
                        Lamda = DataGlobalConstants::Pi * pow_2(std::sin(UpperTheta));
                        SolAng = 2.0 * DataGlobalConstants::Pi * (1.0 - std::cos(UpperTheta));
                    } else {
                        Lamda = 0.5 * DPhi * (pow_2(std::sin(UpperTheta)) - pow_2(std::sin(LowerTheta))); // For W6 basis, lamda is funct of Theta and
                        // NPhis, not individual Phi
                        SolAng = DPhi * (std::cos(LowerTheta) - std::cos(UpperTheta));
                    }
                    DTheta = UpperTheta - LowerTheta;
                    ++ElemNo;
                    Basis.BasisIndex(1, I) = ElemNo;
                    Phi = 0.0;
                    Basis.Phis(I, 1) = Phi; // Note: this ordering of I & J are necessary to allow Phis(Theta) to
                    //  be searched as a one-dimensional table
                    FillBasisElement(state, Theta,
                                     Phi,
                                     ElemNo,
                                     Basis.Grid(ElemNo),
                                     LowerTheta,
                                     UpperTheta,
                                     DPhi,
                                     DataBSDFWindow::BasisType_WINDOW); // This gets all the simple grid characteristics
                    Basis.Lamda(ElemNo) = Lamda;
                    Basis.SolAng(ElemNo) = SolAng;
                }
            }    // BST
        } else { // BTW
            ShowFatalError(state, "WindowComplexManager: Non-Window6 basis type not yet implemented.");
        } // BTW
        Thetas.deallocate();
        NPhis.deallocate();
    }

    void FillBasisElement(EnergyPlusData &state, Real64 const Theta, // Central polar angle of element
                          Real64 const Phi,   // Central azimuthal angle of element
                          int const Elem,     // Index number of element in basis
                          BasisElemDescr &BasisElem,
                          Real64 const LowerTheta, // Lower edge of element (polar angle)
                          Real64 const UpperTheta, // Upper edge of element (polar angle)
                          Real64 const DPhi,       // Width of element (azimuthal angle)
                          int const InputType      // Basis type
    )
    {

        // SUBROUTINE INFORMATION:
        //       AUTHOR         Joe Klems
        //       DATE WRITTEN   August 2010
        //       MODIFIED       na
        //       RE-ENGINEERED  na

        // PURPOSE OF THIS SUBROUTINE:
        // fill in values for all the components of a basis element

        if (InputType == DataBSDFWindow::BasisType_WINDOW) {
            // WINDOW6 Type BASIS
            if (Elem == 1) {
                // first element, theta=0, is special case
                BasisElem.Theta = Theta;
                BasisElem.Phi = 0.0;
                BasisElem.dPhi = 2.0 * DataGlobalConstants::Pi;
                BasisElem.UpprTheta = UpperTheta;
                BasisElem.dTheta = BasisElem.UpprTheta - Theta;
                BasisElem.LwrTheta = Theta;
                BasisElem.LwrPhi = 0.0;
                BasisElem.UpprPhi = 2.0 * DataGlobalConstants::Pi;
            } else {
                BasisElem.Theta = Theta;
                BasisElem.Phi = Phi;
                BasisElem.dPhi = DPhi;
                BasisElem.LwrPhi = Phi - DPhi / 2.0;
                BasisElem.UpprPhi = Phi + DPhi / 2.0;
                BasisElem.LwrTheta = LowerTheta;
                BasisElem.UpprTheta = UpperTheta;
                BasisElem.dTheta = BasisElem.UpprTheta - BasisElem.LwrTheta;
            }
        } else {
            // Non-WINDOW6 Type Basis
            // Currently not implemented
            ShowFatalError(state, "WindowComplexManager: Custom basis type not yet implemented.");
        }
    }

    void SetupComplexWindowStateGeometry(EnergyPlusData &state,
                                         int const ISurf,                       // Surface number of the complex fenestration
                                         int const IState,                      // State number of the complex fenestration state
                                         int const IConst,                      // Pointer to construction for this state
                                         BSDFWindowGeomDescr &Window,           // Window Geometry
                                         BSDFGeomDescr &Geom,                   // State Geometry
                                         [[maybe_unused]] BSDFStateDescr &State // State Description
    )
    {

        // SUBROUTINE INFORMATION:
        //       AUTHOR         J. Klems
        //       DATE WRITTEN   June 2011
        //       MODIFIED       na
        //       RE-ENGINEERED  na

        // PURPOSE OF THIS SUBROUTINE:
        // Define all the geometric quantites for a complex fenestration state

        using namespace Vectors;

        // Locals
        // SUBROUTINE ARGUMENT DEFINITIONS:
        // INTEGER, INTENT(IN)      ::  IWind            !Complex fenestration number (in window list)

        Real64 Azimuth; // Complex fenestration azimuth
        Real64 Tilt;    // Complex fenestration tilt
        int ElemNo;     // Grid index variable
        bool hit;       // Surface intersection flag
        int I;          // Temp Indices
        int J;
        int IRay;                    // Ray index variable
        int IZone;                   // Zone containing the complex window
        int JSurf;                   // Secondary Surface index
        int BaseSurf;                // base surface index
        int KBkSurf;                 // Back surface index
        int MaxHits;                 // Max no of hits found
        int MaxInt;                  // Max no of intersections found
        int NSky;                    // No of sky rays
        int NGnd;                    // No of gnd rays
        int NReflSurf;               // No of rays striking ext surfaces
        int NBkSurf;                 // No of back surfaces
        int TotHits;                 // Current number of surface intersections
        Real64 Theta;                // Basis theta angle
        Real64 Phi;                  // Basis phi angle
        Real64 HitDsq;               // Squared distance to current hit pt
        Real64 LeastHitDsq;          // Squared distance to closest hit pt
        Array1D<Real64> V(3);        // vector array
        Array1D_int TmpRfSfInd;      // Temporary RefSurfIndex
        Array1D_int TmpRfRyNH;       // Temporary RefRayNHits
        Array2D_int TmpHSurfNo;      // Temporary HitSurfNo
        Array2D<Real64> TmpHSurfDSq; // Temporary HitSurfDSq
        Array1D_int TmpSkyInd;       // Temporary sky index list
        Array1D_int TmpGndInd;       // Temporary gnd index list
        Array2D_int TmpSurfInt;      // Temporary index of ray intersecing back surf
        Array2D<Real64> TmpSjdotN;   // Temporary dot prod of ray angle w bk surf norm
        Array1D_int ITemp1D;         // Temporary INT 1D array
        Array2D<Real64> Temp2D;      // Temporary real 2D array
        Real64 TransRSurf;           // Norminal transmittance of shading surface
        Real64 WtSum;                // Sum for normalizing various weights
        Real64 DotProd;              // Temporary variable for manipulating dot product .dot.

        struct BackHitList
        {
            // Members
            int KBkSurf;   // Back surface index of the hit surface
            int HitSurf;   // Surface number of the hit surface
            Vector HitPt;  // coords of hit pt (world syst)
            Real64 HitDsq; // Squared distance to the current hit pt

            // Default Constructor
            BackHitList() : KBkSurf(0), HitSurf(0), HitDsq(0.0)
            {
            }
        };

        // Object Data
        Vector HitPt;             // coords of hit pt (world syst)
        Vector X;                 // position vector
        Vector VecNorm;           // outer normal vector
        Array1D<Vector> TmpGndPt; // Temporary ground intersection list
        Array2D<Vector> TempV2D;  // Temporary vector 2D array
        Array2D<Vector> TmpHitPt; // Temporary HitPt
        BackHitList BSHit;        // Temp list of back surface hit quantities for a ray

        // This routine primarily fills in the BSDFGeomDescr type for a given window and state
        // Note that on call the incoming and outgoing basis structure types have already been filled in
        //  Define the central ray directions (in world coordinate system)

        state.dataSurface->SurfaceWindow(ISurf).ComplexFen.State(IState).NLayers = state.dataConstruction->Construct(IConst).BSDFInput.NumLayers;
        Azimuth = DataGlobalConstants::DegToRadians * state.dataSurface->Surface(ISurf).Azimuth;
        Tilt = DataGlobalConstants::DegToRadians * state.dataSurface->Surface(ISurf).Tilt;

        // For incoming grid

        Geom.sInc.allocate(Geom.Inc.NBasis);
        Geom.sInc = Vector(0.0, 0.0, 0.0);
        Geom.pInc.allocate(Geom.Inc.NBasis);
        Geom.CosInc.allocate(Geom.Inc.NBasis);
        Geom.DAInc.allocate(Geom.Inc.NBasis);
        Geom.pInc = BSDFDaylghtPosition(0.0, 0.0);
        for (ElemNo = 1; ElemNo <= Geom.Inc.NBasis; ++ElemNo) {
            Theta = Geom.Inc.Grid(ElemNo).Theta;
            Phi = Geom.Inc.Grid(ElemNo).Phi;
            // The following puts in the vectors depending on
            // window orientation
            Geom.sInc(ElemNo) = WorldVectFromW6(state, Theta, Phi, state.dataWindowComplexManager->Front_Incident, Tilt, Azimuth);
            Geom.pInc(ElemNo) = DaylghtAltAndAzimuth(Geom.sInc(ElemNo));

            Geom.CosInc(ElemNo) = std::cos(Geom.Inc.Grid(ElemNo).Theta);
            // Geom%DAInc(ElemNo) = COS(Geom%pInc(ElemNo)%Altitude) * Geom%Inc%Grid(ElemNo)%dTheta * Geom%Inc%Grid(ElemNo)%dPhi
            // Geom%DAInc(ElemNo) = Geom%Inc%Grid(ElemNo)%dTheta * Geom%Inc%Grid(ElemNo)%dPhi
            Geom.DAInc(ElemNo) = std::cos(Geom.Inc.Grid(ElemNo).Theta) * Geom.Inc.Grid(ElemNo).dTheta * Geom.Inc.Grid(ElemNo).dPhi;
        }
        //  For outgoing grid
        Geom.sTrn.allocate(Geom.Trn.NBasis);
        Geom.sTrn = Vector(0.0, 0.0, 0.0);
        Geom.pTrn.allocate(Geom.Trn.NBasis);
        Geom.pTrn = BSDFDaylghtPosition(0.0, 0.0);
        for (ElemNo = 1; ElemNo <= Geom.Trn.NBasis; ++ElemNo) {
            Theta = Geom.Trn.Grid(ElemNo).Theta;
            Phi = Geom.Trn.Grid(ElemNo).Phi;
            // The following puts in the vectors depending on
            // window orientation
            Geom.sTrn(ElemNo) = WorldVectFromW6(state, Theta, Phi, state.dataWindowComplexManager->Front_Transmitted, Tilt, Azimuth);
            Geom.pTrn(ElemNo) = DaylghtAltAndAzimuth(Geom.sTrn(ElemNo));
        }
        //  Incident Basis:
        //  Construct sky and ground ray index maps, and list of rays intersecting exterior surfaces
        // Sky, and ground ray index maps, and rays that are potentially beam radiation reflected from exterior surfaces
        TmpRfSfInd.allocate(Geom.Inc.NBasis);
        TmpRfRyNH.allocate(Geom.Inc.NBasis);
        TmpHSurfNo.allocate(state.dataSurface->TotSurfaces, Geom.Inc.NBasis);
        TmpHSurfDSq.allocate(state.dataSurface->TotSurfaces, Geom.Inc.NBasis);
        TmpHitPt.allocate(state.dataSurface->TotSurfaces, Geom.Inc.NBasis);
        TmpSkyInd.allocate(Geom.Inc.NBasis);
        TmpGndInd.allocate(Geom.Inc.NBasis);
        TmpGndPt.allocate(Geom.Inc.NBasis);
        NSky = 0;
        NGnd = 0;
        NReflSurf = 0;
        TmpRfRyNH = 0;
        Geom.NSkyUnobs = 0;
        Geom.NGndUnobs = 0;
        //  Note--this loop could be repeated for different positions in the window plane (as for detailed reflection
        //  calculations, varying the origin in the call to PierceSurface.  Essentially, have set NsubV =1.
        for (IRay = 1; IRay <= Geom.Inc.NBasis; ++IRay) {
            if (Geom.sInc(IRay).z < 0.0) {
                // A ground ray
                ++Geom.NGndUnobs;
            } else {
                // A sky ray
                ++Geom.NSkyUnobs;
            }
            // Exterior reveal shadowing/reflection treatment should be inserted here
            TotHits = 0;
            for (JSurf = 1; JSurf <= state.dataSurface->TotSurfaces; ++JSurf) {
                // the following test will cycle on anything except exterior surfaces and shading surfaces
                if (state.dataSurface->Surface(JSurf).HeatTransSurf && state.dataSurface->Surface(JSurf).ExtBoundCond != ExternalEnvironment) continue;
                //  skip the base surface containing the window and any other subsurfaces of that surface
                if (JSurf == state.dataSurface->Surface(ISurf).BaseSurf || state.dataSurface->Surface(JSurf).BaseSurf == state.dataSurface->Surface(ISurf).BaseSurf) continue;
                //  skip surfaces that face away from the window
                DotProd = dot(Geom.sInc(IRay), state.dataSurface->Surface(JSurf).NewellSurfaceNormalVector);
                if (DotProd >= 0.0) continue;
                PierceSurface(state, JSurf, state.dataSurface->Surface(ISurf).Centroid, Geom.sInc(IRay), HitPt, hit);
                if (!hit) continue; // Miss: Try next surface
                if (TotHits == 0) {
                    //  First hit for this ray
                    TotHits = 1;
                    ++NReflSurf;
                    TmpRfSfInd(NReflSurf) = IRay;
                    TmpRfRyNH(NReflSurf) = 1;
                    TmpHSurfNo(1, NReflSurf) = JSurf;
                    TmpHitPt(1, NReflSurf) = HitPt;
                    V = HitPt - state.dataSurface->Surface(ISurf).Centroid; // vector array from window ctr to hit pt
                    LeastHitDsq = magnitude_squared(V);  // dist^2 window ctr to hit pt
                    TmpHSurfDSq(1, NReflSurf) = LeastHitDsq;
                    if (!state.dataSurface->Surface(JSurf).HeatTransSurf && state.dataSurface->Surface(JSurf).SchedShadowSurfIndex != 0) {
                        TransRSurf = 1.0; // If a shadowing surface may have a scheduled transmittance,
                        //   treat it here as completely transparent
                    } else {
                        TransRSurf = 0.0;
                    }
                } else {
                    V = HitPt - state.dataSurface->Surface(ISurf).Centroid;
                    HitDsq = magnitude_squared(V);
                    if (HitDsq >= LeastHitDsq) {
                        if (TransRSurf > 0.0) { // forget the new hit if the closer hit is opaque
                            J = TotHits + 1;
                            if (TotHits > 1) {
                                for (I = 2; I <= TotHits; ++I) {
                                    if (HitDsq < TmpHSurfDSq(I, NReflSurf)) {
                                        J = I;
                                        break;
                                    }
                                }
                                if (!state.dataSurface->Surface(JSurf).HeatTransSurf && state.dataSurface->Surface(JSurf).SchedShadowSurfIndex == 0) {
                                    //  The new hit is opaque, so we can drop all the hits further away
                                    TmpHSurfNo(J, NReflSurf) = JSurf;
                                    TmpHitPt(J, NReflSurf) = HitPt;
                                    TmpHSurfDSq(J, NReflSurf) = HitDsq;
                                    TotHits = J;
                                } else {
                                    //  The new hit is scheduled (presumed transparent), so keep the more distant hits
                                    //     Note that all the hists in the list will be transparent except the last,
                                    //       which may be either transparent or opaque
                                    if (TotHits >= J) {
                                        for (I = TotHits; I >= J; --I) {
                                            TmpHSurfNo(I + 1, NReflSurf) = TmpHSurfNo(I, NReflSurf);
                                            TmpHitPt(I + 1, NReflSurf) = TmpHitPt(I, NReflSurf);
                                            TmpHSurfDSq(I + 1, NReflSurf) = TmpHSurfDSq(I, NReflSurf);
                                        }
                                        TmpHSurfNo(J, NReflSurf) = JSurf;
                                        TmpHitPt(J, NReflSurf) = HitPt;
                                        TmpHSurfDSq(J, NReflSurf) = HitDsq;
                                        ++TotHits;
                                    }
                                }
                            }
                        }
                    } else {
                        //  A new closest hit.  If it is opaque, drop the current hit list,
                        //    otherwise add it at the front
                        LeastHitDsq = HitDsq;
                        if (!state.dataSurface->Surface(JSurf).HeatTransSurf && state.dataSurface->Surface(JSurf).SchedShadowSurfIndex != 0) {
                            TransRSurf = 1.0; // New closest hit is transparent, keep the existing hit list
                            for (I = TotHits; I >= 1; --I) {
                                TmpHSurfNo(I + 1, NReflSurf) = TmpHSurfNo(I, NReflSurf);
                                TmpHitPt(I + 1, NReflSurf) = TmpHitPt(I, NReflSurf);
                                TmpHSurfDSq(I + 1, NReflSurf) = TmpHSurfDSq(I, NReflSurf);
                                ++TotHits;
                            }
                        } else {
                            TransRSurf = 0.0; // New closest hit is opaque, drop the existing hit list
                            TotHits = 1;
                        }
                        TmpHSurfNo(1, NReflSurf) = JSurf; // In either case the new hit is put in position 1
                        TmpHitPt(1, NReflSurf) = HitPt;
                        TmpHSurfDSq(1, NReflSurf) = LeastHitDsq;
                    }
                }
            } // End of loop over surfaces
            if (TotHits <= 0) {
                // This ray reached the sky or ground unobstructed
                if (Geom.sInc(IRay).z < 0.0) {
                    // A ground ray
                    ++NGnd;
                    TmpGndInd(NGnd) = IRay;
                    TmpGndPt(NGnd).x = state.dataSurface->Surface(ISurf).Centroid.x - (Geom.sInc(IRay).x / Geom.sInc(IRay).z) * state.dataSurface->Surface(ISurf).Centroid.z;
                    TmpGndPt(NGnd).y = state.dataSurface->Surface(ISurf).Centroid.y - (Geom.sInc(IRay).y / Geom.sInc(IRay).z) * state.dataSurface->Surface(ISurf).Centroid.z;
                    TmpGndPt(NGnd).z = 0.0;
                } else {
                    // A sky ray
                    ++NSky;
                    TmpSkyInd(NSky) = IRay;
                }
            } else {
                // Save the number of hits for this ray
                TmpRfRyNH(NReflSurf) = TotHits;
            }
        } // End of loop over basis rays
        // Store results of indexing the incident basis for this window
        Geom.NSky = NSky;
        Geom.NGnd = NGnd;
        Geom.NReflSurf = NReflSurf;
        Geom.SkyIndex.allocate(NSky);
        Geom.SkyIndex = TmpSkyInd({1, NSky});
        TmpSkyInd.deallocate();
        Geom.GndIndex.allocate(NGnd);
        Geom.GndPt.allocate(NGnd);
        Geom.GndIndex = TmpGndInd({1, NGnd});
        Geom.GndPt = TmpGndPt({1, NGnd});
        TmpGndInd.deallocate();
        TmpGndPt.deallocate();
        MaxHits = maxval(TmpRfRyNH);
        Geom.RefSurfIndex.allocate(NReflSurf);
        Geom.RefRayNHits.allocate(NReflSurf);
        Geom.HitSurfNo.allocate(MaxHits, NReflSurf);
        Geom.HitSurfDSq.allocate(MaxHits, NReflSurf);
        Geom.HitPt.allocate(MaxHits, NReflSurf);
        Geom.RefSurfIndex = TmpRfSfInd({1, NReflSurf});
        Geom.RefRayNHits = TmpRfRyNH({1, NReflSurf});
        Geom.HitSurfNo = 0;
        Geom.HitSurfDSq = 0.0;
        Geom.HitPt = Vector(0.0, 0.0, 0.0);
        for (I = 1; I <= NReflSurf; ++I) {
            TotHits = TmpRfRyNH(I);
            Geom.HitSurfNo({1, TotHits}, I) = TmpHSurfNo({1, TotHits}, I);
            Geom.HitSurfDSq({1, TotHits}, I) = TmpHSurfDSq({1, TotHits}, I);
            Geom.HitPt({1, TotHits}, I) = TmpHitPt({1, TotHits}, I);
        }
        TmpRfRyNH.deallocate();
        TmpRfSfInd.deallocate();
        TmpHSurfNo.deallocate();
        TmpHSurfDSq.deallocate();
        TmpHitPt.deallocate();
        // In above scheme sky and ground rays are those that intesect no exterior surfaces.
        //  The list of hit points is compiled for later (future?) calculation
        //  of reflections from these surfaces.  The hit list for each ray includes all
        //   surfaces with schedulable transmittance intersected by the ray,
        //   in order of increasing distance, up to the first opaque surface.
        //  Rays that intesect one or more schedulable transmittance but no opaque
        //  surfaces (therefore may reach the sky or ground) are left out of the sky/ground
        //  calcuation.  A correction for these rays could/should be made after the
        //  shading calculation.
        // Now calculate weights for averaging the transmittance matrix
        // Sky Weights
        Geom.SolSkyWt.allocate(NSky);
        for (I = 1; I <= NSky; ++I) {
            J = Geom.SkyIndex(I);
            Geom.SolSkyWt(I) = SkyWeight(Geom.sInc(J));
        }
        WtSum = sum(Geom.SolSkyWt({1, NSky}));
        Geom.SolSkyWt({1, NSky}) /= WtSum;
        // SkyGround Weights
        Geom.SolSkyGndWt.allocate(NGnd);
        for (I = 1; I <= NGnd; ++I) {
            Geom.SolSkyGndWt(I) = SkyGndWeight(Geom.GndPt(I));
        }
        WtSum = sum(Geom.SolSkyGndWt({1, NGnd}));
        Geom.SolSkyGndWt({1, NGnd}) /= WtSum;
        //  Weights for beam reflected from ground are calculated after shading
        //  interval is determined
        // Transmitted Basis:
        //  Construct back surface intersection maps
        IZone = state.dataSurface->Surface(ISurf).Zone;
        NBkSurf = Window.NBkSurf;
        Geom.NSurfInt.allocate(NBkSurf);
        Geom.NSurfInt = 0; // Initialize the number of intersections to zero
        TmpSurfInt.allocate(Geom.Trn.NBasis, NBkSurf);
        TmpSjdotN.allocate(Geom.Trn.NBasis, NBkSurf);
        // Find the intersections of the basis rays with the back surfaces
        for (IRay = 1; IRay <= Geom.Trn.NBasis; ++IRay) { // ray loop
            TotHits = 0;
            //  Insert treatment of intersection & reflection from interior reveals here
            for (KBkSurf = 1; KBkSurf <= NBkSurf; ++KBkSurf) {  // back surf loop
                BaseSurf = state.dataSurface->Surface(ISurf).BaseSurf;             // ShadowComb is organized by base surface
                JSurf = ShadowComb(BaseSurf).BackSurf(KBkSurf); // these are all proper back surfaces
                PierceSurface(state, JSurf, state.dataSurface->Surface(ISurf).Centroid, Geom.sTrn(IRay), HitPt, hit);
                if (!hit) continue; // Miss: Try next surface
                if (TotHits == 0) {
                    //  First hit for this ray
                    TotHits = 1;
                    BSHit.KBkSurf = KBkSurf;
                    BSHit.HitSurf = JSurf;
                    BSHit.HitPt = HitPt;
                    V = HitPt - state.dataSurface->Surface(ISurf).Centroid;
                    BSHit.HitDsq = magnitude_squared(V);
                } else if (BSHit.HitSurf == state.dataSurface->Surface(JSurf).BaseSurf) {
                    //  another hit, check whether this is a subsurface of a previously hit base surface
                    //  (which would be listed first in the Surface array)
                    //  if so, replace the previous hit with this one
                    ++TotHits;
                    BSHit.KBkSurf = KBkSurf;
                    BSHit.HitSurf = JSurf;
                    BSHit.HitPt = HitPt;
                    V = HitPt - state.dataSurface->Surface(ISurf).Centroid;
                    BSHit.HitDsq = magnitude_squared(V);
                } else {
                    ++TotHits;
                    // is the new hit closer than the previous one (i.e., zone not strictly convex)?
                    // if so, take the closer hit
                    V = HitPt - state.dataSurface->Surface(ISurf).Centroid;
                    HitDsq = magnitude_squared(V);
                    if (HitDsq < BSHit.HitDsq) {
                        BSHit.KBkSurf = KBkSurf;
                        BSHit.HitSurf = JSurf;
                        BSHit.HitPt = HitPt;
                        BSHit.HitDsq = HitDsq;
                    }
                }
            }                   // back surf loop
            if (TotHits == 0) { // this should not happen--means a ray has gotten lost
                //    CALL ShowWarningError(state, 'BSDF--Zone surfaces do not completely enclose zone--transmitted ray lost')
            } else {
                KBkSurf = BSHit.KBkSurf;
                JSurf = BSHit.HitSurf;
                ++Geom.NSurfInt(KBkSurf);
                TmpSurfInt(Geom.NSurfInt(KBkSurf), KBkSurf) = IRay;
                VecNorm = state.dataSurface->Surface(JSurf).OutNormVec;
                TmpSjdotN(Geom.NSurfInt(KBkSurf), KBkSurf) = dot(Geom.sTrn(IRay), VecNorm);
            }
        } // ray loop
        //  All rays traced, now put away the results in the temporary arrays
        MaxInt = maxval(Geom.NSurfInt);
        Geom.SurfInt.allocate(MaxInt, Window.NBkSurf);
        Geom.SjdotN.allocate(MaxInt, Window.NBkSurf);
        Geom.SurfInt = 0;
        for (I = 1; I <= Window.NBkSurf; ++I) {
            Geom.SurfInt({1, Geom.NSurfInt(I)}, I) = TmpSurfInt({1, Geom.NSurfInt(I)}, I);
            Geom.SjdotN({1, Geom.NSurfInt(I)}, I) = TmpSjdotN({1, Geom.NSurfInt(I)}, I);
        }

        TmpSurfInt.deallocate();
        TmpSjdotN.deallocate();
    }

    void CalcWindowStaticProperties(EnergyPlusData &state,
                                    int const ISurf,             // Surface number of the complex fenestration
                                    int const IState,            // State number of the complex fenestration state
                                    BSDFWindowGeomDescr &Window, // Window Geometry
                                    BSDFGeomDescr &Geom,         // State Geometry
                                    BSDFStateDescr &State        // State Description
    )
    {

        // SUBROUTINE INFORMATION:
        //       AUTHOR         Joe Klems
        //       DATE WRITTEN   <date_written>
        //       MODIFIED       na
        //       RE-ENGINEERED  na

        // PURPOSE OF THIS SUBROUTINE:
        // Calculates those optical properties of all the Complex Fenestrations that
        // do not depend on the beam direction (hence, on hour and time step)

        using namespace Vectors;

        int IConst;       // Pointer to construction for this fenestration
        static int I(0);  // general purpose index
        static int J(0);  // general purpose index
        static int JJ(0); // general purpose index--ray
        static int L(0);  // general purpose index--layer
        static int M(0);  // general purpose index--ray
        int KBkSurf;      // back surface index
        int JSurf;        // surface number (used for back surface)
        int BaseSurf;     // base surface number (used for finding back surface)
        Real64 Sum1;      // general purpose temporary sum
        Real64 Sum2;      // general purpose temporary sum
        Real64 Sum3;      // general purpose temporary sum
        Real64 Hold;      // temp variable

        IConst = state.dataSurface->SurfaceWindow(ISurf).ComplexFen.State(IState).Konst;

        // Calculate the hemispherical-hemispherical transmittance

        Sum1 = 0.0;
        Sum2 = 0.0;
        for (J = 1; J <= Geom.Inc.NBasis; ++J) { // Incident ray loop
            Sum2 += Geom.Inc.Lamda(J);
            for (M = 1; M <= Geom.Trn.NBasis; ++M) { // Outgoing ray loop
                Sum1 += Geom.Inc.Lamda(J) * Geom.Trn.Lamda(M) * state.dataConstruction->Construct(IConst).BSDFInput.SolFrtTrans(M, J);
            } // Outgoing ray loop
        }     // Incident ray loop
        if (Sum2 > 0) {
            State.WinDiffTrans = Sum1 / Sum2;
        } else {
            State.WinDiffTrans = 0.0;
            ShowWarningError(state, "BSDF--Inc basis has zero projected solid angle");
        }

        // Calculate the hemispherical-hemispherical transmittance for visible spetrum

        Sum1 = 0.0;
        Sum2 = 0.0;
        for (J = 1; J <= Geom.Inc.NBasis; ++J) { // Incident ray loop
            Sum2 += Geom.Inc.Lamda(J);
            for (M = 1; M <= Geom.Trn.NBasis; ++M) { // Outgoing ray loop
                Sum1 += Geom.Inc.Lamda(J) * Geom.Trn.Lamda(M) * state.dataConstruction->Construct(IConst).BSDFInput.VisFrtTrans(M, J);
            } // Outgoing ray loop
        }     // Incident ray loop
        if (Sum2 > 0.0) {
            State.WinDiffVisTrans = Sum1 / Sum2;
        } else {
            State.WinDiffVisTrans = 0.0;
            ShowWarningError(state, "BSDF--Inc basis has zero projected solid angle");
        }

        // Set the nominal diffuse transmittance so the surface isn't mistaken as opaque
        // Simon: Commented this out. We are not using TransDiff and it is already set to 0.1 in input routines.
        // Construct( IConst ).TransDiff = SurfaceWindow( ISurf ).ComplexFen.State( IState ).WinDiffTrans;
        // Calculate Window Sky Transmittance (transmitted radiation assumed diffuse)
        // and Sky Absorptance (by layer)
        Sum1 = 0.0;
        Sum2 = 0.0;
        Sum3 = 0.0;
        for (JJ = 1; JJ <= Geom.NSky; ++JJ) {
            for (M = 1; M <= Geom.Trn.NBasis; ++M) {
                J = Geom.SkyIndex(JJ);
                Sum1 += Geom.SolSkyWt(JJ) * state.dataConstruction->Construct(IConst).BSDFInput.SolFrtTrans(M, J) * Geom.Inc.Lamda(J) * Geom.Trn.Lamda(M);
            }
        }
        for (JJ = 1; JJ <= Geom.NSky; ++JJ) {
            J = Geom.SkyIndex(JJ);
            Sum2 += Geom.SolSkyWt(JJ) * Geom.Inc.Lamda(J);
        }

        if (Sum2 != 0.0) {
            State.WinSkyTrans = Sum1 / Sum2;
        } else {
            State.WinSkyTrans = 0.0;
        }

        State.WinSkyFtAbs.allocate(State.NLayers);
        // Also allocate the beam quantities for this state
        for (L = 1; L <= State.NLayers; ++L) {
            Sum3 = 0.0;
            for (JJ = 1; JJ <= Geom.NSky; ++JJ) {
                J = Geom.SkyIndex(JJ);
                Sum3 += Geom.SolSkyWt(JJ) * Geom.Inc.Lamda(J) * state.dataConstruction->Construct(IConst).BSDFInput.Layer(L).FrtAbs(J, 1);
            }

            if (Sum2 != 0.0) {
                State.WinSkyFtAbs(L) = Sum3 / Sum2;
            } else {
                State.WinSkyFtAbs(L) = 0.0;
            }
        }

        // Calculate Window Sky/Ground Transmittance
        //(applies to ground-reflected sky radiation, transmitted radiation assumed diffuse)
        // This is the same calculation as the sky transmittance, except that the set of incident
        // rays and the ray weights are different
        // Also calculate Window Sky/Ground Absorptance (by layer)
        Sum1 = 0.0;
        Sum2 = 0.0;
        Sum3 = 0.0;

        for (JJ = 1; JJ <= Geom.NGnd; ++JJ) {
            for (M = 1; M <= Geom.Trn.NBasis; ++M) {
                J = Geom.GndIndex(JJ);
                Sum1 += Geom.SolSkyGndWt(JJ) * state.dataConstruction->Construct(IConst).BSDFInput.SolFrtTrans(M, J) * Geom.Inc.Lamda(J) * Geom.Trn.Lamda(M);
            }
        }

        for (JJ = 1; JJ <= Geom.NGnd; ++JJ) {
            J = Geom.GndIndex(JJ);
            Sum2 += Geom.SolSkyGndWt(JJ) * Geom.Inc.Lamda(J);
        }

        if (Sum2 != 0.0) {
            State.WinSkyGndTrans = Sum1 / Sum2;
        } else {
            State.WinSkyGndTrans = 0.0;
        }

        State.WinSkyGndAbs.allocate(State.NLayers);
        for (L = 1; L <= State.NLayers; ++L) {
            Sum3 = 0.0;
            for (JJ = 1; JJ <= Geom.NGnd; ++JJ) {
                J = Geom.GndIndex(JJ);
                Sum3 += Geom.SolSkyGndWt(JJ) * Geom.Inc.Lamda(J) * state.dataConstruction->Construct(IConst).BSDFInput.Layer(L).FrtAbs(J, 1);
            }

            if (Sum2 != 0.0) {
                State.WinSkyGndAbs(L) = Sum3 / Sum2;
            } else {
                State.WinSkyGndAbs(L) = 0.0;
            }
        }

        // Calculate Window Back Hemispherical Reflectance and Layer Back Hemispherical Absorptance
        Sum1 = 0.0;
        Sum2 = 0.0;
        Sum3 = 0.0;
        // Note this again assumes the equivalence Inc basis = transmission basis for back incidence and
        // Trn basis = incident basis for back incidence
        for (J = 1; J <= Geom.Trn.NBasis; ++J) {
            for (M = 1; M <= Geom.Inc.NBasis; ++M) {
                Sum1 += state.dataConstruction->Construct(IConst).BSDFInput.SolBkRefl(M, J) * Geom.Trn.Lamda(J) * Geom.Inc.Lamda(M);
            }
        }
        for (J = 1; J <= Geom.Trn.NBasis; ++J) {
            Sum2 += Geom.Trn.Lamda(J);
        }

        if (Sum2 != 0.0) {
            State.WinBkHemRefl = Sum1 / Sum2;
        } else {
            State.WinBkHemRefl = 0.0;
        }

        state.dataConstruction->Construct(IConst).ReflectSolDiffBack = State.WinBkHemRefl;

        State.WinBkHemAbs.allocate(State.NLayers);
        for (L = 1; L <= State.NLayers; ++L) {
            for (J = 1; J <= Geom.Trn.NBasis; ++J) {
                Sum3 += Geom.Trn.Lamda(J) * state.dataConstruction->Construct(IConst).BSDFInput.Layer(L).BkAbs(J, 1);
            }

            if (Sum2 != 0.0) {
                State.WinBkHemAbs(L) = Sum3 / Sum2;
            } else {
                State.WinBkHemAbs(L) = 0.0;
            }

            // Put this into the construction for use in non-detailed optical calculations
            state.dataConstruction->Construct(IConst).AbsDiffBack(L) = State.WinBkHemAbs(L);
        }

        // Calculate Window Layer Front Hemispherical Absorptance
        Sum1 = 0.0;
        Sum2 = 0.0;
        for (J = 1; J <= Geom.Inc.NBasis; ++J) {
            Sum2 += Geom.Inc.Lamda(J);
        }
        State.WinFtHemAbs.allocate(State.NLayers);
        for (L = 1; L <= State.NLayers; ++L) {
            Sum1 = 0.0;
            for (J = 1; J <= Geom.Inc.NBasis; ++J) {
                Sum1 += Geom.Inc.Lamda(J) * state.dataConstruction->Construct(IConst).BSDFInput.Layer(L).FrtAbs(J, 1);
            }

            if (Sum2 != 0.0) {
                State.WinFtHemAbs(L) = Sum1 / Sum2;
            } else {
                State.WinFtHemAbs(L) = 0.0;
            }

            // Put this into the construction for use in non-detailed optical calculations
            state.dataConstruction->Construct(IConst).AbsDiff(L) = State.WinFtHemAbs(L);
        }

        // Calculate Window Back Hemispherical Visible Reflectance
        Sum1 = 0.0;
        Sum2 = 0.0;
        // Note this again assumes the equivalence Inc basis = transmission basis for back incidence and
        // Trn basis = incident basis for back incidence
        for (J = 1; J <= Geom.Trn.NBasis; ++J) {
            for (M = 1; M <= Geom.Inc.NBasis; ++M) {
                Sum1 += state.dataConstruction->Construct(IConst).BSDFInput.VisBkRefl(M, J) * Geom.Trn.Lamda(J) * Geom.Inc.Lamda(M);
            }
        }
        for (J = 1; J <= Geom.Trn.NBasis; ++J) {
            Sum2 += Geom.Trn.Lamda(J);
        }

        if (Sum2 != 0.0) {
            State.WinBkHemVisRefl = Sum1 / Sum2;
        } else {
            State.WinBkHemVisRefl = 0.0;
        }

        state.dataConstruction->Construct(IConst).ReflectVisDiffBack = State.WinBkHemVisRefl;

        //     *     *     *     *
        // Note potential problem if one relaxes the assumption that Inc and Trn basis have same structure:
        //  The following calculations are made for the set of ray numbers defined in the Trn basis that
        //   were determined to connect the center of the window to a particular back surface.
        //   Here it is assumed that one can reverse these rays and get an equivalent set in the Trn
        //   basis for back-incidence quantities: back transmittance and back layer absorptance
        //   This assumption may fail if the Inc and Trn bases are allowed to have different structure.
        //   Note also that in this case one would need to rethink the relationship of the basis
        //   definitions to back-incidence quantities:  possibly this would
        //   also require that the basis for back incident quantities be
        //   different from the Trn basis, and similarly the basis for backward outgoing rays
        //   be different from the Inc basis.

        //     *     *     *     *
        //  Note that we are assuming that for back incidence the layer numberings are the same
        //  as for front incidence, i.e., from outside to inside when incidence is from inside
        //     *     *     *     *
        // For back surfaces that are complex fenestrations, calculate the directional-hemispherical back
        //  reflectance and the directional back absorptance by layer for this fenestration receiving
        //  radiation via the back surface
        //  Make this calculation only for cases where the back surface is a Complex Fenestration
        // First allocate the back surface section of the state properties
        if (!allocated(State.BkSurf)) State.BkSurf.allocate(Window.NBkSurf);
        for (KBkSurf = 1; KBkSurf <= Window.NBkSurf; ++KBkSurf) { // back surface loop
            BaseSurf = state.dataSurface->Surface(ISurf).BaseSurf;                   // ShadowComb is organized by base surface
            JSurf = ShadowComb(BaseSurf).BackSurf(KBkSurf);
            if (state.dataSurface->SurfWinWindowModelType(JSurf) != WindowBSDFModel) continue;

            //  Directional-hemispherical back reflectance
            Sum1 = 0.0;
            Sum2 = 0.0;
            for (J = 1; J <= Geom.NSurfInt(KBkSurf); ++J) { // Inc Ray loop
                Sum2 += Geom.Trn.Lamda(Geom.SurfInt(J, KBkSurf));
                for (M = 1; M <= Geom.Inc.NBasis; ++M) { // Outgoing Ray loop
                    Sum1 += Geom.Trn.Lamda(Geom.SurfInt(J, KBkSurf)) * Geom.Inc.Lamda(M) *
                            state.dataConstruction->Construct(IConst).BSDFInput.SolBkRefl(Geom.SurfInt(J, KBkSurf), M);
                } // Outgoing Ray loop
            }     // Inc Ray loop
            if (Sum2 > 0.0) {
                Hold = Sum1 / Sum2;
                for (I = 1; I <= 24; ++I) {
                    for (J = 1; J <= state.dataGlobal->NumOfTimeStepInHour; ++J) {
                        State.BkSurf(KBkSurf).WinDHBkRefl(I, J) = Hold;
                    }
                }
            } else {
                for (I = 1; I <= 24; ++I) {
                    for (J = 1; J <= state.dataGlobal->NumOfTimeStepInHour; ++J) {
                        State.BkSurf(KBkSurf).WinDHBkRefl(I, J) = 0.0;
                    }
                }
            }

            //  Directional layer  back absorption
            for (L = 1; L <= State.NLayers; ++L) { // layer loop
                Sum1 = 0.0;
                Sum2 = 0.0;
                for (J = 1; J <= Geom.NSurfInt(KBkSurf); ++J) { // Inc Ray loop
                    Sum2 += Geom.Trn.Lamda(Geom.SurfInt(J, KBkSurf));
                    Sum1 += Geom.Trn.Lamda(Geom.SurfInt(J, KBkSurf)) * state.dataConstruction->Construct(IConst).BSDFInput.Layer(L).BkAbs(Geom.SurfInt(J, KBkSurf), 1);
                } // Inc Ray loop
                if (Sum2 > 0.0) {
                    Hold = Sum1 / Sum2;
                    for (I = 1; I <= 24; ++I) {
                        for (J = 1; J <= state.dataGlobal->NumOfTimeStepInHour; ++J) {
                            State.BkSurf(KBkSurf).WinDirBkAbs(I, J, L) = Hold;
                        }
                    }
                } else {
                    for (I = 1; I <= 24; ++I) {
                        for (J = 1; J <= state.dataGlobal->NumOfTimeStepInHour; ++J) {
                            State.BkSurf(KBkSurf).WinDirBkAbs(I, J, L) = 0.0;
                        }
                    }
                }

            } // layer loop
        }     // back surface loop

        // ********************************************************************************
        // Allocation and calculation of integrated values for front of window surface
        // ********************************************************************************

        // Sum of front absorptances for each incident direction (integration of absorptances)
        if (!allocated(State.IntegratedFtAbs)) State.IntegratedFtAbs.allocate(Geom.Inc.NBasis);
        for (J = 1; J <= Geom.Inc.NBasis; ++J) {
            Sum1 = 0.0;
            for (L = 1; L <= State.NLayers; ++L) { // layer loop
                Sum1 += state.dataConstruction->Construct(IConst).BSDFInput.Layer(L).FrtAbs(J, 1);
            }
            State.IntegratedFtAbs(J) = Sum1;
        }

        // Integrating front transmittance
        if (!allocated(State.IntegratedFtTrans)) State.IntegratedFtTrans.allocate(Geom.Inc.NBasis);
        for (J = 1; J <= Geom.Inc.NBasis; ++J) { // Incident ray loop
            Sum1 = 0.0;
            for (M = 1; M <= Geom.Trn.NBasis; ++M) { // Outgoing ray loop
                Sum1 += Geom.Trn.Lamda(J) * state.dataConstruction->Construct(IConst).BSDFInput.SolFrtTrans(J, M);
            } // Outgoing ray loop
            State.IntegratedFtTrans(J) = Sum1;
        } // Incident ray loop

        if (!allocated(State.IntegratedFtRefl)) State.IntegratedFtRefl.allocate(Geom.Inc.NBasis);
        // Integrating front reflectance
        for (J = 1; J <= Geom.Inc.NBasis; ++J) { // Incoming ray loop
            State.IntegratedFtRefl(J) = 1 - State.IntegratedFtTrans(J) - State.IntegratedFtAbs(J);
        } // Incoming ray loop

        // ********************************************************************************
        // Allocation and calculation of integrated values for back of window surface
        // ********************************************************************************

        // Sum of back absorptances for each incident direction (integration of absorptances)
        if (!allocated(State.IntegratedBkAbs)) State.IntegratedBkAbs.allocate(Geom.Trn.NBasis);
        for (J = 1; J <= Geom.Trn.NBasis; ++J) {
            Sum1 = 0.0;
            for (L = 1; L <= State.NLayers; ++L) { // layer loop
                Sum1 += state.dataConstruction->Construct(IConst).BSDFInput.Layer(L).BkAbs(J, 1);
            }
            State.IntegratedBkAbs(J) = Sum1;
        }

        // Integrating back reflectance
        if (!allocated(State.IntegratedBkRefl)) State.IntegratedBkRefl.allocate(Geom.Trn.NBasis);
        for (J = 1; J <= Geom.Trn.NBasis; ++J) { // Outgoing ray loop
            Sum1 = 0.0;
            for (M = 1; M <= Geom.Inc.NBasis; ++M) { // Incident ray loop
                Sum1 += Geom.Inc.Lamda(J) * state.dataConstruction->Construct(IConst).BSDFInput.SolBkRefl(J, M);
            } // Incident ray loop
            State.IntegratedBkRefl(J) = Sum1;
        } // Outgoing ray loop

        if (!allocated(State.IntegratedBkTrans)) State.IntegratedBkTrans.allocate(Geom.Trn.NBasis);
        // Integrating back transmittance
        for (J = 1; J <= Geom.Trn.NBasis; ++J) { // Outgoing ray loop
            State.IntegratedBkTrans(J) = 1 - State.IntegratedBkRefl(J) - State.IntegratedBkAbs(J);
        } // Outgoing ray loop
    }

    Real64 SkyWeight([[maybe_unused]] Vector const &DirVec) // Direction of the element to be weighted
    {

        // FUNCTION INFORMATION:
        //       AUTHOR         Joe Klems
        //       DATE WRITTEN   June 2011
        //       MODIFIED       na
        //       RE-ENGINEERED  na

        // PURPOSE OF THIS FUNCTION:
        // Search a one-dimensional array for a given value, returning the index of the element equal to the value, if
        //   found, or zero

        using namespace Vectors;

        // Return value
        Real64 Wt; // Weight

        Wt = 1.0;

        // To do:  figure out how to weight sky elements to reproduce the current E+ assumptions
        //  Possibly one will need to calculated average DH transmittance for isotropic sky and
        //  horizon separately and then later average according to sky conditions.  Then a completely
        //  different scheme for daylight.  For now: rays that reach sky equally weighted in calculating
        //  transmittance, rays passing through surfaces with scheduled transmittance are neglected.

        return Wt;
    }

    Real64 SkyGndWeight([[maybe_unused]] Vector const &PosVec) // x,y,z(=0) of ground intersection pt
    {

        // FUNCTION INFORMATION:
        //       AUTHOR         Joe Klems
        //       DATE WRITTEN   June 2011
        //       MODIFIED       na
        //       RE-ENGINEERED  na

        // PURPOSE OF THIS FUNCTION:
        // Search a one-dimensional array for a given value, returning the index of the element equal to the value, if
        //   found, or zero

        using namespace Vectors;

        // Return value
        Real64 Wt; // Weight

        Wt = 1.0;

        //  At present, equally weights all ground rays for calculation of the complex window transmittance for
        //  sky radiation reflected from ground.  This does not take into account shading of the ground.
        //  The correct procedure would be to generate a set of rays to the sky and see which do not intersect
        //  surfaces, as is done in the reflection manager.  However, this would increase computational load.
        //  Given that equal weighting, by averaging the transmittance only over rays that come from the ground,
        //  already produces a more accurate ground transmittance than the existing method, it is at least questionable
        //  whether the more detailed procedure would produce enough improvement in accuracy to make up for
        //  the additional calculation time.  Therefore a more detailed treatment is deferred until there is some
        //  experience with the new method to determine whether further detail is warranted.

        return Wt;
    }

    BSDFDaylghtPosition DaylghtAltAndAzimuth(Vector const &UnitVect) // vector which needs to be converted
    {

        // SUBROUTINE INFORMATION:
        //       AUTHOR         Simon Vidanovic
        //       DATE WRITTEN   April 2013
        //       MODIFIED       na
        //       RE-ENGINEERED  na

        // PURPOSE OF THIS FUNCTION:
        // Transform unit vector (given in world coordinates) into altitude and azimuth.  Azimuth is measured from positive x-axe.
        // Altitude range is from -pi/2 to pi/2. Vector laying in horizontal plane will have altitude equal to zero and vector
        // pointing upward will have altitude equal to pi/2. Range for azimuth is calculated from -pi to +pi.

        using namespace DataBSDFWindow;
        using namespace Vectors;
        // Return value
        BSDFDaylghtPosition DayPos; // altitude and azimuth in world coordinates

        if (UnitVect.x != 0.0) {
            if (UnitVect.x >= 0.0) {
                DayPos.Azimuth = std::atan(UnitVect.y / UnitVect.x);
            } else {
                if (UnitVect.y >= 0.0) {
                    DayPos.Azimuth = DataGlobalConstants::Pi + std::atan(UnitVect.y / UnitVect.x);
                } else {
                    DayPos.Azimuth = -DataGlobalConstants::Pi + std::atan(UnitVect.y / UnitVect.x);
                }
            }
        } else {
            if (UnitVect.y >= 0.0) {
                DayPos.Azimuth = DataGlobalConstants::PiOvr2;
            } else {
                DayPos.Azimuth = -DataGlobalConstants::PiOvr2;
            }
        }

        DayPos.Altitude = std::asin(UnitVect.z);

        return DayPos;
    }

    Vector WorldVectFromW6(EnergyPlusData &state,
                           Real64 const Theta, // Polar angle in W6 Coords
                           Real64 const Phi,   // Azimuthal angle in W6 Coords
                           int const RadType,  // Type of radiation: Front_Incident, etc.
                           Real64 const Gamma, // Surface tilt angle, radians, world coordinate system
                           Real64 const Alpha  // Surface azimuth, radians, world coordinate system
    )
    {

        // SUBROUTINE INFORMATION:
        //       AUTHOR         Joe Klems
        //       DATE WRITTEN   Aug 2010
        //       MODIFIED       na
        //       RE-ENGINEERED  na

        // PURPOSE OF THIS FUNCTION:
        // Transform angular coordinates in the WINDOW6 coordinate system for
        // a given surface into a unit vector in the world coordinate system,
        // pointing to the radiation source (for incident radiation) or in
        // the direction of propagation (for outgoing radiation)

        using namespace Vectors;

        // Return value
        Vector UnitVect; // unit vector direction in world CS

        // Error tolerance is used to make small numbers equal to zero.  Due to precision of pi constant used in E+, performing
        // trigonometric operations on those constant will not cause absolutely accurate results
        Real64 const ErrorTolerance(1.e-10);

        UnitVect = Vector(0.0, 0.0, 0.0);

        Real64 const sin_Phi = std::sin(Phi);
        Real64 const cos_Phi = std::cos(Phi);

        Real64 const sin_Gamma = std::sin(Gamma);
        Real64 const cos_Gamma = std::cos(Gamma);

        Real64 const sin_Alpha = std::sin(Alpha);
        Real64 const cos_Alpha = std::cos(Alpha);

        Real64 const sin_Theta = std::sin(Theta);
        Real64 const cos_Theta = std::cos(Theta);

        {
            auto const SELECT_CASE_var(RadType);
            if (SELECT_CASE_var == state.dataWindowComplexManager->Front_Incident) { // W6 vector will point in direction of propagation, must reverse to get world vector
                //  after the W6 vector has been rotated into the world CS
                UnitVect.x = sin_Theta * sin_Phi * cos_Gamma * sin_Alpha - sin_Theta * cos_Phi * cos_Alpha + cos_Theta * sin_Gamma * sin_Alpha;
                UnitVect.y = sin_Theta * cos_Phi * sin_Alpha + sin_Theta * sin_Phi * cos_Gamma * cos_Alpha + cos_Theta * sin_Gamma * cos_Alpha;
                UnitVect.z = -(sin_Theta * sin_Phi * sin_Gamma - cos_Theta * cos_Gamma);
            } else if (SELECT_CASE_var == state.dataWindowComplexManager->Front_Transmitted) {
                UnitVect.x = sin_Theta * cos_Phi * cos_Alpha - sin_Theta * sin_Phi * cos_Gamma * sin_Alpha - cos_Theta * sin_Gamma * sin_Alpha;
                UnitVect.y = -(sin_Theta * cos_Phi * sin_Alpha + sin_Theta * sin_Phi * cos_Gamma * cos_Alpha + cos_Theta * sin_Gamma * cos_Alpha);
                UnitVect.z = sin_Theta * sin_Phi * sin_Gamma - cos_Theta * cos_Gamma;
            } else if (SELECT_CASE_var == state.dataWindowComplexManager->Front_Reflected) {
                UnitVect.x = sin_Theta * cos_Phi * cos_Alpha - sin_Theta * sin_Phi * cos_Gamma * sin_Alpha + cos_Theta * sin_Gamma * sin_Alpha;
                UnitVect.y = cos_Theta * sin_Gamma * cos_Alpha - sin_Theta * cos_Phi * sin_Alpha - sin_Theta * sin_Phi * cos_Gamma * cos_Alpha;
                UnitVect.z = sin_Theta * sin_Phi * sin_Gamma + cos_Theta * cos_Gamma;
            } else if (SELECT_CASE_var == state.dataWindowComplexManager->Back_Incident) {
                UnitVect.x = sin_Theta * sin_Phi * cos_Gamma * sin_Alpha - sin_Theta * cos_Phi * cos_Alpha - cos_Theta * sin_Gamma * sin_Alpha;
                UnitVect.y = sin_Theta * cos_Phi * sin_Alpha + sin_Theta * sin_Phi * cos_Gamma * cos_Alpha - cos_Theta * sin_Gamma * cos_Alpha;
                UnitVect.z = -cos_Theta * cos_Gamma - sin_Theta * sin_Phi * sin_Gamma;
            } else if (SELECT_CASE_var == state.dataWindowComplexManager->Back_Transmitted) { // This is same as front reflected
                UnitVect.x = sin_Theta * cos_Phi * cos_Alpha - sin_Theta * sin_Phi * cos_Gamma * sin_Alpha + cos_Theta * sin_Gamma * sin_Alpha;
                UnitVect.y = cos_Theta * sin_Gamma * cos_Alpha - sin_Theta * cos_Phi * sin_Alpha - sin_Theta * sin_Phi * cos_Gamma * cos_Alpha;
                UnitVect.z = sin_Theta * sin_Phi * sin_Gamma + cos_Theta * cos_Gamma;
            } else if (SELECT_CASE_var == state.dataWindowComplexManager->Back_Reflected) { // This is same as front transmitted
                UnitVect.x = sin_Theta * cos_Phi * cos_Alpha - sin_Theta * sin_Phi * cos_Gamma * cos_Alpha - cos_Theta * sin_Gamma * sin_Alpha;
                UnitVect.y = -(sin_Theta * cos_Phi * sin_Alpha + sin_Theta * sin_Phi * cos_Gamma * cos_Alpha + cos_Theta * sin_Gamma * cos_Alpha);
                UnitVect.z = sin_Theta * sin_Phi * sin_Gamma - cos_Theta * cos_Gamma;
            }
        }

        // Remove small numbers from evaluation (due to limited decimal points for pi)
        if (std::abs(UnitVect.x) <= ErrorTolerance) UnitVect.x = 0.0;
        if (std::abs(UnitVect.y) <= ErrorTolerance) UnitVect.y = 0.0;
        if (std::abs(UnitVect.z) <= ErrorTolerance) UnitVect.z = 0.0;

        return UnitVect;
    }

    int FindInBasis(EnergyPlusData &state,
                    Vector const &RayToFind,           // Ray vector direction in world CS
                    int const RadType,                 // Type of radiation: Front_Incident, etc.
                    int const ISurf,                   // Window Surface number
                    [[maybe_unused]] int const IState, // Complex Fenestration state number
                    BasisStruct const &Basis,          // Complex Fenestration basis root
                    Real64 &Theta,                     // Theta value for ray
                    Real64 &Phi                        // Phi value for ray
    )
    {

        // SUBROUTINE INFORMATION:
        //       AUTHOR         Joe Klems
        //       DATE WRITTEN August 2011
        //       MODIFIED       na
        //       RE-ENGINEERED  na

        using namespace Vectors;

        // Return value
        int RayIndex; // Index of ray in basis, zero if ray not in hemisphere

        // INTEGER, INTENT(IN)      ::  IWind  !window index in window list

        int ITheta;   // Table index of Theta
        int IPhi;     // Table index of Phi, given ITheta
        int IThDn;    // Theta lower table index
        int IThUp;    // Theta upper table index
        int IPhDn;    // Phi lower table index
        int IPhUp;    // Phi upper table index
        Real64 Gamma; // Gamma (tilt) angle of window
        Real64 Alpha; // Alpha (azimuth) angle of window
        Real64 DotProd;

        Theta = 0.0;
        Phi = 0.0;

        // Check if surface and vector are pointing in different directions
        DotProd = dot(RayToFind, state.dataSurface->Surface(ISurf).NewellSurfaceNormalVector);
        if (DotProd <= 0.0) {
            RayIndex = 0;
            return RayIndex;
        }

        // get window tilt and azimuth
        Gamma = DataGlobalConstants::DegToRadians * state.dataSurface->Surface(ISurf).Tilt;
        Alpha = DataGlobalConstants::DegToRadians * state.dataSurface->Surface(ISurf).Azimuth;
        // get the corresponding local Theta, Phi for ray
        W6CoordsFromWorldVect(state, RayToFind, RadType, Gamma, Alpha, Theta, Phi);

        if (Theta >= 0.5 * DataGlobalConstants::Pi) { // Ray was in not in correct hemisphere
            RayIndex = 0;
            return RayIndex;
        }
        if (Basis.BasisSymmetryType == DataBSDFWindow::BasisSymmetry_None) {
            // Search the basis thetas
            if (Theta <= 0.0) {
                // Special case, Theta = 0.; this is always the first basis element
                RayIndex = 1;
                return RayIndex;
            }
            // So here Theta > 0
            // Note the table searches always go to the limit point, which is not itself a basis element
            IThUp = SearchAscTable(Theta, Basis.NThetas + 1, Basis.Thetas);
            IThDn = IThUp - 1;
            // Determine which of the theta basis points is closer to the Theta value
            if (Theta <= Basis.Grid(Basis.BasisIndex(1, IThDn)).UpprTheta) {
                // Note this will take care of both the special cases IThUp=2 and IThUp=NThetas +1
                ITheta = IThDn;
            } else {
                ITheta = IThUp;
            }
            // Now determine the Phi index
            if (Basis.NPhis(ITheta) == 1) {
                // Note that for W6 basis this can only happen for the first basis element
                // If later bases are introduced this logic may have to be redesigned
                RayIndex = Basis.BasisIndex(1, ITheta);
                return RayIndex;
            }
            IPhUp = SearchAscTable(Phi, Basis.NPhis(ITheta) + 1, Basis.Phis(ITheta, _));
            IPhDn = IPhUp - 1;
            if (Phi <= Basis.Grid(Basis.BasisIndex(IPhDn, ITheta)).UpprPhi) {
                IPhi = IPhDn;
            } else {
                if (IPhUp == Basis.NPhis(ITheta) + 1) {
                    // Phi is above upper limit for highest Phi basis element, meaning it is closer to 2Pi,
                    // i.e., the first element
                    IPhi = 1;
                } else {
                    IPhi = IPhUp;
                }
            }
            RayIndex = Basis.BasisIndex(IPhi, ITheta);
            return RayIndex;
        } else if (Basis.BasisSymmetryType == DataBSDFWindow::BasisSymmetry_Axisymmetric) {
            // Search the basis thetas
            if (Theta <= 0.0) {
                // Special case, Theta = 0.; this is always the first basis element
                RayIndex = 1;
                return RayIndex;
            }
            // So here Theta > 0
            // Note the table searches always go to the limit point, which is not itself a basis element
            IThUp = SearchAscTable(Theta, Basis.NThetas + 1, Basis.Thetas);
            IThDn = IThUp - 1;
            // Determine which of the theta basis points is closer to the Theta value
            if (Theta <= Basis.Grid(Basis.BasisIndex(1, IThDn)).UpprTheta) {
                // Note this will take care of both the special cases IThUp=2 and IThUp=NThetas +1
                ITheta = IThDn;
            } else {
                ITheta = IThUp;
            }
            RayIndex = Basis.BasisIndex(1, ITheta);
            return RayIndex;
        }
        // No other type is implemented
        RayIndex = 0;

        return RayIndex;
    }

    void W6CoordsFromWorldVect(EnergyPlusData &state,
                               Vector const &RayVect, // Ray vector direction in world CS
                               int const RadType,     // Type of radiation: Front_Incident, etc.
                               Real64 const Gamma,    // Surface tilt angle, world coordinate system
                               Real64 const Alpha,    // Surface azimuth, world coordinate system
                               Real64 &Theta,         // Polar angle in W6 Coords
                               Real64 &Phi            // Azimuthal angle in W6 Coords
    )
    {

        // SUBROUTINE INFORMATION:
        //       AUTHOR         Joe Klems
        //       DATE WRITTEN   August 2011
        //       MODIFIED       na
        //       RE-ENGINEERED  na

        // PURPOSE OF THIS FUNCTION:
        // Invert the transformation from W6 to world coordinates to
        // calculate the theta, phi corresponding to a given ray direction
        // in the world coordinate system, for a window with a
        // given rotation and tilt (Gamma and Alpha)
        //  (needed for locating the sun direction in the local coordinate system)

        using namespace Vectors;

        Real64 Cost(0.0); // Temp for cos theta
        Real64 Sint;      // Temp for sin theta
        Real64 Psi;       // Temp for phi before rotation adjustment
        Real64 RdotX;     // Temp variable for manipulating .dot. produt
        Real64 RdotY;     // Temp variable for manipulating .dot. produt
        Real64 RdotZ;     // Temp variable for manipulating .dot. produt

        // Object Data
        Vector W6x; // W6 x coordinate unit vector
        Vector W6y; // W6 y coordinate unit vector
        Vector W6z; // W6 z coordinate unit vector

        // define the local W6 coordinate vectors
        W6x.x = std::cos(Alpha);
        W6x.y = -std::sin(Alpha);
        W6x.z = 0.0;
        W6y.x = -std::cos(Gamma) * std::sin(Alpha);
        W6y.y = -std::cos(Gamma) * std::cos(Alpha);
        W6y.z = std::sin(Gamma);
        W6z.x = -std::sin(Gamma) * std::sin(Alpha);
        W6z.y = -std::sin(Gamma) * std::cos(Alpha);
        W6z.z = -std::cos(Gamma);
        {
            auto const SELECT_CASE_var(RadType);
            if (SELECT_CASE_var == state.dataWindowComplexManager->Front_Incident) {
                RdotZ = dot(W6z, RayVect);
                Cost = -RdotZ;
                Sint = std::sqrt(1.0 - pow_2(Cost));
                Theta = std::acos(Cost);
                RdotY = dot(W6y, RayVect);
                RdotX = dot(W6x, RayVect);
                Psi = std::atan2(-RdotY / Sint, -RdotX / Sint);
                if (Psi < 0.0) {
                    Phi = 2.0 * DataGlobalConstants::Pi + Psi;
                } else {
                    Phi = Psi;
                }
            } else if (SELECT_CASE_var == state.dataWindowComplexManager->Front_Transmitted) {
                Cost = dot(W6z, RayVect);
                Sint = std::sqrt(1.0 - pow_2(Cost));
                Theta = std::acos(Cost);
                RdotY = dot(W6y, RayVect);
                RdotX = dot(W6x, RayVect);
                Psi = std::atan2(RdotY / Sint, RdotX / Sint);
                if (Psi < 0.0) {
                    Phi = 2.0 * DataGlobalConstants::Pi + Psi;
                } else {
                    Phi = Psi;
                }
            } else if (SELECT_CASE_var == state.dataWindowComplexManager->Front_Reflected) {
                RdotZ = dot(W6z, RayVect);
                Cost = -RdotZ;
                Sint = std::sqrt(1.0 - pow_2(Cost));
                Theta = std::acos(Cost);
                RdotY = dot(W6y, RayVect);
                RdotX = dot(W6x, RayVect);
                Psi = std::atan2(RdotY / Sint, RdotX / Sint);
                if (Psi < 0.0) {
                    Phi = 2.0 * DataGlobalConstants::Pi + Psi;
                } else {
                    Phi = Psi;
                }
            } else if (SELECT_CASE_var == state.dataWindowComplexManager->Back_Incident) {
                Cost = dot(W6z, RayVect);
                Sint = std::sqrt(1.0 - pow_2(Cost));
                Theta = std::acos(Cost);
                RdotY = dot(W6y, RayVect);
                RdotX = dot(W6x, RayVect);
                Psi = std::atan2(-RdotY / Sint, -RdotX / Sint);
                if (Psi < 0.0) {
                    Phi = 2 * DataGlobalConstants::Pi + Psi;
                } else {
                    Phi = Psi;
                }
            } else if (SELECT_CASE_var == state.dataWindowComplexManager->Back_Transmitted) { // This is same as front reflected
                RdotZ = dot(W6z, RayVect);
                Cost = -RdotZ;
                Sint = std::sqrt(1.0 - pow_2(Cost));
                Theta = std::acos(Cost);
                RdotY = dot(W6y, RayVect);
                RdotX = dot(W6x, RayVect);
                Psi = std::atan2(RdotY / Sint, RdotX / Sint);
                if (Psi < 0.0) {
                    Phi = 2.0 * DataGlobalConstants::Pi + Psi;
                } else {
                    Phi = Psi;
                }
            } else if (SELECT_CASE_var == state.dataWindowComplexManager->Back_Reflected) { // This is same as front transmitted
                Cost = dot(W6z, RayVect);
                Sint = std::sqrt(1.0 - pow_2(Cost));
                Theta = std::acos(Cost);
                RdotY = dot(W6y, RayVect);
                RdotX = dot(W6x, RayVect);
                Psi = std::atan2(RdotY / Sint, RdotX / Sint);
                if (Psi < 0.0) {
                    Phi = 2.0 * DataGlobalConstants::Pi + Psi;
                } else {
                    Phi = Psi;
                }
            } else {
                assert(false);
            }
        }
        if (std::abs(Cost) < DataGlobalConstants::rTinyValue) Cost = 0.0;
        if (Cost < 0.0) Theta = DataGlobalConstants::Pi - Theta; // This signals ray out of hemisphere
    }

    void CalcComplexWindowThermal(EnergyPlusData &state,
                                  int const SurfNum,          // Surface number
                                  int &ConstrNum,             // Construction number
                                  Real64 const HextConvCoeff, // Outside air film conductance coefficient
                                  Real64 &SurfInsideTemp,     // Inside window surface temperature
                                  Real64 &SurfOutsideTemp,    // Outside surface temperature (C)
                                  Real64 &SurfOutsideEmiss,
                                  int const CalcCondition // Calucation condition (summer, winter or no condition)
    )
    {

        // SUBROUTINE INFORMATION:
        //       AUTHOR         B. Griffith
        //       DATE WRITTEN   October 2009
        //       MODIFIED       Simon Vidanovic
        //       RE-ENGINEERED  September 2011

        // PURPOSE OF THIS SUBROUTINE:
        // wrapper between E+ and TARCOG

        // METHODOLOGY EMPLOYED:
        // draft out an attempt for proof-of-concept, to reuse native TARCOG implementation
        // based off of 1-26-2009 version of WinCOG/TARCOG solution from Carli, Inc.

        using namespace DataBSDFWindow;
        using DataHeatBalance::GasCoeffsAir;
        using DataLoopNode::Node;
        using Psychrometrics::PsyCpAirFnW;
        using Psychrometrics::PsyTdpFnWPb;
        using ScheduleManager::GetCurrentScheduleValue;
        using TARCOGGassesParams::maxgas;
        using TARCOGMain::TARCOG90;
        using TARCOGParams::maxlay;
        using TARCOGParams::maxlay1;

        // Locals
        // SUBROUTINE ARGUMENT DEFINITIONS:
        // (temperature of innermost face) [C]
        // INTEGER, INTENT(IN)        :: CurrentThermalModelNumber

        // SUBROUTINE PARAMETER DEFINITIONS:
        // INTEGER,  PARAMETER :: maxlay = 100 ! maximum number of layers (including laminates)
        // INTEGER,  PARAMETER :: maxgas = 10  ! maximum number of individual gasses
        // INTEGER, PARAMETER :: maxlay1  = maxlay+1     ! maximum number of 'gaps', including in and out (maxlay+1)
        // REAL(r64), PARAMETER :: StefanBoltzmannConst = 5.6697d-8   ! Stefan-Boltzmann constant in W/(m2*K4)

        // TARCOG Inputs:
        static int nlayer(0);     // Number of glazing layers
        static int iwd(0);        // Wind direction:  0 - windward, 1 - leeward
        static Real64 tout(0.0);  // Outdoor temperature [K]
        static Real64 tind(0.0);  // Indoor temperature [K]
        static Real64 trmin(0.0); // Indoor mean radiant temperature [K]
        static Real64 wso(0.0);   // Outdoor wind speed [m/s]
        static Real64 wsi(0.0);   // Inside forced air speed [m/s]
        static Real64 dir(0.0);   // Direct solar radiation [W/m^2]
        static int isky(0);       // Flag for sky temperature (Tsky) and sky emittance (esky)
        //                      0 - both tsky and esky are specified
        //                      1 - tsky specified, esky = 1
        //                      2 - Swinbank model for effective sky emittance
        static Real64 tsky(0.0);      // Night sky temperature [K]
        static Real64 esky(0.0);      // Effective night sky emittance
        static Real64 fclr(0.0);      // Fraction of sky that is clear
        Real64 VacuumPressure;        // maximal pressure for gas to be considered as vacuum [Pa]
        Real64 VacuumMaxGapThickness; // maximal gap thickness for which vacuum calculation will work without issuing
        // warning message
        static Array1D<Real64> gap(maxlay, 0.0);      // Vector of gap widths [m] {maxlay}
        static Array1D<Real64> thick(maxlay, 0.0);    // Vector of glass thicknesses [m] {maxlay}
        static Array1D<Real64> scon(maxlay, 0.0);     // Vector of conductivities of each glazing layer  [W/m.K] {maxlay}
        static Array1D<Real64> tir(maxlay * 2, 0.0);  // Vector of IR transmittances of each layer {2*maxlay - 2 surfaces per layer}
        static Array1D<Real64> emis(maxlay * 2, 0.0); // Vector of IR emittances of each surface {2*maxlay - 2 surfaces per layer}
        static Array1D_int SupportPlr(maxlay, 0);     // Shows whether or not gap have support pillar
        // 0 - does not have support pillar
        // 1 - have support pillar
        static Array1D<Real64> PillarSpacing(maxlay, 0.0); // Pillar spacing for each gap (used in case there is support pillar)
        static Array1D<Real64> PillarRadius(maxlay, 0.0);  // Pillar radius for each gap (used in case there is support pillar)

        static Real64 totsol(0.0);                       // Total solar transmittance of the IGU
        static Real64 tilt(0.0);                         // Window tilt [degrees]
        static Array1D<Real64> asol(maxlay, 0.0);        // Vector of Absorbed solar energy fractions for each layer {maxlay}
        static Real64 height(0.0);                       // IGU cavity height [m]
        static Real64 heightt(0.0);                      // Total window height [m]
        static Real64 width(0.0);                        // Window width [m]
        static Array1D<Real64> presure(maxlay + 1, 0.0); // Vector of gas pressures in gaps [N/m^2] {maxlay+1}

        // Deflection
        // Tarcog requires deflection as input parameters.  Deflection is NOT used in EnergyPlus simulations
        int CalcDeflection; // Deflection calculation flag:
        //    0 - no deflection calculations
        //    1 - perform deflection calculation (input is Pressure/Temp)
        //    2 - perform deflection calculation (input is measured deflection)
        Real64 Pa;                                         // Atmospheric (outside/inside) pressure (used onlu if CalcDeflection = 1)
        Real64 Pini;                                       // Initial presssure at time of fabrication (used only if CalcDeflection = 1)
        Real64 Tini;                                       // Initial temperature at time of fabrication (used only if CalcDeflection = 1)
        static Array1D<Real64> GapDefMax(maxlay - 1, 0.0); // Vector of gap widths in deflected state.  It will be used as input
        // if CalcDeflection = 2. In case CalcDeflection = 1 it will return recalculated
        // gap widths. [m]
        static Array1D<Real64> YoungsMod(maxlay, 0.0);   // Vector of Young's modulus. [m]
        static Array1D<Real64> PoissonsRat(maxlay, 0.0); // Vector of Poisson's Ratios. [m]
        static Array1D<Real64> LayerDef(maxlay, 0.0);    // Vector of layers deflection. [m]

        static Array2D_int iprop(maxgas, maxlay + 1, 1);      // Matrix of gas codes - see above {maxgap x maxgas}
        static Array2D<Real64> frct(maxgas, maxlay + 1, 0.0); // Matrix of mass percentages in gap mixtures  {maxgap x maxgas}
        static Array2D<Real64> gcon(3, maxgas, 0.0);          // Matrix of constants for gas conductivity calc
        //     (A, B, C for max of 10 gasses) {maxgas x 3}
        static Array2D<Real64> gvis(3, maxgas, 0.0); // Matrix of constants for gas dynamic viscosity calc
        //     (A, B, C for max of 10 gasses) {maxgas x 3}
        static Array2D<Real64> gcp(3, maxgas, 0.0); // Matrix of constants for gas specific heat calc at constant pressure
        //     (A, B, C for max of 10 gasses) {maxgas x 3}
        static Array1D<Real64> wght(maxgas, 0.0); // Vector of Molecular weights for gasses {maxgas}
        static Array1D<Real64> gama(maxgas, 0.0); // Vector of spefic heat ration for low pressure calc {maxgas}
        static Array1D_int nmix(maxlay + 1, 0);   // Vector of number of gasses in gas mixture of each gap {maxlay+1}
        static Real64 hin(0.0);                   // Indoor combined film coefficient (if non-zero) [W/m^2.K]
        static Real64 hout(0.0);                  // Outdoor combined film coefficient (if non-zero) [W/m^2.K]
        static Array1D_int ibc(2, 0);             // Vector of boundary condition flags (ibc(1) - outdoor, ibc(2) - indoor)
        //             0 - h to be calculated;
        //             1 - combined film coefficient (h) prescribed;
        //             2 - convective film coefficient (hc) prescribed.
        //           Also used in old algorithms for calculating h, accessible through
        //           negative values for flags:
        //             -1  - old SPC142 correlation
        //             -2  - Klems-Yazdanian correlation (applicable to outdoor only)
        //             -3  - Kimura correlation (applicable to outdoor only)
        static Array1D<Real64> Atop(maxlay, 0.0); // Vector with areas of top openings - between SD layers and top of
        //               glazing cavity, for each layer [m^2] {maxlay} *
        static Array1D<Real64> Abot(maxlay, 0.0); // Vector with areas of bottom openings - between SD layers
        //               and bottom of glazing cavity [m^2] {maxlay}
        static Array1D<Real64> Al(maxlay, 0.0); // Vector with areas of left-hand side openings - between SD layers
        //               and left end of glazing cavity [m^2] {maxlay}
        static Array1D<Real64> Ar(maxlay, 0.0); // Vector of areas of right-hand side openings - between SD layers
        //               and right end of glazing cavity [m^2] {maxlay}
        static Array1D<Real64> Ah(maxlay, 0.0);          // Vector of total areas of holes for each SD [m^2] {maxlay}
        static Array1D<Real64> SlatThick(maxlay, 0.0);   // Thickness of the slat material [m] {maxlay} **
        static Array1D<Real64> SlatWidth(maxlay, 0.0);   // Slat width [m] {maxlay}
        static Array1D<Real64> SlatAngle(maxlay, 0.0);   // Slat tilt angle [deg] {maxlay}
        static Array1D<Real64> SlatCond(maxlay, 0.0);    // Conductivity of the slat material [W/m.K] {maxlay}
        static Array1D<Real64> SlatSpacing(maxlay, 0.0); // Distance between slats [m] {maxlay}
        static Array1D<Real64> SlatCurve(maxlay, 0.0);   // Curvature radius of the slat [m] {maxlay}
        static Array1D<Real64> vvent(maxlay + 1, 0.0);   // Vector of velocities for forced ventilation, for each gap, and for
        //               outdoor and indoor environment [m/s] {maxlay+1} ***
        static Array1D<Real64> tvent(maxlay + 1, 0.0); // Vector of temperatures of ventilation gas for forced ventilation, for each
        //  gap, and for outdoor and indoor environment [K] {maxlay+1}
        static Array1D_int LayerType(maxlay, 0); // Glazing layer type flag {maxlay}:
        //                 0 - Specular layer,
        //                 1 - Venetian blind (SD)
        //                 2 - Woven shade (SD) (not implemented)
        //                 3 - Diffuse shade (not implemented)
        static Array1D_int nslice(maxlay, 0); // Vector of numbers of slices in a laminated glazing layers
        //   (0 - monolithic layer) {maxlay}
        static Array1D<Real64> LaminateA(maxlay, 0.0); // Left-hand side array for creating slice equations {maxlay}
        static Array1D<Real64> LaminateB(maxlay, 0.0); // Right-hand side array for creating slice equations {maxlay}
        static Array1D<Real64> sumsol(maxlay, 0.0);    // Array of absorbed solar energy fractions for each laminated
        //               glazing layer [W/m^2] {maxlay}
        static int standard(1); // Calculation standard switch:
        //                 1 - ISO 15099,
        //                 2 - EN673 / ISO 10292 Declared,
        //                 3 - EN673 / ISO 10292 Design.
        static int ThermalMod(0); // Thermal model:
        //                 0 - ISO15099
        //                 1 - Scaled Cavity Width (SCW)
        //                 2 - Convective Scalar Model (CSM)
        static std::string Debug_dir;          // Target directory for debug files (pointer to a character array)
        static std::string Debug_file("Test"); // Template file name used to create debug output files
        static std::int32_t Window_ID(-1);     // ID of the window (long integer value, passed by W6)
        static std::int32_t IGU_ID(-1);        // ID of the IGU (long integer value, passed by W6)
        static Real64 SDScalar(0.0);           // SD convection factor (value between 0 and 1)
        //                 0.0 - No SD layer
        //                 1.0 - Closed SD
        //               Notes:   * vvent, tvent, Atop, Abot, Al, Ar and Ah are considered for SD layers only.
        //                       ** SlatThick, SlatWidth, SlatAngle, SlatCond, SlatSpacing, SlatCurve
        //                          are used for Venetian blind layers only.
        //                      *** For vvent & tvent: vvent(1) - exterior, vvent(nlayer+1) - interior.
        //                     **** Forced ventilation calculation is not active at this time.
        // TARCOG Output:

        static Array1D<Real64> theta(maxlay * 2, 0.0); // Vector of average temperatures of glazing surfaces [K] {2*maxlay}
        static Array1D<Real64> q(maxlay * 2 + 1, 0.0); // Vector of various heat fluxes [W/m^2] {2*maxlay+1},
        //    depending on element index:
        //    1  = qout (heat flux from outer-most glazing surface to outdoor space)
        //   2*i = qpane(i) (heat flux through i-th glazing layer)
        // 2*i-1 = qgap(i) (heat flux from i-th glazing cavity to indoor-faced
        //          surface of the adjacent glazing layer)
        // 2*nlayer+1 = qin (heat flux from indoor space to inner-most glazing
        //              surface)
        static Array1D<Real64> qprim(maxlay1, 0.0); // Vector of heat fluxes from the outdoor-faced surfaces of glazing layers
        //    towards the adjacent glazing cavity [W/m2]
        static Array1D<Real64> qv(maxlay1, 0.0);    // Vector of heat fluxes to each gap by ventillation [W/m^2]
        static Real64 ufactor(0.0);                 // Center of glass U-value [W/m^2.K]
        static Real64 sc(0.0);                      // Shading Coefficient
        static Real64 hflux(0.0);                   // Net heat flux between room and window [W/m^2]
        static Real64 hcin(0.0);                    // Indoor convective surface heat transfer coefficient  [W/m^2.K]
        static Real64 hcout(0.0);                   // Outdoor convective surface heat transfer coefficient [W/m^2.K]
        static Real64 hrin(0.0);                    // Indoor radiative surface heat transfer coefficient [W/m^2.K]
        static Real64 hrout(0.0);                   // Outdoor radiative surface heat transfer coefficient [W/m^2.K]
        static Array1D<Real64> hcgap(maxlay1, 0.0); // Convective part of gap effective conductivity {maxlay}
        static Array1D<Real64> hrgap(maxlay1, 0.0); // Radiative part of gap effective conductivity (including in and out)
        static Real64 shgc(0.0);                    // Solar heat gain coefficient - per ISO 15099
        static Real64 shgct(0.0);                   // Solar heat gain coefficient - per old procedure
        static Real64 tamb(0.0);                    // Outdoor environmental temperature [K]
        static Real64 troom(0.0);                   // Indoor environmental temperature [K]
        static Array1D<Real64> hg(maxlay, 0.0);     // Gas conductance of the glazing cavity
        //         [W/m^2.K] - EN673 and ISO 10292 procedure
        static Array1D<Real64> hr(maxlay, 0.0); // Radiation conductance of the glazing cavity
        //         [W/m^2.K] - EN673 and ISO 10292 procedure
        static Array1D<Real64> hs(maxlay, 0.0); // Thermal conductance of the glazing cavity
        //         [W/m^2.K] - EN673 and ISO 10292 procedure
        static Real64 he(0.0);                                    // External heat transfer coefficient [W/m^2.K] - EN673 and ISO 10292 procedure
        static Real64 hi(0.0);                                    // Internal heat transfer coefficient [W/m^2.K] - EN673 and ISO 10292 procedure
        static Array1D<Real64> Ra(maxlay + 1, 0.0);               // Vector of Rayleigh numbers, for each gap {maxlay}
        static Array1D<Real64> Nu(maxlay + 1, 0.0);               // Vector of Nusselt numbers, for each gap {maxlay}
        static int nperr(0);                                      // Error code
        static Real64 ShadeEmisRatioOut(0.0);                     // Ratio of modified to glass emissivity at the outermost glazing surface
        static Real64 ShadeEmisRatioIn(0.0);                      // Ratio of modified to glass emissivity at the innermost glazing surface
        static Real64 ShadeHcRatioOut(0.0);                       // Ratio of modified to unshaded Hc at the outermost glazing surface
        static Real64 ShadeHcRatioIn(0.0);                        // Ratio of modified to unshaded Hc at the innermost glazing surface
        static Real64 HcUnshadedOut(0.0);                         // Hc value at outdoor surface of an unshaded subsystem [W/m^2.K]
        static Real64 HcUnshadedIn(0.0);                          // Hc value at indoor surface of an unshaded subsystem [W/m^2.K]
        static Array1D<Real64> Keff(maxlay, 0.0);                 // Vector of keff values for gaps [W/m.K] {maxlay}
        static Array1D<Real64> ShadeGapKeffConv(maxlay - 1, 0.0); // Vector of convective keff values for areas above/below
        // SD layers [W/m.K] {maxlay-1}

        int ZoneNum; // Zone number corresponding to SurfNum

        static Array1D<Real64> deltaTemp(100, 0.0);
        int i;
        static Array1D_int iMinDT(1, 0);
        static Array1D_int IDConst(100, 0);

        int TotLay; // Total number of layers in a construction
        //   (sum of solid layers and gap layers)
        int Lay;         // Layer number
        int LayPtr;      // Material number for a layer
        int IGlass;      // glass layer number (1,2,3,...)
        int IGap;        // Gap layer number (1,2,...)
        int TotGlassLay; // Total number of glass layers in a construction
        int ZoneEquipConfigNum;
        int NodeNum;
        Real64 SumSysMCp;  // Zone sum of air system MassFlowRate*Cp
        Real64 SumSysMCpT; // Zone sum of air system MassFlowRate*Cp*T
        Real64 MassFlowRate;
        Real64 NodeTemp;
        Real64 CpAir;
        Real64 RefAirTemp; // reference air temperatures
        int k;             // Layer counter
        int SurfNumAdj;    // An interzone surface's number in the adjacent zone
        int ZoneNumAdj;    // An interzone surface's adjacent zone number
        WinShadingType ShadeFlag;     // Flag indicating whether shade or blind is on, and shade/blind position
        int IMix;

        Real64 IncidentSolar;       // Solar incident on outside of window (W)
        Real64 ConvHeatFlowNatural; // Convective heat flow from gap between glass and interior shade or blind (W)
        Real64 ShadeArea;           // shade/blind area (m2)
        Real64 sconsh;              // shade/blind conductance (W/m2-K)
        Real64 CondHeatGainShade;   // Conduction through shade/blind, outside to inside (W)

        Real64 ShGlReflFacIR; // Factor for long-wave inter-reflection between shade/blind and adjacent glass
                              //        Real64 RhoGlIR1; // Long-wave reflectance of glass surface facing shade/blind; 1=exterior shade/blind,
        Real64 RhoGlIR2;
        //  2=interior shade/blind
        Real64 RhoShIR1; // Long-wave reflectance of shade/blind surface facing glass; 1=interior shade/blind,
        Real64 RhoShIR2;
        //  2=exterior shade/blind
        Real64 EpsShIR1; // Long-wave emissivity of shade/blind surface facing glass; 1=interior shade/blind,
        Real64 EpsShIR2;
        //  2=exterior shade/blind
        Real64 TauShIR;            // Long-wave transmittance of isolated shade/blind
        Real64 NetIRHeatGainShade; // Net IR heat gain to zone from interior shade/blind (W)
        Real64 NetIRHeatGainGlass; // Net IR heat gain to zone from shade/blind side of glass when interior
        //  shade/blind is present. Zero if shade/blind has zero IR transmittance (W)
        Real64 ConvHeatGainFrZoneSideOfShade; // Convective heat gain to zone from side of interior shade facing zone (W)
        Real64 ConvHeatGainFrZoneSideOfGlass; // Convective heat gain to zone from side of glass facing zone when
        //  no interior shade/blind is present (W)
        Real64 CondHeatGainGlass;     // Conduction through inner glass layer, outside to inside (W)
        Real64 TotAirflowGap;         // Total volumetric airflow through window gap (m3/s)
        Real64 TAirflowGapOutlet;     // Temperature of air leaving airflow gap between glass panes (K)
        Real64 TAirflowGapOutletC;    // Temperature of air leaving airflow gap between glass panes (C)
        Real64 ConvHeatFlowForced;    // Convective heat flow from forced airflow gap (W)
        Real64 InletAirHumRat;        // Humidity ratio of air from window gap entering fan
        Real64 ZoneTemp;              // Zone air temperature (C)
        Real64 CpAirOutlet;           // Heat capacity of air from window gap (J/kg-K)
        Real64 CpAirZone;             // Heat capacity of zone air (J/kg-K)
        Real64 ConvHeatGainToZoneAir; // Convective heat gain to zone air from window gap airflow (W)
                                      //        int ConstrNumSh; // Construction number with shading device
        static int CalcSHGC(0);       // SHGC calculations are not necessary for E+ run
        static int NumOfIterations(0);

        int GasType; // locally used coefficent to point at correct gas type
        int ICoeff;

        std::string tarcogErrorMessage; // store error text from tarcog

        // Simon: locally used variables
        int ngllayer;
        int nglface;
        int nglfacep;
        int TempInt;
        int PillarPtr;
        int DeflectionPtr;
        int GasPointer;
        int ThermalModelNum;
        Real64 rmir; // IR radiance of window's interior surround (W/m2)
        Real64 outir;
        Real64 Ebout;
        Real64 dominantGapWidth; // store value for dominant gap width.  Used for airflow calculations
        Real64 edgeGlCorrFac;

        int SrdSurfsNum;       // Surrounding surfaces list number
        int SrdSurfNum;        // Surrounding surface number DO loop counter
        Real64 SrdSurfTempAbs; // Absolute temperature of a surrounding surface
        Real64 SrdSurfViewFac; // View factor of a surrounding surface
        Real64 OutSrdIR;

        // fill local vars

        CalcDeflection = 0;
        CalcSHGC = 0;

        if (CalcCondition == DataBSDFWindow::noCondition) {
            ConstrNum = state.dataSurface->Surface(SurfNum).Construction;
            SurfNumAdj = state.dataSurface->Surface(SurfNum).ExtBoundCond;
            ShadeFlag = state.dataSurface->SurfWinShadingFlag(SurfNum);
        }

        TotGlassLay = state.dataConstruction->Construct(ConstrNum).TotGlassLayers;
        ngllayer = state.dataConstruction->Construct(ConstrNum).TotGlassLayers;
        nglface = 2 * ngllayer;
        nglfacep = nglface;
        hrin = 0.0;
        hcin = 0.0;
        hrout = 0.0;
        hcout = 0.0;

        Pa = state.dataEnvrn->OutBaroPress;

        ThermalModelNum = state.dataConstruction->Construct(ConstrNum).BSDFInput.ThermalModel;
        standard = state.dataHeatBal->WindowThermalModel(ThermalModelNum).CalculationStandard;
        ThermalMod = state.dataHeatBal->WindowThermalModel(ThermalModelNum).ThermalModel;
        CalcDeflection = state.dataHeatBal->WindowThermalModel(ThermalModelNum).DeflectionModel;
        SDScalar = state.dataHeatBal->WindowThermalModel(ThermalModelNum).SDScalar;
        VacuumPressure = state.dataHeatBal->WindowThermalModel(ThermalModelNum).VacuumPressureLimit;
        Tini = state.dataHeatBal->WindowThermalModel(ThermalModelNum).InitialTemperature - DataGlobalConstants::KelvinConv;
        Pini = state.dataHeatBal->WindowThermalModel(ThermalModelNum).InitialPressure;

        nlayer = state.dataConstruction->Construct(ConstrNum).TotSolidLayers;
        isky = 3; // IR radiation is provided from external source
        iwd = 0;  // assume windward for now.  TODO compare surface normal with wind direction

        if (CalcCondition == DataBSDFWindow::noCondition) {
            ZoneNum = state.dataSurface->Surface(SurfNum).Zone;

            // determine reference air temperature for this surface
            {
                auto const SELECT_CASE_var(state.dataSurface->Surface(SurfNum).TAirRef);
                if (SELECT_CASE_var == ZoneMeanAirTemp) {
                    RefAirTemp = MAT(ZoneNum);
                } else if (SELECT_CASE_var == AdjacentAirTemp) {
                    RefAirTemp = state.dataHeatBal->TempEffBulkAir(SurfNum);
                } else if (SELECT_CASE_var == ZoneSupplyAirTemp) {
                    // determine ZoneEquipConfigNum for this zone
                    //            ControlledZoneAirFlag = .FALSE.
                    ZoneEquipConfigNum = ZoneNum;
                    //            DO ZoneEquipConfigNum = 1, NumOfControlledZones
                    //                IF (ZoneEquipConfig(ZoneEquipConfigNum)%ActualZoneNum /= ZoneNum) CYCLE
                    //                ControlledZoneAirFlag = .TRUE.
                    //                EXIT
                    //            END DO ! ZoneEquipConfigNum
                    // check whether this zone is a controlled zone or not
                    if (!state.dataHeatBal->Zone(ZoneNum).IsControlled) {
                        ShowFatalError(state, "Zones must be controlled for Ceiling-Diffuser Convection model. No system serves zone " + state.dataHeatBal->Zone(ZoneNum).Name);
                        return;
                    }
                    // determine supply air conditions
                    SumSysMCp = 0.0;
                    SumSysMCpT = 0.0;
                    for (NodeNum = 1; NodeNum <= state.dataZoneEquip->ZoneEquipConfig(ZoneEquipConfigNum).NumInletNodes; ++NodeNum) {
                        NodeTemp = Node(state.dataZoneEquip->ZoneEquipConfig(ZoneEquipConfigNum).InletNode(NodeNum)).Temp;
                        MassFlowRate = Node(state.dataZoneEquip->ZoneEquipConfig(ZoneEquipConfigNum).InletNode(NodeNum)).MassFlowRate;
                        CpAir = PsyCpAirFnW(ZoneAirHumRat(ZoneNum));
                        SumSysMCp += MassFlowRate * CpAir;
                        SumSysMCpT += MassFlowRate * CpAir * NodeTemp;
                    }
                    // a weighted average of the inlet temperatures.
                    if (SumSysMCp > 0.0) {
                        RefAirTemp = SumSysMCpT / SumSysMCp;
                    } else {
                        RefAirTemp = MAT(ZoneNum);
                    }
                } else {
                    // currently set to mean air temp but should add error warning here
                    RefAirTemp = MAT(ZoneNum);
                }
            }

            tind = RefAirTemp + DataGlobalConstants::KelvinConv; // Inside air temperature

            // now get "outside" air temperature
            if (SurfNumAdj > 0) { // Interzone window

                ZoneNumAdj = state.dataSurface->Surface(SurfNumAdj).Zone;

                // determine reference air temperature for this surface
                {
                    auto const SELECT_CASE_var(state.dataSurface->Surface(SurfNumAdj).TAirRef);
                    if (SELECT_CASE_var == ZoneMeanAirTemp) {
                        RefAirTemp = MAT(ZoneNumAdj);
                    } else if (SELECT_CASE_var == AdjacentAirTemp) {
                        RefAirTemp = state.dataHeatBal->TempEffBulkAir(SurfNumAdj);
                    } else if (SELECT_CASE_var == ZoneSupplyAirTemp) {
                        // determine ZoneEquipConfigNum for this zone
                        ZoneEquipConfigNum = ZoneNum;
                        // check whether this zone is a controlled zone or not
                        if (!state.dataHeatBal->Zone(ZoneNum).IsControlled) {
                            ShowFatalError(state, "Zones must be controlled for Ceiling-Diffuser Convection model. No system serves zone " +
                                           state.dataHeatBal->Zone(ZoneNum).Name);
                            return;
                        }
                        // determine supply air conditions
                        SumSysMCp = 0.0;
                        SumSysMCpT = 0.0;
                        for (NodeNum = 1; NodeNum <= state.dataZoneEquip->ZoneEquipConfig(ZoneEquipConfigNum).NumInletNodes; ++NodeNum) {
                            NodeTemp = Node(state.dataZoneEquip->ZoneEquipConfig(ZoneEquipConfigNum).InletNode(NodeNum)).Temp;
                            MassFlowRate = Node(state.dataZoneEquip->ZoneEquipConfig(ZoneEquipConfigNum).InletNode(NodeNum)).MassFlowRate;
                            CpAir = PsyCpAirFnW(ZoneAirHumRat(ZoneNumAdj));
                            SumSysMCp += MassFlowRate * CpAir;
                            SumSysMCpT += MassFlowRate * CpAir * NodeTemp;
                        }
                        // a weighted average of the inlet temperatures.
                        if (SumSysMCp > 0.0) {
                            RefAirTemp = SumSysMCpT / SumSysMCp;
                        } else {
                            RefAirTemp = MAT(ZoneNumAdj);
                        }
                    } else {
                        // currently set to mean air temp but should add error warning here
                        RefAirTemp = MAT(ZoneNumAdj);
                    }
                }

                tout = RefAirTemp + DataGlobalConstants::KelvinConv; // outside air temperature

                tsky = state.dataHeatBal->MRT(ZoneNumAdj) + DataGlobalConstants::KelvinConv; // TODO this misses IR from sources such as high temp radiant and baseboards

                //  ! Add long-wave radiation from adjacent zone absorbed by glass layer closest to the adjacent zone.
                //  AbsRadGlassFace(1) = AbsRadGlassFace(1) + QRadThermInAbs(SurfNumAdj)
                //  ! The IR radiance of this window's "exterior" surround is the IR radiance
                //  ! from surfaces and high-temp radiant sources in the adjacent zone
                outir = state.dataSurface->SurfWinIRfromParentZone(SurfNumAdj) + QHTRadSysSurf(SurfNumAdj) + QCoolingPanelSurf(SurfNumAdj) +
                        QHWBaseboardSurf(SurfNumAdj) + QSteamBaseboardSurf(SurfNumAdj) + QElecBaseboardSurf(SurfNumAdj);

            } else { // Exterior window (ExtBoundCond = 0)
                // Calculate LWR from surrounding surfaces if defined for an exterior window
                OutSrdIR = 0;
                if (state.dataGlobal->AnyLocalEnvironmentsInModel) {
                    if (state.dataSurface->Surface(SurfNum).HasSurroundingSurfProperties) {
                        SrdSurfsNum = state.dataSurface->Surface(SurfNum).SurroundingSurfacesNum;
                        if (state.dataSurface->SurroundingSurfsProperty(SrdSurfsNum).SkyViewFactor != -1) {
                            state.dataSurface->Surface(SurfNum).ViewFactorSkyIR = state.dataSurface->SurroundingSurfsProperty(SrdSurfsNum).SkyViewFactor;
                        }
                        if (state.dataSurface->SurroundingSurfsProperty(SrdSurfsNum).SkyViewFactor != -1) {
                            state.dataSurface->Surface(SurfNum).ViewFactorGroundIR = state.dataSurface->SurroundingSurfsProperty(SrdSurfsNum).GroundViewFactor;
                        }
                        for (SrdSurfNum = 1; SrdSurfNum <= state.dataSurface->SurroundingSurfsProperty(SrdSurfsNum).TotSurroundingSurface; SrdSurfNum++) {
                            SrdSurfViewFac = state.dataSurface->SurroundingSurfsProperty(SrdSurfsNum).SurroundingSurfs(SrdSurfNum).ViewFactor;
                            SrdSurfTempAbs =
                                GetCurrentScheduleValue(state, state.dataSurface->SurroundingSurfsProperty(SrdSurfsNum).SurroundingSurfs(SrdSurfNum).TempSchNum) + DataGlobalConstants::KelvinConv;
                            OutSrdIR += DataGlobalConstants::StefanBoltzmann * SrdSurfViewFac * (pow_4(SrdSurfTempAbs));
                        }
                    }
                }
                if (state.dataSurface->Surface(SurfNum).ExtWind) { // Window is exposed to wind (and possibly rain)
                    if (state.dataEnvrn->IsRain) {               // Raining: since wind exposed, outside window surface gets wet
                        tout = state.dataSurface->Surface(SurfNum).OutWetBulbTemp + DataGlobalConstants::KelvinConv;
                    } else { // Dry
                        tout = state.dataSurface->Surface(SurfNum).OutDryBulbTemp + DataGlobalConstants::KelvinConv;
                    }
                } else { // Window not exposed to wind
                    tout = state.dataSurface->Surface(SurfNum).OutDryBulbTemp + DataGlobalConstants::KelvinConv;
                }
                // tsky = SkyTemp + TKelvin
                tsky = state.dataEnvrn->SkyTempKelvin;
                Ebout = state.dataWindowComplexManager->sigma * pow_4(tout);
                outir = state.dataSurface->Surface(SurfNum).ViewFactorSkyIR * (state.dataSurface->AirSkyRadSplit(SurfNum) * state.dataWindowComplexManager->sigma * pow_4(tsky) + (1.0 - state.dataSurface->AirSkyRadSplit(SurfNum)) * Ebout) +
                        state.dataSurface->Surface(SurfNum).ViewFactorGroundIR * Ebout + OutSrdIR;
            }

            hin = state.dataHeatBal->HConvIn(SurfNum); // Room-side surface convective film conductance
            ibc(2) = 0;             // convective coefficient on indoor side will be recalculated (like in Winkelmann routines)

            // hcout=HextConvCoeff  ! Exterior convection coefficient is passed in from outer routine
            hout = HextConvCoeff; // Exterior convection coefficient is passed in from outer routine
            ibc(1) = 2;           // prescribed convective film coeff on outdoor side
            tilt = state.dataSurface->Surface(SurfNum).Tilt;
            height = state.dataSurface->Surface(SurfNum).Height;
            heightt = height; // for now put same window and glazing pocket hights
            width = state.dataSurface->Surface(SurfNum).Width;

            // indoor mean radiant temperature.
            // IR incident on window from zone surfaces and high-temp radiant sources
            rmir = state.dataSurface->SurfWinIRfromParentZone(SurfNum) + QHTRadSysSurf(SurfNum) + QCoolingPanelSurf(SurfNum) + QHWBaseboardSurf(SurfNum) +
                   QSteamBaseboardSurf(SurfNum) + QElecBaseboardSurf(SurfNum);
            trmin = root_4(rmir / DataGlobalConstants::StefanBoltzmann); // TODO check model equation.

            // outdoor wind speed
            if (!state.dataSurface->Surface(SurfNum).ExtWind) {
                wso = 0.0; // No wind exposure
                           // ELSE IF (Surface(SurfNum)%Class == SurfaceClass::Window .AND. SurfaceWindow(SurfNum)%ShadingFlag == WinShadingType::ExtShade) THEN
                //  wso =  0.0  ! Assume zero wind speed at outside glass surface of window with exterior shade
            } else {
                wso = state.dataSurface->Surface(SurfNum).WindSpeed;
            }

            // indoor wind speed
            wsi = 0.0; // assumuption (TODO, what to use for inside air velocity?)

            fclr = 1.0 - state.dataEnvrn->CloudFraction;
        }

        TotLay = state.dataConstruction->Construct(ConstrNum).TotLayers;
        IGap = 0;

        //****************************************************************************************************
        // Inside and outside gas coefficients
        //****************************************************************************************************
        iprop(1, 1) = 1;  // air on outdoor side
        frct(1, 1) = 1.0; // pure air on outdoor side
        nmix(1) = 1;      // pure air on outdoor side

        iprop(1, nlayer + 1) = 1;  // air on indoor side
        frct(1, nlayer + 1) = 1.0; // pure air on indoor side
        nmix(nlayer + 1) = 1;      // pure air on indoor side

        // Simon: feed gas coefficients with air.  This is necessary for tarcog because it is used on indoor and outdoor sides
        GasType = GasCoeffsAir;
        wght(iprop(1, 1)) = GasWght(GasType);
        gama(iprop(1, 1)) = GasSpecificHeatRatio(GasType);
        for (ICoeff = 1; ICoeff <= 3; ++ICoeff) {
            gcon(ICoeff, iprop(1, 1)) = GasCoeffsCon(ICoeff, GasType);
            gvis(ICoeff, iprop(1, 1)) = GasCoeffsVis(ICoeff, GasType);
            gcp(ICoeff, iprop(1, 1)) = GasCoeffsCp(ICoeff, GasType);
        }

        // Fill window layer properties needed for window layer heat balance calculation
        IGlass = 0;
        IGap = 0;
        for (Lay = 1; Lay <= TotLay; ++Lay) {
            LayPtr = state.dataConstruction->Construct(ConstrNum).LayerPoint(Lay);

            if ((state.dataMaterial->Material(LayPtr).Group == WindowGlass) || (state.dataMaterial->Material(LayPtr).Group == WindowSimpleGlazing)) {
                ++IGlass;
                LayerType(IGlass) = 0; // this marks specular layer type
                thick(IGlass) = state.dataMaterial->Material(LayPtr).Thickness;
                scon(IGlass) = state.dataMaterial->Material(LayPtr).Conductivity;
                emis(2 * IGlass - 1) = state.dataMaterial->Material(LayPtr).AbsorpThermalFront;
                emis(2 * IGlass) = state.dataMaterial->Material(LayPtr).AbsorpThermalBack;
                tir(2 * IGlass - 1) = state.dataMaterial->Material(LayPtr).TransThermal;
                tir(2 * IGlass) = state.dataMaterial->Material(LayPtr).TransThermal;
                YoungsMod(IGlass) = state.dataMaterial->Material(LayPtr).YoungModulus;
                PoissonsRat(IGlass) = state.dataMaterial->Material(LayPtr).PoissonsRatio;
            } else if (state.dataMaterial->Material(LayPtr).Group == ComplexWindowShade) {
                ++IGlass;
                TempInt = state.dataMaterial->Material(LayPtr).ComplexShadePtr;
                LayerType(IGlass) = state.dataHeatBal->ComplexShade(TempInt).LayerType;

                thick(IGlass) = state.dataHeatBal->ComplexShade(TempInt).Thickness;
                scon(IGlass) = state.dataHeatBal->ComplexShade(TempInt).Conductivity;
                emis(2 * IGlass - 1) = state.dataHeatBal->ComplexShade(TempInt).FrontEmissivity;
                emis(2 * IGlass) = state.dataHeatBal->ComplexShade(TempInt).BackEmissivity;
                tir(2 * IGlass - 1) = state.dataHeatBal->ComplexShade(TempInt).IRTransmittance;
                tir(2 * IGlass) = state.dataHeatBal->ComplexShade(TempInt).IRTransmittance;

                // This needs to be converted into correct areas. That can be done only after loading complete window data
                Atop(IGlass) = state.dataHeatBal->ComplexShade(TempInt).TopOpeningMultiplier;
                Abot(IGlass) = state.dataHeatBal->ComplexShade(TempInt).BottomOpeningMultiplier;
                Al(IGlass) = state.dataHeatBal->ComplexShade(TempInt).LeftOpeningMultiplier;
                Ar(IGlass) = state.dataHeatBal->ComplexShade(TempInt).RightOpeningMultiplier;
                Ah(IGlass) = state.dataHeatBal->ComplexShade(TempInt).FrontOpeningMultiplier;

                SlatThick(IGlass) = state.dataHeatBal->ComplexShade(TempInt).SlatThickness;
                SlatWidth(IGlass) = state.dataHeatBal->ComplexShade(TempInt).SlatWidth;
                SlatAngle(IGlass) = state.dataHeatBal->ComplexShade(TempInt).SlatAngle;
                SlatCond(IGlass) = state.dataHeatBal->ComplexShade(TempInt).SlatConductivity;
                SlatSpacing(IGlass) = state.dataHeatBal->ComplexShade(TempInt).SlatSpacing;
                SlatCurve(IGlass) = state.dataHeatBal->ComplexShade(TempInt).SlatCurve;
            } else if (state.dataMaterial->Material(LayPtr).Group == ComplexWindowGap) {
                ++IGap;
                gap(IGap) = state.dataMaterial->Material(LayPtr).Thickness;
                presure(IGap) = state.dataMaterial->Material(LayPtr).Pressure;

                DeflectionPtr = state.dataMaterial->Material(LayPtr).DeflectionStatePtr;
                if (DeflectionPtr != 0) {
                    GapDefMax(IGap) = state.dataHeatBal->DeflectionState(DeflectionPtr).DeflectedThickness;
                } else {
                    GapDefMax(IGap) = gap(IGap);
                }

                PillarPtr = state.dataMaterial->Material(LayPtr).SupportPillarPtr;

                if (PillarPtr != 0) {
                    SupportPlr(IGap) = 1;
                    PillarSpacing(IGap) = state.dataHeatBal->SupportPillar(PillarPtr).Spacing;
                    PillarRadius(IGap) = state.dataHeatBal->SupportPillar(PillarPtr).Radius;
                }

                GasPointer = state.dataMaterial->Material(LayPtr).GasPointer;

                nmix(IGap + 1) = state.dataMaterial->Material(GasPointer).NumberOfGasesInMixture;
                for (IMix = 1; IMix <= nmix(IGap + 1); ++IMix) {
                    // iprop(IGap+1, IMix) = dataMaterial.Material(LayPtr)%GasType(IMix)
                    // iprop(IGap+1, IMix) = GetGasIndex(dataMaterial.Material(LayPtr)%GasWght(IMix))
                    frct(IMix, IGap + 1) = state.dataMaterial->Material(GasPointer).GasFract(IMix);

                    // Now has to build-up gas coefficients arrays. All used gasses should be stored into these arrays and
                    // to be correctly referenced by gap arrays

                    // First check if gas coefficients are already part of array.  Duplicates are not necessary
                    bool feedData(false);
                    CheckGasCoefs(state.dataMaterial->Material(GasPointer).GasWght(IMix), iprop(IMix, IGap + 1), wght, feedData);
                    if (feedData) {
                        wght(iprop(IMix, IGap + 1)) = state.dataMaterial->Material(GasPointer).GasWght(IMix);
                        gama(iprop(IMix, IGap + 1)) = state.dataMaterial->Material(GasPointer).GasSpecHeatRatio(IMix);
                        for (i = 1; i <= 3; ++i) {
                            gcon(i, iprop(IMix, IGap + 1)) = state.dataMaterial->Material(GasPointer).GasCon(i, IMix);
                            gvis(i, iprop(IMix, IGap + 1)) = state.dataMaterial->Material(GasPointer).GasVis(i, IMix);
                            gcp(i, iprop(IMix, IGap + 1)) = state.dataMaterial->Material(GasPointer).GasCp(i, IMix);
                        }
                    } // IF feedData THEN
                }
            } else {
                ShowContinueError(state, "Illegal layer type in Construction:ComplexFenestrationState.");
                ShowContinueError(state, "Allowed object are:");
                ShowContinueError(state, "   - WindowMaterial:Glazing");
                ShowContinueError(state, "   - WindowMaterial:ComplexShade");
                ShowContinueError(state, "   - WindowMaterial:Gap");
                ShowFatalError(state, "halting because of error in layer definition for Construction:ComplexFenestrationState");
            }

        } // End of loop over glass, gap and blind/shade layers in a window construction

        if (CalcCondition == DataBSDFWindow::noCondition) {
            // now calculate correct areas for multipliers
            for (Lay = 1; Lay <= nlayer; ++Lay) {
                if (LayerType(Lay) != 0) { // Layer is shading
                    // before changing multipliers, need to determine which one is dominant gap width
                    if (Lay == 1) { // Exterior shading device
                        dominantGapWidth = gap(Lay);
                    } else if (Lay == nlayer) { // Interior shading device
                        dominantGapWidth = gap(Lay - 1);
                    } else { // In-between shading device
                        dominantGapWidth = min(gap(Lay - 1), gap(Lay));
                    }
                    Atop(Lay) *= dominantGapWidth * width;
                    Abot(Lay) *= dominantGapWidth * width;
                    Al(Lay) *= dominantGapWidth * height;
                    Ar(Lay) *= dominantGapWidth * height;
                    Ah(Lay) *= width * height;
                }
            }
        }

        // ThermalMod = 0
        CalcSHGC = 0;

        Window_ID = ConstrNum;

        // vector of absorbed solar energy fractions for each layer.
        asol = 0.0;
        // direct solar radiation
        if (CalcCondition == DataBSDFWindow::noCondition) {
            ShadeFlag = state.dataSurface->SurfWinShadingFlag(SurfNum);
            dir = state.dataHeatBal->SurfQRadSWOutIncident(SurfNum) + state.dataHeatBal->QS(state.dataSurface->Surface(SurfNum).SolarEnclIndex); // TODO, check , !
            //                  currently using Exterior beam plus diffuse solar incident on surface
            //                  plus zone short wave.  CHECK
            // if (dir.ne.0.0d0) then
            for (IGlass = 1; IGlass <= nlayer; ++IGlass) {
                // IF (dir > 0.0D0 ) THEN
                asol(IGlass) = state.dataHeatBal->SurfWinQRadSWwinAbs(IGlass, SurfNum);
                // ELSE
                //  asol(IGLASS) = 0.0D0
                // ENDIF
            }
            // end if

            // Add contribution of IR from zone internal gains (lights, equipment and people). This is absorbed in zone-side layer and it
            // is assumed that nothing is transmitted through
            asol(nlayer) += state.dataHeatBal->SurfQRadThermInAbs(SurfNum);

            presure = state.dataEnvrn->OutBaroPress;

            // Instead of doing temperature guess get solution from previous iteration.  That should be much better than guess
            for (k = 1; k <= 2 * nlayer; ++k) {
                theta(k) = state.dataSurface->SurfaceWindow(SurfNum).ThetaFace(k);
            }
        }

        // Standard conditions run (winter and summer)
        if (CalcCondition == DataBSDFWindow::winterCondition) {
            tind = 294.15;
            tout = 255.15;
            hcout = 26.0;
            wso = 5.5;
            dir = 0.0;
        } else if (CalcCondition == DataBSDFWindow::summerCondition) {
            tind = 297.15;
            tout = 305.15;
            hcout = 15.0;
            wso = 2.75;
            dir = 783.0;
            CalcSHGC = 1;
        }

        // Common condition data
        if (CalcCondition != DataBSDFWindow::noCondition) {
            trmin = tind;
            outir = 0.0;
            tsky = tout;
            wsi = 0.0;
            fclr = 1.0;
            ibc(1) = 0;
            ibc(2) = 0;
            presure = 101325.0;
            iwd = 0; // Windward wind direction
            isky = 0;
            esky = 1.0;
            height = 1.0;
            heightt = 1.0;
            width = 1.0;
            tilt = 90.0;
            // Just to make initial quess different from absolute zero
            theta = 273.15;
        }

        if (SurfNum != 0)
            edgeGlCorrFac = state.dataSurface->SurfWinEdgeGlCorrFac(SurfNum);
        else
            edgeGlCorrFac = 1;

        //  call TARCOG
        int constexpr Debug_mode = 0;
        TARCOG90(state, nlayer,
                 iwd,
                 tout,
                 tind,
                 trmin,
                 wso,
                 wsi,
                 dir,
                 outir,
                 isky,
                 tsky,
                 esky,
                 fclr,
                 VacuumPressure,
                 VacuumMaxGapThickness,
                 CalcDeflection,
                 Pa,
                 Pini,
                 Tini,
                 gap,
                 GapDefMax,
                 thick,
                 scon,
                 YoungsMod,
                 PoissonsRat,
                 tir,
                 emis,
                 totsol,
                 tilt,
                 asol,
                 height,
                 heightt,
                 width,
                 presure,
                 iprop,
                 frct,
                 gcon,
                 gvis,
                 gcp,
                 wght,
                 gama,
                 nmix,
                 SupportPlr,
                 PillarSpacing,
                 PillarRadius,
                 theta,
                 LayerDef,
                 q,
                 qv,
                 ufactor,
                 sc,
                 hflux,
                 hcin,
                 hcout,
                 hrin,
                 hrout,
                 hin,
                 hout,
                 hcgap,
                 hrgap,
                 shgc,
                 nperr,
                 tarcogErrorMessage,
                 shgct,
                 tamb,
                 troom,
                 ibc,
                 Atop,
                 Abot,
                 Al,
                 Ar,
                 Ah,
                 SlatThick,
                 SlatWidth,
                 SlatAngle,
                 SlatCond,
                 SlatSpacing,
                 SlatCurve,
                 vvent,
                 tvent,
                 LayerType,
                 nslice,
                 LaminateA,
                 LaminateB,
                 sumsol,
                 hg,
                 hr,
                 hs,
                 he,
                 hi,
                 Ra,
                 Nu,
                 standard,
                 ThermalMod,
                 Debug_mode,
                 Debug_dir,
                 Debug_file,
                 Window_ID,
                 IGU_ID,
                 ShadeEmisRatioOut,
                 ShadeEmisRatioIn,
                 ShadeHcRatioOut,
                 ShadeHcRatioIn,
                 HcUnshadedOut,
                 HcUnshadedIn,
                 Keff,
                 ShadeGapKeffConv,
                 SDScalar,
                 CalcSHGC,
                 NumOfIterations,
                 edgeGlCorrFac);

        // process results from TARCOG
        if ((nperr > 0) && (nperr < 1000)) { // process error signal from tarcog

            ShowSevereError(state, "Window tarcog returned an error");
            tarcogErrorMessage = "message = \"" + tarcogErrorMessage + "\"";
            ShowContinueErrorTimeStamp(state, tarcogErrorMessage);
            if (CalcCondition == DataBSDFWindow::noCondition) {
                ShowContinueError(state, "surface name = " + state.dataSurface->Surface(SurfNum).Name);
            }
            ShowContinueError(state, "construction name = " + state.dataConstruction->Construct(ConstrNum).Name);
            ShowFatalError(state, "halting because of error in tarcog");
        } else if (CalcCondition == DataBSDFWindow::winterCondition) {
            state.dataHeatBal->NominalU(ConstrNum) = ufactor;
        } else if (CalcCondition == DataBSDFWindow::summerCondition) {
            // tempInt = SurfaceWindow(SurfNum)%ComplexFen%CurrentState
            // tempReal = SurfaceWindow(SurfNum)%ComplexFen%State(tempInt)%WinDiffTrans

            // Sum1 = 0.0d0
            // Sum2 = 0.0d0
            // do  j = 1 , ComplexWind(SurfNum)%Geom%Inc%NBasis     !Incident ray loop
            //  Sum2 = Sum2 + ComplexWind(SurfNum)%Geom%Inc%Lamda (j)
            //  do  m = 1 , ComplexWind(SurfNum)%Geom%Trn%NBasis     !Outgoing ray loop
            //    Sum1 =Sum1 + ComplexWind(SurfNum)%Geom%Inc%Lamda(j) * ComplexWind(SurfNum)%Geom%Trn%Lamda(m) * &
            //      & Construct(ConstrNum)%BSDFInput%SolFrtTrans ( j , m )
            //  end do      !Outgoing ray loop
            // end do      !Incident ray loop
            // if (Sum2 > 0.0d0) THEN
            //  tempReal = Sum1/Sum2
            // else
            //  tempReal = 0.0d0
            //  CALL ShowWarningError(state, 'BSDF--Inc basis has zero projected solid angle')
            // endif

            state.dataConstruction->Construct(ConstrNum).SummerSHGC = shgc;

            // Construct(SurfNum)%VisTransNorm = SurfaceWindow(SurfNum)%ComplexFen%State(tempInt)%WinDiffVisTrans
        } else if (CalcCondition == DataBSDFWindow::noCondition) { // expect converged results...
            // Window heat balance solution has converged.

            state.dataSurface->SurfWinWindowCalcIterationsRep(SurfNum) = NumOfIterations;
            state.dataHeatBal->HConvIn(SurfNum) = hcin;

            // For interior shade, add convective gain from glass/shade gap air flow to zone convective gain;
            // For all cases, get total window heat gain for reporting. See CalcWinFrameAndDividerTemps for
            // contribution of frame and divider.

            SurfInsideTemp = theta(2 * nlayer) - DataGlobalConstants::KelvinConv;
            state.dataSurface->SurfWinEffInsSurfTemp(SurfNum) = SurfInsideTemp;
            SurfOutsideTemp = theta(1) - DataGlobalConstants::KelvinConv;
            SurfOutsideEmiss = emis(1);

<<<<<<< HEAD
            IncidentSolar = state.dataSurface->Surface(SurfNum).Area * state.dataHeatBal->SurfQRadSWOutIncident(SurfNum);
            if (ShadeFlag == IntShadeOn || ShadeFlag == IntBlindOn) {
=======
            IncidentSolar = Surface(SurfNum).Area * state.dataHeatBal->SurfQRadSWOutIncident(SurfNum);
            if (ANY_INTERIOR_SHADE_BLIND(ShadeFlag)) {
>>>>>>> 6056b7db
                // Interior shade or blind
                ConvHeatFlowNatural = -qv(nlayer) * height * width;

                state.dataSurface->SurfWinConvHeatFlowNatural(SurfNum) = ConvHeatFlowNatural;
                state.dataSurface->SurfWinGapConvHtFlowRep(SurfNum) = ConvHeatFlowNatural;
                state.dataSurface->SurfWinGapConvHtFlowRepEnergy(SurfNum) = state.dataSurface->SurfWinGapConvHtFlowRep(SurfNum) * state.dataGlobal->TimeStepZoneSec;
                // Window heat gain from glazing and shade/blind to zone. Consists of transmitted solar, convection
                //   from air exiting gap, convection from zone-side of shade/blind, net IR to zone from shade and net IR to
                //   zone from the glass adjacent to the shade/blind (zero if shade/blind IR transmittance is zero).
                // Following assumes glazed area = window area (i.e., dividers ignored) in calculating
                //   IR to zone from glass when interior shade/blind is present.
                ShadeArea = state.dataSurface->Surface(SurfNum).Area + state.dataSurface->SurfWinDividerArea(SurfNum);
                sconsh = scon(ngllayer + 1) / thick(ngllayer + 1);
                nglfacep = nglface + 2;
                CondHeatGainShade = ShadeArea * sconsh * (theta(nglfacep - 1) - theta(nglfacep));
                EpsShIR1 = emis(nglface + 1);
                EpsShIR2 = emis(nglface + 2);
                TauShIR = tir(nglface + 1);
                RhoShIR1 = max(0.0, 1.0 - TauShIR - EpsShIR1);
                RhoShIR2 = max(0.0, 1.0 - TauShIR - EpsShIR2);
                RhoGlIR2 = 1.0 - emis(2 * ngllayer);
                ShGlReflFacIR = 1.0 - RhoGlIR2 * RhoShIR1;
                NetIRHeatGainShade = ShadeArea * EpsShIR2 * (state.dataWindowComplexManager->sigma * pow_4(theta(nglfacep)) - rmir) +
                                     EpsShIR1 * (state.dataWindowComplexManager->sigma * pow_4(theta(nglfacep - 1)) - rmir) * RhoGlIR2 * TauShIR / ShGlReflFacIR;
                NetIRHeatGainGlass = ShadeArea * (emis(2 * ngllayer) * TauShIR / ShGlReflFacIR) * (state.dataWindowComplexManager->sigma * pow_4(theta(2 * ngllayer)) - rmir);
                ConvHeatGainFrZoneSideOfShade = ShadeArea * hcin * (theta(nglfacep) - tind);
                state.dataSurface->SurfWinHeatGain(SurfNum) =
                        state.dataSurface->SurfWinTransSolar(SurfNum) + ConvHeatFlowNatural + ConvHeatGainFrZoneSideOfShade + NetIRHeatGainGlass + NetIRHeatGainShade;
                state.dataSurface->SurfWinHeatTransfer(SurfNum) = state.dataSurface->SurfWinHeatGain(SurfNum);
                // store components for reporting
                state.dataSurface->SurfWinGainConvGlazShadGapToZoneRep(SurfNum) = ConvHeatFlowNatural; // result is in [W]
                state.dataSurface->SurfWinGainConvShadeToZoneRep(SurfNum) = ConvHeatGainFrZoneSideOfShade;
                state.dataSurface->SurfWinGainIRGlazToZoneRep(SurfNum) = NetIRHeatGainGlass;
                state.dataSurface->SurfWinGainIRShadeToZoneRep(SurfNum) = NetIRHeatGainShade;
            } else {
                // Interior shade or blind not present; innermost layer is glass
                CondHeatGainGlass = state.dataSurface->Surface(SurfNum).Area * scon(nlayer) / thick(nlayer) * (theta(2 * nlayer - 1) - theta(2 * nlayer));
                NetIRHeatGainGlass = state.dataSurface->Surface(SurfNum).Area * emis(2 * nlayer) * (state.dataWindowComplexManager->sigma * pow_4(theta(2 * nlayer)) - rmir);
                ConvHeatGainFrZoneSideOfGlass = state.dataSurface->Surface(SurfNum).Area * hcin * (theta(2 * nlayer) - tind);
                state.dataSurface->SurfWinHeatGain(SurfNum) = state.dataSurface->SurfWinTransSolar(SurfNum) + ConvHeatGainFrZoneSideOfGlass + NetIRHeatGainGlass;
                state.dataSurface->SurfWinHeatTransfer(SurfNum) = state.dataSurface->SurfWinHeatGain(SurfNum);
                // store components for reporting
                state.dataSurface->SurfWinGainConvGlazToZoneRep(SurfNum) = ConvHeatGainFrZoneSideOfGlass;
                state.dataSurface->SurfWinGainIRGlazToZoneRep(SurfNum) = NetIRHeatGainGlass;
                // need to report convective heat flow from the gap in case of exterior shade
                if (ShadeFlag == WinShadingType::ExtShade) {
                    ConvHeatFlowNatural = -qv(2) * height * width; // qv(1) is exterior environment

                    state.dataSurface->SurfWinGapConvHtFlowRep(SurfNum) = ConvHeatFlowNatural;
                    state.dataSurface->SurfWinGapConvHtFlowRepEnergy(SurfNum) = state.dataSurface->SurfWinGapConvHtFlowRep(SurfNum) * state.dataGlobal->TimeStepZoneSec;
                }
            }

            // Add convective heat gain from airflow window
            // Note: effect of fan heat on gap outlet temperature is neglected since fan power (based
            // on pressure drop through the gap) is extremely small

            // WinGapConvHtFlowRep(SurfNum) = 0.0d0
            // WinGapConvHtFlowRepEnergy(SurfNum) = 0.0d0
            TotAirflowGap = state.dataSurface->SurfWinAirflowThisTS(SurfNum) * state.dataSurface->Surface(SurfNum).Width;
            TAirflowGapOutlet = DataGlobalConstants::KelvinConv; // TODO Need to calculate this
            TAirflowGapOutletC = TAirflowGapOutlet - DataGlobalConstants::KelvinConv;
            state.dataSurface->SurfWinTAirflowGapOutlet(SurfNum) = TAirflowGapOutletC;
            if (state.dataSurface->SurfWinAirflowThisTS(SurfNum) > 0.0) {
                ConvHeatFlowForced = sum(qv); // TODO.  figure forced ventilation heat flow in Watts

                state.dataSurface->SurfWinGapConvHtFlowRep(SurfNum) = ConvHeatFlowForced;
                state.dataSurface->SurfWinGapConvHtFlowRepEnergy(SurfNum) = state.dataSurface->SurfWinGapConvHtFlowRep(SurfNum) * state.dataGlobal->TimeStepZoneSec;
                // Add heat from gap airflow to zone air if destination is inside air; save the heat gain to return
                // air in case it needs to be sent to the zone (due to no return air determined in HVAC simulation)
                if (state.dataSurface->SurfWinAirflowDestination(SurfNum) == AirFlowWindow_Destination_IndoorAir ||
                    state.dataSurface->SurfWinAirflowDestination(SurfNum) == AirFlowWindow_Destination_ReturnAir) {
                    if (state.dataSurface->SurfWinAirflowSource(SurfNum) == AirFlowWindow_Source_IndoorAir) {
                        InletAirHumRat = ZoneAirHumRat(ZoneNum);
                    } else { // AirflowSource = outside air
                        InletAirHumRat = state.dataEnvrn->OutHumRat;
                    }
                    ZoneTemp = MAT(ZoneNum); // this should be Tin (account for different reference temps)
                    CpAirOutlet = PsyCpAirFnW(InletAirHumRat);
                    CpAirZone = PsyCpAirFnW(ZoneAirHumRat(ZoneNum));
                    ConvHeatGainToZoneAir = TotAirflowGap * (CpAirOutlet * (TAirflowGapOutletC)-CpAirZone * ZoneTemp);
                    if (state.dataSurface->SurfWinAirflowDestination(SurfNum) == AirFlowWindow_Destination_IndoorAir) {
                        state.dataSurface->SurfWinConvHeatGainToZoneAir(SurfNum) = ConvHeatGainToZoneAir;
                        state.dataSurface->SurfWinHeatGain(SurfNum) += ConvHeatGainToZoneAir;
                        state.dataSurface->SurfWinHeatTransfer(SurfNum) += ConvHeatGainToZoneAir;
                    } else {
                        state.dataSurface->SurfWinRetHeatGainToZoneAir(SurfNum) = ConvHeatGainToZoneAir;
                    }
                }
                // For AirflowDestination = ReturnAir in a controlled (i.e., conditioned) zone with return air, see CalcZoneLeavingConditions
                // for calculation of modification of return-air temperature due to airflow from window gaps into return air.
            }

            // Correct WinHeatGain for interior diffuse shortwave (solar and shortwave from lights) transmitted
            // back out window
            ConstrNum = state.dataSurface->Surface(SurfNum).Construction;
            // ConstrNumSh = Surface(SurfNum)%ShadedConstruction
            // IF(SurfaceWindow(SurfNum)%StormWinFlag==1) THEN
            //  ConstrNum = Surface(SurfNum)%StormWinConstruction
            //  ConstrNumSh = Surface(SurfNum)%StormWinShadedConstruction
            // END IF
            // IF(ShadeFlag <= 0) THEN
            // TransDiff = Construct(ConstrNum).TransDiff;
<<<<<<< HEAD
            int IState = state.dataSurface->SurfaceWindow(SurfNum).ComplexFen.NumStates;
            Real64 TransDiff = state.dataSurface->SurfaceWindow(SurfNum).ComplexFen.State(IState).WinDiffTrans;
            // ELSE IF(ShadeFlag==IntShadeOn .OR. ShadeFlag==ExtShadeOn) THEN
=======
            int IState = SurfaceWindow(SurfNum).ComplexFen.NumStates;
            Real64 TransDiff = SurfaceWindow(SurfNum).ComplexFen.State(IState).WinDiffTrans;
            // ELSE IF(ShadeFlag==WinShadingType::IntShade .OR. ShadeFlag==WinShadingType::ExtShade) THEN
>>>>>>> 6056b7db
            //  TransDiff = Construct(ConstrNum)%TransDiff
            // ELSE IF(ShadeFlag==WinShadingType::IntBlind .OR. ShadeFlag==WinShadingType::ExtBlind .OR.ShadeFlag==WinShadingType::BGBlind) THEN
            //  TransDiff = InterpSlatAng(SurfaceWindow(SurfNum)%SlatAngThisTS,SurfaceWindow(SurfNum)%MovableSlats, &
            //                             Construct(ConstrNumSh)%BlTransDiff)
            // ELSE IF(ShadeFlag == SwitchableGlazing) THEN
            //  TransDiff = InterpSW(SurfaceWindow(SurfNum)%SwitchingFactor,Construct(ConstrNum)%TransDiff, &
            //                             Construct(ConstrNumSh)%TransDiff)
            // END IF
            state.dataSurface->SurfWinHeatGain(SurfNum) -= state.dataHeatBal->QS(state.dataSurface->Surface(SurfNum).SolarEnclIndex) * state.dataSurface->Surface(SurfNum).Area * TransDiff;
            state.dataSurface->SurfWinHeatTransfer(SurfNum) -= state.dataHeatBal->QS(state.dataSurface->Surface(SurfNum).SolarEnclIndex) * state.dataSurface->Surface(SurfNum).Area * TransDiff;
            state.dataSurface->SurfWinLossSWZoneToOutWinRep(SurfNum) = state.dataHeatBal->QS(state.dataSurface->Surface(SurfNum).SolarEnclIndex) * state.dataSurface->Surface(SurfNum).Area * TransDiff;

<<<<<<< HEAD
            if (ShadeFlag == IntShadeOn || ShadeFlag == ExtShadeOn) {
                state.dataSurface->SurfWinShadingAbsorbedSolar(SurfNum) = (state.dataSurface->SurfWinExtBeamAbsByShade(SurfNum) + state.dataSurface->SurfWinExtDiffAbsByShade(SurfNum)) *
                                                   (state.dataSurface->Surface(SurfNum).Area + state.dataSurface->SurfWinDividerArea(SurfNum));
                state.dataSurface->SurfWinShadingAbsorbedSolarEnergy(SurfNum) = state.dataSurface->SurfWinShadingAbsorbedSolar(SurfNum) * state.dataGlobal->TimeStepZoneSec;
=======
            if (ShadeFlag == WinShadingType::IntShade || ShadeFlag == WinShadingType::ExtShade) {
                SurfWinShadingAbsorbedSolar(SurfNum) = (SurfWinExtBeamAbsByShade(SurfNum) + SurfWinExtDiffAbsByShade(SurfNum)) *
                                                   (Surface(SurfNum).Area + SurfWinDividerArea(SurfNum));
                SurfWinShadingAbsorbedSolarEnergy(SurfNum) = SurfWinShadingAbsorbedSolar(SurfNum) * state.dataGlobal->TimeStepZoneSec;
>>>>>>> 6056b7db
            }
            if (state.dataEnvrn->SunIsUp) {
                state.dataSurface->SurfWinSysSolTransmittance(SurfNum) =
                        state.dataSurface->SurfWinTransSolar(SurfNum) / (state.dataHeatBal->SurfQRadSWOutIncident(SurfNum) * (state.dataSurface->Surface(SurfNum).Area + state.dataSurface->SurfWinDividerArea(SurfNum)) + 0.0001);
                state.dataSurface->SurfWinSysSolAbsorptance(SurfNum) = (state.dataHeatBal->SurfWinQRadSWwinAbsTot(SurfNum) + state.dataSurface->SurfWinShadingAbsorbedSolar(SurfNum)) /
                                                (state.dataHeatBal->SurfQRadSWOutIncident(SurfNum) * (state.dataSurface->Surface(SurfNum).Area + state.dataSurface->SurfWinDividerArea(SurfNum)) + 0.0001);
                state.dataSurface->SurfWinSysSolReflectance(SurfNum) = 1.0 - state.dataSurface->SurfWinSysSolTransmittance(SurfNum) - state.dataSurface->SurfWinSysSolAbsorptance(SurfNum);
            } else {
                state.dataSurface->SurfWinSysSolTransmittance(SurfNum) = 0.0;
                state.dataSurface->SurfWinSysSolAbsorptance(SurfNum) = 0.0;
                state.dataSurface->SurfWinSysSolReflectance(SurfNum) = 0.0;
            }

            // Save hcv for use in divider calc with interior or exterior shade (see CalcWinFrameAndDividerTemps)
<<<<<<< HEAD
            if (ShadeFlag == IntShadeOn) state.dataSurface->SurfWinConvCoeffWithShade(SurfNum) = 0.0;
=======
            if (ShadeFlag == WinShadingType::IntShade) SurfWinConvCoeffWithShade(SurfNum) = 0.0;
>>>>>>> 6056b7db

            if (ShadeFlag == WinShadingType::IntShade) {
                SurfInsideTemp = theta(2 * ngllayer + 2) - DataGlobalConstants::KelvinConv;

                // // Get properties of inside shading layer

                Real64 EffShBlEmiss = state.dataSurface->SurfaceWindow(SurfNum).EffShBlindEmiss[0];
                Real64 EffGlEmiss = state.dataSurface->SurfaceWindow(SurfNum).EffGlassEmiss[0];
                state.dataSurface->SurfWinEffInsSurfTemp(SurfNum) =
                    (EffShBlEmiss * SurfInsideTemp + EffGlEmiss * (theta(2 * ngllayer) - DataGlobalConstants::KelvinConv)) / (EffShBlEmiss + EffGlEmiss);

            } else {
                SurfOutsideTemp = theta(1) - DataGlobalConstants::KelvinConv;
            }

            for (k = 1; k <= nlayer; ++k) {
                state.dataSurface->SurfaceWindow(SurfNum).ThetaFace(2 * k - 1) = theta(2 * k - 1);
                state.dataSurface->SurfaceWindow(SurfNum).ThetaFace(2 * k) = theta(2 * k);

                // temperatures for reporting
                state.dataHeatBal->SurfWinFenLaySurfTempFront(k, SurfNum) = theta(2 * k - 1) - DataGlobalConstants::KelvinConv;
                state.dataHeatBal->SurfWinFenLaySurfTempBack(k, SurfNum) = theta(2 * k) - DataGlobalConstants::KelvinConv;
                // thetas(k) = theta(k)
            }
        }
    }

    // This function check if gas with molecular weight has already been feed into coefficients and
    // feed arrays

    void CheckGasCoefs(Real64 const currentWeight, int &indexNumber, Array1D<Real64> &wght, bool &feedData)
    {

        // Using/Aliasing
        using TARCOGGassesParams::maxgas;

        // Argument array dimensioning
        EP_SIZE_CHECK(wght, maxgas);

        feedData = false;
        bool coeffFound = false;
        int counter = 1;
        while ((counter <= maxgas) && (wght(counter) != 0) && (!coeffFound)) {
            if (std::abs(currentWeight - wght(counter)) < 1.0e-5) {
                coeffFound = true;
            } else {
                ++counter;
            }
        } // DO WHILE((counter.LE.maxgas).AND.(wght(couner).NE.0).AND.(.NOT.coeffFound))

        // In case coefficient is not found data needs to be stored in gas coefficients arrays
        if ((!coeffFound) && (counter < maxgas)) {
            feedData = true;
        }

        indexNumber = counter;
    }

    int SearchAscTable(Real64 const y,            // Value to be found in the table
                       int const n,               // Number of values in the table
                       Array1S<Real64> const ytab // Table of values, monotonic, ascending order
    )
    {

        // FUNCTION INFORMATION:
        //       AUTHOR         Joe Klems
        //       DATE WRITTEN   Feb 2011
        //       MODIFIED       na
        //       RE-ENGINEERED  na

        // PURPOSE OF THIS FUNCTION:
        // Given an ascending monotonic table with n entries, find  an index i
        // such that ytab(i-1) < y <= ytab(i)

        // METHODOLOGY EMPLOYED:
        // binary search

        // Return value
        int SearchAscTable;

        int Ih;    // Intex for upper end of interval
        int Il;    // Index for lower end of interval
        int Im;    // Index for midpoint of interval
        Real64 Yh; // Table value for upper end of interval
        Real64 Yl; // Table value for lower end of interval
        Real64 Ym; // Table value for midpoint of interval

        Yh = ytab(n);
        Yl = ytab(1);
        Ih = n;
        Il = 1;
        if (y < Yl) {
            SearchAscTable = 1;
            return SearchAscTable;
        } else if (y > Yh) {
            SearchAscTable = n;
            return SearchAscTable;
        }
        while (true) {
            if (Ih - Il <= 1) break;
            Im = (Ih + Il) / 2;
            Ym = ytab(Im);
            if (y <= Ym) {
                Yh = Ym;
                Ih = Im;
            } else {
                Yl = Ym;
                Il = Im;
            }
        }

        SearchAscTable = Ih;

        return SearchAscTable;
    }

} // namespace WindowComplexManager

} // namespace EnergyPlus<|MERGE_RESOLUTION|>--- conflicted
+++ resolved
@@ -3292,13 +3292,8 @@
             SurfOutsideTemp = theta(1) - DataGlobalConstants::KelvinConv;
             SurfOutsideEmiss = emis(1);
 
-<<<<<<< HEAD
             IncidentSolar = state.dataSurface->Surface(SurfNum).Area * state.dataHeatBal->SurfQRadSWOutIncident(SurfNum);
-            if (ShadeFlag == IntShadeOn || ShadeFlag == IntBlindOn) {
-=======
-            IncidentSolar = Surface(SurfNum).Area * state.dataHeatBal->SurfQRadSWOutIncident(SurfNum);
             if (ANY_INTERIOR_SHADE_BLIND(ShadeFlag)) {
->>>>>>> 6056b7db
                 // Interior shade or blind
                 ConvHeatFlowNatural = -qv(nlayer) * height * width;
 
@@ -3402,15 +3397,9 @@
             // END IF
             // IF(ShadeFlag <= 0) THEN
             // TransDiff = Construct(ConstrNum).TransDiff;
-<<<<<<< HEAD
             int IState = state.dataSurface->SurfaceWindow(SurfNum).ComplexFen.NumStates;
             Real64 TransDiff = state.dataSurface->SurfaceWindow(SurfNum).ComplexFen.State(IState).WinDiffTrans;
-            // ELSE IF(ShadeFlag==IntShadeOn .OR. ShadeFlag==ExtShadeOn) THEN
-=======
-            int IState = SurfaceWindow(SurfNum).ComplexFen.NumStates;
-            Real64 TransDiff = SurfaceWindow(SurfNum).ComplexFen.State(IState).WinDiffTrans;
             // ELSE IF(ShadeFlag==WinShadingType::IntShade .OR. ShadeFlag==WinShadingType::ExtShade) THEN
->>>>>>> 6056b7db
             //  TransDiff = Construct(ConstrNum)%TransDiff
             // ELSE IF(ShadeFlag==WinShadingType::IntBlind .OR. ShadeFlag==WinShadingType::ExtBlind .OR.ShadeFlag==WinShadingType::BGBlind) THEN
             //  TransDiff = InterpSlatAng(SurfaceWindow(SurfNum)%SlatAngThisTS,SurfaceWindow(SurfNum)%MovableSlats, &
@@ -3423,17 +3412,10 @@
             state.dataSurface->SurfWinHeatTransfer(SurfNum) -= state.dataHeatBal->QS(state.dataSurface->Surface(SurfNum).SolarEnclIndex) * state.dataSurface->Surface(SurfNum).Area * TransDiff;
             state.dataSurface->SurfWinLossSWZoneToOutWinRep(SurfNum) = state.dataHeatBal->QS(state.dataSurface->Surface(SurfNum).SolarEnclIndex) * state.dataSurface->Surface(SurfNum).Area * TransDiff;
 
-<<<<<<< HEAD
-            if (ShadeFlag == IntShadeOn || ShadeFlag == ExtShadeOn) {
+            if (ShadeFlag == WinShadingType::IntShade || ShadeFlag == WinShadingType::ExtShade) {
                 state.dataSurface->SurfWinShadingAbsorbedSolar(SurfNum) = (state.dataSurface->SurfWinExtBeamAbsByShade(SurfNum) + state.dataSurface->SurfWinExtDiffAbsByShade(SurfNum)) *
                                                    (state.dataSurface->Surface(SurfNum).Area + state.dataSurface->SurfWinDividerArea(SurfNum));
                 state.dataSurface->SurfWinShadingAbsorbedSolarEnergy(SurfNum) = state.dataSurface->SurfWinShadingAbsorbedSolar(SurfNum) * state.dataGlobal->TimeStepZoneSec;
-=======
-            if (ShadeFlag == WinShadingType::IntShade || ShadeFlag == WinShadingType::ExtShade) {
-                SurfWinShadingAbsorbedSolar(SurfNum) = (SurfWinExtBeamAbsByShade(SurfNum) + SurfWinExtDiffAbsByShade(SurfNum)) *
-                                                   (Surface(SurfNum).Area + SurfWinDividerArea(SurfNum));
-                SurfWinShadingAbsorbedSolarEnergy(SurfNum) = SurfWinShadingAbsorbedSolar(SurfNum) * state.dataGlobal->TimeStepZoneSec;
->>>>>>> 6056b7db
             }
             if (state.dataEnvrn->SunIsUp) {
                 state.dataSurface->SurfWinSysSolTransmittance(SurfNum) =
@@ -3448,11 +3430,7 @@
             }
 
             // Save hcv for use in divider calc with interior or exterior shade (see CalcWinFrameAndDividerTemps)
-<<<<<<< HEAD
-            if (ShadeFlag == IntShadeOn) state.dataSurface->SurfWinConvCoeffWithShade(SurfNum) = 0.0;
-=======
-            if (ShadeFlag == WinShadingType::IntShade) SurfWinConvCoeffWithShade(SurfNum) = 0.0;
->>>>>>> 6056b7db
+            if (ShadeFlag == WinShadingType::IntShade) state.dataSurface->SurfWinConvCoeffWithShade(SurfNum) = 0.0;
 
             if (ShadeFlag == WinShadingType::IntShade) {
                 SurfInsideTemp = theta(2 * ngllayer + 2) - DataGlobalConstants::KelvinConv;
