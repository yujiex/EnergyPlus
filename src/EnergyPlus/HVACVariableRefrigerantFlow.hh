// EnergyPlus, Copyright (c) 1996-2024, The Board of Trustees of the University of Illinois,
// The Regents of the University of California, through Lawrence Berkeley National Laboratory
// (subject to receipt of any required approvals from the U.S. Dept. of Energy), Oak Ridge
// National Laboratory, managed by UT-Battelle, Alliance for Sustainable Energy, LLC, and other
// contributors. All rights reserved.
//
// NOTICE: This Software was developed under funding from the U.S. Department of Energy and the
// U.S. Government consequently retains certain rights. As such, the U.S. Government has been
// granted for itself and others acting on its behalf a paid-up, nonexclusive, irrevocable,
// worldwide license in the Software to reproduce, distribute copies to the public, prepare
// derivative works, and perform publicly and display publicly, and to permit others to do so.
//
// Redistribution and use in source and binary forms, with or without modification, are permitted
// provided that the following conditions are met:
//
// (1) Redistributions of source code must retain the above copyright notice, this list of
//     conditions and the following disclaimer.
//
// (2) Redistributions in binary form must reproduce the above copyright notice, this list of
//     conditions and the following disclaimer in the documentation and/or other materials
//     provided with the distribution.
//
// (3) Neither the name of the University of California, Lawrence Berkeley National Laboratory,
//     the University of Illinois, U.S. Dept. of Energy nor the names of its contributors may be
//     used to endorse or promote products derived from this software without specific prior
//     written permission.
//
// (4) Use of EnergyPlus(TM) Name. If Licensee (i) distributes the software in stand-alone form
//     without changes from the version obtained under this License, or (ii) Licensee makes a
//     reference solely to the software portion of its product, Licensee must refer to the
//     software as "EnergyPlus version X" software, where "X" is the version number Licensee
//     obtained under this License and may not use a different name for the software. Except as
//     specifically required in this Section (4), Licensee shall not use in a company name, a
//     product name, in advertising, publicity, or other promotional activities any name, trade
//     name, trademark, logo, or other designation of "EnergyPlus", "E+", "e+" or confusingly
//     similar designation, without the U.S. Department of Energy's prior written consent.
//
// THIS SOFTWARE IS PROVIDED BY THE COPYRIGHT HOLDERS AND CONTRIBUTORS "AS IS" AND ANY EXPRESS OR
// IMPLIED WARRANTIES, INCLUDING, BUT NOT LIMITED TO, THE IMPLIED WARRANTIES OF MERCHANTABILITY
// AND FITNESS FOR A PARTICULAR PURPOSE ARE DISCLAIMED. IN NO EVENT SHALL THE COPYRIGHT OWNER OR
// CONTRIBUTORS BE LIABLE FOR ANY DIRECT, INDIRECT, INCIDENTAL, SPECIAL, EXEMPLARY, OR
// CONSEQUENTIAL DAMAGES (INCLUDING, BUT NOT LIMITED TO, PROCUREMENT OF SUBSTITUTE GOODS OR
// SERVICES; LOSS OF USE, DATA, OR PROFITS; OR BUSINESS INTERRUPTION) HOWEVER CAUSED AND ON ANY
// THEORY OF LIABILITY, WHETHER IN CONTRACT, STRICT LIABILITY, OR TORT (INCLUDING NEGLIGENCE OR
// OTHERWISE) ARISING IN ANY WAY OUT OF THE USE OF THIS SOFTWARE, EVEN IF ADVISED OF THE
// POSSIBILITY OF SUCH DAMAGE.

#ifndef HVACVariableRefrigerantFlow_hh_INCLUDED
#define HVACVariableRefrigerantFlow_hh_INCLUDED

// ObjexxFCL Headers
#include <ObjexxFCL/Array1D.hh>
#include <ObjexxFCL/Optional.hh>

// EnergyPlus Headers
#include <EnergyPlus/Data/BaseData.hh>
#include <EnergyPlus/DataGlobalConstants.hh>
#include <EnergyPlus/DataGlobals.hh>
#include <EnergyPlus/DataHeatBalance.hh>
#include <EnergyPlus/EnergyPlus.hh>
#include <EnergyPlus/Plant/PlantLocation.hh>
#include <EnergyPlus/PlantComponent.hh>
#include <EnergyPlus/SingleDuct.hh>
#include <EnergyPlus/StandardRatings.hh>
#include <EnergyPlus/UnitarySystem.hh>
#include <EnergyPlus/UtilityRoutines.hh>

namespace EnergyPlus {

// Forward declarations
struct EnergyPlusData;

namespace HVACVariableRefrigerantFlow {

    // Parameters describing variable refrigerant flow terminal unit types
    enum class TUType
    {
        Invalid = -1,
        ConstantVolume,
        Num
    };

    // Thermostat Priority Control Type
    enum class ThermostatCtrlType
    {
        Invalid = -1,
        LoadPriority,             // total of zone loads dictate operation in cooling or heating
        ZonePriority,             // # of zones requiring cooling or heating dictate operation in cooling or heating
        ThermostatOffsetPriority, // zone with largest deviation from setpoint dictates operation
        ScheduledPriority,        // cooling and heating modes are scheduled
        MasterThermostatPriority, // Master zone thermostat dictates operation
        FirstOnPriority,          // first unit to respond dictates operation (not used at this time)
        Num
    };

    static constexpr std::array<std::string_view, static_cast<int>(ThermostatCtrlType::Num)> ThermostatCtrlTypeUC = {
        "LOADPRIORITY", "ZONEPRIORITY", "THERMOSTATOFFSETPRIORITY", "SCHEDULEDPRIORITY", "MASTERTHERMOSTATPRIORITY",
        // "FIRSTONPRIORITY",
    };

    enum class EvapWaterSupply
    {
        Invalid = -1,
        FromMains, // mains water line used as water source
        FromTank,  // storage tank used as water source
        Num
    };

    constexpr Real64 MaxCap(1.0e+20); // limit of zone terminal unit capacity

    // VRF Algorithm Type
    enum class AlgorithmType
    {
        Invalid = -1,
        SysCurve,   // VRF model based on system curve
        FluidTCtrl, // VRF model based on physics, appreciable for Fluid Temperature Control
        Num
    };

    // VRF System Types (strings used in integer conversions)
    constexpr int VRF_HeatPump(1);

    constexpr auto cVRFTypes(int i)
    {
        if (i == 1) {
            return "AirConditioner:VariableRefrigerantFlow";
        } else {
            assert(false);
            return "";
        }
    }

    constexpr const char *fluidNameSteam("STEAM");

    // Flag for hex operation
    enum class HXOpMode
    {
        Invalid = -1,
        CondMode, // Flag for the hex running as condenser [-]
        EvapMode, // Flag for the hex running as evaporator [-]
        Num
    };

    // Flag for VRF operational mode
    constexpr int ModeCoolingOnly = 1;       // Flag for Cooling Only Mode [-]
    constexpr int ModeHeatingOnly = 2;       // Flag for Heating Only Mode [-]
    constexpr int ModeCoolingAndHeating = 3; // Flag for Simultaneous Cooling and Heating Only Mode [-]

    // Subroutine Specifications for the Module
    struct VRFCondenserEquipment : PlantComponent
    {
        // Members
        std::string Name;                      // Name of the VRF Terminal Unit
        int VRFSystemTypeNum;                  // integer equivalent of system type
        AlgorithmType VRFAlgorithmType;        // Algorithm type: 1_system curve based model; 2_physics based model (FluidTCtrl)
        DataPlant::PlantEquipmentType VRFType; // integer equivalent of index to DataPlant type
        PlantLocation SourcePlantLoc;          // plant data for water-cooled only
        Real64 WaterCondenserDesignMassFlow;   // plant data for water-cooled only
        Real64 WaterCondenserMassFlow;         // Water condenser flow rate (kg/s)
        Real64 QCondenser;                     // Water condenser heat rejection/absorption (W)
        Real64 QCondEnergy;                    // Water condenser heat rejection/aborption energy (J)
        Real64 CondenserSideOutletTemp;        // Water condenser outlet temp (C)
        int SchedPtr;                          // Pointer to the correct schedule
        Real64 CoolingCapacity;                // Nominal VRF heat pump cooling capacity (W)
        Real64 TotalCoolingCapacity;           // Nominal VRF heat pump cooling capacity (W)
        Real64 CoolingCombinationRatio;        // Ratio or terminal unit cooling capacity to VRF condenser capacity
        Real64 VRFCondPLR;                     // Condenser part-load ratio wrt total capacity
        Real64 VRFCondRTF;                     // Condenser runtime fraction
        Real64 VRFCondCyclingRatio;            // Condenser cycling ratio below MinPLR
        Real64 CondenserInletTemp;             // Condenser entering air temperature (C)
        Real64 CoolingCOP;                     // Nominal VRF heat pump cooling COP (W/W)
        Real64 OperatingCoolingCOP;            // Operating VRF heat pump cooling COP (W/W)
        Real64 RatedCoolingPower;              // Rated cooling power = Rated Cooling Capacity / Rated COP (W)
        Real64 HeatingCapacity;                // Nominal VRF heat pump heating capacity (W)
        Real64 HeatingCapacitySizeRatio;       // Ratio of heating to cooling when autosizing
        bool LockHeatingCapacity;              // used in sizing to size VRF heat cap to VRF cool cap
        Real64 TotalHeatingCapacity;           // Nominal VRF heat pump heating capacity (W)
        Real64 HeatingCombinationRatio;        // Ratio or terminal unit heating capacity to VRF condenser capacity
        Real64 HeatingCOP;                     // Nominal VRF heat pump heating COP
        Real64 OperatingHeatingCOP;            // Operating VRF heat pump heating COP
        Real64 RatedHeatingPower;              // Rated heating power = Rated Heating Capacity / Rated COP (W)
        Real64 MinOATCooling;                  // Minimum outdoor air dry-bulb temp in cooling mode (C)
        Real64 MaxOATCooling;                  // Maximum outdoor air dry-bulb temp in cooling mode (C)
        Real64 MinOATHeating;                  // Minimum outdoor air dry-bulb temp in heating mode (C)
        Real64 MaxOATHeating;                  // Maximum outdoor air dry-bulb temp in heating mode (C)
        int CoolCapFT;                         // index to cooling capacity function of temperature curve
        int CoolEIRFT;                         // index to cooling EIR function of temperature curve
        int HeatCapFT;                         // index to heating capacity function of temperature curve
        int HeatEIRFT;                         // index to heating EIR function of temperature curve
        int CoolBoundaryCurvePtr;              // index to cooling capacity boundary curve
        int HeatBoundaryCurvePtr;              // index to cooling capacity boundary curve
        int EIRCoolBoundaryCurvePtr;           // index to cooling EIR boundary curve
        int CoolEIRFPLR1;                      // index to cooling EIR function of PLR curve < 1
        int CoolEIRFPLR2;                      // index to cooling EIR function of PLR curve >= 1
        int CoolCapFTHi;                       // index to cooling capacity function of temperature curve
        int CoolEIRFTHi;                       // index to cooling EIR function of temperature curve
        int HeatCapFTHi;                       // index to heating capacity function of temperature curve
        int HeatEIRFTHi;                       // index to heating EIR function of temperature curve
        int EIRHeatBoundaryCurvePtr;           // index to heating EIR boundary curve
        int HeatEIRFPLR1;                      // index to heating EIR function of PLR curve < 1
        int HeatEIRFPLR2;                      // index to heating EIR function of PLR curve >= 1
        int CoolPLFFPLR;                       // index to cooling PLF function of PLR curve
        int HeatPLFFPLR;                       // index to heating PLF function of PLR curve
        HVAC::OATType HeatingPerformanceOATType = HVAC::OATType::Invalid; // Temperature type for heating performance curves
        Real64 MinPLR;                                                    // minimum PLR before cycling occurs
        int MasterZonePtr;                                                // index to master thermostat zone
        int MasterZoneTUIndex;                                            // index to TU in master thermostat zone
        ThermostatCtrlType ThermostatPriority;                            // VRF priority control (1=LoadPriority, 2=ZonePriority, etc)
        int SchedPriorityPtr;                                             // VRF priority control schedule pointer
        int ZoneTUListPtr;                                                // index to zone terminal unit list
        bool HeatRecoveryUsed;                                            // .TRUE. = heat recovery used
        Real64 VertPipeLngth;                                             // vertical piping length (m)
        int PCFLengthCoolPtr;                                             // piping correction factor for length in cooling mode curve index
        Real64 PCFHeightCool;                                             // piping correction factor for height in cooling mode
        Real64 EquivPipeLngthCool;                                        // equivalent piping length for cooling
        Real64 PipingCorrectionCooling;                                   // piping correction factor for cooling
        int PCFLengthHeatPtr;                                             // piping correction factor for length in heating mode curve index
        Real64 PCFHeightHeat;                                             // piping correction factor for height in heating mode
        Real64 EquivPipeLngthHeat;                                        // equivalent piping length for heating
        Real64 PipingCorrectionHeating;                                   // piping correction factor for heating
        Real64 CCHeaterPower;                                             // crankcase heater power per compressor (W)
        Real64 CompressorSizeRatio;                                       // ratio of min compressor size to total capacity
        int NumCompressors;                                               // number of compressors in VRF condenser
        Real64 MaxOATCCHeater;                                            // maximum outdoor air dry-bulb temp for crankcase heater operation (C)
        // begin variables used for Defrost
        int DefrostEIRPtr;                                // index to defrost EIR curve
        Real64 DefrostFraction;                           // defrost time period fraction (hr)
        StandardRatings::DefrostStrat DefrostStrategy;    // Type of defrost (reversecycle or resistive)
        StandardRatings::HPdefrostControl DefrostControl; // type of defrost control (timed or ondemand)
        Real64 DefrostCapacity;                           // capacity of resistive defrost heating element (W)
        Real64 DefrostPower;                              // power used during defrost (W)
        Real64 DefrostConsumption;                        // energy used during defrost (J)
        Real64 MaxOATDefrost;                             // maximum outdoor air dry-bulb temp for defrost operation (C)
        // end variables used for Defrost
        DataHeatBalance::RefrigCondenserType CondenserType; // condenser type, evap- or air-cooled
        int CondenserNodeNum;                               // condenser inlet node number
        bool SkipCondenserNodeNumCheck;                     // used to check for duplicate node names
        int CondenserOutletNodeNum;                         // condenser outlet node number
        Real64 WaterCondVolFlowRate;                        // water condenser volume flow rate (m3/s)
        Real64 EvapCondEffectiveness;                       // evaporative condenser effectiveness
        Real64 EvapCondAirVolFlowRate;                      // air volume flow rate through condenser (m3/s)
        Real64 EvapCondPumpPower;                           // evaporative condenser water pump power (W)
        int CoolCombRatioPTR;                               // index to cooling combination ratio curve pointer
        int HeatCombRatioPTR;                               // index to heating combination ratio curve pointer
        int OperatingMode;                                  // VRF Condenser operating mode, 0=off, 1=cooling, 2=heating, 3=HR
        Real64 ElecPower;                                   // VRF Condenser power (W)
        Real64 ElecCoolingPower;                            // VRF Condenser power in cooling mode (W)
        Real64 ElecHeatingPower;                            // VRF Condenser power in heating mode (W)
        Real64 CoolElecConsumption;                         // VRF Condenser cooling energy (J)
        Real64 HeatElecConsumption;                         // VRF Condenser heating energy (J)
        Real64 CrankCaseHeaterPower;                        // VRF Condenser crankcase heater power (W)
        Real64 CrankCaseHeaterElecConsumption;              // VRF Condenser crankcase heater energy (J)
        Real64 EvapCondPumpElecPower;                       // VRF Condenser evaporatively cooled condenser pump power (W)
        Real64 EvapCondPumpElecConsumption;                 // VRF Condenser evaporatively cooled condenser pump elec consumption (J)
        Real64 EvapWaterConsumpRate;                        // VRF Condenser evaporatively cooled condenser water consumption (m3/s)
        int HRMaxTempLimitIndex = 0;                        // Warning message recurring error index
        int CoolingMaxTempLimitIndex = 0;                   // Warning message recurring error index
        int HeatingMaxTempLimitIndex = 0;                   // Warning message recurring error index
        Constant::eFuel fuel = Constant::eFuel::Invalid;    // Fuel type number
        Real64 SUMultiplier;                                // exponential timer for mode changes
        Real64 TUCoolingLoad;                               // total TU cooling load for each VRF system
        Real64 TUHeatingLoad;                               // total TU heating load for each VRF system
        bool SwitchedMode;                                  // used to derate capacity/power when system changes operating mode
        // begin variables used for heat recovery mode
        Real64 OperatingCOP;            // Operating VRF heat pump COP (total TU capacity/total power)
        Real64 MinOATHeatRecovery;      // Minimum outdoor air temperature for heat recovery operation (C)
        Real64 MaxOATHeatRecovery;      // Maximum outdoor air temperature for heat recovery operation (C)
        int HRCAPFTCool;                // Index to cool capacity as a function of temperature curve for heat recovery
        Real64 HRCAPFTCoolConst;        // constant used if curve is blank
        Real64 HRInitialCoolCapFrac;    // Fractional cooling degradation at the start of heat recovery from cooling mode
        Real64 HRCoolCapTC;             // Time constant used to recover from intial degratation in cooling heat recovery
        int HREIRFTCool;                // Index to cool EIR as a function of temperature curve for heat recovery
        Real64 HREIRFTCoolConst;        // constant used if curve is blank
        Real64 HRInitialCoolEIRFrac;    // Fractional EIR degradation at the start of heat recovery from cooling mode
        Real64 HRCoolEIRTC;             // Time constant used to recover from intial degratation in cooling heat recovery
        int HRCAPFTHeat;                // Index to heat capacity as a function of temperature curve for heat recovery
        Real64 HRCAPFTHeatConst;        // constant used if curve is blank
        Real64 HRInitialHeatCapFrac;    // Fractional heating degradation at the start of heat recovery from heating mode
        Real64 HRHeatCapTC;             // Time constant used to recover from intial degratation in heating heat recovery
        int HREIRFTHeat;                // Index to heat EIR as a function of temperature curve for heat recovery
        Real64 HREIRFTHeatConst;        // constant used if curve is blank
        Real64 HRInitialHeatEIRFrac;    // Fractional EIR degradation at the start of heat recovery from heating mode
        Real64 HRHeatEIRTC;             // Time constant used to recover from intial degratation in heating heat recovery
        bool HRCoolingActive;           // heat recovery mode active in cooling mode
        bool HRHeatingActive;           // heat recovery mode active in heating mode
        bool ModeChange;                // tracks changes in operating mode
        bool HRModeChange;              // tracks changes in heat recovery operating mode
        Real64 HRTimer;                 // timer used to model changes in system performance as mode changes
        Real64 HRTime;                  // length of time system has been in same mode (hr)
        int EIRFTempCoolErrorIndex = 0; // warning message index for recurring warnings
        int EIRFTempHeatErrorIndex = 0; // warning message index for recurring warnings
        int DefrostHeatErrorIndex = 0;  // warning message index for recurring warnings
        // end variables used for heat recovery mode
        // begin variables for Water System interactions
        EvapWaterSupply EvapWaterSupplyMode; // where does water come from
        std::string EvapWaterSupplyName;     // name of water source e.g. water storage tank
        int EvapWaterSupTankID;
        int EvapWaterTankDemandARRID;
        std::string CondensateCollectName; // name of water source e.g. water storage tank
        int CondensateTankID;
        int CondensateTankSupplyARRID;
        Real64 CondensateVdot; // rate of water condensation from air stream [m3/s]
        Real64 CondensateVol;  // amount of water condensed from air stream [m3]
        // end variables for water system interactions
        // begin variables for Basin Heater interactions
        Real64 BasinHeaterPowerFTempDiff; // Basin heater capacity per degree C below setpoint (W/C)
        Real64 BasinHeaterSetPointTemp;   // setpoint temperature for basin heater operation (C)
        Real64 BasinHeaterPower;          // Basin heater power (W)
        Real64 BasinHeaterConsumption;    // Basin heater energy consumption (J)
        int BasinHeaterSchedulePtr;       // Pointer to basin heater schedule
        // end variables for Basin Heater interactions
        bool EMSOverrideHPOperatingMode;
        Real64 EMSValueForHPOperatingMode;
        int HPOperatingModeErrorIndex;
        Real64 VRFHeatRec;             // Heat Recovery heat reclaim power (W)
        Real64 VRFHeatEnergyRec;       // Heat Recovery heat reclain energy (J)
        int HeatCapFTErrorIndex = 0;   // warning message index
        int CoolCapFTErrorIndex = 0;   // warning message index
        int HeatEIRFPLRErrorIndex = 0; // warning message index
        int CoolEIRFPLRErrorIndex = 0; // warning message index
        // The following are for the Algorithm Type: VRF model based on physics, applicable for Fluid Temperature Control
        int AlgorithmIUCtrl;              // VRF indoor unit contrl algorithm, 1-High sensible, 2-Te/Tc constant
        Array1D<Real64> CompressorSpeed;  // compressor speed array [rps]
        Real64 CondensingTemp;            // VRV system outdoor unit condensing temperature [C]
        Real64 CondTempFixed;             // Inddor unit condensing temperature, fixed, for AlgorithmIUCtrl is 2-Te/Tc constant [C]
        Real64 CoffEvapCap;               // Evaporative Capacity Correction Factor
        Real64 CompActSpeed;              // Compressor speed [rps]
        Real64 CompMaxDeltaP;             // maximum compressor pressure rise [Pa]
        Real64 C1Te;                      // VRF Outdoor Unit Coefficient 1 to calculate Te,req [--]
        Real64 C2Te;                      // VRF Outdoor Unit Coefficient 2 to calculate Te,req [--]
        Real64 C3Te;                      // VRF Outdoor Unit Coefficient 3 to calculate Te,req [--]
        Real64 C1Tc;                      // VRF Outdoor Unit Coefficient 1 to calculate Tc,req [--]
        Real64 C2Tc;                      // VRF Outdoor Unit Coefficient 2 to calculate Tc,req [--]
        Real64 C3Tc;                      // VRF Outdoor Unit Coefficient 3 to calculate Tc,req [--]
        Real64 DiffOUTeTo;                // Difference between Outdoor Unit Te and OAT during Simultaneous Heating and Cooling operations
        Real64 EffCompInverter;           // Compressor Inverter Efficiency
        Real64 EvaporatingTemp;           // VRV system outdoor unit evaporating temperature [C]
        Real64 EvapTempFixed;             // Indoor unit evaporating temperature, fixed, for AlgorithmIUCtrl is 2-Te/Tc constant [C]
        Real64 HROUHexRatio;              // HR OU Heat Exchanger Capacity Ratio [--]
        Real64 IUEvaporatingTemp;         // VRV system indoor unit evaporating temperature, min among all indoor units [C]
        Real64 IUCondensingTemp;          // VRV system indoor unit condensing temperature, max among all indoor units [C]
        Real64 IUEvapTempLow;             // VRV system indoor unit evaporating temperature, lower bound[C]
        Real64 IUEvapTempHigh;            // VRV system indoor unit evaporating temperature, higher bound [C]
        Real64 IUCondTempLow;             // VRV system indoor unit condensing temperature, lower bound [C]
        Real64 IUCondTempHigh;            // VRV system indoor unit condensing temperature, higher bound [C]
        Real64 IUCondHeatRate;            // Indoor Unit Condensers Total Heat Release Rate, excluding piping loss  [W]
        Real64 IUEvapHeatRate;            // Outdoor Unit Evaporators Total Heat Extract Rate, excluding piping loss  [W]
        Real64 Ncomp;                     // compressor electric power [W]
        Real64 NcompCooling;              // compressor electric power at cooling mode [W]
        Real64 NcompHeating;              // compressor electric power at heating mode [W]
        Array1D_int OUCoolingCAPFT;       // index to outdoor unit cooling capacity function of temperature at different compressor speed
        Array1D_int OUCoolingPWRFT;       // index to outdoor unit cooling power function of temperature at different compressor speed
        Real64 OUEvapTempLow;             // VRV system outdoor unit evaporating temperature, lower bound[C]
        Real64 OUEvapTempHigh;            // VRV system outdoor unit evaporating temperature, higher bound [C]
        Real64 OUCondTempLow;             // VRV system outdoor unit condensing temperature, lower bound [C]
        Real64 OUCondTempHigh;            // VRV system outdoor unit condensing temperature, higher bound [C]
        Real64 OUAirFlowRate;             // Max condenser air flow rate [m3/s]
        Real64 OUAirFlowRatePerCapcity;   // Max condenser air flow rate per Evaporative Capacity [m3/s]
        Real64 OUCondHeatRate;            // Outdoor Unit Condenser Heat Release Rate, excluding piping loss [W]
        Real64 OUEvapHeatRate;            // Outdoor Unit Evaporator Heat Extract Rate, excluding piping loss  [W]
        Real64 OUFanPower;                // Outdoor unit fan power at real conditions[W]
        std::string RefrigerantName;      // Name of refrigerant, must match name in FluidName (see fluidpropertiesrefdata.idf)
        Real64 RatedEvapCapacity;         // Rated Evaporative Capacity [W]
        Real64 RatedHeatCapacity;         // Rated Heating Capacity [W]
        Real64 RatedCompPower;            // Rated Compressor Power [W]
        Real64 RatedCompPowerPerCapcity;  // Rated Compressor Power per Evaporative Capacity [W]
        Real64 RatedOUFanPower;           // Outdoor unit fan power at rated conditions [W]
        Real64 RatedOUFanPowerPerCapcity; // Rated outdoor unit fan power per Evaporative Capacity [W]
        Real64 RateBFOUEvap;              // Outdoor Unit Evaporator Rated Bypass Factor
        Real64 RateBFOUCond;              // Outdoor Unit Condenser Rated Bypass Factor
        Real64 RefPipDiaSuc;              // diameter of refrigerant pipe (suction gas) that links the outdoor unit to the indoor units [m]
        Real64 RefPipDiaDis;              // diameter of refrigerant pipe (discharge gas) that links the outdoor unit to the indoor units [m]
        Real64 RefPipLen;                 // length of refrigerant pipe that links the outdoor unit to the indoor units [m]
        Real64 RefPipEquLen;              // Equivalent length of refrigerant pipe for pressure drop calculations [m]
        Real64 RefPipHei;                 // height of refrigerant pipe that links the outdoor unit to the indoor units [m]
        Real64 RefPipInsThi;              // thickness of refrigerant pipe insulation [m]
        Real64 RefPipInsCon;              // thermal conductivity of refrigerant pipe insulation [W/mk]
        Real64 SH;                        // VRF outdoor unit superheating degrees [C]
        Real64 SC;                        // VRF outdoor unit subcooling degrees [C]
        Real64 SCHE;                      // Simultaneous Cooling and Heating Efficiency [Btu/h/W]
        Real64 SHLow;                     // VRF outdoor unit superheating degrees lower limit [C]
        Real64 SCLow;                     // VRF outdoor unit subcooling degrees lower limit [C]
        Real64 SHHigh;                    // VRF outdoor unit superheating degrees uppler limit [C]
        Real64 SCHigh;                    // VRF outdoor unit subcooling degrees uppler limit [C]
        Real64 VRFOperationSimPath;       // simulation path indicating the VRF operation mode [--]
        bool checkPlantCondTypeOneTime;
<<<<<<< HEAD
        bool adjustedTe;
=======
        int CondenserCapErrIdx; // recurring condenser capacity error index
>>>>>>> 1d1665a7

        // Default Constructor
        VRFCondenserEquipment()
            : VRFSystemTypeNum(0), VRFAlgorithmType(AlgorithmType::Invalid), VRFType(DataPlant::PlantEquipmentType::Invalid), SourcePlantLoc{},
              WaterCondenserDesignMassFlow(0.0), WaterCondenserMassFlow(0.0), QCondenser(0.0), QCondEnergy(0.0), CondenserSideOutletTemp(0.0),
              SchedPtr(-1), CoolingCapacity(0.0), TotalCoolingCapacity(0.0), CoolingCombinationRatio(1.0), VRFCondPLR(0.0), VRFCondRTF(0.0),
              VRFCondCyclingRatio(0.0), CondenserInletTemp(0.0), CoolingCOP(0.0), OperatingCoolingCOP(0.0), RatedCoolingPower(0.0),
              HeatingCapacity(0.0), HeatingCapacitySizeRatio(1.0), LockHeatingCapacity(false), TotalHeatingCapacity(0.0),
              HeatingCombinationRatio(1.0), HeatingCOP(0.0), OperatingHeatingCOP(0.0), RatedHeatingPower(0.0), MinOATCooling(0.0), MaxOATCooling(0.0),
              MinOATHeating(0.0), MaxOATHeating(0.0), CoolCapFT(0), CoolEIRFT(0), HeatCapFT(0), HeatEIRFT(0), CoolBoundaryCurvePtr(0),
              HeatBoundaryCurvePtr(0), EIRCoolBoundaryCurvePtr(0), CoolEIRFPLR1(0), CoolEIRFPLR2(0), CoolCapFTHi(0), CoolEIRFTHi(0), HeatCapFTHi(0),
              HeatEIRFTHi(0), EIRHeatBoundaryCurvePtr(0), HeatEIRFPLR1(0), HeatEIRFPLR2(0), CoolPLFFPLR(0), HeatPLFFPLR(0), MinPLR(0.0),
              MasterZonePtr(0), MasterZoneTUIndex(0), ThermostatPriority(ThermostatCtrlType::Invalid), SchedPriorityPtr(0), ZoneTUListPtr(0),
              HeatRecoveryUsed(false), VertPipeLngth(0.0), PCFLengthCoolPtr(0), PCFHeightCool(0.0), EquivPipeLngthCool(0.0),
              PipingCorrectionCooling(1.0), PCFLengthHeatPtr(0), PCFHeightHeat(0.0), EquivPipeLngthHeat(0.0), PipingCorrectionHeating(1.0),
              CCHeaterPower(0.0), CompressorSizeRatio(0.0), NumCompressors(0), MaxOATCCHeater(0.0), DefrostEIRPtr(0), DefrostFraction(0.0),
              DefrostStrategy(StandardRatings::DefrostStrat::Invalid), DefrostControl(StandardRatings::HPdefrostControl::Invalid),
              DefrostCapacity(0.0), DefrostPower(0.0), DefrostConsumption(0.0), MaxOATDefrost(0.0),
              CondenserType(DataHeatBalance::RefrigCondenserType::Invalid), CondenserNodeNum(0), SkipCondenserNodeNumCheck(false),
              CondenserOutletNodeNum(0), WaterCondVolFlowRate(0.0), EvapCondEffectiveness(0.0), EvapCondAirVolFlowRate(0.0), EvapCondPumpPower(0.0),
              CoolCombRatioPTR(0), HeatCombRatioPTR(0), OperatingMode(0), ElecPower(0.0), ElecCoolingPower(0.0), ElecHeatingPower(0.0),
              CoolElecConsumption(0.0), HeatElecConsumption(0.0), CrankCaseHeaterPower(0.0), CrankCaseHeaterElecConsumption(0.0),
              EvapCondPumpElecPower(0.0), EvapCondPumpElecConsumption(0.0), EvapWaterConsumpRate(0.0), SUMultiplier(0.0), TUCoolingLoad(0.0),
              TUHeatingLoad(0.0), SwitchedMode(false), OperatingCOP(0.0), MinOATHeatRecovery(0.0), MaxOATHeatRecovery(0.0), HRCAPFTCool(0),
              HRCAPFTCoolConst(0.9), HRInitialCoolCapFrac(0.5), HRCoolCapTC(0.15), HREIRFTCool(0), HREIRFTCoolConst(1.1), HRInitialCoolEIRFrac(1.0),
              HRCoolEIRTC(0.0), HRCAPFTHeat(0), HRCAPFTHeatConst(1.1), HRInitialHeatCapFrac(1.0), HRHeatCapTC(0.0), HREIRFTHeat(0),
              HREIRFTHeatConst(1.1), HRInitialHeatEIRFrac(1.0), HRHeatEIRTC(0.0), HRCoolingActive(false), HRHeatingActive(false), ModeChange(false),
              HRModeChange(false), HRTimer(0.0), HRTime(0.0), EvapWaterSupplyMode(EvapWaterSupply::FromMains), EvapWaterSupTankID(0),
              EvapWaterTankDemandARRID(0), CondensateTankID(0), CondensateTankSupplyARRID(0), CondensateVdot(0.0), CondensateVol(0.0),
              BasinHeaterPowerFTempDiff(0.0), BasinHeaterSetPointTemp(0.0), BasinHeaterPower(0.0), BasinHeaterConsumption(0.0),
              BasinHeaterSchedulePtr(0), EMSOverrideHPOperatingMode(false), EMSValueForHPOperatingMode(0.0), HPOperatingModeErrorIndex(0),
              VRFHeatRec(0.0), VRFHeatEnergyRec(0.0), AlgorithmIUCtrl(1), CondensingTemp(44.0), CondTempFixed(0.0), CoffEvapCap(1.0),
              CompActSpeed(0.0), CompMaxDeltaP(0.0), C1Te(0.0), C2Te(0.0), C3Te(0.0), C1Tc(0.0), C2Tc(0.0), C3Tc(0.0), DiffOUTeTo(5),
              EffCompInverter(0.95), EvaporatingTemp(6.0), EvapTempFixed(0.0), HROUHexRatio(0.0), IUEvaporatingTemp(6.0), IUCondensingTemp(44.0),
              IUEvapTempLow(4.0), IUEvapTempHigh(15.0), IUCondTempLow(42.0), IUCondTempHigh(46.0), IUCondHeatRate(0.0), IUEvapHeatRate(0.0),
              Ncomp(0.0), NcompCooling(0.0), NcompHeating(0.0), OUEvapTempLow(-30.0), OUEvapTempHigh(20.0), OUCondTempLow(30.0), OUCondTempHigh(96.0),
              OUAirFlowRate(0.0), OUAirFlowRatePerCapcity(0.0), OUCondHeatRate(0.0), OUEvapHeatRate(0.0), OUFanPower(0.0), RatedEvapCapacity(40000.0),
              RatedHeatCapacity(0.0), RatedCompPower(14000.0), RatedCompPowerPerCapcity(0.35), RatedOUFanPower(0.0), RatedOUFanPowerPerCapcity(0.0),
              RateBFOUEvap(0.45581), RateBFOUCond(0.21900), RefPipDiaSuc(0.0), RefPipDiaDis(0.0), RefPipLen(0.0), RefPipEquLen(0.0), RefPipHei(0.0),
              RefPipInsThi(0.0), RefPipInsCon(0.0), SH(0.0), SC(0.0), SCHE(0.0), SHLow(0.0), SCLow(0.0), SHHigh(0.0), SCHigh(0.0),
<<<<<<< HEAD
              VRFOperationSimPath(0.0), checkPlantCondTypeOneTime(true), adjustedTe(false)
=======
              VRFOperationSimPath(0.0), checkPlantCondTypeOneTime(true), CondenserCapErrIdx(0)
>>>>>>> 1d1665a7
        {
        }

        // Begin of Methods for New VRF Model: Fluid Temperature Control
        //******************************************************************************

        void onInitLoopEquip([[maybe_unused]] EnergyPlusData &state, const PlantLocation &calledFromLocation) override;

        void getDesignCapacities(
            EnergyPlusData &state, const PlantLocation &calledFromLocation, Real64 &MaxLoad, Real64 &MinLoad, Real64 &OptLoad) override;

        void simulate([[maybe_unused]] EnergyPlusData &state,
                      const PlantLocation &calledFromLocation,
                      bool FirstHVACIteration,
                      Real64 &CurLoad,
                      bool RunFlag) override;

        static PlantComponent *factory(EnergyPlusData &state, std::string const &objectName);

        void SizeVRFCondenser(EnergyPlusData &state);

        void CalcVRFCondenser_FluidTCtrl(EnergyPlusData &state, const bool FirstHVACIteration);

        void CalcVRFIUTeTc_FluidTCtrl(EnergyPlusData &state);

        void VRFOU_TeTc(EnergyPlusData &state,
                        HXOpMode OperationMode, // Flag for hex operation
                        Real64 Q_coil,          // // OU coil heat release at cooling mode or heat extract at heating mode [W]
                        Real64 SHSC,            // SH at cooling or SC at heating [C]
                        Real64 m_air,           // OU coil air mass flow rate [kg/s]
                        Real64 T_coil_in,       // Temperature of air at OU coil inlet [C]
                        Real64 W_coil_in,       // Humidity ratio of air at OU coil inlet [kg/kg]
                        Real64 OutdoorPressure, // Outdoor air pressure (Pa)
                        Real64 &T_coil_surf,    // Air temperature at coil surface [C]
                        Real64 &TeTc            // VRF Tc at cooling mode, or Te at heating mode [C]
        );

        Real64 VRFOU_FlowRate(EnergyPlusData &state,
                              HXOpMode OperationMode, // Flag for hex operation
                              Real64 TeTc,            // VRF Tc at cooling mode, or Te at heating mode [C]
                              Real64 SHSC,            // SC for OU condenser or SH for OU evaporator [C]
                              Real64 Q_coil,          // absolute value of OU coil heat release or heat extract [W]
                              Real64 T_coil_in,       // Temperature of air at OU coil inlet [C]
                              Real64 W_coil_in        // Humidity ratio of air at OU coil inlet [kg/kg]
        ) const;

        Real64 VRFOU_Cap(EnergyPlusData &state,
                         HXOpMode OperationMode, // Flag for hex operation
                         Real64 TeTc,            // VRF Tc at cooling mode, or Te at heating mode [C]
                         Real64 SHSC,            // SC for OU condenser or SH for OU evaporator [C]
                         Real64 m_air,           // OU coil air mass flow rate [kg/s]
                         Real64 T_coil_in,       // Temperature of air at OU coil inlet [C]
                         Real64 W_coil_in        // Humidity ratio of air at OU coil inlet [kg/kg]
        );

        Real64 VRFOU_SCSH(EnergyPlusData &state,
                          HXOpMode OperationMode, // Mode 0 for running as evaporator, 1 for condenser
                          Real64 Q_coil,          // // OU coil heat release at cooling mode or heat extract at heating mode [W]
                          Real64 TeTc,            // VRF Tc at cooling mode, or Te at heating mode [C]
                          Real64 m_air,           // OU coil air mass flow rate [kg/s]
                          Real64 T_coil_in,       // Temperature of air at OU coil inlet [C]
                          Real64 W_coil_in,       // Humidity ratio of air at OU coil inlet [kg/kg]
                          Real64 OutdoorPressure  // Outdoor air pressure [Pa]
        ) const;

        Real64 VRFOU_CapModFactor(EnergyPlusData &state,
                                  Real64 h_comp_in_real, // Enthalpy of refrigerant at the compressor inlet at real conditions [kJ/kg]
                                  Real64 h_evap_in_real, // Enthalpy of refrigerant at the evaporator inlet at real conditions [kJ/kg]
                                  Real64 P_evap_real,    // Evaporative pressure at real conditions [Pa]
                                  Real64 T_comp_in_real, // Temperature of the refrigerant at the compressor inlet at real conditions [C]
                                  Real64 T_comp_in_rate, // Temperature of the refrigerant at the compressor inlet at rated conditions [C]
                                  Real64 T_cond_out_rate // Temperature of the refrigerant at the condenser outlet at rated conditions [C]
        );

        void VRFOU_TeModification(EnergyPlusData &state,
                                  Real64 Te_up,          // Upper bound of Te during iteration, i.e., Te before reduction [C]
                                  Real64 Te_low,         // Lower bound of Te during iteration, i.e., the given suction temperature Te' [C]
                                  Real64 Pipe_h_IU_in,   // Piping Loss Algorithm Parameter: enthalpy of IU at inlet [kJ/kg]
                                  Real64 OutdoorDryBulb, // outdoor dry-bulb temperature [C]
                                  Real64 &Te_update,     // Updated Te that can generate the required Tsuction [C]
                                  Real64 &Pe_update,     // Piping Loss Algorithm Parameter: evaporating pressure assumed for iterations [Pa]
                                  Real64 &Pipe_m_ref,    // Piping Loss Algorithm Parameter: Refrigerant mass flow rate [kg/s]
                                  Real64 &Pipe_h_IU_out, // Piping Loss Algorithm Parameter: enthalpy of IU at outlet [kJ/kg]
                                  Real64 &Pipe_SH_merged // Piping Loss Algorithm Parameter: Average SH after the indoor units [C]
        );

        void VRFOU_CalcCompC(EnergyPlusData &state,
                             Real64 TU_load,            // Indoor unit cooling load [W]
                             Real64 T_suction,          // Compressor suction temperature Te' [C]
                             Real64 T_discharge,        // Compressor discharge temperature Tc' [C]
                             Real64 P_suction,          // Compressor suction pressure Pe' [Pa]
                             Real64 Pipe_T_comp_in,     // Refrigerant temperature at compressor inlet (after piping loss) [C]
                             Real64 Pipe_h_comp_in,     // Enthalpy after piping loss (compressor inlet) [kJ/kg]
                             Real64 Pipe_h_IU_in,       // Enthalpy of IU at inlet [kJ/kg]
                             Real64 Pipe_Q,             // Piping Loss Algorithm Parameter: Heat loss [W]
                             Real64 MaxOutdoorUnitTc,   // The maximum temperature that Tc can be at heating mode [C]
                             Real64 &OUCondHeatRelease, // Condenser heat release (cooling mode) [W]
                             Real64 &CompSpdActual,     // Actual compressor running speed [rps]
                             Real64 &Ncomp,             // Compressor power [W]
                             Real64 &CyclingRatio       // Cycling Ratio [W]
        );

        void
        VRFOU_CalcCompH(EnergyPlusData &state,
                        Real64 TU_load,            // Indoor unit cooling load [W]
                        Real64 T_suction,          // Compressor suction temperature Te' [C]
                        Real64 T_discharge,        // Compressor discharge temperature Tc' [C]
                        Real64 Pipe_h_out_ave,     // Average Enthalpy of the refrigerant leaving IUs [kJ/kg]
                        Real64 IUMaxCondTemp,      // VRV IU condensing temperature, max among all indoor units [C]
                        Real64 MinOutdoorUnitTe,   // The minimum temperature that Te can be at cooling mode (only used for calculating Min capacity)
                        Real64 Tfs,                // Temperature of the air at the coil surface [C]]
                        Real64 Pipe_Q,             // Piping Loss Algorithm Parameter: Heat loss [W]
                        Real64 &OUEvapHeatExtract, // Condenser heat release (cooling mode) [W]
                        Real64 &CompSpdActual,     // Actual compressor running speed [rps]
                        Real64 &Ncomp              // Compressor power [W]
        );

        void VRFHR_OU_HR_Mode(EnergyPlusData &state,
                              Real64 h_IU_evap_in,   // enthalpy of IU evaporator at inlet [kJ/kg]
                              Real64 h_comp_out,     // enthalpy of refrigerant at compressor outlet [kJ/kg]
                              Real64 Q_c_TU_PL,      // IU evaporator load, including piping loss [W]
                              Real64 Q_h_TU_PL,      // IU condenser load, including piping loss [W]
                              Real64 Tdischarge,     // VRF Compressor discharge refrigerant temperature [C]
                              Real64 &Tsuction,      // VRF compressor suction refrigerant temperature [C]
                              Real64 &Te_update,     // updated evaporating temperature, only updated when Tsuction is updated [C]
                              Real64 &h_comp_in,     // enthalpy of refrigerant at compressor inlet [kJ/kg]
                              Real64 &h_IU_PLc_out,  // enthalpy of refrigerant at the outlet of IU evaporator side main pipe [kJ/kg]
                              Real64 &Pipe_Q_c,      // IU evaporator side piping loss [W]
                              Real64 &Q_c_OU,        // OU evaporator load [W]
                              Real64 &Q_h_OU,        // OU condenser load [W]
                              Real64 &m_ref_IU_evap, // mass flow rate of Refrigerant through IU evaporators [kg/s]
                              Real64 &m_ref_OU_evap, // mass flow rate of Refrigerant through OU evaporator [kg/s]
                              Real64 &m_ref_OU_cond, // mass flow rate of Refrigerant through OU condenser [kg/s]
                              Real64 &N_fan_OU,      // outdoor unit fan power [W]
                              Real64 &CompSpdActual, // Actual compressor running speed [rps]
                              Real64 &Ncomp          // compressor power [W]
        );

        void VRFOU_CompSpd(EnergyPlusData &state,
                           Real64 Q_req,         // Required capacity [W]
                           HXOpMode Q_type,      // Required capacity type: 0 for evaporator, 1 for condenser
                           Real64 T_suction,     // Compressor suction temperature Te' [C]
                           Real64 T_discharge,   // Compressor discharge temperature Tc' [C]
                           Real64 h_IU_evap_in,  // Enthalpy of IU at inlet, for C_cap_operation calculation [kJ/kg]
                           Real64 h_comp_in,     // Enthalpy after piping loss (compressor inlet), for C_cap_operation calculation [kJ/kg]
                           Real64 &CompSpdActual // Actual compressor running speed [rps]
        );

        void VRFOU_CompCap(EnergyPlusData &state,
                           int CompSpdActual,   // Given compressor speed
                           Real64 T_suction,    // Compressor suction temperature Te' [C]
                           Real64 T_discharge,  // Compressor discharge temperature Tc' [C]
                           Real64 h_IU_evap_in, // Enthalpy of IU at inlet, for C_cap_operation calculation [kJ/kg]
                           Real64 h_comp_in,    // Enthalpy after piping loss (compressor inlet), for C_cap_operation calculation [kJ/kg]
                           Real64 &Q_c_tot,     // Compressor evaporative capacity [W]
                           Real64 &Ncomp        // Compressor power [W]
        );

        void VRFOU_PipeLossC(EnergyPlusData &state,
                             Real64 Pipe_m_ref,     // Refrigerant mass flow rate [kg/s]
                             Real64 Pevap,          // VRF evaporating pressure [Pa]
                             Real64 Pipe_h_IU_out,  // Enthalpy of IU at outlet [kJ/kg]
                             Real64 Pipe_SH_merged, // Average super heating degrees after the indoor units [C]
                             Real64 OutdoorDryBulb, // outdoor dry-bulb temperature (C)
                             Real64 &Pipe_Q,        // unit part load ratio
                             Real64 &Pipe_DeltP,    // ratio of compressor ON airflow to AVERAGE airflow over timestep
                             Real64 &Pipe_h_comp_in // Piping Loss Algorithm Parameter: Enthalpy after piping loss (compressor inlet) [kJ/kg]
        );

        void VRFOU_PipeLossH(EnergyPlusData &state,
                             Real64 Pipe_m_ref,      // Refrigerant mass flow rate [kg/s]
                             Real64 Pcond,           // VRF condensing pressure [Pa]
                             Real64 Pipe_h_IU_in,    // Enthalpy of IU at outlet [kJ/kg]
                             Real64 OutdoorDryBulb,  // outdoor dry-bulb temperature (C)
                             Real64 &Pipe_Q,         // unit part load ratio
                             Real64 &Pipe_DeltP,     // ratio of compressor ON airflow to AVERAGE airflow over timestep
                             Real64 &Pipe_h_comp_out // Piping Loss Algorithm Parameter: Enthalpy before piping loss (compressor outlet) [kJ/kg]
        ) const;

        void oneTimeInit(EnergyPlusData &state) override;

        void oneTimeInit_new(EnergyPlusData &state) override;
    };

    struct TerminalUnitListData
    {
        // Members
        std::string Name;                     // Name of the VRF Terminal Unit List
        int NumTUInList;                      // Number of VRF Terminal Units in List
        bool reset_isSimulatedFlags;          // used to align simulate flags with order of each TU in simulation
        Array1D_int ZoneTUPtr;                // index to VRF Terminal Unit
        Array1D_string ZoneTUName;            // Name of the VRF Terminal Unit
        Array1D_bool IsSimulated;             // TRUE if TU has been simulated
        Array1D<Real64> TotalCoolLoad;        // Total zone cooling coil load met by TU
        Array1D<Real64> TotalHeatLoad;        // Total zone heating coil load met by TU
        Array1D_bool CoolingCoilPresent;      // FALSE if coil not present
        Array1D_bool HeatingCoilPresent;      // FALSE if coil not present
        Array1D_bool SuppHeatingCoilPresent;  // FALSE if supplemental heating coil not present
        Array1D_bool TerminalUnitNotSizedYet; // TRUE if terminal unit not sized
        Array1D_bool HRHeatRequest;           // defines a heating load on VRFTerminalUnits when QZnReq < 0
        Array1D_bool HRCoolRequest;           // defines a cooling load on VRFTerminalUnits when QZnReq > 0
        Array1D_bool CoolingCoilAvailable;    // cooling coil availability scheduled on
        Array1D_bool HeatingCoilAvailable;    // cooling coil availability scheduled on
        Array1D_int CoolingCoilAvailSchPtr;   // cooling coil availability schedule index
        Array1D_int HeatingCoilAvailSchPtr;   // heating coil availability schedule index

        // Default Constructor
        TerminalUnitListData() : NumTUInList(0), reset_isSimulatedFlags(true)
        {
        }
    };

    struct VRFTerminalUnitEquipment
    {
        // Members
        std::string Name;                                  // Name of the VRF Terminal Unit
        TUType type = TUType::Invalid;                     // DataHVACGlobals VRF Terminal Unit type
        int SchedPtr = -1;                                 // Pointer to the correct schedule
        int VRFSysNum = 0;                                 // index to VRF Condenser
        int TUListIndex = 0;                               // index to VRF Terminal Unit List
        int IndexToTUInTUList = 0;                         // index to TU in VRF Terminal Unit List
        int ZoneNum = 0;                                   // index to zone where VRF Terminal Unit resides
        int ZoneAirNode = 0;                               // zone air node number
        int VRFTUInletNodeNum = 0;                         // VRF Terminal Unit inlet node number
        int VRFTUOutletNodeNum = 0;                        // VRF Terminal Unit outlet node number
        int VRFTUOAMixerOANodeNum = 0;                     // OA node number for this TU's OA mixer
        int VRFTUOAMixerRelNodeNum = 0;                    // Relief node number for this TU's OA mixer
        int VRFTUOAMixerRetNodeNum = 0;                    // Return node number for this TU's OA mixer
        int VRFTUOAMixerMixedNodeNum = 0;                  // Mixed node number for this TU's OA mixer
        Real64 MaxCoolAirVolFlow = 0.0;                    // supply air volumetric flow rate during cooling operation [m3/s]
        Real64 MaxHeatAirVolFlow = 0.0;                    // supply air volumetric flow rate during heating operation [m3/s]
        Real64 MaxNoCoolAirVolFlow = 0.0;                  // supply air volumetric flow rate when no cooling [m3/s]
        Real64 MaxNoHeatAirVolFlow = 0.0;                  // supply air volumetric flow rate when no heating [m3/s]
        Real64 MaxCoolAirMassFlow = 0.0;                   // supply air mass flow rate during cooling operation [kg/s]
        Real64 MaxHeatAirMassFlow = 0.0;                   // supply air mass flow rate during heating operation [kg/s]
        Real64 MaxNoCoolAirMassFlow = 0.0;                 // supply air mass flow rate when no cooling [kg/s]
        Real64 MaxNoHeatAirMassFlow = 0.0;                 // supply air mass flow rate when no heating [kg/s]
        Real64 CoolOutAirVolFlow = 0.0;                    // OA volumetric flow rate during cooling operation [m3/s]
        Real64 HeatOutAirVolFlow = 0.0;                    // OA volumetric flow rate during heating operation [m3/s]
        Real64 NoCoolHeatOutAirVolFlow = 0.0;              // OA volumetric flow rate when no cooling or heating [m3/s]
        Real64 CoolOutAirMassFlow = 0.0;                   // OA mass flow rate during cooling operation [kg/s]
        Real64 HeatOutAirMassFlow = 0.0;                   // OA mass flow rate during heating operation [kg/s]
        Real64 NoCoolHeatOutAirMassFlow = 0.0;             // OA mass flow rate when no cooling or heating [kg/s]
        Real64 MinOperatingPLR = 1.0E-20;                  // minimum part-load ratio for operating of fan/coil
        Real64 SuppHeatCoilFluidMaxFlow = 0.0;             // supplemental heating coil fluid (hot water or steam) maximum flow rate [kg/s]
        Real64 DesignSuppHeatingCapacity = 0.0;            // supplemental heating coil design capacity  [W]
        Real64 MaxSATFromSuppHeatCoil = 0.0;               // maximum supply air temperature from supplemental heating coil [C]
        Real64 MaxOATSuppHeatingCoil = 0.0;                // maximum outdoor dry-bulb temperature for supplemental heating coil [C]
        Real64 SuppHeatPartLoadRatio = 0.0;                // supplemental heating coil part load ratio
        Real64 SuppHeatingCoilLoad = 0.0;                  // supplemental heating coil heating load
        HVAC::FanType fanType = HVAC::FanType::Invalid;    // index to fan type
        int FanOpModeSchedPtr = 0;                         // Pointer to the correct fan operating mode schedule
        int FanAvailSchedPtr = -1;                         // Pointer to the correct fan availability schedule
        int FanIndex = 0;                                  // Index to fan object
        Real64 FanPower = 0.0;                             // power reported by fan component
        HVAC::FanOp fanOp = HVAC::FanOp::Invalid;          // operation mode: 1 = cycling fan, cycling coil 2 = constant fan, cycling coil
        HVAC::FanPlace fanPlace = HVAC::FanPlace::Invalid; // fan placement; 1=blow through, 2=draw through
        Real64 ActualFanVolFlowRate = 0.0;                 // volumetric flow rate from fan object
        std::string SuppHeatCoilType;                      // type of supplemental heating coil
        std::string SuppHeatCoilName;                      // name of supplemental heating coil
        std::string OAMixerName;                           // name of outside air mixer
        int OAMixerIndex = 0;                              // index to outside air mixer
        bool OAMixerUsed = false;                          // true if OA Mixer object is used
        int CoolCoilIndex = 0;                             // index to terminal unit cooling coil
        int HeatCoilIndex = 0;                             // index to terminal unit heating coil
        int SuppHeatCoilIndex = 0;                         // index to terminal unit supplemental heating coil
        int DXCoolCoilType_Num = 0;                        // type of VRF cooling coil
        int DXHeatCoilType_Num = 0;                        // type of VRF heating coil
        int SuppHeatCoilType_Num = 0;                      // type of VRF supplemental heating coil
        Real64 ParasiticElec = 0.0;                        // parasitic electric for VRF terminal unit
        Real64 ParasiticOffElec = 0.0;                     // parasitic electric for VRF terminal unit when off
        Real64 HeatingSpeedRatio = 1.0;                    // Fan speed ratio in heating mode
        Real64 NoHeatingSpeedRatio = 0.0;                  // Fan speed ratio when no heating
        Real64 HeatingCapacitySizeRatio = 1.0;             // Ratio of heating to cooling when autosizing
        Real64 CoolingSpeedRatio = 1.0;                    // Fan speed ratio in cooling mode
        Real64 NoCoolingSpeedRatio = 1.0;                  // Fan speed ratio when no cooling
        Real64 ParasiticCoolElecPower = 0.0;               // Terminal unit cooling parasitic electric power [W]
        Real64 ParasiticHeatElecPower = 0.0;               // Terminal unit heating parasitic electric power [W]
        Real64 ParasiticElecCoolConsumption = 0.0;         // Terminal unit parasitic electric consumption in cooling [J]
        Real64 ParasiticElecHeatConsumption = 0.0;         // Terminal unit parasitic electric consumption in heating [J]
        bool CoolingCoilPresent = true;                    // FALSE if coil not present
        bool HeatingCoilPresent = true;                    // FALSE if coil not present
        bool SuppHeatingCoilPresent = false;               // FALSE if coil not present
        std::string AvailManagerListName;                  // Name of an availability manager list object
        Avail::Status availStatus = Avail::Status::NoAction;
        Real64 TerminalUnitSensibleRate = 0.0;                  // sensible cooling/heating rate of VRF terminal unit (W)
        Real64 TerminalUnitLatentRate = 0.0;                    // latent dehumidification/humidification rate of VRF terminal unit (W)
        Real64 TotalCoolingRate = 0.0;                          // report variable for total cooling rate (W)
        Real64 TotalHeatingRate = 0.0;                          // report variable for total heating rate (W)
        Real64 SensibleCoolingRate = 0.0;                       // report variable for sensible cooling rate (W)
        Real64 SensibleHeatingRate = 0.0;                       // report variable for sensible heating rate (W)
        Real64 LatentCoolingRate = 0.0;                         // report variable for latent cooling rate (W)
        Real64 LatentHeatingRate = 0.0;                         // report variable for latent heating rate (W)
        Real64 TotalCoolingEnergy = 0.0;                        // report variable for total cooling energy (J)
        Real64 TotalHeatingEnergy = 0.0;                        // report variable for total heating energy (J)
        Real64 SensibleCoolingEnergy = 0.0;                     // report variable for sensible cooling energy (J)
        Real64 SensibleHeatingEnergy = 0.0;                     // report variable for sensible heating energy (J)
        Real64 LatentCoolingEnergy = 0.0;                       // report variable for latent cooling energy (J)
        Real64 LatentHeatingEnergy = 0.0;                       // report variable for latent heating energy (J)
        bool EMSOverridePartLoadFrac = false;                   // User defined EMS function
        Real64 EMSValueForPartLoadFrac = 0.0;                   // user defined value for EMS function
        int IterLimitExceeded = 0;                              // index used for warning messages
        int FirstIterfailed = 0;                                // index used for warning messages
        int HVACSizingIndex = 0;                                // index of a HVACSizing object for a VRF terminal
        bool ATMixerExists = false;                             // True if there is an ATMixer
        std::string ATMixerName;                                // name of air terminal mixer
        int ATMixerIndex = 0;                                   // index to the air terminal mixer
        HVAC::MixerType ATMixerType = HVAC::MixerType::Invalid; // 1 = inlet side mixer, 2 = supply side mixer
        int ATMixerPriNode = 0;                                 // primary inlet air node number for the air terminal mixer
        int ATMixerSecNode = 0;                                 // secondary air inlet node number for the air terminal mixer
        int ATMixerOutNode = 0;                                 // outlet air node number for the air terminal mixer
        int SuppHeatCoilAirInletNode = 0;                       // supplemental heating coil air inlet node
        int SuppHeatCoilAirOutletNode = 0;                      // supplemental heating coil air outlet node
        int SuppHeatCoilFluidInletNode = 0;                     // supplemental heating coil fluid inlet node
        int SuppHeatCoilFluidOutletNode = 0;                    // supplemental heating coil fluid outlet node
        bool firstPass = true;                                  // used to reset global sizing data
        PlantLocation SuppHeatCoilPlantLoc{};                   // supplemental heating coil plant component index
        Real64 coilInNodeT = 0.0;                               // coil inlet node temp at full flow (C)
        Real64 coilInNodeW = 0.0;                               // coil inlet node humidity ratio at full flow (kg/kg)
        int fanInletNode = 0;                                   // fan inlet node index
        int fanOutletNode = 0;                                  // fan outlet node index
        bool MySuppCoilPlantScanFlag = true;                    // flag used to initialize plant comp for water and steam heating coils
        int airLoopNum = 0;                                     // index to air loop
        bool isInOASys = false;                                 // true if TU is configured in outside air system
        bool isInAirLoop = false;                               // true if TU is configured in an air loop
        bool isInZone = false;                                  // true if TU is configured as zone equipment
        bool isSetPointControlled = false;                      // TU is controlled via setpoint instead of the standard load control
        bool coolSPActive = false;                              // set point controlled cooling coil active (needs to operate)
        bool heatSPActive = false;                              // set point controlled heating coil active (needs to operate)
        Real64 coolLoadToSP = 0.0;                              // load to set point in cooling mode
        Real64 heatLoadToSP = 0.0;                              // load to set point in heating mode
        Real64 coilTempSetPoint = 0.0;                          // coil control temperature
        Real64 suppTempSetPoint = 0.0;                          // supplemental heating coil control temperature
        Real64 controlZoneMassFlowFrac = 1.0;                   // ratio of control zone air mass flow rate to total zone air mass flow rate
        int zoneSequenceCoolingNum = 0;                         // zone equipment cooling sequence
        int zoneSequenceHeatingNum = 0;                         // zone equipment heating sequence
        int coolCoilAirInNode = 0;                              // cooling coil air inlet node number
        int coolCoilAirOutNode = 0;                             // cooling coil air outlet node number
        int heatCoilAirInNode = 0;                              // heating coil air inlet node number
        int heatCoilAirOutNode = 0;                             // heating coil air outlet node number
        std::string DesignSpecMultispeedHPType;                 // Multiuple performance object type
        std::string DesignSpecMultispeedHPName;                 // Multiuple performance object name
        int DesignSpecMSHPIndex = -1;                           //  Multiuple performance index
        int NumOfSpeedHeating = 0;                              // Number of heating speed
        int NumOfSpeedCooling = 0;                              // Number of cooling speed
        int HeatSpeedNum = 0;                                   // Heating speed number
        int CoolSpeedNum = 0;                                   // Cooling speed number
        std::vector<Real64> CoolVolumeFlowRate;
        std::vector<Real64> CoolMassFlowRate;
        std::vector<Real64> HeatVolumeFlowRate;
        std::vector<Real64> HeatMassFlowRate;
        int SpeedNum = 0;
        Real64 SpeedRatio = 0.0;
        Real64 CycRatio = 0.0;

        // Methods for New VRF Model: Fluid Temperature Control
        //******************************************************************************
        // Note: the argument VRFTUNum should be removed later in the deeper OO re-factor. Now this argument may be used by other functions that are
        // not member functions of this class.

        void CalcVRFIUVariableTeTc(EnergyPlusData &state,
                                   Real64 &EvapTemp, // evaporating temperature
                                   Real64 &CondTemp  // condensing temperature
        );

        void ControlVRF_FluidTCtrl(EnergyPlusData &state,
                                   int VRFTUNum,              // Index to VRF terminal unit
                                   Real64 QZnReq,             // Index to zone number
                                   bool FirstHVACIteration,   // flag for 1st HVAC iteration in the time step
                                   Real64 &PartLoadRatio,     // unit part load ratio
                                   Real64 &OnOffAirFlowRatio, // ratio of compressor ON airflow to AVERAGE airflow over timestep
                                   Real64 &SuppHeatCoilLoad   // supplemental heating coil load (W)
        );

        void CalcVRF_FluidTCtrl(EnergyPlusData &state,
                                int VRFTUNum,                                     // Index to VRF terminal unit
                                bool FirstHVACIteration,                          // flag for 1st HVAC iteration in the time step
                                Real64 PartLoadRatio,                             // compressor part load fraction
                                Real64 &LoadMet,                                  // load met by unit (W)
                                Real64 &OnOffAirFlowRatio,                        // ratio of ON air flow to average air flow
                                Real64 &SuppHeatCoilLoad,                         // supplemental heating coil load (W)
                                ObjexxFCL::Optional<Real64> LatOutputProvided = _ // delivered latent capacity (W)
        );

        Real64 CalVRFTUAirFlowRate_FluidTCtrl(EnergyPlusData &state,
                                              int VRFTUNum,                            // Index to VRF terminal unit
                                              Real64 PartLoadRatio,                    // part load ratio of the coil
                                              bool FirstHVACIteration,                 // FirstHVACIteration flag
                                              ObjexxFCL::Optional<Real64 const> MaxCap // maximum allowed heating capacity
        );

        // Methods for cruve based VRF Model
        //******************************************************************************
        void ControlVRF(EnergyPlusData &state,
                        int VRFTUNum,              // Index to VRF terminal unit
                        Real64 QZnReq,             // Index to zone number
                        bool FirstHVACIteration,   // flag for 1st HVAC iteration in the time step
                        Real64 &PartLoadRatio,     // unit part load ratio
                        Real64 &OnOffAirFlowRatio, // ratio of compressor ON airflow to AVERAGE airflow over timestep
                        Real64 &SuppHeatCoilLoad   // supplemental heating coil load (W)
        );

        void ControlVRFToLoad(EnergyPlusData &state,
                              int const VRFTUNum,            // Index to VRF terminal unit
                              Real64 const QZnReq,           // Index to zone number
                              bool const FirstHVACIteration, // flag for 1st HVAC iteration in the time step
                              Real64 &PartLoadRatio,         // unit part load ratio
                              Real64 &OnOffAirFlowRatio,     // ratio of compressor ON airflow to AVERAGE airflow over timestep
                              Real64 &SuppHeatCoilLoad       // supplemental heating coil load (W)
        );

        void CalcVRF(EnergyPlusData &state,
                     int const VRFTUNum,                               // Unit index in VRF terminal unit array
                     bool const FirstHVACIteration,                    // flag for 1st HVAC iteration in the time step
                     Real64 const PartLoadRatio,                       // compressor part load fraction
                     Real64 &LoadMet,                                  // load met by unit (W)
                     Real64 &OnOffAirFlowRatio,                        // ratio of ON air flow to average air flow
                     Real64 &SuppHeatCoilLoad,                         // supplemental heating coil load (W)
                     ObjexxFCL::Optional<Real64> LatOutputProvided = _ // delivered latent capacity (W)
        );

        // Methods for curve based and refrigerant flow control based models
        //******************************************************************************
        void CalcVRFSuppHeatingCoil(EnergyPlusData &state,
                                    int VRFTUNum,            // index of vrf terminal unit
                                    bool FirstHVACIteration, // True when first HVAC iteration
                                    Real64 PartLoadRatio,    // coil operating part-load ratio
                                    Real64 &SuppCoilLoad     // adjusted supp coil load when outlet temp exceeds max (W)
        );

        static Real64 HotWaterHeatingCoilResidual(EnergyPlusData &state,
                                                  Real64 PartLoadFrac,           // water heating coil part-load ratio
                                                  std::vector<Real64> const &Par // par(1) = VRF TU Numberindex to current VRF terminal unit
        );

        static Real64
        HeatingCoilCapacityLimit(EnergyPlusData &state,
                                 Real64 const HeatCoilAirInletNode, // supplemental heating coil air inlet node
                                 Real64 const HeatCoilMaxSATAllowed // supplemental heating coil maximum supply air temperature allowed [C]
        );
    };

    struct VRFTUNumericFieldData
    {
        // Members
        Array1D_string FieldNames;

        // Default Constructor
        VRFTUNumericFieldData() = default;
    };

    // Functions

    void SimulateVRF(EnergyPlusData &state,
                     std::string_view CompName,
                     bool const FirstHVACIteration,
                     int const ZoneNum,
                     int &CompIndex,
                     bool &HeatingActive,
                     bool &CoolingActive,
                     int const OAUnitNum,         // If the system is an equipment of OutdoorAirUnit
                     Real64 const OAUCoilOutTemp, // the coil inlet temperature of OutdoorAirUnit
                     bool const ZoneEquipment,    // TRUE if called as zone equipment
                     Real64 &SysOutputProvided,
                     Real64 &LatOutputProvided);

    void CalcVRFCondenser(EnergyPlusData &state, int VRFCond);

    void GetVRFInput(EnergyPlusData &state);

    void GetVRFInputData(EnergyPlusData &state, bool &ErrorsFound // flag for errors in GetInput
    );

    void CheckVRFTUNodeConnections(EnergyPlusData &state, int const VRFTUNum, bool &ErrorsFound);

    void InitVRF(EnergyPlusData &state, int VRFTUNum, int ZoneNum, bool FirstHVACIteration, Real64 &OnOffAirFlowRatio, Real64 &QZnReq);

    void SetCompFlowRate(EnergyPlusData &state, int VRFTUNum, int VRFCond, bool const UseCurrentMode = false);

    void SizeVRF(EnergyPlusData &state, int const VRFTUNum);

    void SimVRF(EnergyPlusData &state,
                int VRFTUNum,
                bool FirstHVACIteration,
                Real64 &OnOffAirFlowRatio,
                Real64 &SysOutputProvided,
                Real64 &LatOutputProvided,
                Real64 QZnReq);

    int GetVRFTUOutAirNode(EnergyPlusData &state, int VRFTUNum);

    int GetVRFTUZoneInletAirNode(EnergyPlusData &state, int VRFTUNum);

    int GetVRFTUMixedAirNode(EnergyPlusData &state, int VRFTUNum);

    int GetVRFTUOutAirNodeFromName(EnergyPlusData &state, std::string const &VRFTUName, bool &errorsFound);

    int GetVRFTUInAirNodeFromName(EnergyPlusData &state, std::string const &VRFTUName, bool &errorsFound);

    int GetVRFTUReturnAirNode(EnergyPlusData &state, int const VRFTUNum);

    void getVRFTUZoneLoad(
        EnergyPlusData &state, int const VRFTUNum, Real64 &zoneLoad, Real64 &LoadToHeatingSP, Real64 &LoadToCoolingSP, bool const InitFlag);

    void ReportVRFTerminalUnit(EnergyPlusData &state, int VRFTUNum); // index to VRF terminal unit

    void ReportVRFCondenser(EnergyPlusData &state, int VRFCond); // index to VRF condensing unit

    void UpdateVRFCondenser(EnergyPlusData &state, int VRFCond); // index to VRF condensing unit

    void isVRFCoilPresent(EnergyPlusData &state, std::string_view VRFTUName, bool &CoolCoilPresent, bool &HeatCoilPresent);

    void SetAverageAirFlow(EnergyPlusData &state,
                           int VRFTUNum,             // Unit index
                           Real64 PartLoadRatio,     // unit part load ratio
                           Real64 &OnOffAirFlowRatio // ratio of compressor ON airflow to average airflow over timestep
    );

    void InitializeOperatingMode(EnergyPlusData &state,
                                 bool FirstHVACIteration,  // flag for first time through HVAC systems
                                 int VRFCond,              // Condenser Unit index
                                 int TUListNum,            // Condenser Unit terminal unit list
                                 Real64 &OnOffAirFlowRatio // ratio of on to off flow rate
    );

    void LimitTUCapacity(EnergyPlusData &state,
                         int VRFCond,                     // Condenser Unit index
                         int NumTUInList,                 // Number of terminal units in list
                         Real64 StartingCapacity,         // temporary variable holding condenser capacity [W]
                         const Array1D<Real64> &CapArray, // Array of coil capacities in either cooling or heating mode [W]
                         Real64 &MaxLimit,                // Maximum terminal unit capacity for coils in same operating mode [W]
                         Real64 AltCapacity,              // temporary variable holding heat recovery capacity [W]
                         const Array1D<Real64> &AltArray, // Array of coil capacities of heat recovery [W]
                         Real64 &AltLimit                 // Maximum terminal unit capacity of heat recovery coils [W]
    );

    void LimitCoilCapacity(int NumTUInList,                 // Number of terminal units in list
                           Real64 TotalCapacity,            // temporary variable holding condenser capacity [W]
                           const Array1D<Real64> &CapArray, // Array of coil capacities in either cooling or heating mode [W]
                           Real64 &MaxLimit                 // Maximum terminal unit capacity for coils in same operating mode [W]
    );

    Real64 CompResidual_FluidTCtrl(EnergyPlusData &state,
                                   Real64 T_dis,
                                   Real64 CondHeat,
                                   int CAPFT,
                                   Real64 const T_suc // Compressor suction temperature Te' [C]
    );

} // namespace HVACVariableRefrigerantFlow

struct HVACVarRefFlowData : BaseGlobalStruct
{

    bool GetVRFInputFlag = true;             // Flag set to make sure you get input once
    bool MyOneTimeFlag = true;               // One time flag used to allocate MyEnvrnFlag and MySizeFlag
    bool MyOneTimeSizeFlag = true;           // One time flag used to allocate MyEnvrnFlag and MySizeFlag
    bool ZoneEquipmentListNotChecked = true; // False after the Zone Equipment List has been checked for items
    int NumVRFCond = 0;                      // total number of VRF condensers (All VRF Algorithm Types)
    int NumVRFCond_SysCurve = 0;             // total number of VRF condensers with VRF Algorithm Type 1
    int NumVRFCond_FluidTCtrl_HP = 0;        // total number of VRF condensers with VRF Algorithm Type 2 (HP)
    int NumVRFCond_FluidTCtrl_HR = 0;        // total number of VRF condensers with VRF Algorithm Type 2 (HR)
    int NumVRFTU = 0;                        // total number of VRF terminal units
    int NumVRFTULists = 0;                   // The number of VRF TU lists
    Real64 CompOnMassFlow = 0.0;             // Supply air mass flow rate w/ compressor ON
    Real64 OACompOnMassFlow = 0.0;           // OA mass flow rate w/ compressor ON
    Real64 CompOffMassFlow = 0.0;            // Supply air mass flow rate w/ compressor OFF
    Real64 OACompOffMassFlow = 0.0;          // OA mass flow rate w/ compressor OFF
    Real64 CompOnFlowRatio = 0.0;            // fan flow ratio when coil on
    Real64 CompOffFlowRatio = 0.0;           // fan flow ratio when coil off
    Real64 FanSpeedRatio = 0.0;              // ratio of air flow ratio passed to fan object
    Real64 LoopDXCoolCoilRTF = 0.0;          // holds value of DX cooling coil RTF
    Real64 LoopDXHeatCoilRTF = 0.0;          // holds value of DX heating coil RTF
    Real64 CondenserWaterMassFlowRate = 0.0; // VRF water-cooled condenser mass flow rate (kg/s)
    Real64 CurrentEndTimeLast = 0.0;         // end time of last time step
    Array1D_bool HeatingLoad;                // defines a heating load on VRFTerminalUnits
    Array1D_bool CoolingLoad;                // defines a cooling load on VRFTerminalUnits
    Array1D_bool LastModeHeating;            // defines last mode was heating mode
    Array1D_bool LastModeCooling;            // defines last mode was cooling mode
    Array1D_bool CheckEquipName;             // Flag set to check equipment connections once
    Array1D_bool MyEnvrnFlag;                // Flag for initializing at beginning of each new environment
    Array1D_bool MySizeFlag;                 // False after TU has been sized
    Array1D_bool MyBeginTimeStepFlag;        // Flag to sense beginning of time step
    Array1D_bool MyVRFFlag;                  // used for sizing VRF inputs one time
    Array1D_bool MyVRFCondFlag;              // used to reset timer counter
    Array1D_bool MyZoneEqFlag;               // used to set up zone equipment availability managers
    Array1D_int NumCoolingLoads;             // number of TU's requesting cooling
    Array1D_int NumHeatingLoads;             // number of TU's requesting heating
    Array1D<Real64> MaxCoolingCapacity;      // maximum capacity of any terminal unit
    Array1D<Real64> MaxHeatingCapacity;      // maximum capacity of any terminal unit
    Array1D<Real64> CoolCombinationRatio;    // ratio of terminal unit capacity to VRF condenser capacity
    Array1D<Real64> HeatCombinationRatio;    // ratio of terminal unit capacity to VRF condenser capacity
    Array1D<Real64> MaxDeltaT;               // maximum zone temperature difference from setpoint
    Array1D<Real64> MinDeltaT;               // minimum zone temperature difference from setpoint
    Array1D<Real64> SumCoolingLoads;         // sum of cooling loads
    Array1D<Real64> SumHeatingLoads;         // sum of heating loads
    Array1D_bool CheckVRFCombinationRatio;
    bool MyOneTimeEIOFlag = true; // eio header flag reporting
    int ATMixOutNode = 0;         // terminal unit mixer outlet node
    int ATMixOutNode2 = 0;        // terminal unit mixer outlet node

    // Object Data
    EPVector<HVACVariableRefrigerantFlow::VRFCondenserEquipment> VRF; // AirConditioner:VariableRefrigerantFlow object
    std::unordered_map<std::string, std::string> VrfUniqueNames;
    EPVector<HVACVariableRefrigerantFlow::VRFTerminalUnitEquipment> VRFTU;           // ZoneHVAC:TerminalUnit:VariableRefrigerantFlow object
    EPVector<HVACVariableRefrigerantFlow::TerminalUnitListData> TerminalUnitList;    // zoneTerminalUnitList object
    EPVector<HVACVariableRefrigerantFlow::VRFTUNumericFieldData> VRFTUNumericFields; // holds VRF TU numeric input fields character field name

    void clear_state() override
    {
        this->GetVRFInputFlag = true;
        this->MyOneTimeFlag = true;
        this->MyOneTimeSizeFlag = true;
        this->ZoneEquipmentListNotChecked = true;
        this->NumVRFCond = 0;
        this->NumVRFCond_SysCurve = 0;
        this->NumVRFCond_FluidTCtrl_HP = 0;
        this->NumVRFCond_FluidTCtrl_HR = 0;
        this->NumVRFTU = 0;
        this->NumVRFTULists = 0;
        this->CompOnMassFlow = 0.0;
        this->OACompOnMassFlow = 0.0;
        this->CompOffMassFlow = 0.0;
        this->OACompOffMassFlow = 0.0;
        this->CompOnFlowRatio = 0.0;
        this->CompOffFlowRatio = 0.0;
        this->FanSpeedRatio = 0.0;
        this->LoopDXCoolCoilRTF = 0.0;
        this->LoopDXHeatCoilRTF = 0.0;
        this->CondenserWaterMassFlowRate = 0.0;
        this->CurrentEndTimeLast = 0.0;
        this->HeatingLoad.deallocate();
        this->CoolingLoad.deallocate();
        this->LastModeHeating.deallocate();
        this->LastModeCooling.deallocate();
        this->CheckEquipName.deallocate();
        this->MyEnvrnFlag.deallocate();
        this->MySizeFlag.deallocate();
        this->MyBeginTimeStepFlag.deallocate();
        this->MyVRFFlag.deallocate();
        this->MyVRFCondFlag.deallocate();
        this->MyZoneEqFlag.deallocate();
        this->NumCoolingLoads.deallocate();
        this->NumHeatingLoads.deallocate();
        this->MaxCoolingCapacity.deallocate();
        this->MaxHeatingCapacity.deallocate();
        this->CoolCombinationRatio.deallocate();
        this->HeatCombinationRatio.deallocate();
        this->MaxDeltaT.deallocate();
        this->MinDeltaT.deallocate();
        this->SumCoolingLoads.deallocate();
        this->SumHeatingLoads.deallocate();
        this->VRF.deallocate();
        this->VrfUniqueNames.clear();
        this->VRFTU.deallocate();
        this->TerminalUnitList.deallocate();
        this->VRFTUNumericFields.deallocate();
        this->CheckVRFCombinationRatio.clear();
        this->MyOneTimeEIOFlag = true;
        this->ATMixOutNode = 0;
        this->ATMixOutNode2 = 0;
    }
};

} // namespace EnergyPlus

#endif<|MERGE_RESOLUTION|>--- conflicted
+++ resolved
@@ -384,11 +384,8 @@
         Real64 SCHigh;                    // VRF outdoor unit subcooling degrees uppler limit [C]
         Real64 VRFOperationSimPath;       // simulation path indicating the VRF operation mode [--]
         bool checkPlantCondTypeOneTime;
-<<<<<<< HEAD
+        int CondenserCapErrIdx; // recurring condenser capacity error index
         bool adjustedTe;
-=======
-        int CondenserCapErrIdx; // recurring condenser capacity error index
->>>>>>> 1d1665a7
 
         // Default Constructor
         VRFCondenserEquipment()
@@ -429,11 +426,7 @@
               RatedHeatCapacity(0.0), RatedCompPower(14000.0), RatedCompPowerPerCapcity(0.35), RatedOUFanPower(0.0), RatedOUFanPowerPerCapcity(0.0),
               RateBFOUEvap(0.45581), RateBFOUCond(0.21900), RefPipDiaSuc(0.0), RefPipDiaDis(0.0), RefPipLen(0.0), RefPipEquLen(0.0), RefPipHei(0.0),
               RefPipInsThi(0.0), RefPipInsCon(0.0), SH(0.0), SC(0.0), SCHE(0.0), SHLow(0.0), SCLow(0.0), SHHigh(0.0), SCHigh(0.0),
-<<<<<<< HEAD
-              VRFOperationSimPath(0.0), checkPlantCondTypeOneTime(true), adjustedTe(false)
-=======
-              VRFOperationSimPath(0.0), checkPlantCondTypeOneTime(true), CondenserCapErrIdx(0)
->>>>>>> 1d1665a7
+              VRFOperationSimPath(0.0), checkPlantCondTypeOneTime(true), CondenserCapErrIdx(0), adjustedTe(false)
         {
         }
 
