--- conflicted
+++ resolved
@@ -226,12 +226,6 @@
 
 }
 
-<<<<<<< HEAD
-    // some flags
-    extern bool fullyReady;
-    extern bool apiErrorFlag;
-    extern bool condFDReadyFlag;
-=======
 struct PluginManagerData : BaseGlobalStruct {
     std::map<EMSManager::EMSCallFrom, std::vector<std::function<void(void *)>>> callbacks;
     std::unique_ptr<PluginManagement::PluginManager> pluginManager;
@@ -242,6 +236,7 @@
     std::vector<Real64> globalVariableValues;
     bool fullyReady = false;
     bool apiErrorFlag = false;
+    bool condFDReadyFlag = false;
 
     void clear_state() override {
         callbacks.clear();
@@ -255,13 +250,13 @@
         plugins.clear();
         fullyReady = false;
         apiErrorFlag = false;
+        condFDReadyFlag = false;
         auto * p = pluginManager.release();
         delete p;
 #endif
     }
 
 };
->>>>>>> f04ed6d7
 
 }
 
