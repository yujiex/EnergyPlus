// EnergyPlus, Copyright (c) 1996-2020, The Board of Trustees of the University of Illinois,
// The Regents of the University of California, through Lawrence Berkeley National Laboratory
// (subject to receipt of any required approvals from the U.S. Dept. of Energy), Oak Ridge
// National Laboratory, managed by UT-Battelle, Alliance for Sustainable Energy, LLC, and other
// contributors. All rights reserved.
//
// NOTICE: This Software was developed under funding from the U.S. Department of Energy and the
// U.S. Government consequently retains certain rights. As such, the U.S. Government has been
// granted for itself and others acting on its behalf a paid-up, nonexclusive, irrevocable,
// worldwide license in the Software to reproduce, distribute copies to the public, prepare
// derivative works, and perform publicly and display publicly, and to permit others to do so.
//
// Redistribution and use in source and binary forms, with or without modification, are permitted
// provided that the following conditions are met:
//
// (1) Redistributions of source code must retain the above copyright notice, this list of
//     conditions and the following disclaimer.
//
// (2) Redistributions in binary form must reproduce the above copyright notice, this list of
//     conditions and the following disclaimer in the documentation and/or other materials
//     provided with the distribution.
//
// (3) Neither the name of the University of California, Lawrence Berkeley National Laboratory,
//     the University of Illinois, U.S. Dept. of Energy nor the names of its contributors may be
//     used to endorse or promote products derived from this software without specific prior
//     written permission.
//
// (4) Use of EnergyPlus(TM) Name. If Licensee (i) distributes the software in stand-alone form
//     without changes from the version obtained under this License, or (ii) Licensee makes a
//     reference solely to the software portion of its product, Licensee must refer to the
//     software as "EnergyPlus version X" software, where "X" is the version number Licensee
//     obtained under this License and may not use a different name for the software. Except as
//     specifically required in this Section (4), Licensee shall not use in a company name, a
//     product name, in advertising, publicity, or other promotional activities any name, trade
//     name, trademark, logo, or other designation of "EnergyPlus", "E+", "e+" or confusingly
//     similar designation, without the U.S. Department of Energy's prior written consent.
//
// THIS SOFTWARE IS PROVIDED BY THE COPYRIGHT HOLDERS AND CONTRIBUTORS "AS IS" AND ANY EXPRESS OR
// IMPLIED WARRANTIES, INCLUDING, BUT NOT LIMITED TO, THE IMPLIED WARRANTIES OF MERCHANTABILITY
// AND FITNESS FOR A PARTICULAR PURPOSE ARE DISCLAIMED. IN NO EVENT SHALL THE COPYRIGHT OWNER OR
// CONTRIBUTORS BE LIABLE FOR ANY DIRECT, INDIRECT, INCIDENTAL, SPECIAL, EXEMPLARY, OR
// CONSEQUENTIAL DAMAGES (INCLUDING, BUT NOT LIMITED TO, PROCUREMENT OF SUBSTITUTE GOODS OR
// SERVICES; LOSS OF USE, DATA, OR PROFITS; OR BUSINESS INTERRUPTION) HOWEVER CAUSED AND ON ANY
// THEORY OF LIABILITY, WHETHER IN CONTRACT, STRICT LIABILITY, OR TORT (INCLUDING NEGLIGENCE OR
// OTHERWISE) ARISING IN ANY WAY OUT OF THE USE OF THIS SOFTWARE, EVEN IF ADVISED OF THE
// POSSIBILITY OF SUCH DAMAGE.

// C++ Headers
#include <cmath>

// ObjexxFCL Headers
#include <ObjexxFCL/Array.functions.hh>
#include <ObjexxFCL/Fmath.hh>

// EnergyPlus Headers
#include <EnergyPlus/Construction.hh>
#include <EnergyPlus/Data/EnergyPlusData.hh>
#include <EnergyPlus/DataEnvironment.hh>
#include <EnergyPlus/DataHeatBalance.hh>
#include <EnergyPlus/DataSurfaces.hh>
#include <EnergyPlus/General.hh>
#include <EnergyPlus/Material.hh>
#include <EnergyPlus/UtilityRoutines.hh>

namespace EnergyPlus {

namespace DataHeatBalance {

    // MODULE INFORMATION:
    //       AUTHOR         Rick Strand
    //       DATE WRITTEN   August 1997 (rewritten)
    //       MODIFIED       Aug-Oct 1997 RKS (added derived types)
    //       MODIFIED       Feb 1999 (FW) Added visible radiation parameters,
    //                      WindowShadingControl type and SurfaceWindowCalc type
    //                      Sep 1999 (FW) Added/modified Window4 gas variables
    //                      Jul 2003 (CC) Added reference temperature variable for air models
    //                      Aug 2003 (FW) Added FractionReturnAirPlenTempCoeff1 and
    //                      FractionReturnAirPlenTempCoeff2 to Type LightsData
    //                      Nov 2003 (FW) Add FullExteriorWithRefl and FullInteriorExteriorWithRefl
    //                       as SolarDistribution values
    //                      Dec 2003 (PGE) Added Zone List and Zone Group; added SNLoad variables
    //                      August 2006 (COP) Added variable k coefficient and PCM enthalpy.
    //                      Dec 2006 (DJS-PSU) Added ecoroof material
    //                      Dec 2008 TH added new properties to MaterialProperties and
    //                              ConstructionData for thermochromic windows
    //       RE-ENGINEERED  na

    // PURPOSE OF THIS MODULE:
    // This module should contain the information that is needed to pass
    // from the Heat Balance Module and all of the Zone Initializations
    // such as ConductionTransferFunction, GlassCalculation,
    // SolarShading, etc. Modules.

    // Using/Aliasing
    using DataGlobals::AutoCalculate;
    using DataGlobals::DegToRadians;
    using DataSurfaces::MaxSlatAngs;
    using namespace DataVectorTypes;
    using DataBSDFWindow::BSDFLayerAbsorpStruct;
    using DataBSDFWindow::BSDFWindowInputStruct;

    // Data
    // module should be available to other modules and routines.  Thus,
    // all variables in this module must be PUBLIC.

    // MODULE PARAMETER DEFINITIONS:

    // Parameters for the definition and limitation of arrays:
    // Parameters to indicate material group type for use with the Material
    // derived type (see below):

    int MaxSolidWinLayers(0);                // Maximum number of solid layers in a window construction

    int const RegularMaterial(0);
    int const Air(1);
    int const Shade(2);
    int const WindowGlass(3);
    int const WindowGas(4);
    int const WindowBlind(5);
    int const WindowGasMixture(6);
    int const Screen(7);
    int const EcoRoof(8);
    int const IRTMaterial(9);
    int const WindowSimpleGlazing(10);
    int const ComplexWindowShade(11);
    int const ComplexWindowGap(12);

    int const GlassEquivalentLayer(13);
    int const ShadeEquivalentLayer(14);
    int const DrapeEquivalentLayer(15);
    int const BlindEquivalentLayer(16);
    int const ScreenEquivalentLayer(17);
    int const GapEquivalentLayer(18);

    Array1D_string const cMaterialGroupType({-1, 18},
                                            {"invalid",
                                             "Material/Material:NoMass",
                                             "Material:AirGap",
                                             "WindowMaterial:Shade",
                                             "WindowMaterial:Glazing*",
                                             "WindowMaterial:Gas",
                                             "WindowMaterial:Blind",
                                             "WindowMaterial:GasMixture",
                                             "WindowMaterial:Screen",
                                             "Material:RoofVegetation",
                                             "Material:InfraredTransparent",
                                             "WindowMaterial:SimpleGlazingSystem",
                                             "WindowMaterial:ComplexShade",
                                             "WindowMaterial:Gap",
                                             "WindowMaterial:Glazing:EquivalentLayer",
                                             "WindowMaterial:Shade:EquivalentLayer",
                                             "WindowMaterial:Drape:EquivalentLayer",
                                             "WindowMaterial:Blind:EquivalentLayer",
                                             "WindowMaterial:Screen:EquivalentLayer",
                                             "WindowMaterial:Gap:EquivalentLayer"});

    // Parameters to indicate surface roughness for use with the Material
    // derived type (see below):

    int const VeryRough(1);
    int const Rough(2);
    int const MediumRough(3);
    int const MediumSmooth(4);
    int const Smooth(5);
    int const VerySmooth(6);

    // Parameters to indicate blind orientation for use with the Material
    // derived type (see below):

    int const Horizontal(1);
    int const Vertical(2);
    int const FixedSlats(1);
    int const VariableSlats(2);
    // Parameters for Interior and Exterior Solar Distribution

    int const MinimalShadowing(-1);            // all incoming solar hits floor, no exterior shadowing except reveals
    int const FullExterior(0);                 // all incoming solar hits floor, full exterior shadowing
    int const FullInteriorExterior(1);         // full interior solar distribution, full exterior solar shadowing
    int const FullExteriorWithRefl(2);         // all incoming solar hits floor, full exterior shadowing and reflections
    int const FullInteriorExteriorWithRefl(3); // full interior solar distribution,
    // full exterior shadowing and reflections
    // Parameters to indicate the zone type for use with the Zone derived
    // type (see below--Zone%OfType):

    int const StandardZone(1);
    // INTEGER, PARAMETER :: PlenumZone = 2
    // INTEGER, PARAMETER :: SolarWallZone = 11  ! from old ZTYP, OSENV
    // INTEGER, PARAMETER :: RoofPondZone = 12   ! from old ZTYP, OSENV

    // Parameters to indicate the convection correlation being used for use with
    // InsideConvectionAlgo and OutsideConvectionAlgo

    int const ASHRAESimple(1);
    int const ASHRAETARP(2);
    int const CeilingDiffuser(3); // Only valid for inside use
    int const TrombeWall(4);      // Only valid for inside use
    int const TarpHcOutside(5);   // Only valid for outside use
    int const MoWiTTHcOutside(6); // Only valid for outside use
    int const DOE2HcOutside(7);   // Only valid for outside use
    int const BLASTHcOutside(8);  // Only valid for outside use
    int const AdaptiveConvectionAlgorithm(9);

    // Parameters for WarmupDays
    int const DefaultMaxNumberOfWarmupDays(25); // Default maximum number of warmup days allowed
    int const DefaultMinNumberOfWarmupDays(1);  // Default minimum number of warmup days allowed

    // Parameters for Sky Radiance Distribution
    int const Isotropic(0);
    int const Anisotropic(1);

    // Parameters for ZoneAirSolutionAlgo
    int const Use3rdOrder(0);
    int const UseAnalyticalSolution(1);
    int const UseEulerMethod(2);

    // Parameter for MRT calculation type
    int const ZoneAveraged(1);
    int const SurfaceWeighted(2);
    int const AngleFactor(3);

    // Parameters for Ventilation
    int const NaturalVentilation(0);
    int const IntakeVentilation(1);
    int const ExhaustVentilation(2);
    int const BalancedVentilation(3);

    // Parameters for hybrid ventilation using Ventilation and Mixing objects
    int const HybridControlTypeIndiv(0);
    int const HybridControlTypeClose(1);
    int const HybridControlTypeGlobal(2);

    // System type, detailed refrigeration or refrigerated case rack
    int const RefrigSystemTypeDetailed(1);
    int const RefrigSystemTypeRack(2);

    // Refrigeration condenser type
    int const RefrigCondenserTypeAir(1);
    int const RefrigCondenserTypeEvap(2);
    int const RefrigCondenserTypeWater(3);
    int const RefrigCondenserTypeCascade(4);

    // Parameters for type of infiltration model
    int const InfiltrationDesignFlowRate(1);
    int const InfiltrationShermanGrimsrud(2);
    int const InfiltrationAIM2(3);

    // Parameters for type of ventilation model
    int const VentilationDesignFlowRate(1);
    int const VentilationWindAndStack(2);

    // Parameters for type of zone air balance model
    int const AirBalanceNone(0);
    int const AirBalanceQuadrature(1);

    // Parameter for source zone air flow mass balance infiltration treatment
    int const NoInfiltrationFlow(0);
    int const AddInfiltrationFlow(1);
    int const AdjustInfiltrationFlow(2);
    int const MixingSourceZonesOnly(1);
    int const AllZones(2);

    int const NumZoneIntGainDeviceTypes(53);
    Array1D_string const ZoneIntGainDeviceTypes(NumZoneIntGainDeviceTypes,
                                                {"PEOPLE",
                                                 "LIGHTS",
                                                 "ELECTRICEQUIPMENT",
                                                 "GASEQUIPMENT",
                                                 "HOTWATEREQUIPMENT",
                                                 "STEAMEQUIPMENT",
                                                 "OTHEREQUIPMENT",
                                                 "ZONEBASEBOARD:OUTDOORTEMPERATURECONTROLLED",
                                                 "ZONECONTAMINANTSOURCEANDSINK:CARBONDIOXIDE",
                                                 "WATERUSE:EQUIPMENT",
                                                 "DAYLIGHTINGDEVICE:TUBULAR",
                                                 "WATERHEATER:MIXED",
                                                 "WATERHEATER:STRATIFIED",
                                                 "THERMALSTORAGE:CHILLEDWATER:MIXED",
                                                 "THERMALSTORAGE:CHILLEDWATER:STRATIFIED",
                                                 "GENERATOR:FUELCELL",
                                                 "GENERATOR:MICROCHP",
                                                 "ELECTRICLOADCENTER:TRANSFORMER",
                                                 "ELECTRICLOADCENTER:INVERTER:SIMPLE",
                                                 "ELECTRICLOADCENTER:INVERTER:FUNCTIONOFPOWER",
                                                 "ELECTRICLOADCENTER:INVERTER:LOOKUPTABLE",
                                                 "ELECTRICLOADCENTER:STORAGE:BATTERY",
                                                 "ELECTRICLOADCENTER:STORAGE:SIMPLE",
                                                 "PIPE:INDOOR",
                                                 "REFRIGERATION:CASE",
                                                 "REFRIGERATION:COMPRESSORRACK",
                                                 "REFRIGERATION:SYSTEM:CONDENSER:AIRCOOLED",
                                                 "REFRIGERATION:TRANSCRITICALSYSTEM:GASCOOLER:AIRCOOLED",
                                                 "REFRIGERATION:SYSTEM:SUCTIONPIPE",
                                                 "REFRIGERATION:TRANSCRITICALSYSTEM:SUCTIONPIPEMT",
                                                 "REFRIGERATION:TRANSCRITICALSYSTEM:SUCTIONPIPELT",
                                                 "REFRIGERATION:SECONDARYSYSTEM:RECEIVER",
                                                 "REFRIGERATION:SECONDARYSYSTEM:PIPE",
                                                 "REFRIGERATION:WALKIN",
                                                 "PUMP:VARIABLESPEED",
                                                 "PUMP:CONSTANTSPEED",
                                                 "PUMP:VARIABLESPEED:CONDENSATE",
                                                 "HEADEREDPUMPS:VARIABLESPEED",
                                                 "HEADEREDPUMPS:CONSTANTSPEED",
                                                 "ZONECONTAMINANTSOURCEANDSINK:GENERICCONTAMINANT",
                                                 "PLANTCOMPONENT:USERDEFINED",
                                                 "COIL:USERDEFINED",
                                                 "ZONEHVAC:FORCEDAIR:USERDEFINED",
                                                 "AIRTERMINAL:SINGLEDUCT:USERDEFINED",
                                                 "COIL:COOLING:DX:SINGLESPEED:THERMALSTORAGE",
                                                 "ELECTRICEQUIPMENT:ITE:AIRCOOLED",
                                                 "COIL:COOLING:DX:SINGLESPEED",
                                                 "COIL:HEATING:DX:SINGLESPEED",
                                                 "COIL:COOLING:DX:TWOSPEED",
                                                 "COIL:COOLING:DX:MULTISPEED",
                                                 "COIL:HEATING:DX:MULTISPEED",
                                                 "ELECTRICLOADCENTER:STORAGE:CONVERTER",
                                                 "FAN:SYSTEMMODEL"}); // 01 | 02 | 03 | 04 | 05 | 06 | 07 | 08 | 09 | 10 | 11 | 12 | 13 | 14 | 15 | 16
                                                                      // | 17 | 18 | 19 | 20 | 21 | 22 | 23 | 24 | 25 | 26 | 27 | 28 | 29 | 30 | 31 |
                                                                      // 32 | 33 | 34 | 35 | 36 | 37 | 38 | 39 | 40 | 41 | 42 | 43 | 44 | 45 | 46 | 47
                                                                      // | 48 | 49 | 50 | 51 | 52 | 53

    Array1D_string const ccZoneIntGainDeviceTypes(NumZoneIntGainDeviceTypes,
                                                  {"People",
                                                   "Lights",
                                                   "ElectricEquipment",
                                                   "GasEquipment",
                                                   "HotWaterEquipment",
                                                   "SteamEquipment",
                                                   "OtherEquipment",
                                                   "ZoneBaseboard:OutdoorTemperatureControlled",
                                                   "ZoneContaminantSourceAndSink:CarbonDioxide",
                                                   "WaterUse:Equipment",
                                                   "DaylightingDevice:Tubular",
                                                   "WaterHeater:Mixed",
                                                   "WaterHeater:Stratified",
                                                   "ThermalStorage:ChilledWater:Mixed",
                                                   "ThermalStorage:ChilledWater:Stratified",
                                                   "Generator:FuelCell",
                                                   "Generator:MicroCHP",
                                                   "ElectricLoadCenter:Transformer",
                                                   "ElectricLoadCenter:Inverter:Simple",
                                                   "ElectricLoadCenter:Inverter:FunctionOfPower",
                                                   "ElectricLoadCenter:Inverter:LookUpTable",
                                                   "ElectricLoadCenter:Storage:Battery",
                                                   "ElectricLoadCenter:Storage:Simple",
                                                   "Pipe:Indoor",
                                                   "Refrigeration:Case",
                                                   "Refrigeration:CompressorRack",
                                                   "Refrigeration:System:Condenser:AirCooled",
                                                   "Refrigeration:TranscriticalSystem:GasCooler:AirCooled",
                                                   "Refrigeration:System:SuctionPipe",
                                                   "Refrigeration:TranscriticalSystem:SuctionPipeMT",
                                                   "Refrigeration:TranscriticalSystem:SuctionPipeLT",
                                                   "Refrigeration:SecondarySystem:Receiver",
                                                   "Refrigeration:SecondarySystem:Pipe",
                                                   "Refrigeration:WalkIn",
                                                   "Pump:VariableSpeed",
                                                   "Pump:ConstantSpeed",
                                                   "Pump:VariableSpeed:Condensate",
                                                   "HeaderedPumps:VariableSpeed",
                                                   "HeaderedPumps:ConstantSpeed",
                                                   "ZoneContaminantSourceAndSink:GenericContaminant",
                                                   "PlantComponent:UserDefined",
                                                   "Coil:UserDefined",
                                                   "ZoneHVAC:ForcedAir:UserDefined",
                                                   "AirTerminal:SingleDuct:UserDefined",
                                                   "Coil:Cooling:DX:SingleSpeed:ThermalStorage",
                                                   "ElectricEquipment:ITE:AirCooled",
                                                   "Coil:Cooling:DX:SingleSpeed",
                                                   "Coil:Heating:DX:SingleSpeed",
                                                   "Coil:Cooling:DX:TwoSpeed",
                                                   "Coil:Cooling:DX:MultiSpeed",
                                                   "Coil:Heating:DX:MultiSpeed",
                                                   "ElectricLoadCenter:Storage:Converter",
                                                   "Fan:SystemModel"}); // 01 | 02 | 03 | 04 | 05 | 06 | 07 | 08 | 09 | 10 | 11 | 12 | 13 | 14 | 15 |
                                                                        // 16 | 17 | 18 | 19 | 20 | 21 | 22 | 23 | 24 | 25 | 26 | 27 | 28 | 29 | 30 |
                                                                        // 31 | 32 | 33 | 34 | 35 | 36 | 37 | 38 | 39 | 40 | 41 | 42 | 43 | 44 | 45 |
                                                                        // 46 | 47 | 48 | 49 | 50 | 51 | 52 | 53

    int const IntGainTypeOf_People(1);
    int const IntGainTypeOf_Lights(2);
    int const IntGainTypeOf_ElectricEquipment(3);
    int const IntGainTypeOf_GasEquipment(4);
    int const IntGainTypeOf_HotWaterEquipment(5);
    int const IntGainTypeOf_SteamEquipment(6);
    int const IntGainTypeOf_OtherEquipment(7);
    int const IntGainTypeOf_ZoneBaseboardOutdoorTemperatureControlled(8);
    int const IntGainTypeOf_ZoneContaminantSourceAndSinkCarbonDioxide(9);
    int const IntGainTypeOf_WaterUseEquipment(10);
    int const IntGainTypeOf_DaylightingDeviceTubular(11);
    int const IntGainTypeOf_WaterHeaterMixed(12);
    int const IntGainTypeOf_WaterHeaterStratified(13);
    int const IntGainTypeOf_ThermalStorageChilledWaterMixed(14);
    int const IntGainTypeOf_ThermalStorageChilledWaterStratified(15);
    int const IntGainTypeOf_GeneratorFuelCell(16);
    int const IntGainTypeOf_GeneratorMicroCHP(17);
    int const IntGainTypeOf_ElectricLoadCenterTransformer(18);
    int const IntGainTypeOf_ElectricLoadCenterInverterSimple(19);
    int const IntGainTypeOf_ElectricLoadCenterInverterFunctionOfPower(20);
    int const IntGainTypeOf_ElectricLoadCenterInverterLookUpTable(21);
    int const IntGainTypeOf_ElectricLoadCenterStorageBattery(22);
    int const IntGainTypeOf_ElectricLoadCenterStorageSimple(23);
    int const IntGainTypeOf_PipeIndoor(24);
    int const IntGainTypeOf_RefrigerationCase(25);
    int const IntGainTypeOf_RefrigerationCompressorRack(26);
    int const IntGainTypeOf_RefrigerationSystemAirCooledCondenser(27);
    int const IntGainTypeOf_RefrigerationTransSysAirCooledGasCooler(28);
    int const IntGainTypeOf_RefrigerationSystemSuctionPipe(29);
    int const IntGainTypeOf_RefrigerationTransSysSuctionPipeMT(30);
    int const IntGainTypeOf_RefrigerationTransSysSuctionPipeLT(31);
    int const IntGainTypeOf_RefrigerationSecondaryReceiver(32);
    int const IntGainTypeOf_RefrigerationSecondaryPipe(33);
    int const IntGainTypeOf_RefrigerationWalkIn(34);
    int const IntGainTypeOf_Pump_VarSpeed(35);
    int const IntGainTypeOf_Pump_ConSpeed(36);
    int const IntGainTypeOf_Pump_Cond(37);
    int const IntGainTypeOf_PumpBank_VarSpeed(38);
    int const IntGainTypeOf_PumpBank_ConSpeed(39);
    int const IntGainTypeOf_ZoneContaminantSourceAndSinkGenericContam(40);
    int const IntGainTypeOf_PlantComponentUserDefined(41);
    int const IntGainTypeOf_CoilUserDefined(42);
    int const IntGainTypeOf_ZoneHVACForcedAirUserDefined(43);
    int const IntGainTypeOf_AirTerminalUserDefined(44);
    int const IntGainTypeOf_PackagedTESCoilTank(45);
    int const IntGainTypeOf_ElectricEquipmentITEAirCooled(46);
    int const IntGainTypeOf_SecCoolingDXCoilSingleSpeed(47);
    int const IntGainTypeOf_SecHeatingDXCoilSingleSpeed(48);
    int const IntGainTypeOf_SecCoolingDXCoilTwoSpeed(49);
    int const IntGainTypeOf_SecCoolingDXCoilMultiSpeed(50);
    int const IntGainTypeOf_SecHeatingDXCoilMultiSpeed(51);
    int const IntGainTypeOf_ElectricLoadCenterConverter(52);
    int const IntGainTypeOf_FanSystemModel(53);

    // Parameters for checking surface heat transfer models
    Real64 const HighDiffusivityThreshold(1.e-5);   // used to check if Material properties are out of line.
    Real64 const ThinMaterialLayerThreshold(0.003); // 3 mm lower limit to expected material layers

    // DERIVED TYPE DEFINITIONS:

    // thermochromic windows

    // For predefined tabular reporting

    // DERIVED TYPE DEFINITIONS:

    // MODULE VARIABLE DECLARATIONS:

    // MODULE VARIABLE Type DECLARATIONS:

    // INTERFACE BLOCK SPECIFICATIONS:
    // na

    // MODULE VARIABLE DECLARATIONS:

    // SiteData aka building data
    Real64 LowHConvLimit(0.1); // Lowest allowed convection coefficient for detailed model
    // before reverting to the simple model.  This avoids a
    // divide by zero elsewhere.  Not based on any physical
    // reasoning, just the number that was picked.  It corresponds
    // to a delta T for a vertical surface of 0.000444C.
    // REAL(r64), PARAMETER :: LowHConvLimit = 1.0 !W/m2-K  Lowest allowed natural convection coefficient
    //                           ! A lower limit is needed to avoid numerical problems
    //                           ! Natural convection correlations are a function of temperature difference,
    //                           !   there are many times when those temp differences pass through zero leading to non-physical results
    //                           ! Value of 1.0 chosen here is somewhat arbitrary, but based on the following reasons:
    //                           !  1) Low values of HconvIn indicate a layer of high thermal resistance, however
    //                           !       the R-value of a convection film layer should be relatively low (compared to building surfaces)
    //                           !  2) The value of 1.0 corresponds to the thermal resistance of 0.05 m of batt insulation
    //                           !  3) Limit on the order of 1.0 is suggested by the abrupt changes in an inverse relationship
    //                           !  4) A conduction-only analysis can model a limit by considering the thermal performance of
    //                           !       boundary layer to be pure conduction (with no movement to enhance heat transfer);
    //                           !       Taking the still gas thermal conductivity for air at 0.0267 W/m-K (at 300K), then
    //                           !       this limit of 1.0 corresponds to a completely still layer of air that is around 0.025 m thick
    //                           !  5) The previous limit of 0.1 (before ver. 3.1) caused loads initialization problems in test files
    Real64 HighHConvLimit(1000.0);         // upper limit for HConv, mostly used for user input limits in practics. !W/m2-K
<<<<<<< HEAD
    Real64 MaxAllowedDelTemp(0.002);       // Convergence criteria for inside surface temperatures 
=======
    Real64 MaxAllowedDelTemp(0.002);       // Convergence criteria for inside surface temperatures
>>>>>>> 4ad20382
    Real64 MaxAllowedDelTempCondFD(0.002); // Convergence criteria for inside surface temperatures for CondFD

    std::string BuildingName;           // Name of building
    Real64 BuildingAzimuth(0.0);        // North Axis of Building
    Real64 LoadsConvergTol(0.0);        // Tolerance value for Loads Convergence
    Real64 TempConvergTol(0.0);         // Tolerance value for Temperature Convergence
    int DefaultInsideConvectionAlgo(1); // 1 = simple (ASHRAE); 2 = detailed (ASHRAE); 3 = ceiling diffuser;
    // 4 = trombe wall
    int DefaultOutsideConvectionAlgo(1);                                      // 1 = simple (ASHRAE); 2 = detailed; etc (BLAST, TARP, MOWITT, DOE-2)
    int SolarDistribution(0);                                                 // Solar Distribution Algorithm
    int InsideSurfIterations(0);                                              // Counts inside surface iterations
    int OverallHeatTransferSolutionAlgo(DataSurfaces::HeatTransferModel_CTF); // Global HeatBalanceAlgorithm setting

    // Flags for HeatTransfer Algorithms Used
    bool AllCTF(true);                      // CTF used for everything - no EMPD, no CondFD, No HAMT, No Kiva - true until flipped otherwise
    bool AnyCTF(false);                     // CTF used
    bool AnyEMPD(false);                    // EMPD used
    bool AnyCondFD(false);                  // CondFD used
    bool AnyHAMT(false);                    // HAMT used
    bool AnyKiva(false);                    // Kiva used
    bool AnyAirBoundary(false);             // Construction:AirBoundary used
    bool AnyAirBoundaryGroupedSolar(false); // Construction:AirBoundary with GroupedZones for solar used somewhere
    bool AnyBSDF(false);                    // True if any WindowModelType == WindowBSDFModel

    int MaxNumberOfWarmupDays(25);      // Maximum number of warmup days allowed
    int MinNumberOfWarmupDays(1);       // Minimum number of warmup days allowed
    Real64 CondFDRelaxFactor(1.0);      // Relaxation factor, for looping across all the surfaces.
    Real64 CondFDRelaxFactorInput(1.0); // Relaxation factor, for looping across all the surfaces, user input value

    int ZoneAirSolutionAlgo(Use3rdOrder);      // ThirdOrderBackwardDifference, AnalyticalSolution, and EulerMethod
    bool OverrideZoneAirSolutionAlgo(false);   // Override the zone air solution algorithm in PerformancePrecisionTradeoffs
    Real64 BuildingRotationAppendixG(0.0);     // Building Rotation for Appendix G
    Real64 ZoneTotalExfiltrationHeatLoss(0.0); // Building total heat emission through zone exfiltration;
    Real64 ZoneTotalExhaustHeatLoss(0.0);      // Building total heat emission through zone air exhaust;
    Real64 SysTotalHVACReliefHeatLoss(0.0);    // Building total heat emission through HVAC system relief air;
    Real64 SysTotalHVACRejectHeatLoss(0.0);    // Building total heat emission through HVAC system heat rejection;

    // END SiteData

    int NumOfZoneLists(0);             // Total number of zone lists
    int NumOfZoneGroups(0);            // Total number of zone groups
    int NumPeopleStatements(0);        // Number of People objects in input - possibly global assignments
    int NumLightsStatements(0);        // Number of Lights objects in input - possibly global assignments
    int NumZoneElectricStatements(0);  // Number of ZoneElectric objects in input - possibly global assignments
    int NumZoneGasStatements(0);       // Number of ZoneGas objects in input - possibly global assignments
    int NumInfiltrationStatements(0);  // Number of Design Flow Infiltration objects in input - possibly global assignments
    int NumVentilationStatements(0);   // Number of Design Flow Ventilation objects in input - possibly global assignments
    int NumHotWaterEqStatements(0);    // number of Hot Water Equipment objects in input. - possibly global assignments
    int NumSteamEqStatements(0);       // number of Steam Equipment objects in input. - possibly global assignments
    int NumOtherEqStatements(0);       // number of Other Equipment objects in input. - possibly global assignments
    int NumZoneITEqStatements(0);      // number of Other Equipment objects in input. - possibly global assignments
    int TotPeople(0);                  // Total People Statements in input and extrapolated from global assignments
    int TotLights(0);                  // Total Lights Statements in input and extrapolated from global assignments
    int TotElecEquip(0);               // Total Electric Equipment Statements in input and extrapolated from global assignments
    int TotGasEquip(0);                // Total Gas Equipment Statements in input
    int TotOthEquip(0);                // Total Other Equipment Statements in input
    int TotHWEquip(0);                 // Total Hot Water Equipment Statements in input
    int TotStmEquip(0);                // Total Steam Equipment Statements in input
    int TotInfiltration(0);            // Total Infiltration Statements in input and extrapolated from global assignments
    int TotDesignFlowInfiltration(0);  // number of Design Flow rate ZoneInfiltration in input
    int TotShermGrimsInfiltration(0);  // number of Sherman Grimsrud (ZoneInfiltration:ResidentialBasic) in input
    int TotAIM2Infiltration(0);        // number of AIM2 (ZoneInfiltration:ResidentialEnhanced) in input
    int TotVentilation(0);             // Total Ventilation Statements in input
    int TotDesignFlowVentilation(0);   // number of Design Flow rate ZoneVentilation in input
    int TotWindAndStackVentilation(0); // number of wind and stack open area ZoneVentilation in input
    int TotMixing(0);                  // Total Mixing Statements in input
    int TotCrossMixing(0);             // Total Cross Mixing Statements in input
    int TotRefDoorMixing(0);           // Total RefrigerationDoor Mixing Statements in input
    int TotBBHeat(0);                  // Total BBHeat Statements in input
    int TotMaterials(0);               // Total number of unique materials (layers) in this simulation
    int TotConstructs(0);              // Total number of unique constructions in this simulation
    int TotSpectralData(0);            // Total window glass spectral data sets
    int W5GlsMat(0);                   // Window5 Glass Materials, specified by transmittance and front and back reflectance
    int W5GlsMatAlt(0);                // Window5 Glass Materials, specified by index of refraction and extinction coeff
    int W5GasMat(0);                   // Window5 Single-Gas Materials
    int W5GasMatMixture(0);            // Window5 Gas Mixtures
    int W7SupportPillars(0);           // Complex fenestration support pillars
    int W7DeflectionStates(0);         // Complex fenestration deflection states
    int W7MaterialGaps(0);             // Complex fenestration material gaps
    int TotBlinds(0);                  // Total number of blind materials
    int TotScreens(0);                 // Total number of exterior window screen materials
    int TotTCGlazings(0);              // Number of TC glazing object - WindowMaterial:Glazing:Thermochromic found in the idf file
    int NumSurfaceScreens(0);          // Total number of screens on exterior windows
    int TotShades(0);                  // Total number of shade materials
    int TotComplexShades(0);           // Total number of shading materials for complex fenestrations
    int TotComplexGaps(0);             // Total number of window gaps for complex fenestrations
    int TotSimpleWindow;               // number of simple window systems.

    int W5GlsMatEQL(0);   // Window5 Single-Gas Materials for Equivalent Layer window model
    int TotShadesEQL(0);  // Total number of shade materials for Equivalent Layer window model
    int TotDrapesEQL(0);  // Total number of drape materials for Equivalent Layer window model
    int TotBlindsEQL(0);  // Total number of blind materials for Equivalent Layer window model
    int TotScreensEQL(0); // Total number of exterior window screen materials for Equivalent Layer window model
    int W5GapMatEQL(0);   // Window5 Equivalent Layer Single-Gas Materials

    int TotZoneAirBalance(0); // Total Zone Air Balance Statements in input
    int TotFrameDivider(0);   // Total number of window frame/divider objects
    int AirFlowFlag(0);
    int TotCO2Gen(0);                       // Total CO2 source and sink statements in input
    bool CalcWindowRevealReflection(false); // True if window reveal reflection is to be calculated
    // for at least one exterior window
    bool StormWinChangeThisDay(false); // True if a storm window has been added or removed from any
    // window during the current day; can only be true for first
    // time step of the day.
    bool AnyConstructInternalSourceInInput(false); // true if the user has entered any constructions with internal sources
    bool AdaptiveComfortRequested_CEN15251(false); // true if people objects have adaptive comfort requests. CEN15251
    bool AdaptiveComfortRequested_ASH55(false);    // true if people objects have adaptive comfort requests. ASH55

    bool NoFfactorConstructionsUsed(true);
    bool NoCfactorConstructionsUsed(true);
    bool NoRegularMaterialsUsed(true);

    int NumRefrigeratedRacks(0); // Total number of refrigerated case compressor racks in input
    int NumRefrigSystems(0);     // Total number of detailed refrigeration systems in input
    int NumRefrigCondensers(0);  // Total number of detailed refrigeration condensers in input
    int NumRefrigChillerSets(0); // Total number of refrigerated warehouse coils in input
    Array1D<Real64> SNLoadHeatEnergy;
    Array1D<Real64> SNLoadCoolEnergy;
    Array1D<Real64> SNLoadHeatRate;
    Array1D<Real64> SNLoadCoolRate;
    Array1D<Real64> SNLoadPredictedRate;
    Array1D<Real64> SNLoadPredictedHSPRate; // Predicted load to heating setpoint (unmultiplied)
    Array1D<Real64> SNLoadPredictedCSPRate; // Predicted load to cooling setpoint (unmultiplied)
    Array1D<Real64> MoisturePredictedRate;
    Array1D<Real64> MoisturePredictedHumSPRate;   // Predicted latent load to humidification setpoint (unmultiplied)
    Array1D<Real64> MoisturePredictedDehumSPRate; // Predicted latent load to dehumidification setpoint (unmultiplied)

    Array1D<Real64> ListSNLoadHeatEnergy;
    Array1D<Real64> ListSNLoadCoolEnergy;
    Array1D<Real64> ListSNLoadHeatRate;
    Array1D<Real64> ListSNLoadCoolRate;

    Array1D<Real64> GroupSNLoadHeatEnergy;
    Array1D<Real64> GroupSNLoadCoolEnergy;
    Array1D<Real64> GroupSNLoadHeatRate;
    Array1D<Real64> GroupSNLoadCoolRate;

    Array1D<Real64> MRT;            // MEAN RADIANT TEMPERATURE (C)
    Array1D<Real64> SUMAI;          // 1 over the Sum of zone areas or 1/SumA
    Array1D<Real64> ZoneTransSolar; // Exterior beam plus diffuse solar entering zone;
    //   sum of WinTransSolar for exterior windows in zone (W)
    Array1D<Real64> ZoneWinHeatGain; // Heat gain to zone from all exterior windows (includes
    //   ZoneTransSolar); sum of WinHeatGain for exterior
    //   windows in zone (W)
    Array1D<Real64> ZoneWinHeatGainRep;     // = ZoneWinHeatGain when ZoneWinHeatGain >= 0
    Array1D<Real64> ZoneWinHeatLossRep;     // = -ZoneWinHeatGain when ZoneWinHeatGain < 0
    Array1D<Real64> ZoneBmSolFrExtWinsRep;  // Beam solar into zone from exterior windows [W]
    Array1D<Real64> ZoneBmSolFrIntWinsRep;  // Beam solar into zone from interior windows [W]
    Array1D<Real64> InitialZoneDifSolReflW; // Initial diffuse solar in zone from ext and int windows
    // reflected from interior surfaces [W]
    Array1D<Real64> ZoneDifSolFrExtWinsRep;         // Diffuse solar into zone from exterior windows [W]
    Array1D<Real64> ZoneDifSolFrIntWinsRep;         // Diffuse solar into zone from interior windows [W]
    Array1D<Real64> ZoneOpaqSurfInsFaceCond;        // Zone inside face opaque surface conduction (W)
    Array1D<Real64> ZoneOpaqSurfInsFaceCondGainRep; // = Zone inside face opaque surface conduction when >= 0
    Array1D<Real64> ZoneOpaqSurfInsFaceCondLossRep; // = -Zone inside face opaque surface conduction when < 0
    Array1D<Real64> ZoneOpaqSurfExtFaceCond;        // Zone outside face opaque surface conduction (W)
    Array1D<Real64> ZoneOpaqSurfExtFaceCondGainRep; // = Zone outside face opaque surface conduction when >= 0
    Array1D<Real64> ZoneOpaqSurfExtFaceCondLossRep; // = -Zone outside face opaque surface conduction when < 0
    Array1D<Real64> QRadThermInAbs;                 // Thermal radiation absorbed on inside surfaces
    Array2D<Real64> QRadSWwinAbs;                   // Short wave radiation absorbed in window glass layers
    Array2D<Real64> InitialDifSolwinAbs;            // Initial diffuse solar absorbed in window glass layers
    // from inside(W/m2)
    Array1D<Real64> QRadSWOutIncident;           // Exterior beam plus diffuse solar incident on surface (W/m2)
    Array1D<Real64> QRadSWOutIncidentBeam;       // Exterior beam solar incident on surface (W/m2)
    Array1D<Real64> BmIncInsSurfIntensRep;       // Beam sol irrad from ext wins on inside of surface (W/m2)
    Array1D<Real64> BmIncInsSurfAmountRep;       // Beam sol amount from ext wins incident on inside of surface (W)
    Array1D<Real64> IntBmIncInsSurfIntensRep;    // Beam sol irrad from int wins on inside of surface (W/m2)
    Array1D<Real64> IntBmIncInsSurfAmountRep;    // Beam sol amount from int wins incident on inside of surface (W)
    Array1D<Real64> QRadSWOutIncidentSkyDiffuse; // Exterior sky diffuse solar incident on surface (W/m2)
    Array1D<Real64> QRadSWOutIncidentGndDiffuse; // Exterior ground diffuse solar incident on surface (W/m2)
    Array1D<Real64> QRadSWOutIncBmToDiffReflGnd; // Exterior diffuse solar incident from beam to diffuse
    // reflection from ground (W/m2)
    Array1D<Real64> QRadSWOutIncSkyDiffReflGnd; // Exterior diffuse solar incident from sky diffuse
    // reflection from ground (W/m2)
    Array1D<Real64> QRadSWOutIncBmToBmReflObs; // Exterior beam solar incident from beam-to-beam
    // reflection from obstructions (W/m2)
    Array1D<Real64> QRadSWOutIncBmToDiffReflObs; // Exterior diffuse solar incident from beam-to-diffuse
    // reflection from obstructions (W/m2)
    Array1D<Real64> QRadSWOutIncSkyDiffReflObs; // Exterior diffuse solar incident from sky diffuse
    // reflection from obstructions (W/m2)
    Array1D<Real64> CosIncidenceAngle; // Cosine of beam solar incidence angle (for reporting)
    Array1D_int BSDFBeamDirectionRep;  // BSDF beam direction number for given complex fenestration state (for reporting) []
    Array1D<Real64> BSDFBeamThetaRep;  // BSDF beam Theta angle (for reporting) [rad]
    Array1D<Real64> BSDFBeamPhiRep;    // BSDF beam Phi angle (for reporting) [rad]

    Array1D<Real64> QRadSWwinAbsTot;   // Exterior beam plus diffuse solar absorbed in glass layers of window (W)
    Array2D<Real64> QRadSWwinAbsLayer; // Exterior beam plus diffuse solar absorbed in glass layers of window (W)

    Array2D<Real64> FenLaySurfTempFront;            // Front surface temperatures of fenestration layers
    Array2D<Real64> FenLaySurfTempBack;             // Back surface temperatures of fenestration layers
    Array1D<Real64> ZoneTransSolarEnergy;           // Energy of ZoneTransSolar [J]
    Array1D<Real64> ZoneWinHeatGainRepEnergy;       // Energy of ZoneWinHeatGainRep [J]
    Array1D<Real64> ZoneWinHeatLossRepEnergy;       // Energy of ZoneWinHeatLossRep [J]
    Array1D<Real64> ZoneBmSolFrExtWinsRepEnergy;    // Energy of ZoneBmSolFrExtWinsRep [J]
    Array1D<Real64> ZoneBmSolFrIntWinsRepEnergy;    // Energy of ZoneBmSolFrIntWinsRep [J]
    Array1D<Real64> ZoneDifSolFrExtWinsRepEnergy;   // Energy of ZoneDifSolFrExtWinsRep [J]
    Array1D<Real64> ZoneDifSolFrIntWinsRepEnergy;   // Energy of ZoneDifSolFrIntWinsRep [J]
    Array1D<Real64> ZnOpqSurfInsFaceCondGnRepEnrg;  // Energy of ZoneOpaqSurfInsFaceCondGainRep [J]
    Array1D<Real64> ZnOpqSurfInsFaceCondLsRepEnrg;  // Energy of ZoneOpaqSurfInsFaceCondLossRep [J]
    Array1D<Real64> ZnOpqSurfExtFaceCondGnRepEnrg;  // Energy of ZoneOpaqSurfInsFaceCondGainRep [J]
    Array1D<Real64> ZnOpqSurfExtFaceCondLsRepEnrg;  // Energy of ZoneOpaqSurfInsFaceCondLossRep [J]
    Array1D<Real64> BmIncInsSurfAmountRepEnergy;    // energy of BmIncInsSurfAmountRep [J]
    Array1D<Real64> IntBmIncInsSurfAmountRepEnergy; // energy of IntBmIncInsSurfAmountRep [J]
    Array1D<Real64> QRadSWwinAbsTotEnergy;          // Energy of QRadSWwinAbsTot [J]
    Array1D<Real64> SWwinAbsTotalReport;            // Report - Total interior/exterior shortwave
    // absorbed in all glass layers of window (W)
    Array1D<Real64> InitialDifSolInAbsReport; // Report - Initial transmitted diffuse solar
    // absorbed on inside of surface (W)
    Array1D<Real64> InitialDifSolInTransReport; // Report - Initial transmitted diffuse solar
    // transmitted out through inside of window surface (W)
    Array1D<Real64> SWInAbsTotalReport; // Report - Total interior/exterior shortwave
    // absorbed on inside of surface (W)
    Array1D<Real64> SWOutAbsTotalReport; // Report - Total exterior shortwave/solar
    // absorbed on outside of surface (W)
    Array1D<Real64> SWOutAbsEnergyReport; // Report - Total exterior shortwave/solar
    // absorbed on outside of surface (j)

    Array1D<Real64> NominalR;                       // Nominal R value of each material -- used in matching interzone surfaces
    Array1D<Real64> NominalRforNominalUCalculation; // Nominal R values are summed to calculate NominalU values for constructions
    Array1D<Real64> NominalU;                       // Nominal U value for each construction -- used in matching interzone surfaces

    // removed variables (these were all arrays):
    // REAL(r64), ALLOCATABLE, :: DifIncInsSurfIntensRep    !Diffuse sol irradiance from ext wins on inside of surface (W/m2)
    // REAL(r64), ALLOCATABLE, :: DifIncInsSurfAmountRep    !Diffuse sol amount from ext wins on inside of surface (W)
    // REAL(r64), ALLOCATABLE, :: IntDifIncInsSurfIntensRep    !Diffuse sol irradiance from int wins on inside of surface (W/m2)
    // REAL(r64), ALLOCATABLE, :: IntDifIncInsSurfAmountRep    !Diffuse sol amount from int wins on inside of surface (W)
    // REAL(r64), ALLOCATABLE, :: DifIncInsSurfAmountRepEnergy    !energy of DifIncInsSurfAmountRep [J]
    // REAL(r64), ALLOCATABLE, :: IntDifIncInsSurfAmountRepEnergy    !energy of IntDifIncInsSurfAmountRep [J]

    // Variables moved from HeatBalanceSurfaceManager and SolarShading
    // to avoid conflict with their use in WindowManager

    Array1D<Real64> TempEffBulkAir; // air temperature adjacent to the surface used for
    // inside surface heat balances
    Array1D<Real64> HConvIn;      // INSIDE CONVECTION COEFFICIENT
    Array1D<Real64> AnisoSkyMult; // Multiplier on exterior-surface sky view factor to
    // account for anisotropy of sky radiance; = 1.0 for
    // for isotropic sky

    // Moved from SolarShading to avoid conflicts in DaylightingDevices
    Array1D<Real64> DifShdgRatioIsoSky;     // Diffuse shading ratio (WithShdgIsoSky/WoShdgIsoSky)
    Array3D<Real64> DifShdgRatioIsoSkyHRTS; // Diffuse shading ratio (WithShdgIsoSky/WoShdgIsoSky)
    Array1D<Real64> curDifShdgRatioIsoSky;  // Diffuse shading ratio (WithShdgIsoSky/WoShdgIsoSky)
    Array1D<Real64> DifShdgRatioHoriz;      // Horizon shading ratio (WithShdgHoriz/WoShdgHoriz)
    Array3D<Real64> DifShdgRatioHorizHRTS;  // Horizon shading ratio (WithShdgHoriz/WoShdgHoriz)
    Array1D<Real64> WithShdgIsoSky;         // Diffuse solar irradiance from sky on surface, with shading
    Array1D<Real64> WoShdgIsoSky;           // Diffuse solar from sky on surface, without shading
    Array1D<Real64> WithShdgHoriz;          // Diffuse solar irradiance from horizon portion of sky on surface,
    // with shading
    Array1D<Real64> WoShdgHoriz; // Diffuse solar irradiance from horizon portion of sky on surface,
    // without shading
    Array1D<Real64> MultIsoSky;        // Contribution to eff sky view factor from isotropic sky
    Array1D<Real64> MultCircumSolar;   // Contribution to eff sky view factor from circumsolar brightening
    Array1D<Real64> MultHorizonZenith; // Contribution to eff sky view factor from horizon or zenith brightening

    Array1D<Real64> QS; // Zone short-wave flux density; used to calculate short-wave
    //     radiation absorbed on inside surfaces of zone or enclosure
    Array1D<Real64> QSLights; // Like QS, but Lights short-wave only.

    Array1D<Real64> QSDifSol;                // Like QS, but diffuse solar short-wave only.
    Array1D<Real64> ITABSF;                  // FRACTION OF THERMAL FLUX ABSORBED (PER UNIT AREA)
    Array1D<Real64> TMULT;                   // TMULT  - MULTIPLIER TO COMPUTE 'ITABSF'
    Array1D<Real64> QL;                      // TOTAL THERMAL RADIATION ADDED TO ZONE or Radiant Enclosure (group of zones)
    Array2D<Real64> SunlitFracHR;            // Hourly fraction of heat transfer surface that is sunlit
    Array2D<Real64> CosIncAngHR;             // Hourly cosine of beam radiation incidence angle on surface
    Array3D<Real64> SunlitFrac;              // TimeStep fraction of heat transfer surface that is sunlit
    Array3D<Real64> SunlitFracWithoutReveal; // For a window with reveal, the sunlit fraction
    // without shadowing by the reveal
    Array3D<Real64> CosIncAng; // TimeStep cosine of beam radiation incidence angle on surface
    Array4D_int BackSurfaces;  // For a given hour and timestep, a list of up to 20 surfaces receiving
    // beam solar radiation from a given exterior window
    Array4D<Real64> OverlapAreas; // For a given hour and timestep, the areas of the exterior window sending
                                  // beam solar radiation to the surfaces listed in BackSurfaces
                                  //                       Air       Argon     Krypton   Xenon
    Array2D<Real64> const GasCoeffsCon(
        3,
        10,
        reshape2<Real64, int>(
            {2.873e-3, 2.285e-3, 9.443e-4, 4.538e-4, 0.0, 0.0, 0.0, 0.0, 0.0, 0.0, 7.760e-5, 5.149e-5, 2.826e-5, 1.723e-5, 0.0,
             0.0,      0.0,      0.0,      0.0,      0.0, 0.0, 0.0, 0.0, 0.0, 0.0, 0.0,      0.0,      0.0,      0.0,      0.0},
            {3, 10})); // Gas conductivity coefficients for gases in a mixture // Explicit reshape2 template args are work-around for VC++2013 bug

    //                       Air       Argon     Krypton   Xenon
    Array2D<Real64> const GasCoeffsVis(
        3,
        10,
        reshape2<Real64, int>(
            {3.723e-6, 3.379e-6, 2.213e-6, 1.069e-6, 0.0, 0.0, 0.0, 0.0, 0.0, 0.0, 4.940e-8, 6.451e-8, 7.777e-8, 7.414e-8, 0.0,
             0.0,      0.0,      0.0,      0.0,      0.0, 0.0, 0.0, 0.0, 0.0, 0.0, 0.0,      0.0,      0.0,      0.0,      0.0},
            {3, 10})); // Gas viscosity coefficients for gases in a mixture // Explicit reshape2 template args are work-around for VC++2013 bug

    //                     Air       Argon     Krypton   Xenon
    Array2D<Real64> const GasCoeffsCp(
        3,
        10,
        reshape2<Real64, int>(
            {1002.737, 521.929, 248.091, 158.340, 0.0, 0.0, 0.0, 0.0, 0.0, 0.0, 1.2324e-2, 0.0, 0.0, 0.0, 0.0,
             0.0,      0.0,     0.0,     0.0,     0.0, 0.0, 0.0, 0.0, 0.0, 0.0, 0.0,       0.0, 0.0, 0.0, 0.0},
            {3, 10})); // Gas specific heat coefficients for gases in a mixture // Explicit reshape2 template args are work-around for VC++2013 bug

    //                       Air       Argon     Krypton   Xenon
    Array1D<Real64> const GasWght(10, {28.97, 39.948, 83.8, 131.3, 0.0, 0.0, 0.0, 0.0, 0.0, 0.0}); // Gas molecular weights for gases in a mixture

    Array1D<Real64> const
        GasSpecificHeatRatio(10, {1.4, 1.67, 1.68, 1.66, 0.0, 0.0, 0.0, 0.0, 0.0, 0.0}); // Gas specific heat ratios.  Used for gasses in low pressure

    Real64 zeroPointerVal(0.0);

    int NumAirBoundaryMixing(0);                   // Number of air boundary simple mixing objects needed
    std::vector<int> AirBoundaryMixingZone1(0);    // Air boundary simple mixing zone 1
    std::vector<int> AirBoundaryMixingZone2(0);    // Air boundary simple mixing zone 2
    std::vector<int> AirBoundaryMixingSched(0);    // Air boundary simple mixing schedule index
    std::vector<Real64> AirBoundaryMixingVol(0.0); // Air boundary simple mixing volume flow rate [m3/s]

    // SUBROUTINE SPECIFICATIONS FOR MODULE DataHeatBalance:

    // Object Data
    Array1D<ZonePreDefRepType> ZonePreDefRep;
    ZonePreDefRepType BuildingPreDefRep;
    Array1D<ZoneSimData> ZoneIntGain;
    Array1D<GapSupportPillar> SupportPillar;
    Array1D<GapDeflectionState> DeflectionState;
    Array1D<SpectralDataProperties> SpectralData;
    Array1D<ZoneData> Zone;
    Array1D<ZoneListData> ZoneList;
    Array1D<ZoneGroupData> ZoneGroup;
    Array1D<PeopleData> People;
    Array1D<LightsData> Lights;
    Array1D<ZoneEquipData> ZoneElectric;
    Array1D<ZoneEquipData> ZoneGas;
    Array1D<ZoneEquipData> ZoneOtherEq;
    Array1D<ZoneEquipData> ZoneHWEq;
    Array1D<ZoneEquipData> ZoneSteamEq;
    Array1D<ITEquipData> ZoneITEq;
    Array1D<BBHeatData> ZoneBBHeat;
    Array1D<InfiltrationData> Infiltration;
    Array1D<VentilationData> Ventilation;
    Array1D<ZoneAirBalanceData> ZoneAirBalance;
    Array1D<MixingData> Mixing;
    Array1D<MixingData> CrossMixing;
    Array1D<MixingData> RefDoorMixing;
    Array1D<WindowBlindProperties> Blind;
    Array1D<WindowComplexShade> ComplexShade;
    Array1D<WindowThermalModelParams> WindowThermalModel;
    Array1D<SurfaceScreenProperties> SurfaceScreens;
    Array1D<ScreenTransData> ScreenTrans;
    Array1D<ZoneCatEUseData> ZoneIntEEuse;
    Array1D<RefrigCaseCreditData> RefrigCaseCredit;
    Array1D<HeatReclaimDataBase> HeatReclaimRefrigeratedRack;
    Array1D<HeatReclaimRefrigCondenserData> HeatReclaimRefrigCondenser;
    Array1D<HeatReclaimDataBase> HeatReclaimDXCoil;
    Array1D<HeatReclaimDataBase> HeatReclaimVS_DXCoil;
    Array1D<HeatReclaimDataBase> HeatReclaimSimple_WAHPCoil;
    Array1D<AirReportVars> ZnAirRpt;
    Array1D<TCGlazingsType> TCGlazings;
    Array1D<ZoneEquipData> ZoneCO2Gen;
    Array1D<GlobalInternalGainMiscObject> PeopleObjects;
    Array1D<GlobalInternalGainMiscObject> LightsObjects;
    Array1D<GlobalInternalGainMiscObject> ZoneElectricObjects;
    Array1D<GlobalInternalGainMiscObject> ZoneGasObjects;
    Array1D<GlobalInternalGainMiscObject> HotWaterEqObjects;
    Array1D<GlobalInternalGainMiscObject> SteamEqObjects;
    Array1D<GlobalInternalGainMiscObject> OtherEqObjects;
    Array1D<GlobalInternalGainMiscObject> InfiltrationObjects;
    Array1D<GlobalInternalGainMiscObject> VentilationObjects;
    Array1D<ZoneReportVars> ZnRpt;
    Array1D<ZoneMassConservationData> MassConservation;
    ZoneAirMassFlowConservation ZoneAirMassFlow;

    Array1D<ZoneLocalEnvironmentData> ZoneLocalEnvironment;

    // Functions

    // Clears the global data in DataHeatBalance.
    // Needed for unit tests, should not be normally called.
    void clear_state()
    {
        MaxSolidWinLayers = 0;
        LowHConvLimit = 0.1;
        HighHConvLimit = 1000.0;
        MaxAllowedDelTemp = 0.002;
        MaxAllowedDelTempCondFD = 0.002;
        BuildingName = std::string();
        BuildingAzimuth = 0.0;
        LoadsConvergTol = 0.0;
        TempConvergTol = 0.0;
        DefaultInsideConvectionAlgo = 1;
        DefaultOutsideConvectionAlgo = 1;
        SolarDistribution = 0;
        InsideSurfIterations = 0;
        OverallHeatTransferSolutionAlgo = DataSurfaces::HeatTransferModel_CTF;
        AllCTF = true;
        AnyCTF = false;
        AnyEMPD = false;
        AnyCondFD = false;
        AnyHAMT = false;
        AnyKiva = false;
        AnyAirBoundary = false;
        AnyAirBoundaryGroupedSolar = false;
        AnyBSDF = false;
        MaxNumberOfWarmupDays = 25;
        MinNumberOfWarmupDays = 1;
        CondFDRelaxFactor = 1.0;
        CondFDRelaxFactorInput = 1.0;
        ZoneAirSolutionAlgo = Use3rdOrder;
        BuildingRotationAppendixG = 0.0;
        ZoneTotalExfiltrationHeatLoss = 0.0;
        ZoneTotalExhaustHeatLoss = 0.0;
        SysTotalHVACReliefHeatLoss = 0.0;
        SysTotalHVACRejectHeatLoss = 0.0;
        NumOfZoneLists = 0;
        NumOfZoneGroups = 0;
        NumPeopleStatements = 0;
        NumLightsStatements = 0;
        NumZoneElectricStatements = 0;
        NumZoneGasStatements = 0;
        NumInfiltrationStatements = 0;
        NumVentilationStatements = 0;
        NumHotWaterEqStatements = 0;
        NumSteamEqStatements = 0;
        NumOtherEqStatements = 0;
        NumZoneITEqStatements = 0;
        TotPeople = 0;
        TotLights = 0;
        TotElecEquip = 0;
        TotGasEquip = 0;
        TotOthEquip = 0;
        TotHWEquip = 0;
        TotStmEquip = 0;
        TotInfiltration = 0;
        TotDesignFlowInfiltration = 0;
        TotShermGrimsInfiltration = 0;
        TotAIM2Infiltration = 0;
        TotVentilation = 0;
        TotDesignFlowVentilation = 0;
        TotWindAndStackVentilation = 0;
        TotMixing = 0;
        TotCrossMixing = 0;
        TotRefDoorMixing = 0;
        TotBBHeat = 0;
        TotMaterials = 0;
        TotConstructs = 0;
        TotSpectralData = 0;
        W5GlsMat = 0;
        W5GlsMatAlt = 0;
        W5GasMat = 0;
        W5GasMatMixture = 0;
        W7SupportPillars = 0;
        W7DeflectionStates = 0;
        W7MaterialGaps = 0;
        TotBlinds = 0;
        TotScreens = 0;
        TotTCGlazings = 0;
        NumSurfaceScreens = 0;
        TotShades = 0;
        TotComplexShades = 0;
        TotComplexGaps = 0;
        TotSimpleWindow = int();
        W5GlsMatEQL = 0;
        TotShadesEQL = 0;
        TotDrapesEQL = 0;
        TotBlindsEQL = 0;
        TotScreensEQL = 0;
        W5GapMatEQL = 0;
        TotZoneAirBalance = 0;
        TotFrameDivider = 0;
        AirFlowFlag = 0;
        TotCO2Gen = 0;
        CalcWindowRevealReflection = false;
        StormWinChangeThisDay = false;
        AnyConstructInternalSourceInInput = false;
        AdaptiveComfortRequested_CEN15251 = false;
        AdaptiveComfortRequested_ASH55 = false;
        NoFfactorConstructionsUsed = true;
        NoCfactorConstructionsUsed = true;
        NoRegularMaterialsUsed = true;
        NumRefrigeratedRacks = 0;
        NumRefrigSystems = 0;
        NumRefrigCondensers = 0;
        NumRefrigChillerSets = 0;
        SNLoadHeatEnergy.deallocate();
        SNLoadCoolEnergy.deallocate();
        SNLoadHeatRate.deallocate();
        SNLoadCoolRate.deallocate();
        SNLoadPredictedRate.deallocate();
        SNLoadPredictedHSPRate.deallocate();
        SNLoadPredictedCSPRate.deallocate();
        MoisturePredictedRate.deallocate();
        MoisturePredictedHumSPRate.deallocate();
        MoisturePredictedDehumSPRate.deallocate();
        ListSNLoadHeatEnergy.deallocate();
        ListSNLoadCoolEnergy.deallocate();
        ListSNLoadHeatRate.deallocate();
        ListSNLoadCoolRate.deallocate();
        GroupSNLoadHeatEnergy.deallocate();
        GroupSNLoadCoolEnergy.deallocate();
        GroupSNLoadHeatRate.deallocate();
        GroupSNLoadCoolRate.deallocate();
        MRT.deallocate();
        SUMAI.deallocate();
        ZoneTransSolar.deallocate();
        ZoneWinHeatGain.deallocate();
        ZoneWinHeatGainRep.deallocate();
        ZoneWinHeatLossRep.deallocate();
        ZoneBmSolFrExtWinsRep.deallocate();
        ZoneBmSolFrIntWinsRep.deallocate();
        InitialZoneDifSolReflW.deallocate();
        ZoneDifSolFrExtWinsRep.deallocate();
        ZoneDifSolFrIntWinsRep.deallocate();
        ZoneOpaqSurfInsFaceCond.deallocate();
        ZoneOpaqSurfInsFaceCondGainRep.deallocate();
        ZoneOpaqSurfInsFaceCondLossRep.deallocate();
        ZoneOpaqSurfExtFaceCond.deallocate();
        ZoneOpaqSurfExtFaceCondGainRep.deallocate();
        ZoneOpaqSurfExtFaceCondLossRep.deallocate();
        QRadThermInAbs.deallocate();
        QRadSWwinAbs.deallocate();
        InitialDifSolwinAbs.deallocate();
        QRadSWOutIncident.deallocate();
        QRadSWOutIncidentBeam.deallocate();
        BmIncInsSurfIntensRep.deallocate();
        BmIncInsSurfAmountRep.deallocate();
        IntBmIncInsSurfIntensRep.deallocate();
        IntBmIncInsSurfAmountRep.deallocate();
        QRadSWOutIncidentSkyDiffuse.deallocate();
        QRadSWOutIncidentGndDiffuse.deallocate();
        QRadSWOutIncBmToDiffReflGnd.deallocate();
        QRadSWOutIncSkyDiffReflGnd.deallocate();
        QRadSWOutIncBmToBmReflObs.deallocate();
        QRadSWOutIncBmToDiffReflObs.deallocate();
        QRadSWOutIncSkyDiffReflObs.deallocate();
        CosIncidenceAngle.deallocate();
        BSDFBeamDirectionRep.deallocate();
        BSDFBeamThetaRep.deallocate();
        BSDFBeamPhiRep.deallocate();
        QRadSWwinAbsTot.deallocate();
        QRadSWwinAbsLayer.deallocate();
        FenLaySurfTempFront.deallocate();
        FenLaySurfTempBack.deallocate();
        ZoneTransSolarEnergy.deallocate();
        ZoneWinHeatGainRepEnergy.deallocate();
        ZoneWinHeatLossRepEnergy.deallocate();
        ZoneBmSolFrExtWinsRepEnergy.deallocate();
        ZoneBmSolFrIntWinsRepEnergy.deallocate();
        ZoneDifSolFrExtWinsRepEnergy.deallocate();
        ZoneDifSolFrIntWinsRepEnergy.deallocate();
        ZnOpqSurfInsFaceCondGnRepEnrg.deallocate();
        ZnOpqSurfInsFaceCondLsRepEnrg.deallocate();
        ZnOpqSurfExtFaceCondGnRepEnrg.deallocate();
        ZnOpqSurfExtFaceCondLsRepEnrg.deallocate();
        BmIncInsSurfAmountRepEnergy.deallocate();
        IntBmIncInsSurfAmountRepEnergy.deallocate();
        QRadSWwinAbsTotEnergy.deallocate();
        SWwinAbsTotalReport.deallocate();
        InitialDifSolInAbsReport.deallocate();
        InitialDifSolInTransReport.deallocate();
        SWInAbsTotalReport.deallocate();
        SWOutAbsTotalReport.deallocate();
        SWOutAbsEnergyReport.deallocate();
        NominalR.deallocate();
        NominalRforNominalUCalculation.deallocate();
        NominalU.deallocate();
        TempEffBulkAir.deallocate();
        HConvIn.deallocate();
        AnisoSkyMult.deallocate();
        DifShdgRatioIsoSky.deallocate();
        DifShdgRatioIsoSkyHRTS.deallocate();
        curDifShdgRatioIsoSky.deallocate();
        DifShdgRatioHoriz.deallocate();
        DifShdgRatioHorizHRTS.deallocate();
        WithShdgIsoSky.deallocate();
        WoShdgIsoSky.deallocate();
        WithShdgHoriz.deallocate();
        WoShdgHoriz.deallocate();
        MultIsoSky.deallocate();
        MultCircumSolar.deallocate();
        MultHorizonZenith.deallocate();
        QS.deallocate();
        QSLights.deallocate();
        QSDifSol.deallocate();
        ITABSF.deallocate();
        TMULT.deallocate();
        QL.deallocate();
        SunlitFracHR.deallocate();
        CosIncAngHR.deallocate();
        SunlitFrac.deallocate();
        SunlitFracWithoutReveal.deallocate();
        CosIncAng.deallocate();
        BackSurfaces.deallocate();
        OverlapAreas.deallocate();
        ZonePreDefRep.deallocate();
        BuildingPreDefRep = ZonePreDefRepType();
        ZoneIntGain.deallocate();
        SupportPillar.deallocate();
        DeflectionState.deallocate();
        SpectralData.deallocate();
        Zone.deallocate();
        ZoneList.deallocate();
        ZoneGroup.deallocate();
        People.deallocate();
        Lights.deallocate();
        ZoneElectric.deallocate();
        ZoneGas.deallocate();
        ZoneOtherEq.deallocate();
        ZoneHWEq.deallocate();
        ZoneSteamEq.deallocate();
        ZoneITEq.deallocate();
        ZoneBBHeat.deallocate();
        Infiltration.deallocate();
        Ventilation.deallocate();
        ZoneAirBalance.deallocate();
        Mixing.deallocate();
        CrossMixing.deallocate();
        RefDoorMixing.deallocate();
        Blind.deallocate();
        ComplexShade.deallocate();
        WindowThermalModel.deallocate();
        SurfaceScreens.deallocate();
        ScreenTrans.deallocate();
        ZoneIntEEuse.deallocate();
        RefrigCaseCredit.deallocate();
        HeatReclaimRefrigeratedRack.deallocate();
        HeatReclaimRefrigCondenser.deallocate();
        HeatReclaimDXCoil.deallocate();
        HeatReclaimVS_DXCoil.deallocate();
        HeatReclaimSimple_WAHPCoil.deallocate();
        ZnAirRpt.deallocate();
        TCGlazings.deallocate();
        ZoneCO2Gen.deallocate();
        PeopleObjects.deallocate();
        LightsObjects.deallocate();
        ZoneElectricObjects.deallocate();
        ZoneGasObjects.deallocate();
        HotWaterEqObjects.deallocate();
        SteamEqObjects.deallocate();
        OtherEqObjects.deallocate();
        InfiltrationObjects.deallocate();
        VentilationObjects.deallocate();
        ZnRpt.deallocate();
        MassConservation.deallocate();
        ZoneLocalEnvironment.deallocate();
        ZoneAirMassFlow = ZoneAirMassFlowConservation();
        zeroPointerVal = 0;
    }

    void ZoneData::SetOutBulbTempAt()
    {
        // SUBROUTINE INFORMATION:
        //       AUTHOR         Noel Keen (LBL)/Linda Lawrie
        //       DATE WRITTEN   August 2010
        //       MODIFIED       na
        //       RE-ENGINEERED  na

        // PURPOSE OF THIS SUBROUTINE:
        // Routine provides facility for doing bulk Set Temperature at Height.

        // Using/Aliasing
        using DataEnvironment::EarthRadius;
        using DataEnvironment::SiteTempGradient;
        using DataEnvironment::WeatherFileTempModCoeff;

        if (SiteTempGradient == 0.0) {
            OutDryBulbTemp = DataEnvironment::OutDryBulbTemp;
            OutWetBulbTemp = DataEnvironment::OutWetBulbTemp;
        } else {
            // Base temperatures at Z = 0 (C)
            Real64 const BaseDryTemp(DataEnvironment::OutDryBulbTemp + WeatherFileTempModCoeff);
            Real64 const BaseWetTemp(DataEnvironment::OutWetBulbTemp + WeatherFileTempModCoeff);

            Real64 const Z(Centroid.z); // Centroid value
            if (Z <= 0.0) {
                OutDryBulbTemp = BaseDryTemp;
                OutWetBulbTemp = BaseWetTemp;
            } else {
                OutDryBulbTemp = BaseDryTemp - SiteTempGradient * EarthRadius * Z / (EarthRadius + Z);
                OutWetBulbTemp = BaseWetTemp - SiteTempGradient * EarthRadius * Z / (EarthRadius + Z);
            }
        }
    }

    void ZoneData::SetWindSpeedAt(Real64 const fac)
    {
        // SUBROUTINE INFORMATION:
        //       AUTHOR         Linda Lawrie
        //       DATE WRITTEN   June 2013
        //       MODIFIED       na
        //       RE-ENGINEERED  na

        // PURPOSE OF THIS SUBROUTINE:
        // Routine provides facility for doing bulk Set Windspeed at Height.

        // Using/Aliasing
        using DataEnvironment::SiteWindExp;

        if (SiteWindExp == 0.0) {
            WindSpeed = DataEnvironment::WindSpeed;
        } else {
            Real64 const Z(Centroid.z); // Centroid value
            if (Z <= 0.0) {
                WindSpeed = 0.0;
            } else {
                //  [Met] - at meterological Station, Height of measurement is usually 10m above ground
                //  LocalWindSpeed = Windspeed [Met] * (Wind Boundary LayerThickness [Met]/Height [Met])**Wind Exponent[Met] &
                //                     * (Height above ground / Site Wind Boundary Layer Thickness) ** Site Wind Exponent
                WindSpeed = fac * std::pow(Z, SiteWindExp);
            }
        }
    }

    void ZoneData::SetWindDirAt(Real64 const fac)
    {
        WindDir = fac;
    }

    void SetZoneOutBulbTempAt()
    {
        for (auto &zone : Zone) {
            zone.SetOutBulbTempAt();
        }
    }

    void CheckZoneOutBulbTempAt()
    {
        // Using/Aliasing
        using DataEnvironment::SetOutBulbTempAt_error;

        Real64 minBulb = 0.0;
        for (auto &zone : Zone) {
            minBulb = min(minBulb, zone.OutDryBulbTemp, zone.OutWetBulbTemp);
            if (minBulb < -100.0) SetOutBulbTempAt_error("Zone", zone.Centroid.z, zone.Name);
        }
    }

    void SetZoneWindSpeedAt()
    {
        // Using/Aliasing
        using DataEnvironment::SiteWindBLHeight;
        using DataEnvironment::SiteWindExp;
        using DataEnvironment::WeatherFileWindModCoeff;

        Real64 const fac(DataEnvironment::WindSpeed * WeatherFileWindModCoeff * std::pow(SiteWindBLHeight, -SiteWindExp));
        for (auto &zone : Zone) {
            zone.SetWindSpeedAt(fac);
        }
    }

    void SetZoneWindDirAt()
    {
        // Using/Aliasing
        Real64 const fac(DataEnvironment::WindDir);
        for (auto &zone : Zone) {
            zone.SetWindDirAt(fac);
        }
    }

    void CheckAndSetConstructionProperties(int const ConstrNum, // Construction number to be set/checked
                                           bool &ErrorsFound    // error flag that is set when certain errors have occurred
    )
    {

        // SUBROUTINE INFORMATION:
        //       AUTHOR         Linda Lawrie
        //       DATE WRITTEN   December 2006

        // This routine checks some properties of entered constructions; sets some properties; and sets
        // an error flag for certain error conditions.

        int InsideLayer;             // Inside Layer of Construct; for window construct, layer no. of inside glass
        int MaterNum;                // Counters to keep track of the material number for a layer
        int OutsideMaterNum;         // Material "number" of the Outside layer
        int InsideMaterNum;          // Material "number" of the Inside layer
        int Layer;                   // loop index for each of the construction layers
        int TotLayers;               // Number of layers in a construction
        int TotGlassLayers;          // Number of glass layers in a construction
        int TotShadeLayers;          // Number of shade layers in a construction
        int TotGasLayers;            // Number of gas layers in a construction
        bool WrongMaterialsMix;      // True if window construction has a layer that is not glass, gas or shade
        bool WrongWindowLayering;    // True if error in layering of a window construction
        int MaterNumNext;            // Next material number in the layer sequence
        int IGas;                    // Index for gases in a mixture of gases in a window gap
        int LayNumSh;                // Number of shade/blind layer in a construction
        int MatSh;                   // Material number of a shade/blind layer
        int MatGapL;                 // Material number of the gas layer to the left (outer side) of a shade/blind layer
        int MatGapR;                 // Material number of the gas layer to the right (innner side) of a shade/blind layer
        int BlNum;                   // Blind number
        bool ValidBGShadeBlindConst; // True if a valid window construction with between-glass shade/blind
        int GlassLayNum;             // Glass layer number

        TotLayers = dataConstruction.Construct(ConstrNum).TotLayers;
        if (TotLayers == 0) return; // error condition, hopefully caught elsewhere
        InsideLayer = TotLayers;
        if (dataConstruction.Construct(ConstrNum).LayerPoint(InsideLayer) <= 0) return; // Error condition

        //   window screen is not allowed on inside layer

        dataConstruction.Construct(ConstrNum).DayltPropPtr = 0;
        InsideMaterNum = dataConstruction.Construct(ConstrNum).LayerPoint(InsideLayer);
        if (InsideMaterNum != 0) {
            dataConstruction.Construct(ConstrNum).InsideAbsorpVis = dataMaterial.Material(InsideMaterNum).AbsorpVisible;
            dataConstruction.Construct(ConstrNum).InsideAbsorpSolar = dataMaterial.Material(InsideMaterNum).AbsorpSolar;

            // Following line applies only to opaque surfaces; it is recalculated later for windows.
            dataConstruction.Construct(ConstrNum).ReflectVisDiffBack = 1.0 - dataMaterial.Material(InsideMaterNum).AbsorpVisible;
        }

        OutsideMaterNum = dataConstruction.Construct(ConstrNum).LayerPoint(1);
        if (OutsideMaterNum != 0) {
            dataConstruction.Construct(ConstrNum).OutsideAbsorpVis = dataMaterial.Material(OutsideMaterNum).AbsorpVisible;
            dataConstruction.Construct(ConstrNum).OutsideAbsorpSolar = dataMaterial.Material(OutsideMaterNum).AbsorpSolar;
        }

        dataConstruction.Construct(ConstrNum).TotSolidLayers = 0;
        dataConstruction.Construct(ConstrNum).TotGlassLayers = 0;
        dataConstruction.Construct(ConstrNum).AbsDiffShade = 0.0;

        // Check if any layer is glass, gas, shade, screen or blind; if so it is considered a window construction for
        // purposes of error checking.

        dataConstruction.Construct(ConstrNum).TypeIsWindow = false;
        for (Layer = 1; Layer <= TotLayers; ++Layer) {
            MaterNum = dataConstruction.Construct(ConstrNum).LayerPoint(Layer);
            if (MaterNum == 0) continue; // error -- has been caught will stop program later
            switch (dataMaterial.Material(MaterNum).Group) {
            case WindowGlass:
            case WindowGas:
            case WindowGasMixture:
            case Shade:
            case WindowBlind:
            case Screen:
            case WindowSimpleGlazing:
            case ComplexWindowShade:
            case ComplexWindowGap:
            case GlassEquivalentLayer:
            case ShadeEquivalentLayer:
            case DrapeEquivalentLayer:
            case ScreenEquivalentLayer:
            case BlindEquivalentLayer:
            case GapEquivalentLayer:
                dataConstruction.Construct(ConstrNum).TypeIsWindow = true;
            }
        }

        if (InsideMaterNum == 0) return;
        if (OutsideMaterNum == 0) return;

        if (dataConstruction.Construct(ConstrNum).TypeIsWindow) {

            dataConstruction.Construct(ConstrNum).NumCTFTerms = 0;
            dataConstruction.Construct(ConstrNum).NumHistories = 0;
            WrongMaterialsMix = false;
            WrongWindowLayering = false;
            for (Layer = 1; Layer <= TotLayers; ++Layer) {
                MaterNum = dataConstruction.Construct(ConstrNum).LayerPoint(Layer);
                if (MaterNum == 0) continue; // error -- has been caught will stop program later
                switch (dataMaterial.Material(MaterNum).Group) {
                case WindowGlass:
                case WindowGas:
                case WindowGasMixture:
                case Shade:
                case WindowBlind:
                case Screen:
                case WindowSimpleGlazing:
                case ComplexWindowShade:
                case ComplexWindowGap:
                case GlassEquivalentLayer:
                case ShadeEquivalentLayer:
                case DrapeEquivalentLayer:
                case ScreenEquivalentLayer:
                case BlindEquivalentLayer:
                case GapEquivalentLayer:
                    break; // everything is OK
                default:
                    WrongMaterialsMix = true; // found a bad one
                }
            }

            if (WrongMaterialsMix) { // Illegal material for a window construction
                ShowSevereError("Error: Window construction=" + dataConstruction.Construct(ConstrNum).Name +
                                " has materials other than glass, gas, shade, screen, blind, complex shading, complex gap, or simple system.");
                ErrorsFound = true;
                // Do not check number of layers for BSDF type of window since that can be handled
            } else if ((TotLayers > 8) && (!dataConstruction.Construct(ConstrNum).WindowTypeBSDF) &&
                       (!dataConstruction.Construct(ConstrNum).WindowTypeEQL)) { // Too many layers for a window construction
                ShowSevereError("CheckAndSetConstructionProperties: Window construction=" + dataConstruction.Construct(ConstrNum).Name +
                                " has too many layers (max of 8 allowed -- 4 glass + 3 gap + 1 shading device).");
                ErrorsFound = true;

            } else if (TotLayers == 1) {

                if (dataMaterial.Material(dataConstruction.Construct(ConstrNum).LayerPoint(1)).Group == Shade || dataMaterial.Material(dataConstruction.Construct(ConstrNum).LayerPoint(1)).Group == WindowGas ||
                    dataMaterial.Material(dataConstruction.Construct(ConstrNum).LayerPoint(1)).Group == WindowGasMixture ||
                    dataMaterial.Material(dataConstruction.Construct(ConstrNum).LayerPoint(1)).Group == WindowBlind ||
                    dataMaterial.Material(dataConstruction.Construct(ConstrNum).LayerPoint(1)).Group == Screen ||
                    dataMaterial.Material(dataConstruction.Construct(ConstrNum).LayerPoint(1)).Group == ComplexWindowShade ||
                    dataMaterial.Material(dataConstruction.Construct(ConstrNum).LayerPoint(1)).Group == ComplexWindowGap) {
                    ShowSevereError(
                        "CheckAndSetConstructionProperties: The single-layer window construction=" + dataConstruction.Construct(ConstrNum).Name +
                        " has a gas, complex gap, shade, complex shade, screen or blind material; it should be glass of simple glazing system.");
                    ErrorsFound = true;
                }
            }

            // Find total glass layers, total shade/blind layers and total gas layers in a window construction

            TotGlassLayers = 0;
            TotShadeLayers = 0; // Includes shades, blinds, and screens
            TotGasLayers = 0;
            for (Layer = 1; Layer <= TotLayers; ++Layer) {
                MaterNum = dataConstruction.Construct(ConstrNum).LayerPoint(Layer);
                if (MaterNum == 0) continue; // error -- has been caught will stop program later
                if (dataMaterial.Material(MaterNum).Group == WindowGlass) ++TotGlassLayers;
                if (dataMaterial.Material(MaterNum).Group == WindowSimpleGlazing) ++TotGlassLayers;
                if (dataMaterial.Material(MaterNum).Group == Shade || dataMaterial.Material(MaterNum).Group == WindowBlind || dataMaterial.Material(MaterNum).Group == Screen ||
                    dataMaterial.Material(MaterNum).Group == ComplexWindowShade)
                    ++TotShadeLayers;
                if (dataMaterial.Material(MaterNum).Group == WindowGas || dataMaterial.Material(MaterNum).Group == WindowGasMixture ||
                    dataMaterial.Material(MaterNum).Group == ComplexWindowGap)
                    ++TotGasLayers;
                if (Layer < TotLayers) {
                    MaterNumNext = dataConstruction.Construct(ConstrNum).LayerPoint(Layer + 1);
                    // Adjacent layers of same type not allowed
                    if (MaterNumNext == 0) continue;
                    if (dataMaterial.Material(MaterNum).Group == dataMaterial.Material(MaterNumNext).Group) WrongWindowLayering = true;
                }
            }

            // It is not necessary to check rest of BSDF window structure since that is performed inside TARCOG90 routine.
            // That routine also allow structures which are not allowed in rest of this routine
            if (dataConstruction.Construct(ConstrNum).WindowTypeBSDF) {
                dataConstruction.Construct(ConstrNum).TotGlassLayers = TotGlassLayers;
                dataConstruction.Construct(ConstrNum).TotSolidLayers = TotGlassLayers + TotShadeLayers;
                dataConstruction.Construct(ConstrNum).InsideAbsorpThermal = dataMaterial.Material(dataConstruction.Construct(ConstrNum).LayerPoint(InsideLayer)).AbsorpThermalBack;
                dataConstruction.Construct(ConstrNum).OutsideAbsorpThermal = dataMaterial.Material(dataConstruction.Construct(ConstrNum).LayerPoint(1)).AbsorpThermalFront;
                return;
            }

            if (dataConstruction.Construct(ConstrNum).WindowTypeEQL) {
                dataConstruction.Construct(ConstrNum).InsideAbsorpThermal = dataMaterial.Material(dataConstruction.Construct(ConstrNum).LayerPoint(InsideLayer)).AbsorpThermalBack;
                dataConstruction.Construct(ConstrNum).OutsideAbsorpThermal = dataMaterial.Material(dataConstruction.Construct(ConstrNum).LayerPoint(1)).AbsorpThermalFront;
                return;
            }

            if (dataMaterial.Material(dataConstruction.Construct(ConstrNum).LayerPoint(1)).Group == WindowGas ||
                dataMaterial.Material(dataConstruction.Construct(ConstrNum).LayerPoint(1)).Group == WindowGasMixture ||
                dataMaterial.Material(dataConstruction.Construct(ConstrNum).LayerPoint(TotLayers)).Group == WindowGas ||
                dataMaterial.Material(dataConstruction.Construct(ConstrNum).LayerPoint(TotLayers)).Group == WindowGasMixture)
                WrongWindowLayering = true;                     // Gas cannot be first or last layer
            if (TotShadeLayers > 1) WrongWindowLayering = true; // At most one shade, screen or blind allowed

            // If there is a diffusing glass layer no shade, screen or blind is allowed
            for (Layer = 1; Layer <= TotLayers; ++Layer) {
                MaterNum = dataConstruction.Construct(ConstrNum).LayerPoint(Layer);
                if (MaterNum == 0) continue; // error -- has been caught will stop program later
                if (dataMaterial.Material(MaterNum).SolarDiffusing && TotShadeLayers > 0) {
                    ErrorsFound = true;
                    ShowSevereError("CheckAndSetConstructionProperties: Window construction=" + dataConstruction.Construct(ConstrNum).Name);
                    ShowContinueError("has diffusing glass=" + dataMaterial.Material(MaterNum).Name + " and a shade, screen or blind layer.");
                    break;
                }
            }

            // If there is a diffusing glass layer it must be the innermost layer
            if (TotGlassLayers > 1) {
                GlassLayNum = 0;
                for (Layer = 1; Layer <= TotLayers; ++Layer) {
                    MaterNum = dataConstruction.Construct(ConstrNum).LayerPoint(Layer);
                    if (MaterNum == 0) continue; // error -- has been caught will stop program later
                    if (dataMaterial.Material(MaterNum).Group == WindowGlass) {
                        ++GlassLayNum;
                        if (GlassLayNum < TotGlassLayers && dataMaterial.Material(MaterNum).SolarDiffusing) {
                            ErrorsFound = true;
                            ShowSevereError("CheckAndSetConstructionProperties: Window construction=" + dataConstruction.Construct(ConstrNum).Name);
                            ShowContinueError("has diffusing glass=" + dataMaterial.Material(MaterNum).Name + " that is not the innermost glass layer.");
                        }
                    }
                }
            }

            // interior window screen is not allowed. Check for invalid between-glass screen is checked below.
            if (TotShadeLayers == 1 && dataMaterial.Material(dataConstruction.Construct(ConstrNum).LayerPoint(TotLayers)).Group == Screen && TotLayers != 1) {
                WrongWindowLayering = true;
            }

            // Consistency checks for a construction with a between-glass shade or blind

            if (TotShadeLayers == 1 && dataMaterial.Material(dataConstruction.Construct(ConstrNum).LayerPoint(1)).Group != Shade &&
                dataMaterial.Material(dataConstruction.Construct(ConstrNum).LayerPoint(1)).Group != WindowBlind && dataMaterial.Material(dataConstruction.Construct(ConstrNum).LayerPoint(1)).Group != Screen &&
                dataMaterial.Material(dataConstruction.Construct(ConstrNum).LayerPoint(TotLayers)).Group != Shade &&
                dataMaterial.Material(dataConstruction.Construct(ConstrNum).LayerPoint(TotLayers)).Group != WindowBlind &&
                dataMaterial.Material(dataConstruction.Construct(ConstrNum).LayerPoint(TotLayers)).Group != ComplexWindowShade && !WrongWindowLayering) {

                // This is a construction with a between-glass shade or blind

                if (TotGlassLayers >= 4) {
                    // Quadruple pane not allowed.
                    WrongWindowLayering = true;
                } else if (TotGlassLayers == 2 || TotGlassLayers == 3) {
                    ValidBGShadeBlindConst = false;
                    if (TotGlassLayers == 2) {
                        if (TotLayers != 5) {
                            WrongWindowLayering = true;
                        } else {
                            if (dataMaterial.Material(dataConstruction.Construct(ConstrNum).LayerPoint(1)).Group == WindowGlass &&
                                (dataMaterial.Material(dataConstruction.Construct(ConstrNum).LayerPoint(2)).Group == WindowGas ||
                                 dataMaterial.Material(dataConstruction.Construct(ConstrNum).LayerPoint(2)).Group == WindowGasMixture) &&
                                ((dataMaterial.Material(dataConstruction.Construct(ConstrNum).LayerPoint(3)).Group == Shade ||
                                  dataMaterial.Material(dataConstruction.Construct(ConstrNum).LayerPoint(3)).Group == WindowBlind) &&
                                 dataMaterial.Material(dataConstruction.Construct(ConstrNum).LayerPoint(3)).Group != Screen) &&
                                (dataMaterial.Material(dataConstruction.Construct(ConstrNum).LayerPoint(4)).Group == WindowGas ||
                                 dataMaterial.Material(dataConstruction.Construct(ConstrNum).LayerPoint(4)).Group == WindowGasMixture) &&
                                dataMaterial.Material(dataConstruction.Construct(ConstrNum).LayerPoint(5)).Group == WindowGlass)
                                ValidBGShadeBlindConst = true;
                        }
                    } else { // TotGlassLayers = 3
                        if (TotLayers != 7) {
                            WrongWindowLayering = true;
                        } else {
                            if (dataMaterial.Material(dataConstruction.Construct(ConstrNum).LayerPoint(1)).Group == WindowGlass &&
                                (dataMaterial.Material(dataConstruction.Construct(ConstrNum).LayerPoint(2)).Group == WindowGas ||
                                 dataMaterial.Material(dataConstruction.Construct(ConstrNum).LayerPoint(2)).Group == WindowGasMixture) &&
                                dataMaterial.Material(dataConstruction.Construct(ConstrNum).LayerPoint(3)).Group == WindowGlass &&
                                (dataMaterial.Material(dataConstruction.Construct(ConstrNum).LayerPoint(4)).Group == WindowGas ||
                                 dataMaterial.Material(dataConstruction.Construct(ConstrNum).LayerPoint(4)).Group == WindowGasMixture) &&
                                ((dataMaterial.Material(dataConstruction.Construct(ConstrNum).LayerPoint(5)).Group == Shade ||
                                  dataMaterial.Material(dataConstruction.Construct(ConstrNum).LayerPoint(5)).Group == WindowBlind) &&
                                 dataMaterial.Material(dataConstruction.Construct(ConstrNum).LayerPoint(5)).Group != Screen) &&
                                (dataMaterial.Material(dataConstruction.Construct(ConstrNum).LayerPoint(6)).Group == WindowGas ||
                                 dataMaterial.Material(dataConstruction.Construct(ConstrNum).LayerPoint(6)).Group == WindowGasMixture) &&
                                dataMaterial.Material(dataConstruction.Construct(ConstrNum).LayerPoint(7)).Group == WindowGlass)
                                ValidBGShadeBlindConst = true;
                        }
                    } // End of check if TotGlassLayers = 2 or 3
                    if (!ValidBGShadeBlindConst) WrongWindowLayering = true;
                    if (!WrongWindowLayering) {
                        LayNumSh = 2 * TotGlassLayers - 1;
                        MatSh = dataConstruction.Construct(ConstrNum).LayerPoint(LayNumSh);
                        // For double pane, shade/blind must be layer #3.
                        // For triple pane, it must be layer #5 (i.e., between two inner panes).
                        if (dataMaterial.Material(MatSh).Group != Shade && dataMaterial.Material(MatSh).Group != WindowBlind) WrongWindowLayering = true;
                        if (TotLayers != 2 * TotGlassLayers + 1) WrongWindowLayering = true;
                        if (!WrongWindowLayering) {
                            // Gas on either side of a between-glass shade/blind must be the same
                            MatGapL = dataConstruction.Construct(ConstrNum).LayerPoint(LayNumSh - 1);
                            MatGapR = dataConstruction.Construct(ConstrNum).LayerPoint(LayNumSh + 1);
                            for (IGas = 1; IGas <= 5; ++IGas) {
                                if ((dataMaterial.Material(MatGapL).GasType(IGas) != dataMaterial.Material(MatGapR).GasType(IGas)) ||
                                    (dataMaterial.Material(MatGapL).GasFract(IGas) != dataMaterial.Material(MatGapR).GasFract(IGas)))
                                    WrongWindowLayering = true;
                            }
                            // Gap width on either side of a between-glass shade/blind must be the same
                            if (std::abs(dataMaterial.Material(MatGapL).Thickness - dataMaterial.Material(MatGapR).Thickness) > 0.0005) WrongWindowLayering = true;
                            if (dataMaterial.Material(MatSh).Group == WindowBlind) {
                                BlNum = dataMaterial.Material(MatSh).BlindDataPtr;
                                if (BlNum > 0) {
                                    if ((dataMaterial.Material(MatGapL).Thickness + dataMaterial.Material(MatGapR).Thickness) < Blind(BlNum).SlatWidth) {
                                        ErrorsFound = true;
                                        ShowSevereError("CheckAndSetConstructionProperties: For window construction " + dataConstruction.Construct(ConstrNum).Name);
                                        ShowContinueError("the slat width of the between-glass blind is greater than");
                                        ShowContinueError("the sum of the widths of the gas layers adjacent to the blind.");
                                    }
                                } // End of check if BlNum > 0
                            }     // End of check if material is window blind
                        }         // End of check if WrongWindowLayering
                    }             // End of check if WrongWindowLayering
                }                 // End of check on total glass layers
            }                     // End of check if construction has between-glass shade/blind

            // Check Simple Windows,
            if (dataMaterial.Material(dataConstruction.Construct(ConstrNum).LayerPoint(1)).Group == WindowSimpleGlazing) {
                if (TotLayers > 1) {
                    // check that none of the other layers are glazing or gas
                    for (Layer = 1; Layer <= TotLayers; ++Layer) {
                        MaterNum = dataConstruction.Construct(ConstrNum).LayerPoint(Layer);
                        if (MaterNum == 0) continue; // error -- has been caught will stop program later
                        if (dataMaterial.Material(MaterNum).Group == WindowGlass) {
                            ErrorsFound = true;
                            ShowSevereError("CheckAndSetConstructionProperties: Error in window construction " + dataConstruction.Construct(ConstrNum).Name + "--");
                            ShowContinueError("For simple window constructions, no other glazing layers are allowed.");
                        }
                        if (dataMaterial.Material(MaterNum).Group == WindowGas) {
                            ErrorsFound = true;
                            ShowSevereError("CheckAndSetConstructionProperties: Error in window construction " + dataConstruction.Construct(ConstrNum).Name + "--");
                            ShowContinueError("For simple window constructions, no other gas layers are allowed.");
                        }
                    }
                }
            }

            if (WrongWindowLayering) {
                ShowSevereError("CheckAndSetConstructionProperties: Error in window construction " + dataConstruction.Construct(ConstrNum).Name + "--");
                ShowContinueError("  For multi-layer window constructions the following rules apply:");
                ShowContinueError("    --The first and last layer must be a solid layer (glass or shade/screen/blind),");
                ShowContinueError("    --Adjacent glass layers must be separated by one and only one gas layer,");
                ShowContinueError("    --Adjacent layers must not be of the same type,");
                ShowContinueError("    --Only one shade/screen/blind layer is allowed,");
                ShowContinueError("    --An exterior shade/screen/blind must be the first layer,");
                ShowContinueError("    --An interior shade/blind must be the last layer,");
                ShowContinueError("    --An interior screen is not allowed,");
                ShowContinueError("    --For an exterior shade/screen/blind or interior shade/blind, there should not be a gas layer");
                ShowContinueError("    ----between the shade/screen/blind and adjacent glass,");
                ShowContinueError("    --A between-glass screen is not allowed,");
                ShowContinueError("    --A between-glass shade/blind is allowed only for double and triple glazing,");
                ShowContinueError("    --A between-glass shade/blind must have adjacent gas layers of the same type and width,");
                ShowContinueError("    --For triple glazing the between-glass shade/blind must be between the two inner glass layers,");
                ShowContinueError("    --The slat width of a between-glass blind must be less than the sum of the widths");
                ShowContinueError("    ----of the gas layers adjacent to the blind.");
                ErrorsFound = true;
            }

            dataConstruction.Construct(ConstrNum).TotGlassLayers = TotGlassLayers;
            dataConstruction.Construct(ConstrNum).TotSolidLayers = TotGlassLayers + TotShadeLayers;

            // In following, InsideLayer is layer number of inside glass and InsideAbsorpThermal applies
            // only to inside glass; it is corrected later in InitGlassOpticalCalculations
            // if construction has inside shade or blind.
            if (dataMaterial.Material(dataConstruction.Construct(ConstrNum).LayerPoint(InsideLayer)).Group == Shade ||
                dataMaterial.Material(dataConstruction.Construct(ConstrNum).LayerPoint(InsideLayer)).Group == WindowBlind) {
                --InsideLayer;
            }
            if (InsideLayer > 0) {
                InsideMaterNum = dataConstruction.Construct(ConstrNum).LayerPoint(InsideLayer);
                dataConstruction.Construct(ConstrNum).InsideAbsorpThermal = dataMaterial.Material(dataConstruction.Construct(ConstrNum).LayerPoint(InsideLayer)).AbsorpThermalBack;
            }
            if (InsideMaterNum != 0) {
                dataConstruction.Construct(ConstrNum).InsideAbsorpVis = dataMaterial.Material(InsideMaterNum).AbsorpVisible;
                dataConstruction.Construct(ConstrNum).InsideAbsorpSolar = dataMaterial.Material(InsideMaterNum).AbsorpSolar;
            }

            if ((dataMaterial.Material(dataConstruction.Construct(ConstrNum).LayerPoint(1)).Group == WindowGlass) ||
                (dataMaterial.Material(dataConstruction.Construct(ConstrNum).LayerPoint(1)).Group == WindowSimpleGlazing)) { // Glass
                dataConstruction.Construct(ConstrNum).OutsideAbsorpThermal = dataMaterial.Material(dataConstruction.Construct(ConstrNum).LayerPoint(1)).AbsorpThermalFront;
            } else { // Exterior shade, blind or screen
                dataConstruction.Construct(ConstrNum).OutsideAbsorpThermal = dataMaterial.Material(dataConstruction.Construct(ConstrNum).LayerPoint(1)).AbsorpThermal;
            }

        } else { // Opaque surface
            dataConstruction.Construct(ConstrNum).InsideAbsorpThermal = dataMaterial.Material(dataConstruction.Construct(ConstrNum).LayerPoint(InsideLayer)).AbsorpThermal;
            dataConstruction.Construct(ConstrNum).OutsideAbsorpThermal = dataMaterial.Material(dataConstruction.Construct(ConstrNum).LayerPoint(1)).AbsorpThermal;
        }

        dataConstruction.Construct(ConstrNum).OutsideRoughness = dataMaterial.Material(dataConstruction.Construct(ConstrNum).LayerPoint(1)).Roughness;

        if (dataMaterial.Material(dataConstruction.Construct(ConstrNum).LayerPoint(1)).Group == Air) {
            ShowSevereError("CheckAndSetConstructionProperties: Outside Layer is Air for construction " + dataConstruction.Construct(ConstrNum).Name);
            ShowContinueError("  Error in material " + dataMaterial.Material(dataConstruction.Construct(ConstrNum).LayerPoint(1)).Name);
            ErrorsFound = true;
        }
        if (InsideLayer > 0) {
            if (dataMaterial.Material(dataConstruction.Construct(ConstrNum).LayerPoint(InsideLayer)).Group == Air) {
                ShowSevereError("CheckAndSetConstructionProperties: Inside Layer is Air for construction " + dataConstruction.Construct(ConstrNum).Name);
                ShowContinueError("  Error in material " + dataMaterial.Material(dataConstruction.Construct(ConstrNum).LayerPoint(InsideLayer)).Name);
                ErrorsFound = true;
            }
        }

        if (dataMaterial.Material(dataConstruction.Construct(ConstrNum).LayerPoint(1)).Group == EcoRoof) {
            dataConstruction.Construct(ConstrNum).TypeIsEcoRoof = true;
            // need to check EcoRoof is not non-outside layer
            for (Layer = 2; Layer <= TotLayers; ++Layer) {
                if (dataMaterial.Material(dataConstruction.Construct(ConstrNum).LayerPoint(Layer)).Group == EcoRoof) {
                    ShowSevereError("CheckAndSetConstructionProperties: Interior Layer is EcoRoof for construction " + dataConstruction.Construct(ConstrNum).Name);
                    ShowContinueError("  Error in material " + dataMaterial.Material(dataConstruction.Construct(ConstrNum).LayerPoint(Layer)).Name);
                    ErrorsFound = true;
                }
            }
        }

        if (dataMaterial.Material(dataConstruction.Construct(ConstrNum).LayerPoint(1)).Group == IRTMaterial) {
            dataConstruction.Construct(ConstrNum).TypeIsIRT = true;
            if (dataConstruction.Construct(ConstrNum).TotLayers != 1) {
                ShowSevereError("CheckAndSetConstructionProperties: Infrared Transparent (IRT) Construction is limited to 1 layer " +
                                dataConstruction.Construct(ConstrNum).Name);
                ShowContinueError("  Too many layers in referenced construction.");
                ErrorsFound = true;
            }
        }
    }

    int AssignReverseConstructionNumber(int const ConstrNum, // Existing Construction number of first surface
                                        bool &ErrorsFound)
    {

        // FUNCTION INFORMATION:
        //       AUTHOR         Linda Lawrie
        //       DATE WRITTEN   December 2006
        //       MODIFIED       na
        //       RE-ENGINEERED  na

        // PURPOSE OF THIS FUNCTION:
        // For interzone, unentered surfaces, we need to have "reverse" constructions
        // assigned to the created surfaces.  These need to be the reverse (outside to inside layer)
        // of existing surfaces.  Plus, there may be one already in the data structure so this is looked for as well.

        // METHODOLOGY EMPLOYED:
        // Create reverse layers.  Look in current constructions to see if match.  If no match, create a new one.

        // REFERENCES:
        // na

        // USE STATEMENTS:
        // na

        // Return value
        int NewConstrNum; // Reverse Construction Number

        // Locals
        // FUNCTION ARGUMENT DEFINITIONS:

        // FUNCTION PARAMETER DEFINITIONS:
        // na

        // INTERFACE BLOCK SPECIFICATIONS:
        // na

        // DERIVED TYPE DEFINITIONS:
        // na

        // FUNCTION LOCAL VARIABLE DECLARATIONS:
        static Array1D_int LayerPoint(Construction::MaxLayersInConstruct, 0); // Pointer array which refers back to
        int nLayer;
        int Loop;
        bool Found;

        if (ConstrNum == 0) {
            // error caught elsewhere
            NewConstrNum = 0;
            return NewConstrNum;
        }

        dataConstruction.Construct(ConstrNum).IsUsed = true;
        nLayer = 0;
        LayerPoint = 0;
        for (Loop = dataConstruction.Construct(ConstrNum).TotLayers; Loop >= 1; --Loop) {
            ++nLayer;
            LayerPoint(nLayer) = dataConstruction.Construct(ConstrNum).LayerPoint(Loop);
        }

        // now, got thru and see if there is a match already....
        NewConstrNum = 0;
        for (Loop = 1; Loop <= TotConstructs; ++Loop) {
            Found = true;
            for (nLayer = 1; nLayer <= Construction::MaxLayersInConstruct; ++nLayer) {
                if (dataConstruction.Construct(Loop).LayerPoint(nLayer) != LayerPoint(nLayer)) {
                    Found = false;
                    break;
                }
            }
            if (Found) {
                NewConstrNum = Loop;
                break;
            }
        }

        // if need new one, bunch o stuff
        if (NewConstrNum == 0) {
            ++TotConstructs;
            dataConstruction.Construct.redimension(TotConstructs);
            NominalRforNominalUCalculation.redimension(TotConstructs);
            NominalRforNominalUCalculation(TotConstructs) = 0.0;
            NominalU.redimension(TotConstructs);
            NominalU(TotConstructs) = 0.0;
            //  Put in new attributes
            NewConstrNum = TotConstructs;
            dataConstruction.Construct(NewConstrNum).IsUsed = true;
            dataConstruction.Construct(TotConstructs) = dataConstruction.Construct(ConstrNum); // preserve some of the attributes.
            // replace others...
            dataConstruction.Construct(TotConstructs).Name = "iz-" + dataConstruction.Construct(ConstrNum).Name;
            dataConstruction.Construct(TotConstructs).TotLayers = dataConstruction.Construct(ConstrNum).TotLayers;
            for (nLayer = 1; nLayer <= Construction::MaxLayersInConstruct; ++nLayer) {
                dataConstruction.Construct(TotConstructs).LayerPoint(nLayer) = LayerPoint(nLayer);
                if (LayerPoint(nLayer) != 0) {
                    NominalRforNominalUCalculation(TotConstructs) += NominalR(LayerPoint(nLayer));
                }
            }

            // no error if zero -- that will have been caught with earlier construction
            // the following line was changed to fix CR7601
            if (NominalRforNominalUCalculation(TotConstructs) != 0.0) {
                NominalU(TotConstructs) = 1.0 / NominalRforNominalUCalculation(TotConstructs);
            }

            CheckAndSetConstructionProperties(TotConstructs, ErrorsFound);
        }

        return NewConstrNum;
    }

    void AddVariableSlatBlind(int const inBlindNumber, // current Blind Number/pointer to name
                              int &outBlindNumber,     // resultant Blind Number to pass back
                              bool &errFlag            // error flag should one be needed
    )
    {

        // SUBROUTINE INFORMATION:
        //       AUTHOR         Linda Lawrie
        //       DATE WRITTEN   September 2009
        //       MODIFIED       na
        //       RE-ENGINEERED  na

        // PURPOSE OF THIS SUBROUTINE:
        // Window Blinds are presented as "fixed" slat blinds.  However for certain Window Shading Controls,
        // the program needs to set the property to "variable"/movable slats.  Since a blind could be in use
        // elsewhere with "fixed", a material needs to be added with variable properties -- having most of the
        // "fixed" properties in tact.

        // METHODOLOGY EMPLOYED:
        // na

        // REFERENCES:
        // na

        // Using/Aliasing
        using General::RoundSigDigits;

        // Locals
        // SUBROUTINE ARGUMENT DEFINITIONS:

        // SUBROUTINE PARAMETER DEFINITIONS:
        // na

        // INTERFACE BLOCK SPECIFICATIONS:
        // na

        // DERIVED TYPE DEFINITIONS:
        // na

        // SUBROUTINE LOCAL VARIABLE DECLARATIONS:
        int Found;
        Real64 MinSlatAngGeom;
        Real64 MaxSlatAngGeom;

        // Object Data

        // maybe it's already there
        errFlag = false;
        Found = UtilityRoutines::FindItemInList("~" + Blind(inBlindNumber).Name, Blind);
        if (Found == 0) {
            // Add a new blind
            Blind.redimension(++TotBlinds);
            Blind(TotBlinds) = Blind(inBlindNumber);
            Blind(TotBlinds).Name = "~" + Blind(inBlindNumber).Name;
            outBlindNumber = TotBlinds;
            Blind(TotBlinds).SlatAngleType = VariableSlats;

            // Minimum and maximum slat angles allowed by slat geometry
            if (Blind(TotBlinds).SlatWidth > Blind(TotBlinds).SlatSeparation) {
                MinSlatAngGeom =
                    std::asin(Blind(TotBlinds).SlatThickness / (Blind(TotBlinds).SlatThickness + Blind(TotBlinds).SlatSeparation)) / DegToRadians;
            } else {
                MinSlatAngGeom = 0.0;
            }
            MaxSlatAngGeom = 180.0 - MinSlatAngGeom;

            // Error if maximum slat angle less than minimum

            if (Blind(TotBlinds).MaxSlatAngle < Blind(TotBlinds).MinSlatAngle) {
                errFlag = true;
                ShowSevereError("WindowMaterial:Blind=\"" + Blind(inBlindNumber).Name + "\", Illegal value combination.");
                ShowContinueError("Minimum Slat Angle=[" + RoundSigDigits(Blind(TotBlinds).MinSlatAngle, 1) +
                                  "], is greater than Maximum Slat Angle=[" + RoundSigDigits(Blind(TotBlinds).MaxSlatAngle, 1) + "] deg.");
            }

            // Error if input slat angle not in input min/max range

            if (Blind(TotBlinds).MaxSlatAngle > Blind(TotBlinds).MinSlatAngle &&
                (Blind(TotBlinds).SlatAngle < Blind(TotBlinds).MinSlatAngle || Blind(TotBlinds).SlatAngle > Blind(TotBlinds).MaxSlatAngle)) {
                errFlag = true;
                ShowSevereError("WindowMaterial:Blind=\"" + Blind(inBlindNumber).Name + "\", Illegal value combination.");
                ShowContinueError("Slat Angle=[" + RoundSigDigits(Blind(TotBlinds).SlatAngle, 1) + "] is outside of the input min/max range, min=[" +
                                  RoundSigDigits(Blind(TotBlinds).MinSlatAngle, 1) + "], max=[" + RoundSigDigits(Blind(TotBlinds).MaxSlatAngle, 1) +
                                  "] deg.");
            }

            // Warning if input minimum slat angle is less than that allowed by slat geometry

            if (Blind(TotBlinds).MinSlatAngle < MinSlatAngGeom) {
                ShowWarningError("WindowMaterial:Blind=\"" + Blind(inBlindNumber).Name + "\", Illegal value combination.");
                ShowContinueError("Minimum Slat Angle=[" + RoundSigDigits(Blind(TotBlinds).MinSlatAngle, 1) +
                                  "] is less than the smallest allowed by slat dimensions and spacing, min=[" + RoundSigDigits(MinSlatAngGeom, 1) +
                                  "] deg.");
                ShowContinueError("Minimum Slat Angle will be set to " + RoundSigDigits(MinSlatAngGeom, 1) + " deg.");
                Blind(TotBlinds).MinSlatAngle = MinSlatAngGeom;
            }

            // Warning if input maximum slat angle is greater than that allowed by slat geometry

            if (Blind(TotBlinds).MaxSlatAngle > MaxSlatAngGeom) {
                ShowWarningError("WindowMaterial:Blind=\"" + Blind(inBlindNumber).Name + "\", Illegal value combination.");
                ShowContinueError("Maximum Slat Angle=[" + RoundSigDigits(Blind(TotBlinds).MaxSlatAngle, 1) +
                                  "] is greater than the largest allowed by slat dimensions and spacing, [" + RoundSigDigits(MaxSlatAngGeom, 1) +
                                  "] deg.");
                ShowContinueError("Maximum Slat Angle will be set to " + RoundSigDigits(MaxSlatAngGeom, 1) + " deg.");
                Blind(TotBlinds).MaxSlatAngle = MaxSlatAngGeom;
            }
        } else {
            outBlindNumber = Found;
        }
    }

    void CalcScreenTransmittance(int const SurfaceNum,
                                 Optional<Real64 const> Phi,     // Optional sun altitude relative to surface outward normal (radians)
                                 Optional<Real64 const> Theta,   // Optional sun azimuth relative to surface outward normal (radians)
                                 Optional_int_const ScreenNumber // Optional screen number
    )
    {

        // FUNCTION INFORMATION:
        //       AUTHOR         Richard Raustad
        //       DATE WRITTEN   May 2006
        //       MODIFIED       na
        //       RE-ENGINEERED  na

        // PURPOSE OF THIS FUNCTION:
        //  Calculate transmittance of window screen given azimuth and altitude angle
        //  of sun and surface orientation.

        // METHODOLOGY EMPLOYED:
        //  Window screen solar beam transmittance varies as the sun moves across the sky
        //  due to the geometry of the screen material and the angle of incidence
        //  of the solar beam. Azimuth and altitude angle are calculated with respect
        //  to the surface outward normal. Solar beam reflectance and absorptance are also
        //  accounted for.

        //  CALLs to CalcScreenTransmittance are primarily based on surface index. A typical call is:
        //  CALL CalcScreenTransmittance(SurfaceNum)
        //  Since a single Material:WindowScreen object may be used for multiple windows, the
        //  screen's direct beam properties are calculated for the screen material attached to this surface.
        //  If a single Material:WindowScreen object is used for 3 windows then SurfaceScreens(3) is allocated.

        //  CALLs to CalcScreenTransmittance may be done by using the optional arguments as follows:
        //  CALLs to CalcScreenTransmittance at normal incidence are:
        //  CALL with a screen number and relative azimuth and altitude angles
        //  CALL CalcScreenTransmittance(0, Phi=0.0, Theta=0.0, ScreenNumber=ScNum)
        //   -OR-
        //  CALL same as above using the material structure
        //  CALL CalcScreenTransmittance(0, Phi=0.0, Theta=0.0, ScreenNumber=dataMaterial.Material(MatShade)%ScreenDataPtr)
        //   -OR-
        //  CALL with the surface number and relative azimuth and altitude angles
        //  CALL CalcScreenTransmittance(SurfaceNum, Phi=0.0, Theta=0.0)

        //  CALL's passing the screen number without the relative azimuth and altitude angles is not allowed
        //  CALL CalcScreenTransmittance(0, ScreenNumber=ScNum) ! DO NOT use this syntax

        // REFERENCES:
        // na

        // Using/Aliasing
        using DataEnvironment::SOLCOS;
        using DataGlobals::DegToRadians;
        using DataGlobals::Pi;
        using DataGlobals::PiOvr2;
        using DataSurfaces::DoNotModel;
        using DataSurfaces::ModelAsDiffuse;
        using DataSurfaces::ModelAsDirectBeam;
        using DataSurfaces::Surface;
        using DataSurfaces::SurfaceWindow;

        // Locals
        // FUNCTION ARGUMENT DEFINITIONS:
        // The optional arguments Phi and Theta are used to integrate over a hemisphere and are passed as pairs
        // The optional argument ScreenNumber is used during CalcWindowScreenProperties to integrate over a quarter hemispere
        // "before" the surface # is known. Theta and Phi can be passed without ScreenNumber, but DO NOT pass ScreenNumber
        // without Theta and Phi.

        // FUNCTION PARAMETER DEFINITIONS:
        Real64 const Small(1.E-9); // Small Number used to approximate zero

        // FUNCTION PARAMETER DEFINITIONS:
        int ScNum;                        // Index to screen data
        Real64 Tdirect;                   // Beam solar transmitted through screen (dependent on sun angle)
        Real64 Tscattered;                // Beam solar reflected through screen (dependent on sun angle)
        Real64 TscatteredVis;             // Visible beam solar reflected through screen (dependent on sun angle)
        Real64 SunAzimuth;                // Solar azimuth angle from north (rad)
        Real64 SunAltitude;               // Solar altitude angle from horizon (rad)
        Real64 SurfaceAzimuth;            // Surface azimuth angle from north (rad)
        Real64 SurfaceTilt;               // Surface tilt angle from vertical (rad)
        Real64 SunAzimuthToScreenNormal;  // Relative solar azimuth (sun angle from screen normal, 0 to PiOvr2, rad)
        Real64 SunAltitudeToScreenNormal; // Relative solar altitude (sun angle from screen normal, -PiOvr2 to PiOvr2, rad)
        Real64 Beta;                      // Compliment of relative solar azimuth (rad)
        Real64 TransXDir;                 // Horizontal component of direct beam transmittance
        Real64 TransYDir;                 // Vertical component of direct beam transmittance
        Real64 Delta;                     // Intermediate variable used for Tscatter calculation (deg)
        Real64 DeltaMax;                  // Intermediate variable used for Tscatter calculation (deg)
        Real64 Tscattermax;               // Maximum solar beam  scattered transmittance
        Real64 TscattermaxVis;            // Maximum visible beam scattered transmittance
        Real64 ExponentInterior;          // Exponent used in scattered transmittance calculation
        // when Delta < DeltaMax (0,0 to peak)
        Real64 ExponentExterior; // Exponent used in scattered transmittance calculation
        // when Delta > DeltaMax (peak to max)
        Real64 AlphaDblPrime; // Intermediate variables (used in Eng. Doc.)
        Real64 COSMu;
        Real64 Epsilon;
        Real64 Eta;
        Real64 MuPrime;
        Real64 Gamma;
        Real64 NormalAltitude; // Actual altitude angle of sun wrt surface outward normal (rad)
        Real64 NormalAzimuth;  // Actual azimuth angle of sun wrt surface outward normal (rad)
        Real64 IncidentAngle;  // Solar angle wrt surface outward normal to determine
        // if sun is in front of screen (rad)
        Real64 PeakToPlateauRatio;    // Ratio of peak scattering to plateau at 0,0 incident angle
        Real64 PeakToPlateauRatioVis; // Ratio of peak visible scattering to plateau at 0,0 incident angle
        Real64 ReflectCyl;            // Screen material reflectance
        Real64 ReflectCylVis;         // Screen material visible reflectance

        // SurfaceScreens structure may be accessed using either the surface or screen index
        // The screen index is based on the number of Surface:HeatTransfer:Sub objects using any Material:WindowScreen object
        if (present(ScreenNumber)) {
            ScNum = ScreenNumber;
            if (!present(Theta) || !present(Phi)) {
                ShowFatalError("Syntax error, optional arguments Theta and Phi must be present when optional ScreenNumber is used.");
            }
        } else {
            ScNum = SurfaceWindow(SurfaceNum).ScreenNumber;
        }

        if (present(Theta)) {
            SunAzimuthToScreenNormal = std::abs(Theta);
            if (SunAzimuthToScreenNormal > Pi) {
                SunAzimuthToScreenNormal = 0.0;
            } else {
                if (SunAzimuthToScreenNormal > PiOvr2) {
                    SunAzimuthToScreenNormal = Pi - SunAzimuthToScreenNormal;
                }
            }
            NormalAzimuth = SunAzimuthToScreenNormal;
        } else {
            SunAzimuth = std::atan2(SOLCOS(1), SOLCOS(2));
            if (SunAzimuth < 0.0) SunAzimuth += 2.0 * Pi;
            SurfaceAzimuth = Surface(SurfaceNum).Azimuth * DegToRadians;
            NormalAzimuth = SunAzimuth - SurfaceAzimuth;
            //   Calculate the transmittance whether sun is in front of or behind screen, place result in BmBmTrans or BmBmTransBack
            if (std::abs(SunAzimuth - SurfaceAzimuth) > PiOvr2) {
                SunAzimuthToScreenNormal = std::abs(SunAzimuth - SurfaceAzimuth) - PiOvr2;
            } else {
                SunAzimuthToScreenNormal = std::abs(SunAzimuth - SurfaceAzimuth);
            }
        }

        if (present(Phi)) {
            SunAltitudeToScreenNormal = std::abs(Phi);
            if (SunAltitudeToScreenNormal > PiOvr2) {
                SunAltitudeToScreenNormal = Pi - SunAltitudeToScreenNormal;
            }
            SunAltitude = SunAltitudeToScreenNormal;
        } else {
            SunAltitude = (PiOvr2 - std::acos(SOLCOS(3)));
            SurfaceTilt = Surface(SurfaceNum).Tilt * DegToRadians;
            SunAltitudeToScreenNormal = std::abs(SunAltitude + (SurfaceTilt - PiOvr2));
            if (SunAltitudeToScreenNormal > PiOvr2) {
                SunAltitudeToScreenNormal -= PiOvr2;
            }
        }

        if (SurfaceNum == 0 || !present(ScreenNumber)) {
            NormalAltitude = SunAltitude;
        } else {
            NormalAltitude = SunAltitude + (SurfaceTilt - PiOvr2);
        }

        if (NormalAltitude != 0.0 && NormalAzimuth != 0.0) {
            IncidentAngle = std::acos(std::sin(NormalAltitude) / (std::tan(NormalAzimuth) * std::tan(NormalAltitude) / std::sin(NormalAzimuth)));
        } else if (NormalAltitude != 0.0 && NormalAzimuth == 0.0) {
            IncidentAngle = NormalAltitude;
        } else if (NormalAltitude == 0.0 && NormalAzimuth != 0.0) {
            IncidentAngle = NormalAzimuth;
        } else {
            IncidentAngle = 0.0;
        }

        // ratio of screen material diameter to screen material spacing
        Gamma = SurfaceScreens(ScNum).ScreenDiameterToSpacingRatio;

        // ************************************************************************************************
        // * calculate transmittance of totally absorbing screen material (beam passing through open area)*
        // ************************************************************************************************

        // calculate compliment of relative solar azimuth
        Beta = PiOvr2 - SunAzimuthToScreenNormal;

        // Catch all divide by zero instances
        if (Beta > Small) {
            if (std::abs(SunAltitudeToScreenNormal - PiOvr2) > Small) {
                AlphaDblPrime = std::atan(std::tan(SunAltitudeToScreenNormal) / std::cos(SunAzimuthToScreenNormal));
                TransYDir = 1.0 - Gamma * (std::cos(AlphaDblPrime) + std::sin(AlphaDblPrime) * std::tan(SunAltitudeToScreenNormal) *
                                                                         std::sqrt(1.0 + pow_2(1.0 / std::tan(Beta))));
                TransYDir = max(0.0, TransYDir);
            } else {
                TransYDir = 0.0;
            }
        } else {
            TransYDir = 0.0;
        }

        COSMu = std::sqrt(pow_2(std::cos(SunAltitudeToScreenNormal)) * pow_2(std::cos(SunAzimuthToScreenNormal)) +
                          pow_2(std::sin(SunAltitudeToScreenNormal)));
        if (COSMu > Small) {
            Epsilon = std::acos(std::cos(SunAltitudeToScreenNormal) * std::cos(SunAzimuthToScreenNormal) / COSMu);
            Eta = PiOvr2 - Epsilon;
            if (std::cos(Epsilon) != 0.0) {
                MuPrime = std::atan(std::tan(std::acos(COSMu)) / std::cos(Epsilon));
                if (Eta != 0.0) {
                    TransXDir = 1.0 - Gamma * (std::cos(MuPrime) +
                                               std::sin(MuPrime) * std::tan(std::acos(COSMu)) * std::sqrt(1.0 + pow_2(1.0 / std::tan(Eta))));
                    TransXDir = max(0.0, TransXDir);
                } else {
                    TransXDir = 0.0;
                }
            } else {
                TransXDir = 0.0;
            }
        } else {
            TransXDir = 1.0 - Gamma;
        }
        Tdirect = max(0.0, TransXDir * TransYDir);

        // *******************************************************************************
        // * calculate transmittance of scattered beam due to reflecting screen material *
        // *******************************************************************************

        ReflectCyl = SurfaceScreens(ScNum).ReflectCylinder;
        ReflectCylVis = SurfaceScreens(ScNum).ReflectCylinderVis;

        if (std::abs(SunAzimuthToScreenNormal - PiOvr2) < Small || std::abs(SunAltitudeToScreenNormal - PiOvr2) < Small) {
            Tscattered = 0.0;
            TscatteredVis = 0.0;
        } else {
            //   DeltaMax and Delta are in degrees
            DeltaMax = 89.7 - (10.0 * Gamma / 0.16);
            Delta = std::sqrt(pow_2(SunAzimuthToScreenNormal / DegToRadians) + pow_2(SunAltitudeToScreenNormal / DegToRadians));

            //   Use empirical model to determine maximum (peak) scattering
            Tscattermax = 0.0229 * Gamma + 0.2971 * ReflectCyl - 0.03624 * pow_2(Gamma) + 0.04763 * pow_2(ReflectCyl) - 0.44416 * Gamma * ReflectCyl;
            TscattermaxVis =
                0.0229 * Gamma + 0.2971 * ReflectCylVis - 0.03624 * pow_2(Gamma) + 0.04763 * pow_2(ReflectCylVis) - 0.44416 * Gamma * ReflectCylVis;

            //   Vary slope of interior and exterior surface of scattering model
            ExponentInterior = -pow_2(Delta - DeltaMax) / 600.0;
            ExponentExterior = -std::pow(std::abs(Delta - DeltaMax), 2.5) / 600.0;

            //   Determine ratio of scattering at 0,0 incident angle to maximum (peak) scattering
            PeakToPlateauRatio = 1.0 / (0.2 * (1 - Gamma) * ReflectCyl);
            PeakToPlateauRatioVis = 1.0 / (0.2 * (1 - Gamma) * ReflectCylVis);

            if (Delta > DeltaMax) {
                //     Apply offset for plateau and use exterior exponential function to simulate actual scattering as a function of solar angles
                Tscattered = 0.2 * (1.0 - Gamma) * ReflectCyl * Tscattermax * (1.0 + (PeakToPlateauRatio - 1.0) * std::exp(ExponentExterior));
                TscatteredVis =
                    0.2 * (1.0 - Gamma) * ReflectCylVis * TscattermaxVis * (1.0 + (PeakToPlateauRatioVis - 1.0) * std::exp(ExponentExterior));
                //     Trim off offset if solar angle (delta) is greater than maximum (peak) scattering angle
                Tscattered -= (0.2 * (1.0 - Gamma) * ReflectCyl * Tscattermax) * max(0.0, (Delta - DeltaMax) / (90.0 - DeltaMax));
                TscatteredVis -= (0.2 * (1.0 - Gamma) * ReflectCylVis * TscattermaxVis) * max(0.0, (Delta - DeltaMax) / (90.0 - DeltaMax));
            } else {
                //     Apply offset for plateau and use interior exponential function to simulate actual scattering as a function of solar angles
                Tscattered = 0.2 * (1.0 - Gamma) * ReflectCyl * Tscattermax * (1.0 + (PeakToPlateauRatio - 1.0) * std::exp(ExponentInterior));
                TscatteredVis =
                    0.2 * (1.0 - Gamma) * ReflectCylVis * TscattermaxVis * (1.0 + (PeakToPlateauRatioVis - 1.0) * std::exp(ExponentInterior));
            }
        }
        Tscattered = max(0.0, Tscattered);
        TscatteredVis = max(0.0, TscatteredVis);

        if (SurfaceScreens(ScNum).ScreenBeamReflectanceAccounting == DoNotModel) {
            if (std::abs(IncidentAngle) <= PiOvr2) {
                SurfaceScreens(ScNum).BmBmTrans = Tdirect;
                SurfaceScreens(ScNum).BmBmTransVis = Tdirect;
                SurfaceScreens(ScNum).BmBmTransBack = 0.0;
            } else {
                SurfaceScreens(ScNum).BmBmTrans = 0.0;
                SurfaceScreens(ScNum).BmBmTransVis = 0.0;
                SurfaceScreens(ScNum).BmBmTransBack = Tdirect;
            }
            Tscattered = 0.0;
            TscatteredVis = 0.0;
        } else if (SurfaceScreens(ScNum).ScreenBeamReflectanceAccounting == ModelAsDirectBeam) {
            if (std::abs(IncidentAngle) <= PiOvr2) {
                SurfaceScreens(ScNum).BmBmTrans = Tdirect + Tscattered;
                SurfaceScreens(ScNum).BmBmTransVis = Tdirect + TscatteredVis;
                SurfaceScreens(ScNum).BmBmTransBack = 0.0;
            } else {
                SurfaceScreens(ScNum).BmBmTrans = 0.0;
                SurfaceScreens(ScNum).BmBmTransVis = 0.0;
                SurfaceScreens(ScNum).BmBmTransBack = Tdirect + Tscattered;
            }
            Tscattered = 0.0;
            TscatteredVis = 0.0;
        } else if (SurfaceScreens(ScNum).ScreenBeamReflectanceAccounting == ModelAsDiffuse) {
            if (std::abs(IncidentAngle) <= PiOvr2) {
                SurfaceScreens(ScNum).BmBmTrans = Tdirect;
                SurfaceScreens(ScNum).BmBmTransVis = Tdirect;
                SurfaceScreens(ScNum).BmBmTransBack = 0.0;
            } else {
                SurfaceScreens(ScNum).BmBmTrans = 0.0;
                SurfaceScreens(ScNum).BmBmTransVis = 0.0;
                SurfaceScreens(ScNum).BmBmTransBack = Tdirect;
            }
        }

        if (std::abs(IncidentAngle) <= PiOvr2) {
            SurfaceScreens(ScNum).BmDifTrans = Tscattered;
            SurfaceScreens(ScNum).BmDifTransVis = TscatteredVis;
            SurfaceScreens(ScNum).BmDifTransBack = 0.0;
            SurfaceScreens(ScNum).ReflectSolBeamFront = max(0.0, ReflectCyl * (1.0 - Tdirect) - Tscattered);
            SurfaceScreens(ScNum).ReflectVisBeamFront = max(0.0, ReflectCylVis * (1.0 - Tdirect) - TscatteredVis);
            SurfaceScreens(ScNum).AbsorpSolarBeamFront = max(0.0, (1.0 - Tdirect) * (1.0 - ReflectCyl));
            SurfaceScreens(ScNum).ReflectSolBeamBack = 0.0;
            SurfaceScreens(ScNum).ReflectVisBeamBack = 0.0;
            SurfaceScreens(ScNum).AbsorpSolarBeamBack = 0.0;
        } else {
            SurfaceScreens(ScNum).BmDifTrans = 0.0;
            SurfaceScreens(ScNum).BmDifTransVis = 0.0;
            SurfaceScreens(ScNum).BmDifTransBack = Tscattered;
            SurfaceScreens(ScNum).ReflectSolBeamBack = max(0.0, ReflectCyl * (1.0 - Tdirect) - Tscattered);
            SurfaceScreens(ScNum).ReflectVisBeamBack = max(0.0, ReflectCylVis * (1.0 - Tdirect) - TscatteredVis);
            SurfaceScreens(ScNum).AbsorpSolarBeamBack = max(0.0, (1.0 - Tdirect) * (1.0 - ReflectCyl));
            SurfaceScreens(ScNum).ReflectSolBeamFront = 0.0;
            SurfaceScreens(ScNum).ReflectVisBeamFront = 0.0;
            SurfaceScreens(ScNum).AbsorpSolarBeamFront = 0.0;
        }
    }

    std::string DisplayMaterialRoughness(int const Roughness) // Roughness String
    {

        // SUBROUTINE INFORMATION:
        //       AUTHOR         Linda K. Lawrie
        //       DATE WRITTEN   October 2005
        //       MODIFIED       na
        //       RE-ENGINEERED  na

        // PURPOSE OF THIS SUBROUTINE:
        // This subroutine is given a roughness value and returns the character representation.

        // METHODOLOGY EMPLOYED:
        // na

        // REFERENCES:
        // na

        // USE STATEMENTS:
        // na

        // Return value
        std::string cRoughness; // Character representation of Roughness

        // Locals
        // SUBROUTINE ARGUMENT DEFINITIONS:

        // SUBROUTINE PARAMETER DEFINITIONS:
        // na

        // INTERFACE BLOCK SPECIFICATIONS:
        // na

        // DERIVED TYPE DEFINITIONS:
        // na

        // SUBROUTINE LOCAL VARIABLE DECLARATIONS:

        // Select the correct Number for the associated ascii name for the roughness type
        {
            auto const SELECT_CASE_var(Roughness);
            if (SELECT_CASE_var == VeryRough) {
                cRoughness = "VeryRough";
            } else if (SELECT_CASE_var == Rough) {
                cRoughness = "Rough";
            } else if (SELECT_CASE_var == MediumRough) {
                cRoughness = "MediumRough";
            } else if (SELECT_CASE_var == MediumSmooth) {
                cRoughness = "MediumSmooth";
            } else if (SELECT_CASE_var == Smooth) {
                cRoughness = "Smooth";
            } else if (SELECT_CASE_var == VerySmooth) {
                cRoughness = "VerySmooth";
            } else {
                cRoughness = "";
            }
        }

        return cRoughness;
    }

    Real64 ComputeNominalUwithConvCoeffs(int const numSurf, // index for Surface array.
                                         bool &isValid      // returns true if result is valid
    )
    {

        // SUBROUTINE INFORMATION:
        //       AUTHOR         Jason Glazer
        //       DATE WRITTEN   September 2013
        //       MODIFIED       na
        //       RE-ENGINEERED  na

        // PURPOSE OF THIS SUBROUTINE:
        // Calculate Nominal U-value with convection/film coefficients for reporting by
        // adding on prescribed R-values for interior and exterior convection coefficients
        // as found in ASHRAE 90.1-2004, Appendix A. Used in EIO and tabular reports.
        // ASHRAE 90.1-2004 Section A9.4.1 shows the following:
        //      R-value Condition
        //      All exterior conditions                        IP: 0.17  SI: 0.0299
        //      All semi-exterior surfaces                     IP: 0.46  SI: 0.0810
        //      Interior horizontal surfaces, heat flow up     IP: 0.61  SI: 0.1074
        //      Interior horizontal surfaces, heat flow down   IP: 0.92  SI: 0.1620
        //      Interior vertical surfaces                     IP: 0.68  SI: 0.1198
        // This section shows the same value in 90.1-2007 and 90.2-2010

        // METHODOLOGY EMPLOYED:
        // na

        // REFERENCES:
        // na

        // Using/Aliasing
        using DataSurfaces::ExternalEnvironment;
        using DataSurfaces::Ground;
        using DataSurfaces::GroundFCfactorMethod;
        using DataSurfaces::Surface;
        using DataSurfaces::SurfaceClass_Door;
        using DataSurfaces::SurfaceClass_Floor;
        using DataSurfaces::SurfaceClass_Roof;
        using DataSurfaces::SurfaceClass_Wall;

        // Return value
        Real64 NominalUwithConvCoeffs; // return value

        // Locals
        // SUBROUTINE ARGUMENT DEFINITIONS:
        // SUBROUTINE PARAMETER DEFINITIONS:
        // na

        // INTERFACE BLOCK SPECIFICATIONS:
        // na

        // DERIVED TYPE DEFINITIONS:
        // na

        // SUBROUTINE LOCAL VARIABLE DECLARATIONS:

        Real64 insideFilm;
        Real64 outsideFilm;

        isValid = true;
        // exterior conditions
        {
            auto const SELECT_CASE_var(Surface(numSurf).ExtBoundCond);
            if (SELECT_CASE_var == ExternalEnvironment) {
                outsideFilm = 0.0299387; // All exterior conditions
            } else if ((SELECT_CASE_var == Ground) || (SELECT_CASE_var == GroundFCfactorMethod)) {
                outsideFilm = 0.0; // No outside film when underground
            } else {
                if (Surface(numSurf).ExtBoundCond > 0) { // interzone partition
                    // use companion surface in adjacent zone
                    {
                        auto const SELECT_CASE_var1(Surface(Surface(numSurf).ExtBoundCond).Class);
                        if ((SELECT_CASE_var1 == SurfaceClass_Wall) ||
                            (SELECT_CASE_var1 == SurfaceClass_Door)) { // Interior:  vertical, still air, Rcin = 0.68 ft2-F-hr/BTU
                            outsideFilm = 0.1197548;
                        } else if (SELECT_CASE_var1 ==
                                   SurfaceClass_Floor) { // Interior:  horizontal, still air, heat flow downward, Rcin = 0.92 ft2-F-hr/BTU
                            outsideFilm = 0.1620212;
                        } else if (SELECT_CASE_var1 ==
                                   SurfaceClass_Roof) { // Interior:  horizontal, still air, heat flow upward, Rcin = 0.61 ft2-F-hr/BTU
                            outsideFilm = 0.1074271;
                        } else {
                            outsideFilm = 0.0810106; // All semi-exterior surfaces
                        }
                    }
                } else {
                    outsideFilm = 0.0810106; // All semi-exterior surfaces
                }
            }
        }
        // interior conditions
        if (NominalU(Surface(numSurf).Construction) > 0.0) {
            {
                auto const SELECT_CASE_var(Surface(numSurf).Class);
                if ((SELECT_CASE_var == SurfaceClass_Wall) ||
                    (SELECT_CASE_var == SurfaceClass_Door)) { // Interior:  vertical, still air, Rcin = 0.68 ft2-F-hr/BTU
                    insideFilm = 0.1197548;
                } else if (SELECT_CASE_var == SurfaceClass_Floor) { // Interior:  horizontal, still air, heat flow downward, Rcin = 0.92 ft2-F-hr/BTU
                    insideFilm = 0.1620212;
                } else if (SELECT_CASE_var == SurfaceClass_Roof) { // Interior:  horizontal, still air, heat flow upward, Rcin = 0.61 ft2-F-hr/BTU
                    insideFilm = 0.1074271;
                } else {
                    insideFilm = 0.0;
                    outsideFilm = 0.0;
                }
            }
            NominalUwithConvCoeffs = 1.0 / (insideFilm + (1.0 / NominalU(Surface(numSurf).Construction)) + outsideFilm);
        } else {
            isValid = false;
            NominalUwithConvCoeffs = NominalU(Surface(numSurf).Construction);
        }

        return NominalUwithConvCoeffs;
    }

    void SetFlagForWindowConstructionWithShadeOrBlindLayer()
    {

        // PURPOSE OF THIS SUBROUTINE:
        // check fenestrations with shading control and set a flag to true if its construction has
        // either shade or blind material layer

        // METHODOLOGY EMPLOYED:
        // Loop through Surface and register any shading controls, and loop through the construction
        // material layer

        // REFERENCES:
        // na

        // Using/Aliasing
        using DataSurfaces::ExternalEnvironment;
        using DataSurfaces::Surface;
        using DataSurfaces::SurfaceClass_Window;
        using DataSurfaces::SurfaceWindow;
        using DataSurfaces::TotSurfaces;

        // Locals
        // SUBROUTINE ARGUMENT DEFINITIONS:
        // na

        // SUBROUTINE PARAMETER DEFINITIONS:
        // na

        // INTERFACE BLOCK SPECIFICATIONS:
        // na

        // DERIVED TYPE DEFINITIONS:
        // na

        // SUBROUTINE LOCAL VARIABLE DECLARATIONS:
        static int loopSurfNum(0); // surface index
        static int ConstrNum(0);   // construction index
        static int NumLayers(0);   // number of material layers in a construction
        static int Layer(0);       // construction material layer index
        static int MaterNum(0);    // construction material index

        for (loopSurfNum = 1; loopSurfNum <= TotSurfaces; ++loopSurfNum) {

            if (Surface(loopSurfNum).Class != SurfaceClass_Window) continue;
            if (Surface(loopSurfNum).ExtBoundCond != ExternalEnvironment) continue;
            if (!Surface(loopSurfNum).HasShadeControl) continue;
            if (SurfaceWindow(loopSurfNum).ShadedConstruction == 0) continue;

            ConstrNum = SurfaceWindow(loopSurfNum).ShadedConstruction;
            if (dataConstruction.Construct(ConstrNum).TypeIsWindow) {
                NumLayers = dataConstruction.Construct(ConstrNum).TotLayers;
                for (Layer = 1; Layer <= NumLayers; ++Layer) {
                    MaterNum = dataConstruction.Construct(ConstrNum).LayerPoint(Layer);
                    if (MaterNum == 0) continue;
                    if (dataMaterial.Material(MaterNum).Group == Shade || dataMaterial.Material(MaterNum).Group == WindowBlind)
                        SurfaceWindow(loopSurfNum).HasShadeOrBlindLayer = true;
                }
            }
        }
    }

} // namespace DataHeatBalance

} // namespace EnergyPlus<|MERGE_RESOLUTION|>--- conflicted
+++ resolved
@@ -472,11 +472,7 @@
     //                           !       this limit of 1.0 corresponds to a completely still layer of air that is around 0.025 m thick
     //                           !  5) The previous limit of 0.1 (before ver. 3.1) caused loads initialization problems in test files
     Real64 HighHConvLimit(1000.0);         // upper limit for HConv, mostly used for user input limits in practics. !W/m2-K
-<<<<<<< HEAD
-    Real64 MaxAllowedDelTemp(0.002);       // Convergence criteria for inside surface temperatures 
-=======
     Real64 MaxAllowedDelTemp(0.002);       // Convergence criteria for inside surface temperatures
->>>>>>> 4ad20382
     Real64 MaxAllowedDelTempCondFD(0.002); // Convergence criteria for inside surface temperatures for CondFD
 
     std::string BuildingName;           // Name of building
