// EnergyPlus, Copyright (c) 1996-2020, The Board of Trustees of the University of Illinois,
// The Regents of the University of California, through Lawrence Berkeley National Laboratory
// (subject to receipt of any required approvals from the U.S. Dept. of Energy), Oak Ridge
// National Laboratory, managed by UT-Battelle, Alliance for Sustainable Energy, LLC, and other
// contributors. All rights reserved.
//
// NOTICE: This Software was developed under funding from the U.S. Department of Energy and the
// U.S. Government consequently retains certain rights. As such, the U.S. Government has been
// granted for itself and others acting on its behalf a paid-up, nonexclusive, irrevocable,
// worldwide license in the Software to reproduce, distribute copies to the public, prepare
// derivative works, and perform publicly and display publicly, and to permit others to do so.
//
// Redistribution and use in source and binary forms, with or without modification, are permitted
// provided that the following conditions are met:
//
// (1) Redistributions of source code must retain the above copyright notice, this list of
//     conditions and the following disclaimer.
//
// (2) Redistributions in binary form must reproduce the above copyright notice, this list of
//     conditions and the following disclaimer in the documentation and/or other materials
//     provided with the distribution.
//
// (3) Neither the name of the University of California, Lawrence Berkeley National Laboratory,
//     the University of Illinois, U.S. Dept. of Energy nor the names of its contributors may be
//     used to endorse or promote products derived from this software without specific prior
//     written permission.
//
// (4) Use of EnergyPlus(TM) Name. If Licensee (i) distributes the software in stand-alone form
//     without changes from the version obtained under this License, or (ii) Licensee makes a
//     reference solely to the software portion of its product, Licensee must refer to the
//     software as "EnergyPlus version X" software, where "X" is the version number Licensee
//     obtained under this License and may not use a different name for the software. Except as
//     specifically required in this Section (4), Licensee shall not use in a company name, a
//     product name, in advertising, publicity, or other promotional activities any name, trade
//     name, trademark, logo, or other designation of "EnergyPlus", "E+", "e+" or confusingly
//     similar designation, without the U.S. Department of Energy's prior written consent.
//
// THIS SOFTWARE IS PROVIDED BY THE COPYRIGHT HOLDERS AND CONTRIBUTORS "AS IS" AND ANY EXPRESS OR
// IMPLIED WARRANTIES, INCLUDING, BUT NOT LIMITED TO, THE IMPLIED WARRANTIES OF MERCHANTABILITY
// AND FITNESS FOR A PARTICULAR PURPOSE ARE DISCLAIMED. IN NO EVENT SHALL THE COPYRIGHT OWNER OR
// CONTRIBUTORS BE LIABLE FOR ANY DIRECT, INDIRECT, INCIDENTAL, SPECIAL, EXEMPLARY, OR
// CONSEQUENTIAL DAMAGES (INCLUDING, BUT NOT LIMITED TO, PROCUREMENT OF SUBSTITUTE GOODS OR
// SERVICES; LOSS OF USE, DATA, OR PROFITS; OR BUSINESS INTERRUPTION) HOWEVER CAUSED AND ON ANY
// THEORY OF LIABILITY, WHETHER IN CONTRACT, STRICT LIABILITY, OR TORT (INCLUDING NEGLIGENCE OR
// OTHERWISE) ARISING IN ANY WAY OUT OF THE USE OF THIS SOFTWARE, EVEN IF ADVISED OF THE
// POSSIBILITY OF SUCH DAMAGE.

#include <cmath>

#include <ObjexxFCL/ArrayS.functions.hh>
#include <ObjexxFCL/time.hh>

#include <EnergyPlus/api/datatransfer.h>
#include <EnergyPlus/api/runtime.h>
#include <EnergyPlus/Construction.hh>
#include <EnergyPlus/Data/EnergyPlusData.hh>
#include <EnergyPlus/DataEnvironment.hh>
#include <EnergyPlus/DataHVACGlobals.hh>
#include <EnergyPlus/DataGlobals.hh>
#include <EnergyPlus/UtilityRoutines.hh>
#include <EnergyPlus/DataRuntimeLanguage.hh>
#include <EnergyPlus/HeatBalFiniteDiffManager.hh>
#include <EnergyPlus/OutputProcessor.hh>
#include <EnergyPlus/PluginManager.hh>
#include <EnergyPlus/RuntimeLanguageProcessor.hh>
#include <EnergyPlus/UtilityRoutines.hh>
#include <EnergyPlus/WeatherManager.hh>

char * listAllAPIDataCSV(EnergyPlusState state) {
    auto thisState = reinterpret_cast<EnergyPlus::EnergyPlusData *>(state);
    std::string output = "**ACTUATORS**\n";
    for (auto const & availActuator : thisState->dataRuntimeLang->EMSActuatorAvailable) {
        if (availActuator.ComponentTypeName.empty() && availActuator.UniqueIDName.empty() && availActuator.ControlTypeName.empty()) {
            break;
        }
        output.append("Actuator,");
        output.append(availActuator.ComponentTypeName).append(",");
        output.append(availActuator.ControlTypeName).append(",");
        output.append(availActuator.UniqueIDName).append(";\n");
    }
    output.append("**INTERNAL_VARIABLES**\n");
    for (auto const & availVariable : thisState->dataRuntimeLang->EMSInternalVarsAvailable) {
        if (availVariable.DataTypeName.empty() && availVariable.UniqueIDName.empty()) {
            break;
        }
        output.append("InternalVariable,");
        output.append(availVariable.DataTypeName).append(",");
        output.append(availVariable.UniqueIDName).append("\n");
    }
    output.append("**PLUGIN_GLOBAL_VARIABLES**\n");
    for (auto const & gVarName : thisState->dataPluginManager->globalVariableNames) {
        output.append("PluginGlobalVariable,");
        output.append(gVarName).append("\n");
    }
    output.append("**TRENDS**\n");
    for (auto const & trend : thisState->dataPluginManager->trends) {
        output.append("PluginTrendVariable,");
        output.append(trend.name).append("\n");
    }
    output.append("**METERS**\n");
    for (auto const & meter : EnergyPlus::OutputProcessor::EnergyMeters) {
        if (meter.Name.empty()) {
            break;
        }
        output.append("OutputMeter,");
        output.append(meter.Name).append("\n");
    }
    output.append("**VARIABLES**\n");
    for (auto const & variable : EnergyPlus::OutputProcessor::RVariableTypes) {
        if (variable.VarNameOnly.empty() && variable.KeyNameOnlyUC.empty()) {
            break;
        }
        output.append("OutputVariable,");
        output.append(variable.VarNameOnly).append(",");
        output.append(variable.KeyNameOnlyUC).append("\n");
    }
    // note that we cannot just return a c_str to the local string, as the string will be destructed upon leaving
    // this function, and undefined behavior will occur.
    // instead make a deep copy, and the user must manage the new char * pointer
    char *p = new char[std::strlen(output.c_str())];
    std::strcpy(p, output.c_str());
    return p;
}

int apiDataFullyReady(EnergyPlusState state) {
    auto thisState = reinterpret_cast<EnergyPlus::EnergyPlusData *>(state);
    if (thisState->dataPluginManager->fullyReady) {
        return 0;
    }
    return 1;
}

<<<<<<< HEAD
int condFDReady(EnergyPlusState) {
    if (EnergyPlus::PluginManagement::condFDReadyFlag) {
        return 0;
    }
    return 1;
}

int apiErrorFlag(EnergyPlusState) {
    if (EnergyPlus::PluginManagement::apiErrorFlag) {
=======
int apiErrorFlag(EnergyPlusState state) {
    auto thisState = reinterpret_cast<EnergyPlus::EnergyPlusData *>(state);
    if (thisState->dataPluginManager->apiErrorFlag) {
>>>>>>> f04ed6d7
        return 1;
    } else {
        return 0;
    }
}

void resetErrorFlag(EnergyPlusState state) {
    auto thisState = reinterpret_cast<EnergyPlus::EnergyPlusData *>(state);
    thisState->dataPluginManager->apiErrorFlag = false;
}

int getNumNodesInCondFDSurfaceLayer(EnergyPlusState state, const char* surfName, const char* matName) {
    auto *thisState = reinterpret_cast<EnergyPlus::EnergyPlusData *>(state);
    auto UCsurfName = EnergyPlus::UtilityRoutines::MakeUPPERCase(surfName);
    auto UCmatName = EnergyPlus::UtilityRoutines::MakeUPPERCase(matName);
    return EnergyPlus::HeatBalFiniteDiffManager::numNodesInMaterialLayer(*thisState, UCsurfName, UCmatName);
}

void requestVariable(EnergyPlusState, const char* type, const char* key) {
    // allow specifying a request for an output variable, so that E+ does not have to keep all of them in memory
    // should be called before energyplus is run!
    // note that the variable request array is cleared during clear_state, so if you run multiple E+ runs, these must be requested again each time.
    EnergyPlus::OutputProcessor::APIOutputVariableRequest request;
    request.varName = type;
    request.varKey = key;
    EnergyPlus::OutputProcessor::apiVarRequests.push_back(request);
}

int getVariableHandle(EnergyPlusState, const char* type, const char* key) {
    // Variables are accessed through a single integer ID, but there are multiple internal types: real and integer.
    // I am going to make the integer handle span all both types, by carefully defining the handle.
    // basically, the handles are contiguous, with:
    //  - index 1 being the first real variable handle
    //  - index N being the highest real variable handle
    //  - index N+1 being the first integer variable handle
    //  - index N+M being the highest integer variable handle
    // In this function, it is as simple as looping over both types and continuing to increment
    // the handle carefully.  In the getValue function it is just a matter of checking array sizes.
    std::string const typeUC = EnergyPlus::UtilityRoutines::MakeUPPERCase(type);
    std::string const keyUC = EnergyPlus::UtilityRoutines::MakeUPPERCase(key);
    int handle = -1; // initialize to -1 as a flag
    if (EnergyPlus::OutputProcessor::RVariableTypes.allocated()) {
        handle = 0; // initialize to 0 to get a 1 based Array1D index
        for (int i = 1; i <= EnergyPlus::OutputProcessor::NumOfRVariable; i++) {
            auto &availOutputVar = EnergyPlus::OutputProcessor::RVariableTypes(i);
            handle++;
            if (typeUC == availOutputVar.VarNameOnlyUC && keyUC == availOutputVar.KeyNameOnlyUC) {
                return handle;
            }
        }
    }
    if (EnergyPlus::OutputProcessor::IVariableTypes.allocated()) {
        // now, if real variables *were* searched, we need to pick up the handle where it left off, otherwise initialize it to zero
        if (handle == -1) {
            // real variables were not searched, init to zero
            handle = 0;
        } else {
            // real variables where searched, let it just continue where it left off
        }
        for (int i = 1; i <= EnergyPlus::OutputProcessor::NumOfIVariable; i++) {
            auto &availOutputVar = EnergyPlus::OutputProcessor::IVariableTypes(i);
            handle++;
            if (typeUC == availOutputVar.VarNameOnlyUC && keyUC == availOutputVar.KeyNameOnlyUC) {
                return handle;
            }
        }
    }
    return -1; // return -1 if it wasn't found
}

Real64 getVariableValue(EnergyPlusState state, const int handle) {
    // this function works in conjunction with the plan set up in getVariableHandle
    // basically, the handles are contiguous, with:
    //  - index 1 being the first real variable handle
    //  - index N being the highest real variable handle
    //  - index N+1 being the first integer variable handle
    //  - index N+M being the highest integer variable handle
    // note that this function will return -1 if it cannot
    if (handle > 0 && handle <= EnergyPlus::OutputProcessor::NumOfRVariable) {
        auto &thisOutputVar = EnergyPlus::OutputProcessor::RVariableTypes(handle);
        return *thisOutputVar.VarPtr.Which;
    } else if (handle > EnergyPlus::OutputProcessor::NumOfRVariable && handle <= EnergyPlus::OutputProcessor::NumOfRVariable + EnergyPlus::OutputProcessor::NumOfIVariable) {
        int thisHandle = handle - EnergyPlus::OutputProcessor::NumOfRVariable;
        auto &thisOutputVar = EnergyPlus::OutputProcessor::IVariableTypes(thisHandle);
        return (Real64)*thisOutputVar.VarPtr.Which;
    } else {
        auto thisState = reinterpret_cast<EnergyPlus::EnergyPlusData *>(state);
        if (thisState->dataGlobal->errorCallback) {
            std::cout << "ERROR: Variable handle out of range in getVariableValue, returning zero but caller should take note and likely abort." << std::endl;
        } else {
            // must be running from python plugin, need to fatal out once the plugin is done
            // throw an error, set the fatal flag, and then return zero
            EnergyPlus::ShowSevereError(*thisState, fmt::format("Data Exchange API: Index error in getVariableValue; received handle: {}", handle));
            EnergyPlus::ShowContinueError(*thisState, "The getVariableValue function will return 0 for now to allow the plugin to finish, then EnergyPlus will abort");
        }
        thisState->dataPluginManager->apiErrorFlag = true;
        return 0;
    }
}


int getMeterHandle(EnergyPlusState, const char* meterName) {
    std::string const meterNameUC = EnergyPlus::UtilityRoutines::MakeUPPERCase(meterName);
    auto i = EnergyPlus::GetMeterIndex(meterNameUC);
    if (i == 0) {
        // inside E+, zero is meaningful, but through the API, I want to use negative one as a signal of a bad lookup
        return -1;
    } else {
        return i;
    }
}

Real64 getMeterValue(EnergyPlusState state, int handle) {
    if (handle >= 1 && handle <= (int)EnergyPlus::OutputProcessor::EnergyMeters.size()) {
        return EnergyPlus::GetCurrentMeterValue(handle);
    } else {
        auto thisState = reinterpret_cast<EnergyPlus::EnergyPlusData *>(state);
        if (thisState->dataGlobal->errorCallback) {
            std::cout << "ERROR: Meter handle out of range in getMeterValue, returning zero but caller should take note and likely abort." << std::endl;
        } else {
            // must be running from python plugin, need to fatal out once the plugin is done
            // throw an error, set the fatal flag, and then return zero
            EnergyPlus::ShowSevereError(*thisState, fmt::format("Data Exchange API: Index error in getMeterValue; received handle: {}", handle));
            EnergyPlus::ShowContinueError(*thisState, "The getMeterValue function will return 0 for now to allow the plugin to finish, then EnergyPlus will abort");
        }
        thisState->dataPluginManager->apiErrorFlag = true;
        return 0;
    }
}


int getActuatorHandle(EnergyPlusState state, const char* componentType, const char* controlType, const char* uniqueKey) {
    int handle = 0;
    std::string const typeUC = EnergyPlus::UtilityRoutines::MakeUPPERCase(componentType);
    std::string const keyUC = EnergyPlus::UtilityRoutines::MakeUPPERCase(uniqueKey);
    std::string const controlUC = EnergyPlus::UtilityRoutines::MakeUPPERCase(controlType);
    auto thisState = reinterpret_cast<EnergyPlus::EnergyPlusData *>(state);
    for (int ActuatorLoop = 1; ActuatorLoop <= thisState->dataRuntimeLang->numEMSActuatorsAvailable; ++ActuatorLoop) {
        auto & availActuator = thisState->dataRuntimeLang->EMSActuatorAvailable(ActuatorLoop);
        handle++;
        std::string const actuatorTypeUC = EnergyPlus::UtilityRoutines::MakeUPPERCase(availActuator.ComponentTypeName);
        std::string const actuatorIDUC = EnergyPlus::UtilityRoutines::MakeUPPERCase(availActuator.UniqueIDName);
        std::string const actuatorControlUC = EnergyPlus::UtilityRoutines::MakeUPPERCase(availActuator.ControlTypeName);
        if (typeUC == actuatorTypeUC && keyUC == actuatorIDUC && controlUC == actuatorControlUC) {

            if (availActuator.handleCount > 0) {
                // If the handle is already used by an IDF EnergyManagementSystem:Actuator, we should warn the user
                bool foundActuator = false;
                auto thisState = reinterpret_cast<EnergyPlus::EnergyPlusData *>(state);
                for (int ActuatorLoopUsed = 1; ActuatorLoopUsed <= thisState->dataRuntimeLang->numActuatorsUsed; ++ActuatorLoopUsed) {
                    auto const & usedActuator = thisState->dataRuntimeLang->EMSActuatorUsed(ActuatorLoopUsed);
                    if (usedActuator.ActuatorVariableNum == handle) {
                        EnergyPlus::ShowWarningError(*thisState,
                                "Data Exchange API: An EnergyManagementSystem:Actuator seems to be already defined in the EnergyPlus File and named '"
                                + usedActuator.Name + "'.");
                        EnergyPlus::ShowContinueError(*thisState, "Occurred for componentType='" + typeUC + "', controlType='" + controlUC
                                + "', uniqueKey='" + keyUC + "'.");
                        EnergyPlus::ShowContinueError(*thisState,
                                                      fmt::format("The getActuatorHandle function will still return the handle (= {}) but caller "
                                                                  "should take note that there is a risk of overwritting.",
                                                                  handle));
                        foundActuator = true;
                        break;
                    }
                }
                if (!foundActuator) {
                    EnergyPlus::ShowWarningError(*thisState, "Data Exchange API: You seem to already have tried to get an Actuator Handle on this one.");
                    EnergyPlus::ShowContinueError(*thisState, "Occurred for componentType='" + typeUC + "', controlType='" + controlUC
                                + "', uniqueKey='" + keyUC + "'.");
                    EnergyPlus::ShowContinueError(*thisState,
                                                  fmt::format("The getActuatorHandle function will still return the handle (= {}) but caller should "
                                                              "take note that there is a risk of overwritting.",
                                                              handle));
                }
            }
            ++availActuator.handleCount;

            return handle;
        }
    }
    return -1;
}

void resetActuator(EnergyPlusState state, int handle) {
    // resets the actuator so that E+ will use the internally calculated value again
    auto thisState = reinterpret_cast<EnergyPlus::EnergyPlusData *>(state);
    if (handle >= 1 && handle <= thisState->dataRuntimeLang->numEMSActuatorsAvailable) {
        auto & theActuator(thisState->dataRuntimeLang->EMSActuatorAvailable(handle));
        *theActuator.Actuated = false;
    } else {
        auto thisState = reinterpret_cast<EnergyPlus::EnergyPlusData *>(state);
        if (thisState->dataGlobal->errorCallback) {
            std::cout << "ERROR: Actuator handle out of range in resetActuator, returning but caller should take note and likely abort." << std::endl;
        } else {
            // must be running from python plugin, need to fatal out once the plugin is done
            // throw an error, set the fatal flag, and then return
            EnergyPlus::ShowSevereError(*thisState, fmt::format("Data Exchange API: index error in resetActuator; received handle: {}", handle));
            EnergyPlus::ShowContinueError(*thisState, "The resetActuator function will return to allow the plugin to finish, then EnergyPlus will abort");
        }
        thisState->dataPluginManager->apiErrorFlag = true;
    }
}

void setActuatorValue(EnergyPlusState state, const int handle, const Real64 value) {
    auto thisState = reinterpret_cast<EnergyPlus::EnergyPlusData *>(state);
    if (handle >= 1 && handle <= thisState->dataRuntimeLang->numEMSActuatorsAvailable) {
        auto & theActuator(thisState->dataRuntimeLang->EMSActuatorAvailable(handle));
        if (theActuator.RealValue) {
            *theActuator.RealValue = value;
        } else if (theActuator.IntValue) {
            *theActuator.IntValue = (int)std::lround(value);
        } else {
            // follow protocol from EMS manager, where 1.0 is true, 0.0 is false, and anything else is also false
            *theActuator.LogValue = value > 0.99999 && value < 1.00001; // allow small tolerance while passing between languages and types
        }
        *theActuator.Actuated = true;
    } else {
        auto thisState = reinterpret_cast<EnergyPlus::EnergyPlusData *>(state);
        if (thisState->dataGlobal->errorCallback) {
            std::cout << "ERROR: Actuator handle out of range in setActuatorValue, returning but caller should take note and likely abort." << std::endl;
        } else {
            // must be running from python plugin, need to fatal out once the plugin is done
            // throw an error, set the fatal flag, and then return
            EnergyPlus::ShowSevereError(*thisState, fmt::format("Data Exchange API: index error in setActuatorValue; received handle: {}", handle));
            EnergyPlus::ShowContinueError(*thisState, "The setActuatorValue function will return to allow the plugin to finish, then EnergyPlus will abort");
        }
        thisState->dataPluginManager->apiErrorFlag = true;
    }
}

Real64 getActuatorValue(EnergyPlusState state, const int handle) {
    auto thisState = reinterpret_cast<EnergyPlus::EnergyPlusData *>(state);
    if (handle >= 1 && handle <= thisState->dataRuntimeLang->numEMSActuatorsAvailable) {
        auto &theActuator(thisState->dataRuntimeLang->EMSActuatorAvailable(handle));
        if (theActuator.RealValue) {
            return *theActuator.RealValue;
        } else if (theActuator.IntValue) {
            return (float)*theActuator.IntValue;
        } else {
            // follow protocol from EMS manager, where 1.0 is true, 0.0 is false, and anything else is also false
            if (*theActuator.LogValue) {
                return 1;
            } else {
                return 0;
            }
        }
    } else {
        auto thisState = reinterpret_cast<EnergyPlus::EnergyPlusData *>(state);
        if (thisState->dataGlobal->errorCallback) {
            std::cout << "ERROR: Actuator handle out of range in getActuatorValue, returning zero but caller should take note and likely abort." << std::endl;
        } else {
            // must be running from python plugin, need to fatal out once the plugin is done
            // throw an error, set the fatal flag, and then return 0
            EnergyPlus::ShowSevereError(*thisState, fmt::format("Data Exchange API: index error in getActuatorValue; received handle: {}", handle));
            EnergyPlus::ShowContinueError(*thisState, "The getActuatorValue function will return 0 for now to allow the plugin to finish, then EnergyPlus will abort");
        }
        thisState->dataPluginManager->apiErrorFlag = true;
        return 0;
    }
}


int getInternalVariableHandle(EnergyPlusState state, const char* type, const char* key) {
    int handle = 0;
    std::string const typeUC = EnergyPlus::UtilityRoutines::MakeUPPERCase(type);
    std::string const keyUC = EnergyPlus::UtilityRoutines::MakeUPPERCase(key);
    auto thisState = reinterpret_cast<EnergyPlus::EnergyPlusData *>(state);
    for (auto const & availVariable : thisState->dataRuntimeLang->EMSInternalVarsAvailable) { // TODO: this should stop at numEMSInternalVarsAvailable
        handle++;
        std::string const variableTypeUC = EnergyPlus::UtilityRoutines::MakeUPPERCase(availVariable.DataTypeName);
        std::string const variableIDUC = EnergyPlus::UtilityRoutines::MakeUPPERCase(availVariable.UniqueIDName);
        if (typeUC == variableTypeUC && keyUC == variableIDUC) {
            return handle;
        }
    }
    return -1;
}

Real64 getInternalVariableValue(EnergyPlusState state, int handle) {
    auto thisState = reinterpret_cast<EnergyPlus::EnergyPlusData *>(state);
    if (handle >= 1 && handle <= (int)thisState->dataRuntimeLang->numEMSInternalVarsAvailable) {
        auto thisVar = thisState->dataRuntimeLang->EMSInternalVarsAvailable(handle);
        if (thisVar.PntrVarTypeUsed == EnergyPlus::DataRuntimeLanguage::PntrReal) {
            return *thisVar.RealValue;
        } else if (thisVar.PntrVarTypeUsed == EnergyPlus::DataRuntimeLanguage::PntrInteger) {
            return (Real64)(*thisVar.IntValue);
        } else {
            // Doesn't look like this struct actually has a logical member type, so uh, throw here?
            std::cout << "ERROR: Invalid internal variable type here, developer issue., returning zero but caller should take note and likely abort." << std::endl;
            thisState->dataPluginManager->apiErrorFlag = true;
            return 0;
        }
    } else {
        if (thisState->dataGlobal->errorCallback) {
            std::cout << "ERROR: Internal variable handle out of range in getInternalVariableValue, returning zero but caller should take note and likely abort." << std::endl;
        } else {
            // must be running from python plugin, need to fatal out once the plugin is done
            // throw an error, set the fatal flag, and then return 0
            EnergyPlus::ShowSevereError(*thisState,
                                        fmt::format("Data Exchange API: index error in getInternalVariableValue; received handle: {}", handle));
            EnergyPlus::ShowContinueError(*thisState, "The getInternalVariableValue function will return 0 for now to allow the plugin to finish, then EnergyPlus will abort");
        }
        thisState->dataPluginManager->apiErrorFlag = true;
        return 0;
    }
}


int getPluginGlobalVariableHandle(EnergyPlusState state, const char* name) {
    auto thisState = reinterpret_cast<EnergyPlus::EnergyPlusData *>(state);
    return thisState->dataPluginManager->pluginManager->getGlobalVariableHandle(*thisState, name);
}

Real64 getPluginGlobalVariableValue(EnergyPlusState state, int handle) {
    auto thisState = reinterpret_cast<EnergyPlus::EnergyPlusData *>(state);
    if (handle < 0 || handle > thisState->dataPluginManager->pluginManager->maxGlobalVariableIndex) {
        // need to fatal out once the plugin is done
        // throw an error, set the fatal flag, and then return 0
        EnergyPlus::ShowSevereError(
            *thisState, fmt::format("Data Exchange API: Problem -- index error in getPluginGlobalVariableValue; received handle: {}", handle));
        EnergyPlus::ShowContinueError(*thisState, "The getPluginGlobalVariableValue function will return 0 for now to allow the plugin to finish, then EnergyPlus will abort");
        thisState->dataPluginManager->apiErrorFlag = true;
        return 0;
    }
    return thisState->dataPluginManager->pluginManager->getGlobalVariableValue(*thisState, handle);
}

void setPluginGlobalVariableValue(EnergyPlusState state, int handle, Real64 value) {
    auto thisState = reinterpret_cast<EnergyPlus::EnergyPlusData *>(state);
    if (handle < 0 || handle > thisState->dataPluginManager->pluginManager->maxGlobalVariableIndex) {
        // need to fatal out once the plugin is done
        // throw an error, set the fatal flag, and then return
        EnergyPlus::ShowSevereError(
            *thisState, fmt::format("Data Exchange API: Problem -- index error in setPluginGlobalVariableValue; received handle: {}", handle));
        EnergyPlus::ShowContinueError(*thisState, "The getPluginGlobalVariableValue function will return to allow the plugin to finish, then EnergyPlus will abort");
        thisState->dataPluginManager->apiErrorFlag = true;
    }
    thisState->dataPluginManager->pluginManager->setGlobalVariableValue(*thisState, handle, value);
}

int getPluginTrendVariableHandle(EnergyPlusState state, const char* name) {
    auto thisState = reinterpret_cast<EnergyPlus::EnergyPlusData *>(state);
    return EnergyPlus::PluginManagement::PluginManager::getTrendVariableHandle(*thisState, name);
}

Real64 getPluginTrendVariableValue(EnergyPlusState state, int handle, int timeIndex) {
    auto thisState = reinterpret_cast<EnergyPlus::EnergyPlusData *>(state);
    if (handle < 0 || handle > thisState->dataPluginManager->pluginManager->maxTrendVariableIndex) {
        // need to fatal out once the plugin is done
        // throw an error, set the fatal flag, and then return
        EnergyPlus::ShowSevereError(
            *thisState, fmt::format("Data Exchange API: Problem -- index error in getPluginTrendVariableValue; received handle: {}", handle));
        EnergyPlus::ShowContinueError(*thisState, "The getPluginTrendVariableValue function will return 0 to allow the plugin to finish, then EnergyPlus will abort");
        thisState->dataPluginManager->apiErrorFlag = true;
        return 0;
    }
    if (timeIndex < 1 || timeIndex > ((int)EnergyPlus::PluginManagement::PluginManager::getTrendVariableHistorySize(*thisState, handle))) {
        // need to fatal out once the plugin is done
        // throw an error, set the fatal flag, and then return
        EnergyPlus::ShowSevereError(
            *thisState,
            fmt::format("Data Exchange API: Problem -- trend history count argument out of range in getPluginTrendVariableValue; received value: {}",
                        timeIndex));
        EnergyPlus::ShowContinueError(*thisState, "The getPluginTrendVariableValue function will return 0 to allow the plugin to finish, then EnergyPlus will abort");
        thisState->dataPluginManager->apiErrorFlag = true;
        return 0;
    }
    return EnergyPlus::PluginManagement::PluginManager::getTrendVariableValue(*thisState, handle, timeIndex);
}

Real64 getPluginTrendVariableAverage(EnergyPlusState state, int handle, int count) {
    auto thisState = reinterpret_cast<EnergyPlus::EnergyPlusData *>(state);
    if (handle < 0 || handle > thisState->dataPluginManager->pluginManager->maxTrendVariableIndex) {
        // need to fatal out once the plugin is done
        // throw an error, set the fatal flag, and then return
        EnergyPlus::ShowSevereError(
            *thisState, fmt::format("Data Exchange API: Problem -- index error in getPluginTrendVariableAverage; received handle: {}", handle));
        EnergyPlus::ShowContinueError(*thisState, "The getPluginTrendVariableAverage function will return 0 to allow the plugin to finish, then EnergyPlus will abort");
        thisState->dataPluginManager->apiErrorFlag = true;
        return 0;
    }
    if (count < 2 || count > ((int)EnergyPlus::PluginManagement::PluginManager::getTrendVariableHistorySize(*thisState, handle))) {
        // need to fatal out once the plugin is done
        // throw an error, set the fatal flag, and then return
        EnergyPlus::ShowSevereError(
            *thisState,
            fmt::format(
                "Data Exchange API: Problem -- trend history count argument out of range in getPluginTrendVariableAverage; received value: {}",
                count));
        EnergyPlus::ShowContinueError(*thisState, "The getPluginTrendVariableAverage function will return 0 to allow the plugin to finish, then EnergyPlus will abort");
        thisState->dataPluginManager->apiErrorFlag = true;
        return 0;
    }
    return EnergyPlus::PluginManagement::PluginManager::getTrendVariableAverage(*thisState, handle, count);
}

Real64 getPluginTrendVariableMin(EnergyPlusState state, int handle, int count) {
    auto thisState = reinterpret_cast<EnergyPlus::EnergyPlusData *>(state);
    if (handle < 0 || handle > thisState->dataPluginManager->pluginManager->maxTrendVariableIndex) {
        // need to fatal out once the plugin is done
        // throw an error, set the fatal flag, and then return
        EnergyPlus::ShowSevereError(
            *thisState, fmt::format("Data Exchange API: Problem -- index error in getPluginTrendVariableMin; received handle: {}", handle));
        EnergyPlus::ShowContinueError(*thisState, "The getPluginTrendVariableMin function will return 0 to allow the plugin to finish, then EnergyPlus will abort");
        thisState->dataPluginManager->apiErrorFlag = true;
        return 0;
    }
    if (count < 2 || count > ((int)EnergyPlus::PluginManagement::PluginManager::getTrendVariableHistorySize(*thisState, handle))) {
        // need to fatal out once the plugin is done
        // throw an error, set the fatal flag, and then return
        EnergyPlus::ShowSevereError(
            *thisState,
            fmt::format("Data Exchange API: Problem -- trend history count argument out of range in getPluginTrendVariableMin; received value: {}",
                        count));
        EnergyPlus::ShowContinueError(*thisState, "The getPluginTrendVariableMin function will return 0 to allow the plugin to finish, then EnergyPlus will abort");
        thisState->dataPluginManager->apiErrorFlag = true;
        return 0;
    }
    return EnergyPlus::PluginManagement::PluginManager::getTrendVariableMin(*thisState, handle, count);
}

Real64 getPluginTrendVariableMax(EnergyPlusState state, int handle, int count) {
    auto thisState = reinterpret_cast<EnergyPlus::EnergyPlusData *>(state);
    if (handle < 0 || handle > thisState->dataPluginManager->pluginManager->maxTrendVariableIndex) {
        // need to fatal out once the plugin is done
        // throw an error, set the fatal flag, and then return
        EnergyPlus::ShowSevereError(
            *thisState, fmt::format("Data Exchange API: Problem -- index error in getPluginTrendVariableMax; received handle: {}", handle));
        EnergyPlus::ShowContinueError(*thisState, "The getPluginTrendVariableMax function will return 0 to allow the plugin to finish, then EnergyPlus will abort");
        thisState->dataPluginManager->apiErrorFlag = true;
        return 0;
    }
    if (count < 2 || count > ((int)EnergyPlus::PluginManagement::PluginManager::getTrendVariableHistorySize(*thisState, handle))) {
        // need to fatal out once the plugin is done
        // throw an error, set the fatal flag, and then return
        EnergyPlus::ShowSevereError(
            *thisState,
            fmt::format("Data Exchange API: Problem -- trend history count argument out of range in getPluginTrendVariableMax; received value: {}",
                        count));
        EnergyPlus::ShowContinueError(*thisState, "The getPluginTrendVariableMax function will return 0 to allow the plugin to finish, then EnergyPlus will abort");
        thisState->dataPluginManager->apiErrorFlag = true;
        return 0;
    }
    return EnergyPlus::PluginManagement::PluginManager::getTrendVariableMax(*thisState, handle, count);
}

Real64 getPluginTrendVariableSum(EnergyPlusState state, int handle, int count) {
    auto thisState = reinterpret_cast<EnergyPlus::EnergyPlusData *>(state);
    if (handle < 0 || handle > thisState->dataPluginManager->pluginManager->maxTrendVariableIndex) {
        // need to fatal out once the plugin is done
        // throw an error, set the fatal flag, and then return
        EnergyPlus::ShowSevereError(
            *thisState, fmt::format("Data Exchange API: Problem -- index error in getPluginTrendVariableSum; received handle: {}", handle));
        EnergyPlus::ShowContinueError(*thisState, "The getPluginTrendVariableSum function will return 0 to allow the plugin to finish, then EnergyPlus will abort");
        thisState->dataPluginManager->apiErrorFlag = true;
        return 0;
    }
    if (count < 2 || count > ((int)EnergyPlus::PluginManagement::PluginManager::getTrendVariableHistorySize(*thisState, handle))) {
        // need to fatal out once the plugin is done
        // throw an error, set the fatal flag, and then return
        EnergyPlus::ShowSevereError(
            *thisState,
            fmt::format("Data Exchange API: Problem -- trend history count argument out of range in getPluginTrendVariableSum; received value: {}",
                        count));
        EnergyPlus::ShowContinueError(*thisState, "The getPluginTrendVariableSum function will return 0 to allow the plugin to finish, then EnergyPlus will abort");
        thisState->dataPluginManager->apiErrorFlag = true;
        return 0;
    }
    return EnergyPlus::PluginManagement::PluginManager::getTrendVariableSum(*thisState, handle, count);
}

Real64 getPluginTrendVariableDirection(EnergyPlusState state, int handle, int count) {
    auto thisState = reinterpret_cast<EnergyPlus::EnergyPlusData *>(state);
    if (handle < 0 || handle > thisState->dataPluginManager->pluginManager->maxTrendVariableIndex) {
        // need to fatal out once the plugin is done
        // throw an error, set the fatal flag, and then return
        EnergyPlus::ShowSevereError(
            *thisState, fmt::format("Data Exchange API: Problem -- index error in getPluginTrendVariableDirection; received handle: {}", handle));
        EnergyPlus::ShowContinueError(*thisState, "The getPluginTrendVariableDirection function will return 0 to allow the plugin to finish, then EnergyPlus will abort");
        thisState->dataPluginManager->apiErrorFlag = true;
        return 0;
    }
    if (count < 2 || count > ((int)EnergyPlus::PluginManagement::PluginManager::getTrendVariableHistorySize(*thisState, handle))) {
        // need to fatal out once the plugin is done
        // throw an error, set the fatal flag, and then return
        EnergyPlus::ShowSevereError(
            *thisState,
            fmt::format(
                "Data Exchange API: Problem -- trend history count argument out of range in getPluginTrendVariableDirection; received value: {}",
                count));
        EnergyPlus::ShowContinueError(*thisState, "The getPluginTrendVariableDirection function will return 0 to allow the plugin to finish, then EnergyPlus will abort");
        thisState->dataPluginManager->apiErrorFlag = true;
        return 0;
    }
    return EnergyPlus::PluginManagement::PluginManager::getTrendVariableDirection(*thisState, handle, count);
}


int year(EnergyPlusState state) {
    auto *thisState = reinterpret_cast<EnergyPlus::EnergyPlusData *>(state);
    return thisState->dataEnvrn->Year;
}

int month(EnergyPlusState state) {
    auto *thisState = reinterpret_cast<EnergyPlus::EnergyPlusData *>(state);
    return thisState->dataEnvrn->Month;
}

int dayOfMonth(EnergyPlusState state) {
    auto *thisState = reinterpret_cast<EnergyPlus::EnergyPlusData *>(state);
    return thisState->dataEnvrn->DayOfMonth;
}

int dayOfWeek(EnergyPlusState state) {
    auto *thisState = reinterpret_cast<EnergyPlus::EnergyPlusData *>(state);
    return thisState->dataEnvrn->DayOfWeek;
}

int dayOfYear(EnergyPlusState state) {
    auto *thisState = reinterpret_cast<EnergyPlus::EnergyPlusData *>(state);
    return thisState->dataEnvrn->DayOfYear;
}

int daylightSavingsTimeIndicator(EnergyPlusState state) {
    auto *thisState = reinterpret_cast<EnergyPlus::EnergyPlusData *>(state);
    return thisState->dataEnvrn->DSTIndicator;
}

int hour(EnergyPlusState state) {
    auto *thisState = reinterpret_cast<EnergyPlus::EnergyPlusData *>(state);
    return thisState->dataGlobal->HourOfDay - 1; // no, just stay on 0..23+ DSTadjust ! offset by 1 and daylight savings time
}

Real64 currentTime(EnergyPlusState state) {
    auto *thisState = reinterpret_cast<EnergyPlus::EnergyPlusData *>(state);
    if (EnergyPlus::DataHVACGlobals::TimeStepSys < thisState->dataGlobal->TimeStepZone) {
        // CurrentTime is for end of zone timestep, need to move back to beginning of current zone timestep, then add on system time elapsed already plus current system timestep
        return thisState->dataGlobal->CurrentTime - thisState->dataGlobal->TimeStepZone + EnergyPlus::DataHVACGlobals::SysTimeElapsed + EnergyPlus::DataHVACGlobals::TimeStepSys;
    } else {
        return thisState->dataGlobal->CurrentTime;
    }
}

int minutes(EnergyPlusState state) {
    // the -1 is to push us to the right minute, but this should be handled cautiously because if we are inside the HVAC iteration loop,
    // currentTime() returns a floating point fractional hour, so truncation could put this a few seconds from the expected minute.
    Real64 currentTimeVal = currentTime(state);
    auto *thisState = reinterpret_cast<EnergyPlus::EnergyPlusData *>(state);
    Real64 fractionalHoursIntoTheDay = currentTimeVal - double(thisState->dataGlobal->HourOfDay - 1);
    Real64 fractionalMinutesIntoTheDay = fractionalHoursIntoTheDay * 60.0;
    return (int)(fractionalMinutesIntoTheDay);
}

int numTimeStepsInHour([[maybe_unused]] EnergyPlusState state)
{
    auto *thisState = reinterpret_cast<EnergyPlus::EnergyPlusData *>(state);
    return thisState->dataGlobal->NumOfTimeStepInHour;
}

int zoneTimeStepNum([[maybe_unused]] EnergyPlusState state)
{
    auto *thisState = reinterpret_cast<EnergyPlus::EnergyPlusData *>(state);
    return thisState->dataGlobal->TimeStep;
}

int holidayIndex(EnergyPlusState state) {
    auto *thisState = reinterpret_cast<EnergyPlus::EnergyPlusData *>(state);
    return thisState->dataEnvrn->HolidayIndex;
}

int sunIsUp(EnergyPlusState state) { // maintain response convention from previous (EMS) implementation
    auto *thisState = reinterpret_cast<EnergyPlus::EnergyPlusData *>(state);
    if (thisState->dataEnvrn->SunIsUp) {
        return 1;
    } else {
        return 0;
    }
}

int isRaining(EnergyPlusState state) {
    auto *thisState = reinterpret_cast<EnergyPlus::EnergyPlusData *>(state);
    if (thisState->dataEnvrn->IsRain) {
        return 1;
    } else {
        return 0;
    }
}

int warmupFlag(EnergyPlusState state) {
    auto *thisState = reinterpret_cast<EnergyPlus::EnergyPlusData *>(state);
    if (thisState->dataGlobal->WarmupFlag) {
        return 1;
    } else {
        return 0;
    }
}

Real64 zoneTimeStep(EnergyPlusState state) {
    auto *thisState = reinterpret_cast<EnergyPlus::EnergyPlusData *>(state);
    return thisState->dataGlobal->TimeStepZone;
}

Real64 systemTimeStep(EnergyPlusState) {
    return EnergyPlus::DataHVACGlobals::TimeStepSys;
}

int currentEnvironmentNum(EnergyPlusState state) {
    auto *thisState = reinterpret_cast<EnergyPlus::EnergyPlusData *>(state);
    return thisState->dataEnvrn->CurEnvirNum;
}

int kindOfSim(EnergyPlusState state) {
    auto *thisState = reinterpret_cast<EnergyPlus::EnergyPlusData *>(state);
    return static_cast<int>(thisState->dataGlobal->KindOfSim);
}

int getConstructionHandle(EnergyPlusState state, const char* constructionName) {
    int handle = 0;
    std::string const nameUC = EnergyPlus::UtilityRoutines::MakeUPPERCase(constructionName);
    auto thisState = reinterpret_cast<EnergyPlus::EnergyPlusData *>(state);
    for (auto const & construct : thisState->dataConstruction->Construct) {
        handle++;
        std::string const thisNameUC = EnergyPlus::UtilityRoutines::MakeUPPERCase(construct.Name);
        if (nameUC == thisNameUC) {
            return handle;
        }
    }
    return 0;
}

int actualTime(EnergyPlusState) {
    std::string datestring;
    Array1D_int datevalues(8);
    ObjexxFCL::date_and_time(datestring, _, _, datevalues);
    return double(sum(datevalues({5, 8})));
}

int actualDateTime(EnergyPlusState) {
    std::string datestring;
    Array1D_int datevalues(8);
    ObjexxFCL::date_and_time(datestring, _, _, datevalues);
    return double(sum(datevalues));
}

int todayWeatherIsRainAtTime(EnergyPlusState state, int hour, int timeStepNum) {
    int value = 0;
    auto *thisState = reinterpret_cast<EnergyPlus::EnergyPlusData *>(state);
    int returnStatus = EnergyPlus::RuntimeLanguageProcessor::TodayTomorrowWeather(*thisState, hour, timeStepNum, thisState->dataWeatherManager->TodayIsRain, value);
    if (returnStatus != 0) {
        EnergyPlus::ShowSevereError(*thisState, "Invalid return from weather lookup, check hour and time step argument values are in range.");
        thisState->dataPluginManager->apiErrorFlag = true;
    }
    return value;
}
int todayWeatherIsSnowAtTime(EnergyPlusState state, int hour, int timeStepNum) {
    int value = 0;
    auto *thisState = reinterpret_cast<EnergyPlus::EnergyPlusData *>(state);
    int returnStatus = EnergyPlus::RuntimeLanguageProcessor::TodayTomorrowWeather(*thisState, hour, timeStepNum, thisState->dataWeatherManager->TodayIsSnow, value);
    if (returnStatus != 0) {
        EnergyPlus::ShowSevereError(*thisState, "Invalid return from weather lookup, check hour and time step argument values are in range.");
        thisState->dataPluginManager->apiErrorFlag = true;
    }
    return value;
}
Real64 todayWeatherOutDryBulbAtTime(EnergyPlusState state, int hour, int timeStepNum) {
    Real64 value = 0;
    auto *thisState = reinterpret_cast<EnergyPlus::EnergyPlusData *>(state);
    int returnStatus = EnergyPlus::RuntimeLanguageProcessor::TodayTomorrowWeather(*thisState, hour, timeStepNum, thisState->dataWeatherManager->TodayOutDryBulbTemp, value);
    if (returnStatus != 0) {
        EnergyPlus::ShowSevereError(*thisState, "Invalid return from weather lookup, check hour and time step argument values are in range.");
        thisState->dataPluginManager->apiErrorFlag = true;
    }
    return value;
}
Real64 todayWeatherOutDewPointAtTime(EnergyPlusState state, int hour, int timeStepNum) {
    Real64 value = 0;
    auto *thisState = reinterpret_cast<EnergyPlus::EnergyPlusData *>(state);
    int returnStatus = EnergyPlus::RuntimeLanguageProcessor::TodayTomorrowWeather(*thisState, hour, timeStepNum, thisState->dataWeatherManager->TodayOutDewPointTemp, value);
    if (returnStatus != 0) {
        EnergyPlus::ShowSevereError(*thisState, "Invalid return from weather lookup, check hour and time step argument values are in range.");
        thisState->dataPluginManager->apiErrorFlag = true;
    }
    return value;
}
Real64 todayWeatherOutBarometricPressureAtTime(EnergyPlusState state, int hour, int timeStepNum) {
    Real64 value = 0;
    auto *thisState = reinterpret_cast<EnergyPlus::EnergyPlusData *>(state);
    int returnStatus = EnergyPlus::RuntimeLanguageProcessor::TodayTomorrowWeather(*thisState, hour, timeStepNum, thisState->dataWeatherManager->TodayOutBaroPress, value);
    if (returnStatus != 0) {
        EnergyPlus::ShowSevereError(*thisState, "Invalid return from weather lookup, check hour and time step argument values are in range.");
        thisState->dataPluginManager->apiErrorFlag = true;
    }
    return value;
}
Real64 todayWeatherOutRelativeHumidityAtTime(EnergyPlusState state, int hour, int timeStepNum) {
    Real64 value = 0;
    auto *thisState = reinterpret_cast<EnergyPlus::EnergyPlusData *>(state);
    int returnStatus = EnergyPlus::RuntimeLanguageProcessor::TodayTomorrowWeather(*thisState, hour, timeStepNum, thisState->dataWeatherManager->TodayOutRelHum, value);
    if (returnStatus != 0) {
        EnergyPlus::ShowSevereError(*thisState, "Invalid return from weather lookup, check hour and time step argument values are in range.");
        thisState->dataPluginManager->apiErrorFlag = true;
    }
    return value;
}
Real64 todayWeatherWindSpeedAtTime(EnergyPlusState state, int hour, int timeStepNum) {
    Real64 value = 0;
    auto *thisState = reinterpret_cast<EnergyPlus::EnergyPlusData *>(state);
    int returnStatus = EnergyPlus::RuntimeLanguageProcessor::TodayTomorrowWeather(*thisState, hour, timeStepNum, thisState->dataWeatherManager->TodayWindSpeed, value);
    if (returnStatus != 0) {
        EnergyPlus::ShowSevereError(*thisState, "Invalid return from weather lookup, check hour and time step argument values are in range.");
        thisState->dataPluginManager->apiErrorFlag = true;
    }
    return value;
}
Real64 todayWeatherWindDirectionAtTime(EnergyPlusState state, int hour, int timeStepNum) {
    Real64 value = 0;
    auto *thisState = reinterpret_cast<EnergyPlus::EnergyPlusData *>(state);
    int returnStatus = EnergyPlus::RuntimeLanguageProcessor::TodayTomorrowWeather(*thisState, hour, timeStepNum, thisState->dataWeatherManager->TodayWindDir, value);
    if (returnStatus != 0) {
        EnergyPlus::ShowSevereError(*thisState, "Invalid return from weather lookup, check hour and time step argument values are in range.");
        thisState->dataPluginManager->apiErrorFlag = true;
    }
    return value;
}
Real64 todayWeatherSkyTemperatureAtTime(EnergyPlusState state, int hour, int timeStepNum) {
    Real64 value = 0;
    auto *thisState = reinterpret_cast<EnergyPlus::EnergyPlusData *>(state);
    int returnStatus = EnergyPlus::RuntimeLanguageProcessor::TodayTomorrowWeather(*thisState, hour, timeStepNum, thisState->dataWeatherManager->TodaySkyTemp, value);
    if (returnStatus != 0) {
        EnergyPlus::ShowSevereError(*thisState, "Invalid return from weather lookup, check hour and time step argument values are in range.");
        thisState->dataPluginManager->apiErrorFlag = true;
    }
    return value;
}
Real64 todayWeatherHorizontalIRSkyAtTime(EnergyPlusState state, int hour, int timeStepNum) {
    Real64 value = 0;
    auto *thisState = reinterpret_cast<EnergyPlus::EnergyPlusData *>(state);
    int returnStatus = EnergyPlus::RuntimeLanguageProcessor::TodayTomorrowWeather(*thisState, hour, timeStepNum, thisState->dataWeatherManager->TodayHorizIRSky, value);
    if (returnStatus != 0) {
        EnergyPlus::ShowSevereError(*thisState, "Invalid return from weather lookup, check hour and time step argument values are in range.");
        thisState->dataPluginManager->apiErrorFlag = true;
    }
    return value;
}
Real64 todayWeatherBeamSolarRadiationAtTime(EnergyPlusState state, int hour, int timeStepNum) {
    Real64 value = 0;
    auto *thisState = reinterpret_cast<EnergyPlus::EnergyPlusData *>(state);
    int returnStatus = EnergyPlus::RuntimeLanguageProcessor::TodayTomorrowWeather(*thisState, hour, timeStepNum, thisState->dataWeatherManager->TodayBeamSolarRad, value);
    if (returnStatus != 0) {
        EnergyPlus::ShowSevereError(*thisState, "Invalid return from weather lookup, check hour and time step argument values are in range.");
        thisState->dataPluginManager->apiErrorFlag = true;
    }
    return value;
}
Real64 todayWeatherDiffuseSolarRadiationAtTime(EnergyPlusState state, int hour, int timeStepNum) {
    Real64 value = 0;
    auto *thisState = reinterpret_cast<EnergyPlus::EnergyPlusData *>(state);
    int returnStatus = EnergyPlus::RuntimeLanguageProcessor::TodayTomorrowWeather(*thisState, hour, timeStepNum, thisState->dataWeatherManager->TodayDifSolarRad, value);
    if (returnStatus != 0) {
        EnergyPlus::ShowSevereError(*thisState, "Invalid return from weather lookup, check hour and time step argument values are in range.");
        thisState->dataPluginManager->apiErrorFlag = true;
    }
    return value;
}
Real64 todayWeatherAlbedoAtTime(EnergyPlusState state, int hour, int timeStepNum) {
    Real64 value = 0;
    auto *thisState = reinterpret_cast<EnergyPlus::EnergyPlusData *>(state);
    int returnStatus = EnergyPlus::RuntimeLanguageProcessor::TodayTomorrowWeather(*thisState, hour, timeStepNum, thisState->dataWeatherManager->TodayAlbedo, value);
    if (returnStatus != 0) {
        EnergyPlus::ShowSevereError(*thisState, "Invalid return from weather lookup, check hour and time step argument values are in range.");
        thisState->dataPluginManager->apiErrorFlag = true;
    }
    return value;
}
Real64 todayWeatherLiquidPrecipitationAtTime(EnergyPlusState state, int hour, int timeStepNum) {
    Real64 value = 0;
    auto *thisState = reinterpret_cast<EnergyPlus::EnergyPlusData *>(state);
    int returnStatus = EnergyPlus::RuntimeLanguageProcessor::TodayTomorrowWeather(*thisState, hour, timeStepNum, thisState->dataWeatherManager->TodayLiquidPrecip, value);
    if (returnStatus != 0) {
        EnergyPlus::ShowSevereError(*thisState, "Invalid return from weather lookup, check hour and time step argument values are in range.");
        thisState->dataPluginManager->apiErrorFlag = true;
    }
    return value;
}

int tomorrowWeatherIsRainAtTime(EnergyPlusState state, int hour, int timeStepNum) {
    int value = 0;
    auto *thisState = reinterpret_cast<EnergyPlus::EnergyPlusData *>(state);
    int returnStatus = EnergyPlus::RuntimeLanguageProcessor::TodayTomorrowWeather(*thisState, hour, timeStepNum, thisState->dataWeatherManager->TomorrowIsRain, value);
    if (returnStatus != 0) {
        EnergyPlus::ShowSevereError(*thisState, "Invalid return from weather lookup, check hour and time step argument values are in range.");
        thisState->dataPluginManager->apiErrorFlag = true;
    }
    return value;
}
int tomorrowWeatherIsSnowAtTime(EnergyPlusState state, int hour, int timeStepNum) {
    int value = 0;
    auto *thisState = reinterpret_cast<EnergyPlus::EnergyPlusData *>(state);
    int returnStatus = EnergyPlus::RuntimeLanguageProcessor::TodayTomorrowWeather(*thisState, hour, timeStepNum, thisState->dataWeatherManager->TomorrowIsSnow, value);
    if (returnStatus != 0) {
        EnergyPlus::ShowSevereError(*thisState, "Invalid return from weather lookup, check hour and time step argument values are in range.");
        thisState->dataPluginManager->apiErrorFlag = true;
    }
    return value;
}
Real64 tomorrowWeatherOutDryBulbAtTime(EnergyPlusState state, int hour, int timeStepNum) {
    Real64 value = 0;
    auto *thisState = reinterpret_cast<EnergyPlus::EnergyPlusData *>(state);
    int returnStatus = EnergyPlus::RuntimeLanguageProcessor::TodayTomorrowWeather(*thisState, hour, timeStepNum, thisState->dataWeatherManager->TomorrowOutDryBulbTemp, value);
    if (returnStatus != 0) {
        EnergyPlus::ShowSevereError(*thisState, "Invalid return from weather lookup, check hour and time step argument values are in range.");
        thisState->dataPluginManager->apiErrorFlag = true;
    }
    return value;
}
Real64 tomorrowWeatherOutDewPointAtTime(EnergyPlusState state, int hour, int timeStepNum) {
    Real64 value = 0;
    auto *thisState = reinterpret_cast<EnergyPlus::EnergyPlusData *>(state);
    int returnStatus = EnergyPlus::RuntimeLanguageProcessor::TodayTomorrowWeather(*thisState, hour, timeStepNum, thisState->dataWeatherManager->TomorrowOutDewPointTemp, value);
    if (returnStatus != 0) {
        EnergyPlus::ShowSevereError(*thisState, "Invalid return from weather lookup, check hour and time step argument values are in range.");
        thisState->dataPluginManager->apiErrorFlag = true;
    }
    return value;
}
Real64 tomorrowWeatherOutBarometricPressureAtTime(EnergyPlusState state, int hour, int timeStepNum) {
    Real64 value = 0;
    auto *thisState = reinterpret_cast<EnergyPlus::EnergyPlusData *>(state);
    int returnStatus = EnergyPlus::RuntimeLanguageProcessor::TodayTomorrowWeather(*thisState, hour, timeStepNum, thisState->dataWeatherManager->TomorrowOutBaroPress, value);
    if (returnStatus != 0) {
        EnergyPlus::ShowSevereError(*thisState, "Invalid return from weather lookup, check hour and time step argument values are in range.");
        thisState->dataPluginManager->apiErrorFlag = true;
    }
    return value;
}
Real64 tomorrowWeatherOutRelativeHumidityAtTime(EnergyPlusState state, int hour, int timeStepNum) {
    Real64 value = 0;
    auto *thisState = reinterpret_cast<EnergyPlus::EnergyPlusData *>(state);
    int returnStatus = EnergyPlus::RuntimeLanguageProcessor::TodayTomorrowWeather(*thisState, hour, timeStepNum, thisState->dataWeatherManager->TomorrowOutRelHum, value);
    if (returnStatus != 0) {
        EnergyPlus::ShowSevereError(*thisState, "Invalid return from weather lookup, check hour and time step argument values are in range.");
        thisState->dataPluginManager->apiErrorFlag = true;
    }
    return value;
}
Real64 tomorrowWeatherWindSpeedAtTime(EnergyPlusState state, int hour, int timeStepNum) {
    Real64 value = 0;
    auto *thisState = reinterpret_cast<EnergyPlus::EnergyPlusData *>(state);
    int returnStatus = EnergyPlus::RuntimeLanguageProcessor::TodayTomorrowWeather(*thisState, hour, timeStepNum, thisState->dataWeatherManager->TomorrowWindSpeed, value);
    if (returnStatus != 0) {
        EnergyPlus::ShowSevereError(*thisState, "Invalid return from weather lookup, check hour and time step argument values are in range.");
        thisState->dataPluginManager->apiErrorFlag = true;
    }
    return value;
}
Real64 tomorrowWeatherWindDirectionAtTime(EnergyPlusState state, int hour, int timeStepNum) {
    Real64 value = 0;
    auto *thisState = reinterpret_cast<EnergyPlus::EnergyPlusData *>(state);
    int returnStatus = EnergyPlus::RuntimeLanguageProcessor::TodayTomorrowWeather(*thisState, hour, timeStepNum, thisState->dataWeatherManager->TomorrowWindDir, value);
    if (returnStatus != 0) {
        EnergyPlus::ShowSevereError(*thisState, "Invalid return from weather lookup, check hour and time step argument values are in range.");
        thisState->dataPluginManager->apiErrorFlag = true;
    }
    return value;
}
Real64 tomorrowWeatherSkyTemperatureAtTime(EnergyPlusState state, int hour, int timeStepNum) {
    Real64 value = 0;
    auto *thisState = reinterpret_cast<EnergyPlus::EnergyPlusData *>(state);
    int returnStatus = EnergyPlus::RuntimeLanguageProcessor::TodayTomorrowWeather(*thisState, hour, timeStepNum, thisState->dataWeatherManager->TomorrowSkyTemp, value);
    if (returnStatus != 0) {
        EnergyPlus::ShowSevereError(*thisState, "Invalid return from weather lookup, check hour and time step argument values are in range.");
        thisState->dataPluginManager->apiErrorFlag = true;
    }
    return value;
}
Real64 tomorrowWeatherHorizontalIRSkyAtTime(EnergyPlusState state, int hour, int timeStepNum) {
    Real64 value = 0;
    auto *thisState = reinterpret_cast<EnergyPlus::EnergyPlusData *>(state);
    int returnStatus = EnergyPlus::RuntimeLanguageProcessor::TodayTomorrowWeather(*thisState, hour, timeStepNum, thisState->dataWeatherManager->TomorrowHorizIRSky, value);
    if (returnStatus != 0) {
        EnergyPlus::ShowSevereError(*thisState, "Invalid return from weather lookup, check hour and time step argument values are in range.");
        thisState->dataPluginManager->apiErrorFlag = true;
    }
    return value;
}
Real64 tomorrowWeatherBeamSolarRadiationAtTime(EnergyPlusState state, int hour, int timeStepNum) {
    Real64 value = 0;
    auto *thisState = reinterpret_cast<EnergyPlus::EnergyPlusData *>(state);
    int returnStatus = EnergyPlus::RuntimeLanguageProcessor::TodayTomorrowWeather(*thisState, hour, timeStepNum, thisState->dataWeatherManager->TomorrowBeamSolarRad, value);
    if (returnStatus != 0) {
        EnergyPlus::ShowSevereError(*thisState, "Invalid return from weather lookup, check hour and time step argument values are in range.");
        thisState->dataPluginManager->apiErrorFlag = true;
    }
    return value;
}
Real64 tomorrowWeatherDiffuseSolarRadiationAtTime(EnergyPlusState state, int hour, int timeStepNum) {
    Real64 value = 0;
    auto *thisState = reinterpret_cast<EnergyPlus::EnergyPlusData *>(state);
    int returnStatus = EnergyPlus::RuntimeLanguageProcessor::TodayTomorrowWeather(*thisState, hour, timeStepNum, thisState->dataWeatherManager->TomorrowDifSolarRad, value);
    if (returnStatus != 0) {
        EnergyPlus::ShowSevereError(*thisState, "Invalid return from weather lookup, check hour and time step argument values are in range.");
        thisState->dataPluginManager->apiErrorFlag = true;
    }
    return value;
}
Real64 tomorrowWeatherAlbedoAtTime(EnergyPlusState state, int hour, int timeStepNum) {
    Real64 value = 0;
    auto *thisState = reinterpret_cast<EnergyPlus::EnergyPlusData *>(state);
    int returnStatus = EnergyPlus::RuntimeLanguageProcessor::TodayTomorrowWeather(*thisState, hour, timeStepNum, thisState->dataWeatherManager->TomorrowAlbedo, value);
    if (returnStatus != 0) {
        EnergyPlus::ShowSevereError(*thisState, "Invalid return from weather lookup, check hour and time step argument values are in range.");
        thisState->dataPluginManager->apiErrorFlag = true;
    }
    return value;
}
Real64 tomorrowWeatherLiquidPrecipitationAtTime(EnergyPlusState state, int hour, int timeStepNum) {
    Real64 value = 0;
    auto *thisState = reinterpret_cast<EnergyPlus::EnergyPlusData *>(state);
    int returnStatus = EnergyPlus::RuntimeLanguageProcessor::TodayTomorrowWeather(*thisState, hour, timeStepNum, thisState->dataWeatherManager->TomorrowLiquidPrecip, value);
    if (returnStatus != 0) {
        EnergyPlus::ShowSevereError(*thisState, "Invalid return from weather lookup, check hour and time step argument values are in range.");
        thisState->dataPluginManager->apiErrorFlag = true;
    }
    return value;
}<|MERGE_RESOLUTION|>--- conflicted
+++ resolved
@@ -130,21 +130,17 @@
     return 1;
 }
 
-<<<<<<< HEAD
-int condFDReady(EnergyPlusState) {
-    if (EnergyPlus::PluginManagement::condFDReadyFlag) {
+int condFDReady(EnergyPlusState state) {
+    auto thisState = reinterpret_cast<EnergyPlus::EnergyPlusData *>(state);
+    if (thisState->dataPluginManager->condFDReadyFlag) {
         return 0;
     }
     return 1;
 }
 
-int apiErrorFlag(EnergyPlusState) {
-    if (EnergyPlus::PluginManagement::apiErrorFlag) {
-=======
 int apiErrorFlag(EnergyPlusState state) {
     auto thisState = reinterpret_cast<EnergyPlus::EnergyPlusData *>(state);
     if (thisState->dataPluginManager->apiErrorFlag) {
->>>>>>> f04ed6d7
         return 1;
     } else {
         return 0;
