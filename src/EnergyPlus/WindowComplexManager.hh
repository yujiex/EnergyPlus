// EnergyPlus, Copyright (c) 1996-2024, The Board of Trustees of the University of Illinois,
// The Regents of the University of California, through Lawrence Berkeley National Laboratory
// (subject to receipt of any required approvals from the U.S. Dept. of Energy), Oak Ridge
// National Laboratory, managed by UT-Battelle, Alliance for Sustainable Energy, LLC, and other
// contributors. All rights reserved.
//
// NOTICE: This Software was developed under funding from the U.S. Department of Energy and the
// U.S. Government consequently retains certain rights. As such, the U.S. Government has been
// granted for itself and others acting on its behalf a paid-up, nonexclusive, irrevocable,
// worldwide license in the Software to reproduce, distribute copies to the public, prepare
// derivative works, and perform publicly and display publicly, and to permit others to do so.
//
// Redistribution and use in source and binary forms, with or without modification, are permitted
// provided that the following conditions are met:
//
// (1) Redistributions of source code must retain the above copyright notice, this list of
//     conditions and the following disclaimer.
//
// (2) Redistributions in binary form must reproduce the above copyright notice, this list of
//     conditions and the following disclaimer in the documentation and/or other materials
//     provided with the distribution.
//
// (3) Neither the name of the University of California, Lawrence Berkeley National Laboratory,
//     the University of Illinois, U.S. Dept. of Energy nor the names of its contributors may be
//     used to endorse or promote products derived from this software without specific prior
//     written permission.
//
// (4) Use of EnergyPlus(TM) Name. If Licensee (i) distributes the software in stand-alone form
//     without changes from the version obtained under this License, or (ii) Licensee makes a
//     reference solely to the software portion of its product, Licensee must refer to the
//     software as "EnergyPlus version X" software, where "X" is the version number Licensee
//     obtained under this License and may not use a different name for the software. Except as
//     specifically required in this Section (4), Licensee shall not use in a company name, a
//     product name, in advertising, publicity, or other promotional activities any name, trade
//     name, trademark, logo, or other designation of "EnergyPlus", "E+", "e+" or confusingly
//     similar designation, without the U.S. Department of Energy's prior written consent.
//
// THIS SOFTWARE IS PROVIDED BY THE COPYRIGHT HOLDERS AND CONTRIBUTORS "AS IS" AND ANY EXPRESS OR
// IMPLIED WARRANTIES, INCLUDING, BUT NOT LIMITED TO, THE IMPLIED WARRANTIES OF MERCHANTABILITY
// AND FITNESS FOR A PARTICULAR PURPOSE ARE DISCLAIMED. IN NO EVENT SHALL THE COPYRIGHT OWNER OR
// CONTRIBUTORS BE LIABLE FOR ANY DIRECT, INDIRECT, INCIDENTAL, SPECIAL, EXEMPLARY, OR
// CONSEQUENTIAL DAMAGES (INCLUDING, BUT NOT LIMITED TO, PROCUREMENT OF SUBSTITUTE GOODS OR
// SERVICES; LOSS OF USE, DATA, OR PROFITS; OR BUSINESS INTERRUPTION) HOWEVER CAUSED AND ON ANY
// THEORY OF LIABILITY, WHETHER IN CONTRACT, STRICT LIABILITY, OR TORT (INCLUDING NEGLIGENCE OR
// OTHERWISE) ARISING IN ANY WAY OUT OF THE USE OF THIS SOFTWARE, EVEN IF ADVISED OF THE
// POSSIBILITY OF SUCH DAMAGE.

#ifndef WindowComplexManager_hh_INCLUDED
#define WindowComplexManager_hh_INCLUDED

// ObjexxFCL Headers
#include <ObjexxFCL/Array1S.hh>
#include <ObjexxFCL/Array2D.hh>

// EnergyPlus Headers
#include <EnergyPlus/Data/BaseData.hh>
#include <EnergyPlus/DataBSDFWindow.hh>
#include <EnergyPlus/DataVectorTypes.hh>
#include <EnergyPlus/EnergyPlus.hh>
#include <EnergyPlus/TARCOGGassesParams.hh>
#include <EnergyPlus/TARCOGParams.hh>

namespace EnergyPlus {

// forward declaration
struct EnergyPlusData;

namespace WindowComplexManager {

    enum class RayIdentificationType
    {
        Invalid = -1,
        Front_Incident,
        Front_Transmitted,
        Front_Reflected,
        Back_Incident,
        Back_Transmitted,
        Back_Reflected,
        Num
    };

    // Using/Aliasing
    using DataBSDFWindow::BasisElemDescr;
    using DataBSDFWindow::BasisStruct;
    using DataBSDFWindow::BSDFDaylghtPosition;
    using DataBSDFWindow::BSDFGeomDescr;
    using DataBSDFWindow::BSDFStateDescr;
    using DataBSDFWindow::BSDFWindowGeomDescr;
    using DataBSDFWindow::BSDFWindowInputStruct;
    using DataVectorTypes::Vector;

    struct WindowIndex
    {
        // Members
        int NumStates; // No States for this window
        int SurfNo;    // Surface number of window
        // Real64 Azimuth; // Window surface azimuth
        // Real64 Tilt; // Window surface tilt

        // Default Constructor
        WindowIndex() : NumStates(0)
        {
        }
    };

    struct WindowStateIndex
    {
        // Members
        int InitInc = 0;      // Flag indicating initialization needed on Incoming basis
        int IncBasisIndx = 0; // Index of basis list entry for Incoming basis
        int CopyIncState = 0; // Pointer to state from which geometry can be copied (Incident)
        int InitTrn = 0;      // Flag indicating initialization needed on Outgoing basis
        int TrnBasisIndx = 0; // Index of basis list entry for Outgoing basis
        int CopyTrnState = 0; // Pointer to state from which geometry can be copied (Outgoing)
        int Konst = 0;        // Index of state descript in Construct array
        // INTEGER  ::  ThermConst  !Index of state thermal description in Construct array
    };

    // Functions

    // void clear_state();

    void InitBSDFWindows(EnergyPlusData &state);

    void AllocateCFSStateHourlyData(EnergyPlusData &state,
                                    int const iSurf, // Surface number
                                    int const iState // Complex fenestration state number
    );

    void ExpandComplexState(EnergyPlusData &state,
                            int const iSurf, // Surface number
                            int const iConst // Construction number
    );

    void CheckCFSStates(EnergyPlusData &state, int const iSurf); // Surface number

    void InitComplexWindows(EnergyPlusData &state);

    void UpdateComplexWindows(EnergyPlusData &state);

    void CFSShadeAndBeamInitialization(EnergyPlusData &state,
                                       int const iSurf, // Window surface number
                                       int const iState // Window state number
    );

    void CalculateWindowBeamProperties(EnergyPlusData &state,
                                       int const ISurf,                   // Window surface number
                                       int const IState,                  // Window state number
                                       BSDFWindowGeomDescr const &Window, // Window Geometry
                                       BSDFGeomDescr const &Geom,         // State Geometry
                                       BSDFStateDescr &State,             // State Description
                                       int const Hour,                    // Hour number
                                       int const TS                       // Timestep number
    );

    void CalcStaticProperties(EnergyPlusData &state);

    void CalculateBasisLength(EnergyPlusData &state,
                              BSDFWindowInputStruct const &Input, // BSDF data input struct for this construction
                              int const IConst,                   // Construction number of input
                              int &NBasis                         // Calculated Basis length
    );

    void ConstructBasis(EnergyPlusData &state,
                        int const IConst, // Index for accessing Construct array
                        BasisStruct &Basis);

    void FillBasisElement(EnergyPlusData &state,
                          Real64 const Theta, // Central polar angle of element
                          Real64 const Phi,   // Central azimuthal angle of element
                          int const Elem,     // Index number of element in basis
                          BasisElemDescr &BasisElem,
                          Real64 const LowerTheta,              // Lower edge of element (polar angle)
                          Real64 const UpperTheta,              // Upper edge of element (polar angle)
                          Real64 const DPhi,                    // Width of element (azimuthal angle)
                          DataBSDFWindow::Basis const InputType // Basis type
    );

    void SetupComplexWindowStateGeometry(EnergyPlusData &state,
                                         int const ISurf,             // Surface number of the complex fenestration
                                         int const IState,            // State number of the complex fenestration state
                                         int const IConst,            // Pointer to construction for this state
                                         BSDFWindowGeomDescr &Window, // Window Geometry
                                         BSDFGeomDescr &Geom,         // State Geometry
                                         BSDFStateDescr &State        // State Description
    );

    void CalcWindowStaticProperties(EnergyPlusData &state,
                                    int const ISurf,             // Surface number of the complex fenestration
                                    int const IState,            // State number of the complex fenestration state
                                    BSDFWindowGeomDescr &Window, // Window Geometry
                                    BSDFGeomDescr &Geom,         // State Geometry
                                    BSDFStateDescr &State        // State Description
    );

    Real64 SkyWeight(Vector const &DirVec); // Direction of the element to be weighted

    Real64 SkyGndWeight(Vector const &PosVec); // x,y,z(=0) of ground intersection pt

    BSDFDaylghtPosition DaylghtAltAndAzimuth(Vector const &UnitVect); // vector which needs to be converted

    Vector WorldVectFromW6(EnergyPlusData &state,
                           Real64 const Theta,                  // Polar angle in W6 Coords
                           Real64 const Phi,                    // Azimuthal angle in W6 Coords
                           const RayIdentificationType RadType, // Type of radiation: Front_Incident, etc.
                           Real64 const Gamma,                  // Surface tilt angle, radians, world coordinate system
                           Real64 const Alpha                   // Surface azimuth, radians, world coordinate system
    );

    int FindInBasis(EnergyPlusData &state,
                    Vector const &RayToFind,             // Ray vector direction in world CS
                    const RayIdentificationType RadType, // Type of radiation: Front_Incident, etc.
                    int const ISurf,                     // Window Surface number
                    int const IState,                    // Complex Fenestration state number
                    BasisStruct const &Basis,            // Complex Fenestration basis root
                    Real64 &Theta,                       // Theta value for ray
                    Real64 &Phi                          // Phi value for ray
    );

    void W6CoordsFromWorldVect(EnergyPlusData &state,
                               Vector const &RayVect,               // Ray vector direction in world CS
                               const RayIdentificationType RadType, // Type of radiation: Front_Incident, etc.
                               Real64 const Gamma,                  // Surface tilt angle, world coordinate system
                               Real64 const Alpha,                  // Surface azimuth, world coordinate system
                               Real64 &Theta,                       // Polar angle in W6 Coords
                               Real64 &Phi                          // Azimuthal angle in W6 Coords
    );

    void CalcComplexWindowThermal(EnergyPlusData &state,
                                  int const SurfNum,          // Surface number
                                  int &ConstrNum,             // Construction number
                                  Real64 const HextConvCoeff, // Outside air film conductance coefficient
                                  Real64 &SurfInsideTemp,     // Inside window surface temperature
                                  Real64 &SurfOutsideTemp,    // Outside surface temperature (C)
                                  Real64 &SurfOutsideEmiss,
                                  DataBSDFWindow::Condition const CalcCondition // Calucation condition (summer, winter or no condition)
    );

    // This function check if gas with molecular weight has already been feed into coefficients and
    // feed arrays

    void CheckGasCoefs(Real64 const currentWeight, int &indexNumber, Array1D<Real64> &wght, bool &feedData);

    int SearchAscTable(Real64 const y,            // Value to be found in the table
                       int const n,               // Number of values in the table
                       Array1S<Real64> const ytab // Table of values, monotonic, ascending order
    );

    //=================================================================================================

} // namespace WindowComplexManager

struct WindowComplexManagerData : BaseGlobalStruct
{

    Real64 const sigma; // Stefan-Boltzmann constant
    Real64 const PressureDefault;

    int const Calculate_Geometry;
    int const Copy_Geometry;

    int const TmpLen; // Length increment of temporary arrays

    int NumComplexWind; // Total number of complex windows

    Array1D<DataBSDFWindow::BasisStruct> BasisList;
    EPVector<WindowComplexManager::WindowIndex> WindowList;
    Array2D<WindowComplexManager::WindowStateIndex> WindowStateList;

    bool InitComplexWindowsOnce = true; // Flag for insuring things happen once
    bool InitBSDFWindowsOnce = true;
    int NumBasis = 0; // Number of unique bases (No. in BasisList)
    int MatrixNo = 0; // Index of Basis matrix

    Array1D<Real64> gap = Array1D<Real64>(TARCOGParams::maxlay, 0.0);   // Vector of gap widths [m] {maxlay}
    Array1D<Real64> thick = Array1D<Real64>(TARCOGParams::maxlay, 0.0); // Vector of glass thicknesses [m] {maxlay}
    Array1D<Real64> scon = Array1D<Real64>(TARCOGParams::maxlay, 0.0);  // Vector of conductivities of each glazing layer  [W/m.K] {maxlay}
    Array1D<Real64> tir =
        Array1D<Real64>(TARCOGParams::maxlay * 2, 0.0); // Vector of IR transmittances of each layer {2*maxlay - 2 surfaces per layer}
    Array1D<Real64> emis =
        Array1D<Real64>(TARCOGParams::maxlay * 2, 0.0);            // Vector of IR emittances of each surface {2*maxlay - 2 surfaces per layer}
    Array1D_int SupportPlr = Array1D_int(TARCOGParams::maxlay, 0); // Shows whether or not gap have support pillar
    // 0 - does not have support pillar
    // 1 - have support pillar
    Array1D<Real64> PillarSpacing = Array1D<Real64>(TARCOGParams::maxlay, 0.0); // Pillar spacing for each gap (used in case there is support pillar)
    Array1D<Real64> PillarRadius = Array1D<Real64>(TARCOGParams::maxlay, 0.0);  // Pillar radius for each gap (used in case there is support pillar)
    Array1D<Real64> asol = Array1D<Real64>(TARCOGParams::maxlay, 0.0);          // Vector of Absorbed solar energy fractions for each layer {maxlay}
    Array1D<Real64> presure = Array1D<Real64>(TARCOGParams::maxlay + 1, 0.0);   // Vector of gas pressures in gaps [N/m^2] {maxlay+1}
    Array1D<Real64> GapDefMax = Array1D<Real64>(TARCOGParams::maxlay - 1, 0.0); // Vector of gap widths in deflected state.  It will be used as input
    // if CalcDeflection = 2. In case CalcDeflection = 1 it will return recalculated
    // gap widths. [m]
    Array1D<Real64> YoungsMod = Array1D<Real64>(TARCOGParams::maxlay, 0.0);   // Vector of Young's modulus. [m]
    Array1D<Real64> PoissonsRat = Array1D<Real64>(TARCOGParams::maxlay, 0.0); // Vector of Poisson's Ratios. [m]
    Array1D<Real64> LayerDef = Array1D<Real64>(TARCOGParams::maxlay, 0.0);    // Vector of layers deflection. [m]

    Array2D_int iprop = Array2D_int(TARCOGGassesParams::maxgas, TARCOGParams::maxlay + 1, 1); // Matrix of gas codes - see above {maxgap x maxgas}
    Array2D<Real64> frct =
        Array2D<Real64>(TARCOGGassesParams::maxgas, TARCOGParams::maxlay + 1, 0.0); // Matrix of mass percentages in gap mixtures  {maxgap x maxgas}
    Array2D<Real64> gcon = Array2D<Real64>(3, TARCOGGassesParams::maxgas, 0.0);     // Matrix of constants for gas conductivity calc
    //     (A, B, C for max of 10 gasses) {maxgas x 3}
    Array2D<Real64> gvis = Array2D<Real64>(3, TARCOGGassesParams::maxgas, 0.0); // Matrix of constants for gas dynamic viscosity calc
    //     (A, B, C for max of 10 gasses) {maxgas x 3}
    Array2D<Real64> gcp = Array2D<Real64>(3, TARCOGGassesParams::maxgas, 0.0); // Matrix of constants for gas specific heat calc at constant pressure
    //     (A, B, C for max of 10 gasses) {maxgas x 3}
    Array1D<Real64> wght = Array1D<Real64>(TARCOGGassesParams::maxgas, 0.0); // Vector of Molecular weights for gasses {maxgas}
    Array1D<Real64> gama = Array1D<Real64>(TARCOGGassesParams::maxgas, 0.0); // Vector of spefic heat ration for low pressure calc {maxgas}
    Array1D_int nmix = Array1D_int(TARCOGParams::maxlay + 1, 0);             // Vector of number of gasses in gas mixture of each gap {maxlay+1}
    Array1D_int ibc = Array1D_int(2, 0);                                     // Vector of boundary condition flags (ibc(1) - outdoor, ibc(2) - indoor)
    //             0 - h to be calculated;
    //             1 - combined film coefficient (h) prescribed;
    //             2 - convective film coefficient (hc) prescribed.
    //           Also used in old algorithms for calculating h, accessible through
    //           negative values for flags:
    //             -1  - old SPC142 correlation
    //             -2  - Klems-Yazdanian correlation (applicable to outdoor only)
    //             -3  - Kimura correlation (applicable to outdoor only)
    Array1D<Real64> Atop = Array1D<Real64>(TARCOGParams::maxlay, 0.0); // Vector with areas of top openings - between SD layers and top of
    //               glazing cavity, for each layer [m^2] {maxlay} *
    Array1D<Real64> Abot = Array1D<Real64>(TARCOGParams::maxlay, 0.0); // Vector with areas of bottom openings - between SD layers
    //               and bottom of glazing cavity [m^2] {maxlay}
    Array1D<Real64> Al = Array1D<Real64>(TARCOGParams::maxlay, 0.0); // Vector with areas of left-hand side openings - between SD layers
    //               and left end of glazing cavity [m^2] {maxlay}
    Array1D<Real64> Ar = Array1D<Real64>(TARCOGParams::maxlay, 0.0); // Vector of areas of right-hand side openings - between SD layers
    //               and right end of glazing cavity [m^2] {maxlay}
    Array1D<Real64> Ah = Array1D<Real64>(TARCOGParams::maxlay, 0.0);          // Vector of total areas of holes for each SD [m^2] {maxlay}
    Array1D<Real64> SlatThick = Array1D<Real64>(TARCOGParams::maxlay, 0.0);   // Thickness of the slat material [m] {maxlay} **
    Array1D<Real64> SlatWidth = Array1D<Real64>(TARCOGParams::maxlay, 0.0);   // Slat width [m] {maxlay}
    Array1D<Real64> SlatAngle = Array1D<Real64>(TARCOGParams::maxlay, 0.0);   // Slat tilt angle [deg] {maxlay}
    Array1D<Real64> SlatCond = Array1D<Real64>(TARCOGParams::maxlay, 0.0);    // Conductivity of the slat material [W/m.K] {maxlay}
    Array1D<Real64> SlatSpacing = Array1D<Real64>(TARCOGParams::maxlay, 0.0); // Distance between slats [m] {maxlay}
    Array1D<Real64> SlatCurve = Array1D<Real64>(TARCOGParams::maxlay, 0.0);   // Curvature radius of the slat [m] {maxlay}
    Array1D<Real64> vvent = Array1D<Real64>(TARCOGParams::maxlay + 1, 0.0);   // Vector of velocities for forced ventilation, for each gap, and for
    //               outdoor and indoor environment [m/s] {maxlay+1} ***
    Array1D<Real64> tvent =
        Array1D<Real64>(TARCOGParams::maxlay + 1, 0.0); // Vector of temperatures of ventilation gas for forced ventilation, for each
    //  gap, and for outdoor and indoor environment [K] {maxlay+1}
    Array1D<TARCOGParams::TARCOGLayerType> LayerType =
        Array1D<TARCOGParams::TARCOGLayerType>(TARCOGParams::maxlay, TARCOGParams::TARCOGLayerType::SPECULAR); // Glazing layer type flag {maxlay}:
    //                 0 - Specular layer,
    //                 1 - Venetian blind (SD)
    //                 2 - Woven shade (SD) (not implemented)
    //                 3 - Diffuse shade (not implemented)
    Array1D_int nslice = Array1D_int(TARCOGParams::maxlay, 0); // Vector of numbers of slices in a laminated glazing layers
    //   (0 - monolithic layer) {maxlay}
    Array1D<Real64> LaminateA = Array1D<Real64>(TARCOGParams::maxlay, 0.0); // Left-hand side array for creating slice equations {maxlay}
    Array1D<Real64> LaminateB = Array1D<Real64>(TARCOGParams::maxlay, 0.0); // Right-hand side array for creating slice equations {maxlay}
    Array1D<Real64> sumsol = Array1D<Real64>(TARCOGParams::maxlay, 0.0);    // Array of absorbed solar energy fractions for each laminated
    //               glazing layer [W/m^2] {maxlay}
    Array1D<Real64> theta = Array1D<Real64>(TARCOGParams::maxlay * 2, 0.0); // Vector of average temperatures of glazing surfaces [K] {2*maxlay}
    Array1D<Real64> q = Array1D<Real64>(TARCOGParams::maxlay * 2 + 1, 0.0); // Vector of various heat fluxes [W/m^2] {2*maxlay+1},
    //    depending on element index:
    //    1  = qout (heat flux from outer-most glazing surface to outdoor space)
    //   2*i = qpane(i) (heat flux through i-th glazing layer)
    // 2*i-1 = qgap(i) (heat flux from i-th glazing cavity to indoor-faced
    //          surface of the adjacent glazing layer)
    // 2*nlayer+1 = qin (heat flux from indoor space to inner-most glazing
    //              surface)
    Array1D<Real64> qprim = Array1D<Real64>(TARCOGParams::maxlay1, 0.0); // Vector of heat fluxes from the outdoor-faced surfaces of glazing layers
    //    towards the adjacent glazing cavity [W/m2]
    Array1D<Real64> qv = Array1D<Real64>(TARCOGParams::maxlay1, 0.0);    // Vector of heat fluxes to each gap by ventillation [W/m^2]
    Array1D<Real64> hcgap = Array1D<Real64>(TARCOGParams::maxlay1, 0.0); // Convective part of gap effective conductivity {maxlay}
    Array1D<Real64> hrgap = Array1D<Real64>(TARCOGParams::maxlay1, 0.0); // Radiative part of gap effective conductivity (including in and out)
    Array1D<Real64> hg = Array1D<Real64>(TARCOGParams::maxlay, 0.0);     // Gas conductance of the glazing cavity
    //         [W/m^2.K] - EN673 and ISO 10292 procedure
    Array1D<Real64> hr = Array1D<Real64>(TARCOGParams::maxlay, 0.0); // Radiation conductance of the glazing cavity
    //         [W/m^2.K] - EN673 and ISO 10292 procedure
    Array1D<Real64> hs = Array1D<Real64>(TARCOGParams::maxlay, 0.0); // Thermal conductance of the glazing cavity
    //         [W/m^2.K] - EN673 and ISO 10292 procedure
    Array1D<Real64> Ra = Array1D<Real64>(TARCOGParams::maxlay + 1, 0.0);               // Vector of Rayleigh numbers, for each gap {maxlay}
    Array1D<Real64> Nu = Array1D<Real64>(TARCOGParams::maxlay + 1, 0.0);               // Vector of Nusselt numbers, for each gap {maxlay}
    Array1D<Real64> Keff = Array1D<Real64>(TARCOGParams::maxlay, 0.0);                 // Vector of keff values for gaps [W/m.K] {maxlay}
    Array1D<Real64> ShadeGapKeffConv = Array1D<Real64>(TARCOGParams::maxlay - 1, 0.0); // Vector of convective keff values for areas above/below
    // SD layers [W/m.K] {maxlay-1}
    Array1D<Real64> deltaTemp = Array1D<Real64>(100, 0.0);
    Array1D_int iMinDT = Array1D_int(1, 0);
    Array1D_int IDConst = Array1D_int(100, 0);

    void init_state([[maybe_unused]] EnergyPlusData &state) override
    {
    }
<<<<<<< HEAD
        
=======

>>>>>>> 391ba016
    void clear_state() // override
    {
        this->NumComplexWind = 0;
        this->BasisList.deallocate();
        this->WindowList.deallocate();
        this->WindowStateList.deallocate();
        this->InitComplexWindowsOnce = true;
        this->InitBSDFWindowsOnce = true;
        this->NumBasis = 0;
        this->MatrixNo = 0;
        this->LayerType = Array1D<TARCOGParams::TARCOGLayerType>(TARCOGParams::maxlay, TARCOGParams::TARCOGLayerType::SPECULAR);
    }

    // Default Constructor
    WindowComplexManagerData()
        : sigma(5.6697e-8), PressureDefault(101325.0), Calculate_Geometry(1), Copy_Geometry(2), TmpLen(20), NumComplexWind(0), NumBasis(0),
          MatrixNo(0)
    {
    }
};

} // namespace EnergyPlus

#endif<|MERGE_RESOLUTION|>--- conflicted
+++ resolved
@@ -378,11 +378,7 @@
     void init_state([[maybe_unused]] EnergyPlusData &state) override
     {
     }
-<<<<<<< HEAD
-        
-=======
-
->>>>>>> 391ba016
+
     void clear_state() // override
     {
         this->NumComplexWind = 0;
