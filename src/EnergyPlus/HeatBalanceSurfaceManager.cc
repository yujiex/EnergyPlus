--- conflicted
+++ resolved
@@ -269,11 +269,7 @@
             }
         }
 
-<<<<<<< HEAD
-        ManageThermalComfort(state.files, false); // "Record keeping" for the zone
-=======
-        ManageThermalComfort(state.dataZoneTempPredictorCorrector, false); // "Record keeping" for the zone
->>>>>>> 686ceeb8
+        ManageThermalComfort(state.dataZoneTempPredictorCorrector, state.files, false); // "Record keeping" for the zone
 
         ReportSurfaceHeatBalance();
         if (ZoneSizingCalc) GatherComponentLoadsSurface();
