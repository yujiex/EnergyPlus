--- conflicted
+++ resolved
@@ -116,27 +116,6 @@
         Real64 ExhaustAirHumRat;           // Combustion exhaust air humidity ratio (kg/kg)
         //      Other required variables/calculated values
         GeneratorType CompType_Num;
-<<<<<<< HEAD
-        Real64 RefCombustAirInletDensity; // Reference combustion air inlet density (kg/m3)
-        Real64 MinPartLoadRat;            // Min allowed operating frac full load
-        Real64 MaxPartLoadRat;            // Max allowed operating frac full load
-        Real64 FuelEnergyUseRateHHV;      // Rate of Fuel Energy required to run microturbine, HHV basis (W)
-        Real64 FuelEnergyUseRateLHV;      // Rate of Fuel Energy required to run microturbine, LHV basis (W)
-        Real64 QHeatRecovered;            // Recovered exhaust energy rate to heat water  (W)
-        Real64 ExhaustEnergyRec;          // Recovered exhaust energy to heat water (J)
-        Real64 DesignHeatRecMassFlowRate; // Design Water mass flow rate through heat recovery loop (kg/s)
-        bool HeatRecActive;               // TRUE when heat recovery water inlet and outlet nodes are defined
-        Real64 HeatRecInletTemp;          // Inlet Temperature of the heat recovery fluid (C)
-        Real64 HeatRecOutletTemp;         // Outlet Temperature of the heat recovery fluid (C)
-        Real64 HeatRecMinMassFlowRate;    // Minimum heat recovery water mass flow rate (kg/s)
-        Real64 HeatRecMaxMassFlowRate;    // Maximum heat recovery water mass flow rate (kg/s)
-        Real64 HeatRecMdot;               // Heat Recovery Loop Mass flow rate (kg/s)
-        PlantLocation HRPlantLoc;                    // cooling water plant loop component index, for heat recovery
-        Real64 FuelMdot;                  // Fuel Amount used (kg/s)
-        Real64 ElecPowerGenerated;        // Electric power generated (W)
-        Real64 StandbyPowerRate;          // Standby power rate this time step (W)
-        Real64 AncillaryPowerRate;        // Ancillary power rate this time step (W)
-=======
         Real64 RefCombustAirInletDensity;          // Reference combustion air inlet density (kg/m3)
         Real64 MinPartLoadRat;                     // Min allowed operating frac full load
         Real64 MaxPartLoadRat;                     // Max allowed operating frac full load
@@ -151,15 +130,11 @@
         Real64 HeatRecMinMassFlowRate;             // Minimum heat recovery water mass flow rate (kg/s)
         Real64 HeatRecMaxMassFlowRate;             // Maximum heat recovery water mass flow rate (kg/s)
         Real64 HeatRecMdot;                        // Heat Recovery Loop Mass flow rate (kg/s)
-        int HRLoopNum;                             // cooling water plant loop index number, for heat recovery
-        DataPlant::LoopSideLocation HRLoopSideNum; // cooling water plant loop side index, for heat recovery
-        int HRBranchNum;                           // cooling water plant loop branch index, for heat recovery
-        int HRCompNum;                             // cooling water plant loop component index, for heat recovery
+        PlantLocation HRPlantLoc;                             // cooling water plant loop component index, for heat recovery
         Real64 FuelMdot;                           // Fuel Amount used (kg/s)
         Real64 ElecPowerGenerated;                 // Electric power generated (W)
         Real64 StandbyPowerRate;                   // Standby power rate this time step (W)
         Real64 AncillaryPowerRate;                 // Ancillary power rate this time step (W)
->>>>>>> 2ee6bbc0
         //     Warning message variables
         int PowerFTempElevErrorIndex;     // Index to power as a function of temp/elevation warning message
         int EffFTempErrorIndex;           // Index to efficiency as a function of temperature warning message
@@ -205,24 +180,14 @@
               ExhAirTempFPLRCurveNum(0), ExhaustAirTemperature(0.0), ExhaustAirHumRat(0.0), CompType_Num(GeneratorType::Microturbine),
               RefCombustAirInletDensity(0.0), MinPartLoadRat(0.0), MaxPartLoadRat(0.0), FuelEnergyUseRateHHV(0.0), FuelEnergyUseRateLHV(0.0),
               QHeatRecovered(0.0), ExhaustEnergyRec(0.0), DesignHeatRecMassFlowRate(0.0), HeatRecActive(false), HeatRecInletTemp(0.0),
-<<<<<<< HEAD
-              HeatRecOutletTemp(0.0), HeatRecMinMassFlowRate(0.0), HeatRecMaxMassFlowRate(0.0), HeatRecMdot(0.0), HRPlantLoc{}, FuelMdot(0.0), ElecPowerGenerated(0.0), StandbyPowerRate(0.0), AncillaryPowerRate(0.0),
-              PowerFTempElevErrorIndex(0), EffFTempErrorIndex(0), EffFPLRErrorIndex(0), ExhFlowFTempErrorIndex(0), ExhFlowFPLRErrorIndex(0),
-              ExhTempFTempErrorIndex(0), ExhTempFPLRErrorIndex(0), HRMinFlowErrorIndex(0), HRMaxFlowErrorIndex(0), ExhTempLTInletTempIndex(0),
-              ExhHRLTInletHRIndex(0), AnciPowerIterErrorIndex(0), AnciPowerFMdotFuelErrorIndex(0), HeatRecRateFPLRErrorIndex(0),
-              HeatRecRateFTempErrorIndex(0), HeatRecRateFFlowErrorIndex(0), ThermEffFTempElevErrorIndex(0), CheckEquipName(true), MyEnvrnFlag(true),
-              MyPlantScanFlag(true), MySizeAndNodeInitFlag(true), EnergyGen(0.0), FuelEnergyHHV(0.0), ElectricEfficiencyLHV(0.0),
-              ThermalEfficiencyLHV(0.0), AncillaryEnergy(0.0), StandbyEnergy(0.0), myFlag(true)
-=======
-              HeatRecOutletTemp(0.0), HeatRecMinMassFlowRate(0.0), HeatRecMaxMassFlowRate(0.0), HeatRecMdot(0.0), HRLoopNum(0),
-              HRLoopSideNum(DataPlant::LoopSideLocation::Invalid), HRBranchNum(0), HRCompNum(0), FuelMdot(0.0), ElecPowerGenerated(0.0),
-              StandbyPowerRate(0.0), AncillaryPowerRate(0.0), PowerFTempElevErrorIndex(0), EffFTempErrorIndex(0), EffFPLRErrorIndex(0),
-              ExhFlowFTempErrorIndex(0), ExhFlowFPLRErrorIndex(0), ExhTempFTempErrorIndex(0), ExhTempFPLRErrorIndex(0), HRMinFlowErrorIndex(0),
-              HRMaxFlowErrorIndex(0), ExhTempLTInletTempIndex(0), ExhHRLTInletHRIndex(0), AnciPowerIterErrorIndex(0), AnciPowerFMdotFuelErrorIndex(0),
-              HeatRecRateFPLRErrorIndex(0), HeatRecRateFTempErrorIndex(0), HeatRecRateFFlowErrorIndex(0), ThermEffFTempElevErrorIndex(0),
-              CheckEquipName(true), MyEnvrnFlag(true), MyPlantScanFlag(true), MySizeAndNodeInitFlag(true), EnergyGen(0.0), FuelEnergyHHV(0.0),
-              ElectricEfficiencyLHV(0.0), ThermalEfficiencyLHV(0.0), AncillaryEnergy(0.0), StandbyEnergy(0.0), myFlag(true)
->>>>>>> 2ee6bbc0
+              HeatRecOutletTemp(0.0), HeatRecMinMassFlowRate(0.0), HeatRecMaxMassFlowRate(0.0), HeatRecMdot(0.0), HRPlantLoc{}, FuelMdot(0.0),
+              ElecPowerGenerated(0.0), StandbyPowerRate(0.0), AncillaryPowerRate(0.0), PowerFTempElevErrorIndex(0), EffFTempErrorIndex(0),
+              EffFPLRErrorIndex(0), ExhFlowFTempErrorIndex(0), ExhFlowFPLRErrorIndex(0), ExhTempFTempErrorIndex(0), ExhTempFPLRErrorIndex(0),
+              HRMinFlowErrorIndex(0), HRMaxFlowErrorIndex(0), ExhTempLTInletTempIndex(0), ExhHRLTInletHRIndex(0), AnciPowerIterErrorIndex(0),
+              AnciPowerFMdotFuelErrorIndex(0), HeatRecRateFPLRErrorIndex(0), HeatRecRateFTempErrorIndex(0), HeatRecRateFFlowErrorIndex(0),
+              ThermEffFTempElevErrorIndex(0), CheckEquipName(true), MyEnvrnFlag(true), MyPlantScanFlag(true), MySizeAndNodeInitFlag(true),
+              EnergyGen(0.0), FuelEnergyHHV(0.0), ElectricEfficiencyLHV(0.0), ThermalEfficiencyLHV(0.0), AncillaryEnergy(0.0), StandbyEnergy(0.0),
+              myFlag(true)
         {
         }
 
