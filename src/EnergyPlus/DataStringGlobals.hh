--- conflicted
+++ resolved
@@ -60,82 +60,6 @@
 
 namespace DataStringGlobals {
 
-<<<<<<< HEAD
-    // Data
-    // -only module should be available to other modules and routines.
-    // Thus, all variables in this module must be PUBLIC.
-
-    extern fs::path outputErrFilePath;
-
-
-    extern fs::path outputMddFilePath;
-    extern fs::path outputRddFilePath;
-    extern fs::path outputShdFilePath;
-    extern fs::path outputTblCsvFilePath;
-    extern fs::path outputTblHtmFilePath;
-    extern fs::path outputTblTabFilePath;
-    extern fs::path outputTblTxtFilePath;
-    extern fs::path outputTblXmlFilePath;
-    extern fs::path inputFilePath;
-    extern fs::path inputIddFilePath;
-    extern fs::path inputEpJSONSchemaFilePath;
-    extern fs::path outputAdsFilePath;
-    extern fs::path outputGLHEFilePath;
-    extern fs::path outputDelightOutFilePath;
-    extern fs::path outputIperrFilePath;
-    extern fs::path outputPerfLogFilePath;
-    extern fs::path outputSqlFilePath;
-    extern fs::path outputSqliteErrFilePath;
-    extern fs::path eplusADSFilePath;
-    extern fs::path outputCsvFilePath;
-    extern fs::path outputMtrCsvFilePath;
-    extern fs::path outputRvauditFilePath;
-
-    extern fs::path weatherFilePathNameOnly;
-    extern fs::path idfDirPath;
-    extern fs::path outDirPath;
-    extern fs::path idfFilePathNameOnly;
-    extern fs::path inputDirPath;
-    extern fs::path outputDirPath;
-    extern fs::path inputFilePathNameOnly;
-    extern fs::path exeDirectoryPath;
-
-    // MODULE PARAMETER DEFINITIONS:
-    extern std::string const UpperCase;
-    extern std::string const LowerCase;
-    extern std::string const AccentedUpperCase;
-    extern std::string const AccentedLowerCase;
-    extern std::string const AllCase;
-    extern std::string const NL; // Platform newline
-    extern char const pathChar;
-    extern char const altpathChar;
-    extern char const CharComma;     // comma
-    extern char const CharSemicolon; // semicolon
-    extern char const CharTab;       // tab
-    extern char const CharSpace;     // space
-
-    // DERIVED TYPE DEFINITIONS
-    // na
-
-    // INTERFACE BLOCK SPECIFICATIONS
-    // na
-
-    // MODULE VARIABLE DECLARATIONS:
-    extern fs::path ProgramPath;          // Path for Program from INI file
-    extern fs::path CurrentWorkingFolder; // Current working directory for run
-    // TODO: unused
-    extern fs::path FullPath;             // Full name of file to open, including path
-
-    extern std::string IDDVerString;         // Version information from the IDD (line 1)
-    extern std::string VerString;            // String that represents version information
-    extern std::string MatchVersion;         // String to be matched by Version object
-    extern std::string CurrentDateTime;      // For printing current date and time at start of run
-
-    extern std::string PythonAPIVersion;
-
-    // Functions
-    void clear_state();
-=======
 #ifdef _WIN32
     char constexpr pathChar('\\');
     char constexpr altpathChar('/');
@@ -161,67 +85,69 @@
 
     extern std::string const VerString;    // String that represents version information
     extern std::string const MatchVersion; // String to be matched by Version object
-    extern std::string const PythonAPIVersion;
->>>>>>> 2dc2f88c
+    extern std::string const PythonAPIVersion; // API version string to be matched when using the Python API
 
 } // namespace DataStringGlobals
 
 struct DataStringGlobalsData : BaseGlobalStruct
 {
 
-    std::string outputMddFileName = "eplusout.mdd";
-    std::string outputRddFileName = "eplusout.rdd";
-    std::string outputShdFileName = "eplusout.shd";
-    std::string outputTblCsvFileName = "eplustbl.csv";
-    std::string outputTblHtmFileName = "eplustbl.htm";
-    std::string outputTblTabFileName = "eplustbl.tab";
-    std::string outputTblTxtFileName = "eplustbl.txt";
-    std::string outputTblXmlFileName = "eplustbl.xml";
-    std::string outputAdsFileName = "eplusADS.out";
-    std::string outputGLHEFileName = "eplusout.glhe";
-    std::string outputDelightOutFileName = "eplusout.delightout";
-    std::string outputIperrFileName = "eplusout.iperr";
-    std::string outputPerfLogFileName = "eplusout_perflog.csv";
-    std::string outputSqlFileName = "eplusout.sql";
-    std::string outputSqliteErrFileName = "eplussqlite.err";
-    std::string outputCsvFileName = "eplusout.csv";
-    std::string outputMtrCsvFileName = "eplusmtr.csv";
-    std::string outputRvauditFileName = "eplusout.rvaudit";
-    std::string outputErrFileName;
-    std::string eplusADSFileName;
-    std::string inputFileName;
-    std::string inputIddFileName;
-    std::string inputEpJSONSchemaFileName;
-    std::string weatherFileNameOnly;
-    std::string idfDirPathName;
-    std::string outDirPathName;
-    std::string idfFileNameOnly;
-    std::string inputDirPathName;
-    std::string outputDirPathName;
-    std::string inputFileNameOnly;
-    std::string exeDirectory;
-    std::string ProgramPath;          // Path for Program from INI file
-    std::string CurrentWorkingFolder; // Current working directory for run
-    std::string FullName;             // Full name of file to open, including path
+    fs::path outputMddFilePath = "eplusout.mdd";
+    fs::path outputRddFilePath = "eplusout.rdd";
+    fs::path outputShdFilePath = "eplusout.shd";
+    fs::path outputTblCsvFilePath = "eplustbl.csv";
+    fs::path outputTblHtmFilePath = "eplustbl.htm";
+    fs::path outputTblTabFilePath = "eplustbl.tab";
+    fs::path outputTblTxtFilePath = "eplustbl.txt";
+    fs::path outputTblXmlFilePath = "eplustbl.xml";
+    fs::path outputAdsFilePath = "eplusADS.out";
+    fs::path outputGLHEFilePath = "eplusout.glhe";
+    fs::path outputDelightOutFilePath = "eplusout.delightout";
+    fs::path outputIperrFilePath = "eplusout.iperr";
+    fs::path outputPerfLogFilePath = "eplusout_perflog.csv";
+    fs::path outputSqlFilePath = "eplusout.sql";
+    fs::path outputSqliteErrFilePath = "eplussqlite.err";
+    fs::path outputCsvFilePath = "eplusout.csv";
+    fs::path outputMtrCsvFilePath = "eplusmtr.csv";
+    fs::path outputRvauditFilePath = "eplusout.rvaudit";
+
+    fs::path outputErrFilePath;
+    fs::path eplusADSFilePath;
+    fs::path weatherFilePathNameOnly;
+    fs::path inputFilePath;
+    fs::path inputIddFilePath;
+    fs::path inputEpJSONSchemaFilePath;
+    fs::path idfDirPath;
+    fs::path outDirPath;
+    fs::path idfFilePathNameOnly;
+    fs::path inputDirPath;
+    fs::path outputDirPath;
+    fs::path inputFilePathNameOnly;
+    fs::path exeDirectoryPath;
+    fs::path ProgramPath;          // Path for Program from INI file
+    fs::path CurrentWorkingFolder; // Current working directory for run
+    fs::path FullPath;             // Full name of file to open, including path
+
     std::string IDDVerString;         // Version information from the IDD (line 1)
     std::string CurrentDateTime;      // For printing current date and time at start of run
     std::string VerStringVar;
 
     void clear_state() override
     {
-        eplusADSFileName.clear();
-        idfFileNameOnly.clear();
-        idfDirPathName.clear();
-        outDirPathName.clear();
-        inputFileNameOnly.clear();
-        inputDirPathName.clear();
-        outputDirPathName.clear();
-        exeDirectory.clear();
-        inputFileName.clear();
-        inputIddFileName.clear();
-        inputEpJSONSchemaFileName.clear();
-        FullName.clear();
-        weatherFileNameOnly.clear();
+        outputErrFilePath.clear();
+        eplusADSFilePath.clear();
+        idfFilePathNameOnly.clear();
+        idfDirPath.clear();
+        outDirPath.clear();
+        inputFilePathNameOnly.clear();
+        inputDirPath.clear();
+        outputDirPath.clear();
+        exeDirectoryPath.clear();
+        inputFilePath.clear();
+        inputIddFilePath.clear();
+        inputEpJSONSchemaFilePath.clear();
+        FullPath.clear();
+        weatherFilePathNameOnly.clear();
         ProgramPath.clear();
         CurrentWorkingFolder.clear();
         CurrentDateTime.clear();
