--- conflicted
+++ resolved
@@ -8126,13 +8126,7 @@
 
         Real64 x; // distance to roof edge toward wind direction
 
-<<<<<<< HEAD
-        int const RoughnessIndex = Material(Construct(Surface(SurfNum).Construction).LayerPoint(1)).Roughness;
-=======
-        static int ErrorIndex(0);
-
         int const RoughnessIndex = dataMaterial.Material(dataConstruction.Construct(Surface(SurfNum).Construction).LayerPoint(1)).Roughness;
->>>>>>> 1ee260c5
         // find x, don't know x. avoid time consuming geometry algorithm
         x = std::sqrt(RoofArea) / 2.0; // quick simplification, geometry routines to develop
 
