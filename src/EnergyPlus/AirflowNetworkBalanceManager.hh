// EnergyPlus, Copyright (c) 1996-2021, The Board of Trustees of the University of Illinois,
// The Regents of the University of California, through Lawrence Berkeley National Laboratory
// (subject to receipt of any required approvals from the U.S. Dept. of Energy), Oak Ridge
// National Laboratory, managed by UT-Battelle, Alliance for Sustainable Energy, LLC, and other
// contributors. All rights reserved.
//
// NOTICE: This Software was developed under funding from the U.S. Department of Energy and the
// U.S. Government consequently retains certain rights. As such, the U.S. Government has been
// granted for itself and others acting on its behalf a paid-up, nonexclusive, irrevocable,
// worldwide license in the Software to reproduce, distribute copies to the public, prepare
// derivative works, and perform publicly and display publicly, and to permit others to do so.
//
// Redistribution and use in source and binary forms, with or without modification, are permitted
// provided that the following conditions are met:
//
// (1) Redistributions of source code must retain the above copyright notice, this list of
//     conditions and the following disclaimer.
//
// (2) Redistributions in binary form must reproduce the above copyright notice, this list of
//     conditions and the following disclaimer in the documentation and/or other materials
//     provided with the distribution.
//
// (3) Neither the name of the University of California, Lawrence Berkeley National Laboratory,
//     the University of Illinois, U.S. Dept. of Energy nor the names of its contributors may be
//     used to endorse or promote products derived from this software without specific prior
//     written permission.
//
// (4) Use of EnergyPlus(TM) Name. If Licensee (i) distributes the software in stand-alone form
//     without changes from the version obtained under this License, or (ii) Licensee makes a
//     reference solely to the software portion of its product, Licensee must refer to the
//     software as "EnergyPlus version X" software, where "X" is the version number Licensee
//     obtained under this License and may not use a different name for the software. Except as
//     specifically required in this Section (4), Licensee shall not use in a company name, a
//     product name, in advertising, publicity, or other promotional activities any name, trade
//     name, trademark, logo, or other designation of "EnergyPlus", "E+", "e+" or confusingly
//     similar designation, without the U.S. Department of Energy's prior written consent.
//
// THIS SOFTWARE IS PROVIDED BY THE COPYRIGHT HOLDERS AND CONTRIBUTORS "AS IS" AND ANY EXPRESS OR
// IMPLIED WARRANTIES, INCLUDING, BUT NOT LIMITED TO, THE IMPLIED WARRANTIES OF MERCHANTABILITY
// AND FITNESS FOR A PARTICULAR PURPOSE ARE DISCLAIMED. IN NO EVENT SHALL THE COPYRIGHT OWNER OR
// CONTRIBUTORS BE LIABLE FOR ANY DIRECT, INDIRECT, INCIDENTAL, SPECIAL, EXEMPLARY, OR
// CONSEQUENTIAL DAMAGES (INCLUDING, BUT NOT LIMITED TO, PROCUREMENT OF SUBSTITUTE GOODS OR
// SERVICES; LOSS OF USE, DATA, OR PROFITS; OR BUSINESS INTERRUPTION) HOWEVER CAUSED AND ON ANY
// THEORY OF LIABILITY, WHETHER IN CONTRACT, STRICT LIABILITY, OR TORT (INCLUDING NEGLIGENCE OR
// OTHERWISE) ARISING IN ANY WAY OUT OF THE USE OF THIS SOFTWARE, EVEN IF ADVISED OF THE
// POSSIBILITY OF SUCH DAMAGE.

#ifndef AirflowNetworkBalanceManager_hh_INCLUDED
#define AirflowNetworkBalanceManager_hh_INCLUDED

// C++ Headers
#include <unordered_map>

// ObjexxFCL Headers
#include <ObjexxFCL/Array1D.hh>
#include <ObjexxFCL/Optional.hh>

// EnergyPlus Headers
#include "AirflowNetwork/Elements.hpp"
#include "AirflowNetwork/Solver.hpp"
#include <EnergyPlus/Data/BaseData.hh>
#include <EnergyPlus/EnergyPlus.hh>
#include <EnergyPlus/SimpleArray1D.hh>

namespace EnergyPlus {

// Forward declarations
struct EnergyPlusData;

namespace AirflowNetworkBalanceManager {

    struct AirflowNetworkReportVars
    {
        // Members
        Real64 InfilVolume;        // Volume of Air {m3} due to infiltration
        Real64 InfilMass;          // Mass of Air {kg} due to infiltration
        Real64 InfilAirChangeRate; // Infiltration air change rate {ach}
        Real64 VentilHeatLoss;     // Heat Gain {W} due to ventilation
        Real64 VentilHeatGain;     // Heat Loss {W} due to ventilation
        Real64 VentilVolume;       // Volume of Air {m3} due to ventilation
        Real64 VentilMass;         // Mass of Air {kg} due to ventilation
        Real64 VentilFanElec;      // Fan Electricity {W} due to ventilation
        Real64 VentilAirTemp;      // Air Temp {C} of ventilation
        Real64 MixVolume;          // Mixing volume of Air {m3}
        Real64 MixMass;            // Mixing mass of air {kg}
        Real64 ExfilSensiLoss;     // Sensible heat Loss rate {W} due to exfiltration
        Real64 ExfilLatentLoss;    // Latent heat Loss rate {W} due to exfiltration
        Real64 ExfilTotalLoss;     // Total heat Loss rate {W} due to exfiltration
        Real64 ExfilMass;          // Mass of Air {kg} due to exfiltration
        Real64 InletMass;          // Total zone inlet mass of air {kg}
        Real64 OutletMass;         // Total zone outlet mass of air {kg}

        // Default Constructor
        AirflowNetworkReportVars()
            : InfilVolume(0.0), InfilMass(0.0), InfilAirChangeRate(0.0), VentilHeatLoss(0.0), VentilHeatGain(0.0), VentilVolume(0.0), VentilMass(0.0),
              VentilFanElec(0.0), VentilAirTemp(0.0), MixVolume(0.0), MixMass(0.0), ExfilSensiLoss(0.0), ExfilLatentLoss(0.0), ExfilTotalLoss(0.0),
              ExfilMass(0.0), InletMass(0.0), OutletMass(0.0)
        {
        }
    };

    // Functions

    void ManageAirflowNetworkBalance(EnergyPlusData &state,
                                     Optional_bool_const FirstHVACIteration = _, // True when solution technique on first iteration
                                     Optional_int_const Iter = _,                // Iteration number
                                     Optional_bool ResimulateAirZone = _         // True when solution technique on third iteration
    );

    void GetAirflowNetworkInput(EnergyPlusData &state);

    void AllocateAndInitData(EnergyPlusData &state);

    void CalcAirflowNetworkAirBalance(EnergyPlusData &state);

    Real64 CalcDuctInsideConvResist(Real64 Tair, // Average air temperature
                                    Real64 mdot, // Mass flow rate
                                    Real64 Dh,   // Hydraulic diameter
                                    Real64 hIn   // User defined convection coefficient
    );

    Real64 CalcDuctOutsideConvResist(EnergyPlusData &state,
                                     Real64 Ts,      // Surface temperature
                                     Real64 Tamb,    // Free air temperature
                                     Real64 Wamb,    // Free air humidity ratio
                                     Real64 Pamb,    // Free air barometric pressure
                                     Real64 Dh,      // Hydraulic diameter
                                     Real64 ZoneNum, // Zone number
                                     Real64 hOut     // User defined convection coefficient
    );

    Real64 CalcWindPressure(EnergyPlusData &state,
                            int curve,           // Curve index, change this to pointer after curve refactor
                            bool symmetricCurve, // True if the curve is symmetric (0 to 180)
                            bool relativeAngle,  // True if the Cp curve angle is measured relative to the surface
                            Real64 azimuth,      // Azimuthal angle of surface
                            Real64 windSpeed,    // Wind velocity
                            Real64 windDir,      // Wind direction
                            Real64 dryBulbTemp,  // Air node dry bulb temperature
                            Real64 humRat        // Air node humidity ratio
    );

    void CalcAirflowNetworkHeatBalance(EnergyPlusData &state);

    void CalcAirflowNetworkMoisBalance(EnergyPlusData &state);

    void CalcAirflowNetworkCO2Balance(EnergyPlusData &state);

    void CalcAirflowNetworkGCBalance(EnergyPlusData &state);

    void MRXINV(EnergyPlusData &state, int NORDER);

    void ReportAirflowNetwork(EnergyPlusData &state);

    void UpdateAirflowNetwork(EnergyPlusData &state, Optional_bool_const FirstHVACIteration = _); // True when solution technique on first iteration

    void AirflowNetworkVentingControl(EnergyPlusData &state,
                                      int i,             // AirflowNetwork surface number
                                      Real64 &OpenFactor // Window or door opening factor (used to calculate airflow)
    );

    void AssignFanAirLoopNum(EnergyPlusData &state);

    void ValidateDistributionSystem(EnergyPlusData &state);

    void ValidateFanFlowRate(EnergyPlusData &state); // Catch a fan flow rate from EPlus input file and add a flag for VAV terminal damper

    void ValidateExhaustFanInput(EnergyPlusData &state);

    void HybridVentilationControl(EnergyPlusData &state);

    void CalcSingleSidedCps(EnergyPlusData &state, std::vector<std::vector<Real64>> &valsByFacade, int numWindDirs = 36);

    Real64 GetZoneInfilAirChangeRate(EnergyPlusData &state, int ZoneNum); // hybrid ventilation system controlled zone number

    int GetAirLoopNumber(EnergyPlusData &state, int NodeNumber); // Get air loop number for each distribution node and linkage

    Real64 AFNPressureResidual(EnergyPlusData &state, Real64 ExFanMassFlowRate,
                               Array1D<Real64> const &Par); // Residual function using Regula Falsi

    // derived class or struct
    struct OccupantVentilationControlProp
    {

        std::string Name;                     // Provide a unique object name
        Real64 MinOpeningTime;                // Minimum Opening Time
        Real64 MinClosingTime;                // Minimum Closing Time
        std::string ComfortLowTempCurveName;  // Thermal Comfort Low Temperature Curve Name
        std::string ComfortHighTempCurveName; // Thermal Comfort High Temperature Curve Name
        int ComfortLowTempCurveNum;           // Thermal Comfort Low Temperature Curve number
        int ComfortHighTempCurveNum;          // Thermal Comfort high Temperature Curve number
        int OpeningProbSchNum;                // Opening probability schedule pointer
        int ClosingProbSchNum;                // Closing probability schedule pointer
        Real64 ComfortBouPoint;               // Thermal Comfort Temperature Boundary Point
        bool OccupancyCheck;                  // Occupancy check
        std::string OpeningProbSchName;       // Opening probability schedule name
        std::string ClosingProbSchName;       // Closing probability schedule name
        Real64 MaxPPD;                        // Maximum PPD used to calculate comfort band (%)
        bool MinTimeControlOnly;              // Chach minimum opening and closing time only

        // Default Constructor
        OccupantVentilationControlProp()
            : MinOpeningTime(0.0), MinClosingTime(0.0), ComfortLowTempCurveNum(0), ComfortHighTempCurveNum(0), OpeningProbSchNum(0),
              ClosingProbSchNum(0), ComfortBouPoint(10.0), OccupancyCheck(false), MaxPPD(10.0), MinTimeControlOnly(false)
        {
        }

        void calc(EnergyPlusData &state,
                  int ZoneNum,
                  Real64 TimeOpenDuration,
                  Real64 TimeCloseDuration,
                  int &OpeningStatus,
                  int &OpeningProbStatus,
                  int &ClosingProbStatus); // function to perform calculations

        bool openingProbability(EnergyPlusData &state,
                                int ZoneNum,
                                Real64 TimeCloseDuration); // function to perform calculations of opening probability

        bool closingProbability(EnergyPlusData &state, Real64 TimeCloseDuration); // function to perform calculations of closing probability
    };

} // namespace AirflowNetworkBalanceManager

<<<<<<< HEAD
    struct AirflowNetworkBalanceManagerData : BaseGlobalStruct {

        void initialize(EnergyPlusData &state);
        void calculateWindPressureCoeffs(EnergyPlusData &state);

        SimpleArray1D<AirflowNetworkBalanceManager::OccupantVentilationControlProp> OccupantVentilationControl;
        Array1D_int SplitterNodeNumbers;
        int AirflowNetworkNumOfExtSurfaces = 0;
        // Inverse matrix
        Array1D<Real64> MA;
        Array1D<Real64> MV;
        Array1D_int IVEC;
        int VentilationCtrl = 0;  // Hybrid ventilation control type
        int NumOfExhaustFans = 0; // Number of exhaust fans
        int NumAirflowNetwork = 0;
        int AirflowNetworkNumOfDetOpenings = 0;
        int AirflowNetworkNumOfSimOpenings = 0;
        int AirflowNetworkNumOfHorOpenings = 0;
        int AirflowNetworkNumOfSurCracks = 0;
        int AirflowNetworkNumOfSurELA = 0;
        int AirflowNetworkNumOfExtNode = 0;
        int AirflowNetworkNumOfOutAirNode = 0;
        int AirflowNetworkNumOfSingleSideZones = 0; // Total number of zones with advanced single sided wind pressure coefficient calculation
        int DisSysNumOfNodes = 0;
        int DisSysNumOfLeaks = 0;
        int DisSysNumOfELRs = 0;
        int DisSysNumOfDucts = 0;
        int DisSysNumOfDuctViewFactors = 0;
        int DisSysNumOfDampers = 0;
        int DisSysNumOfCVFs = 0;
        int DisSysNumOfDetFans = 0;
        int DisSysNumOfCoils = 0;
        int DisSysNumOfHXs = 0;
        int DisSysNumOfCPDs = 0;
        int DisSysNumOfTermUnits = 0;
        int DisSysNumOfLinks = 0;
        int NumOfExtNodes = 0;
        Real64 IncAng = 0.0;                            // Wind incidence angle relative to facade normal (deg)
        int SupplyFanType = 0;                          // Supply air fan type
        Real64 MaxOnOffFanRunTimeFraction = 0.0;        // max Run time fraction for an On/Off fan flow rate among airloops
        Real64 CurrentEndTimeLast = 0.0;                // last end time
        Real64 TimeStepSysLast = 0.0;                   // last system time step
        int AirflowNetworkNumOfOccuVentCtrls = 0;
        int IntraZoneNumOfNodes = 0;
        int IntraZoneNumOfLinks = 0;
        int IntraZoneNumOfZones = 0;
        int NumOfPressureControllers = 0;               // number of pressure controllers
        int NumOfOAFans = 0;                            // number of OutdoorAir fans
        int NumOfReliefFans = 0;                        // number of OutdoorAir relief fans
        bool AirflowNetworkGetInputFlag = true;
        bool AssignFanAirLoopNumFlag = true;
        bool ValidateDistributionSystemFlag = true;
        Array1D<Real64> FacadeAng = Array1D<Real64>(5);  // Facade azimuth angle (for walls, angle of outward normal to facade measured clockwise from North) (deg)
        Array1D<Real64> LoopPartLoadRatio;
        Array1D<Real64> LoopOnOffFanRunTimeFraction;
        Array1D<bool> LoopOnOffFlag;

        bool ValidateExhaustFanInputOneTimeFlag = true;
        bool initializeOneTimeFlag = true;
        bool initializeMyEnvrnFlag = true;
        bool CalcAirflowNetworkAirBalanceOneTimeFlag = true;
        bool CalcAirflowNetworkAirBalanceErrorsFound = false;
        bool UpdateAirflowNetworkMyOneTimeFlag = true;
        bool UpdateAirflowNetworkMyOneTimeFlag1 = true;

        // Object Data
        SimpleArray1D<AirflowNetworkBalanceManager::AirflowNetworkReportVars> AirflowNetworkZnRpt;
        std::unordered_map<std::string, std::string> UniqueAirflowNetworkSurfaceName;

        //AirflowNetwork::Solver solver;

        // Output and reporting
        SimpleArray1D<AirflowNetwork::AirflowNetworkExchangeProp> exchangeData;
        SimpleArray1D<AirflowNetwork::AirflowNetworkExchangeProp> multiExchangeData;
        SimpleArray1D<AirflowNetwork::AirflowNetworkLinkReportData> linkReport;
        SimpleArray1D<AirflowNetwork::AirflowNetworkNodeReportData> nodeReport;
        SimpleArray1D<AirflowNetwork::AirflowNetworkLinkReportData> linkReport1;

        void clear_state() override
        {
            this->OccupantVentilationControl.deallocate();
            this->SplitterNodeNumbers.deallocate();
            this->AirflowNetworkNumOfExtSurfaces = 0;
            this->MA.deallocate();
            this->MV.deallocate();
            this->IVEC.deallocate();
            this->VentilationCtrl = 0;
            this->NumOfExhaustFans = 0;
            this->NumAirflowNetwork = 0;
            this->AirflowNetworkNumOfDetOpenings = 0;
            this->AirflowNetworkNumOfSimOpenings = 0;
            this->AirflowNetworkNumOfHorOpenings = 0;
            this->AirflowNetworkNumOfSurCracks = 0;
            this->AirflowNetworkNumOfSurELA = 0;
            this->AirflowNetworkNumOfExtNode = 0;
            this->AirflowNetworkNumOfOutAirNode = 0;
            this->AirflowNetworkNumOfSingleSideZones = 0;
            this->DisSysNumOfNodes = 0;
            this->DisSysNumOfLeaks = 0;
            this->DisSysNumOfELRs = 0;
            this->DisSysNumOfDucts = 0;
            this->DisSysNumOfDuctViewFactors = 0;
            this->DisSysNumOfDampers = 0;
            this->DisSysNumOfCVFs = 0;
            this->DisSysNumOfDetFans = 0;
            this->DisSysNumOfCoils = 0;
            this->DisSysNumOfHXs = 0;
            this->DisSysNumOfCPDs = 0;
            this->DisSysNumOfTermUnits = 0;
            this->DisSysNumOfLinks = 0;
            this->NumOfExtNodes = 0;
            this->IncAng = 0.0;
            this->SupplyFanType = 0;
            this->MaxOnOffFanRunTimeFraction = 0.0;
            this->CurrentEndTimeLast = 0.0;
            this->TimeStepSysLast = 0.0;
            this->AirflowNetworkNumOfOccuVentCtrls = 0;
            this->IntraZoneNumOfNodes = 0;
            this->IntraZoneNumOfLinks = 0;
            this->IntraZoneNumOfZones = 0;
            this->NumOfPressureControllers = 0;
            this->NumOfOAFans = 0;
            this->NumOfReliefFans = 0;
            this->AirflowNetworkGetInputFlag = true;
            this->AssignFanAirLoopNumFlag = true;
            this->ValidateDistributionSystemFlag = true;
            this->FacadeAng = Array1D<Real64>(5);
            this->AirflowNetworkZnRpt.deallocate();
            this->LoopPartLoadRatio.deallocate();
            this->LoopOnOffFanRunTimeFraction.deallocate();
            this->LoopOnOffFlag.deallocate();
            this->UniqueAirflowNetworkSurfaceName.clear();
            this->ValidateExhaustFanInputOneTimeFlag = true;
            this->initializeOneTimeFlag = true;
            this->initializeMyEnvrnFlag = true;
            this->CalcAirflowNetworkAirBalanceOneTimeFlag = true;
            this->CalcAirflowNetworkAirBalanceErrorsFound = false;
            this->UpdateAirflowNetworkMyOneTimeFlag = true;
            this->UpdateAirflowNetworkMyOneTimeFlag1 = true;
            this->exchangeData.deallocate();
            this->multiExchangeData.deallocate();
            this->linkReport.deallocate();
            this->nodeReport.deallocate();
            this->linkReport1.deallocate();

            solver.clear();
        }
    };
=======
struct AirflowNetworkBalanceManagerData : BaseGlobalStruct
{

    void initialize(EnergyPlusData &state);
    void calculateWindPressureCoeffs(EnergyPlusData &state);

    Array1D<AirflowNetworkBalanceManager::OccupantVentilationControlProp> OccupantVentilationControl;
    Array1D_int SplitterNodeNumbers;
    int AirflowNetworkNumOfExtSurfaces = 0;
    // Inverse matrix
    Array1D<Real64> MA;
    Array1D<Real64> MV;
    Array1D_int IVEC;
    int VentilationCtrl = 0;  // Hybrid ventilation control type
    int NumOfExhaustFans = 0; // Number of exhaust fans
    int NumAirflowNetwork = 0;
    int AirflowNetworkNumOfDetOpenings = 0;
    int AirflowNetworkNumOfSimOpenings = 0;
    int AirflowNetworkNumOfHorOpenings = 0;
    int AirflowNetworkNumOfSurCracks = 0;
    int AirflowNetworkNumOfSurELA = 0;
    int AirflowNetworkNumOfExtNode = 0;
    int AirflowNetworkNumOfOutAirNode = 0;
    int AirflowNetworkNumOfSingleSideZones = 0; // Total number of zones with advanced single sided wind pressure coefficient calculation
    int DisSysNumOfNodes = 0;
    int DisSysNumOfLeaks = 0;
    int DisSysNumOfELRs = 0;
    int DisSysNumOfDucts = 0;
    int DisSysNumOfDuctViewFactors = 0;
    int DisSysNumOfDampers = 0;
    int DisSysNumOfCVFs = 0;
    int DisSysNumOfDetFans = 0;
    int DisSysNumOfCoils = 0;
    int DisSysNumOfHXs = 0;
    int DisSysNumOfCPDs = 0;
    int DisSysNumOfTermUnits = 0;
    int DisSysNumOfLinks = 0;
    int NumOfExtNodes = 0;
    Real64 IncAng = 0.0;                     // Wind incidence angle relative to facade normal (deg)
    int SupplyFanType = 0;                   // Supply air fan type
    Real64 MaxOnOffFanRunTimeFraction = 0.0; // max Run time fraction for an On/Off fan flow rate among airloops
    Real64 CurrentEndTimeLast = 0.0;         // last end time
    Real64 TimeStepSysLast = 0.0;            // last system time step
    int AirflowNetworkNumOfOccuVentCtrls = 0;
    int IntraZoneNumOfNodes = 0;
    int IntraZoneNumOfLinks = 0;
    int IntraZoneNumOfZones = 0;
    int NumOfPressureControllers = 0; // number of pressure controllers
    int NumOfOAFans = 0;              // number of OutdoorAir fans
    int NumOfReliefFans = 0;          // number of OutdoorAir relief fans
    bool AirflowNetworkGetInputFlag = true;
    bool AssignFanAirLoopNumFlag = true;
    bool ValidateDistributionSystemFlag = true;
    Array1D<Real64> FacadeAng =
        Array1D<Real64>(5); // Facade azimuth angle (for walls, angle of outward normal to facade measured clockwise from North) (deg)
    Array1D<Real64> LoopPartLoadRatio;
    Array1D<Real64> LoopOnOffFanRunTimeFraction;
    Array1D<bool> LoopOnOffFlag;

    bool ValidateExhaustFanInputOneTimeFlag = true;
    bool initializeOneTimeFlag = true;
    bool initializeMyEnvrnFlag = true;
    bool CalcAirflowNetworkAirBalanceOneTimeFlag = true;
    bool CalcAirflowNetworkAirBalanceErrorsFound = false;
    bool UpdateAirflowNetworkMyOneTimeFlag = true;
    bool UpdateAirflowNetworkMyOneTimeFlag1 = true;

    // CalcAirflowNetworkAirBalance variables
    int ErrCountVar = 0;
    int ErrCountHighPre = 0;
    int ErrCountLowPre = 0;
    int ErrIndexHighPre = 0;
    int ErrIndexVar = 0;
    int ErrIndexLowPre = 0;

    // Object Data
    Array1D<AirflowNetworkBalanceManager::AirflowNetworkReportVars> AirflowNetworkZnRpt;
    std::unordered_map<std::string, std::string> UniqueAirflowNetworkSurfaceName;

    // AirflowNetwork::Solver solver;

    // Output and reporting
    Array1D<AirflowNetwork::AirflowNetworkExchangeProp> exchangeData;
    Array1D<AirflowNetwork::AirflowNetworkExchangeProp> multiExchangeData;
    Array1D<AirflowNetwork::AirflowNetworkLinkReportData> linkReport;
    Array1D<AirflowNetwork::AirflowNetworkNodeReportData> nodeReport;
    Array1D<AirflowNetwork::AirflowNetworkLinkReportData> linkReport1;

    // used to be statics
    Array1D<bool> onceZoneFlag;
    Array1D<bool> onceSurfFlag;
    bool onetime = false;
    int HybridGlobalErrIndex = 0;
    int HybridGlobalErrCount = 0;
    int AFNNumOfExtOpenings = 0; // Total number of external openings in the model
    int OpenNuminZone = 0;       // Counts which opening this is in the zone, 1 or 2

    void clear_state() override
    {
        this->OccupantVentilationControl.deallocate();
        this->SplitterNodeNumbers.deallocate();
        this->AirflowNetworkNumOfExtSurfaces = 0;
        this->MA.deallocate();
        this->MV.deallocate();
        this->IVEC.deallocate();
        this->VentilationCtrl = 0;
        this->NumOfExhaustFans = 0;
        this->NumAirflowNetwork = 0;
        this->AirflowNetworkNumOfDetOpenings = 0;
        this->AirflowNetworkNumOfSimOpenings = 0;
        this->AirflowNetworkNumOfHorOpenings = 0;
        this->AirflowNetworkNumOfSurCracks = 0;
        this->AirflowNetworkNumOfSurELA = 0;
        this->AirflowNetworkNumOfExtNode = 0;
        this->AirflowNetworkNumOfOutAirNode = 0;
        this->AirflowNetworkNumOfSingleSideZones = 0;
        this->DisSysNumOfNodes = 0;
        this->DisSysNumOfLeaks = 0;
        this->DisSysNumOfELRs = 0;
        this->DisSysNumOfDucts = 0;
        this->DisSysNumOfDuctViewFactors = 0;
        this->DisSysNumOfDampers = 0;
        this->DisSysNumOfCVFs = 0;
        this->DisSysNumOfDetFans = 0;
        this->DisSysNumOfCoils = 0;
        this->DisSysNumOfHXs = 0;
        this->DisSysNumOfCPDs = 0;
        this->DisSysNumOfTermUnits = 0;
        this->DisSysNumOfLinks = 0;
        this->NumOfExtNodes = 0;
        this->IncAng = 0.0;
        this->SupplyFanType = 0;
        this->MaxOnOffFanRunTimeFraction = 0.0;
        this->CurrentEndTimeLast = 0.0;
        this->TimeStepSysLast = 0.0;
        this->AirflowNetworkNumOfOccuVentCtrls = 0;
        this->IntraZoneNumOfNodes = 0;
        this->IntraZoneNumOfLinks = 0;
        this->IntraZoneNumOfZones = 0;
        this->NumOfPressureControllers = 0;
        this->NumOfOAFans = 0;
        this->NumOfReliefFans = 0;
        this->AirflowNetworkGetInputFlag = true;
        this->AssignFanAirLoopNumFlag = true;
        this->ValidateDistributionSystemFlag = true;
        this->FacadeAng = Array1D<Real64>(5);
        this->AirflowNetworkZnRpt.deallocate();
        this->LoopPartLoadRatio.deallocate();
        this->LoopOnOffFanRunTimeFraction.deallocate();
        this->LoopOnOffFlag.deallocate();
        this->UniqueAirflowNetworkSurfaceName.clear();
        this->ValidateExhaustFanInputOneTimeFlag = true;
        this->initializeOneTimeFlag = true;
        this->initializeMyEnvrnFlag = true;
        this->CalcAirflowNetworkAirBalanceOneTimeFlag = true;
        this->CalcAirflowNetworkAirBalanceErrorsFound = false;
        this->UpdateAirflowNetworkMyOneTimeFlag = true;
        this->UpdateAirflowNetworkMyOneTimeFlag1 = true;
        this->exchangeData.deallocate();
        this->multiExchangeData.deallocate();
        this->linkReport.deallocate();
        this->nodeReport.deallocate();
        this->linkReport1.deallocate();
        this->ErrCountVar = 0;
        this->ErrCountHighPre = 0;
        this->ErrCountLowPre = 0;
        this->ErrIndexHighPre = 0;
        this->ErrIndexVar = 0;
        this->ErrIndexLowPre = 0;
        this->onceZoneFlag.clear();
        this->onceSurfFlag.clear();
        this->onetime = false;
        this->HybridGlobalErrIndex = 0;
        this->HybridGlobalErrCount = 0;
        this->AFNNumOfExtOpenings = 0;
        this->OpenNuminZone = 0;
    }
};
>>>>>>> 2f8b2517

} // namespace EnergyPlus

#endif<|MERGE_RESOLUTION|>--- conflicted
+++ resolved
@@ -222,163 +222,14 @@
 
 } // namespace AirflowNetworkBalanceManager
 
-<<<<<<< HEAD
-    struct AirflowNetworkBalanceManagerData : BaseGlobalStruct {
-
-        void initialize(EnergyPlusData &state);
-        void calculateWindPressureCoeffs(EnergyPlusData &state);
-
-        SimpleArray1D<AirflowNetworkBalanceManager::OccupantVentilationControlProp> OccupantVentilationControl;
-        Array1D_int SplitterNodeNumbers;
-        int AirflowNetworkNumOfExtSurfaces = 0;
-        // Inverse matrix
-        Array1D<Real64> MA;
-        Array1D<Real64> MV;
-        Array1D_int IVEC;
-        int VentilationCtrl = 0;  // Hybrid ventilation control type
-        int NumOfExhaustFans = 0; // Number of exhaust fans
-        int NumAirflowNetwork = 0;
-        int AirflowNetworkNumOfDetOpenings = 0;
-        int AirflowNetworkNumOfSimOpenings = 0;
-        int AirflowNetworkNumOfHorOpenings = 0;
-        int AirflowNetworkNumOfSurCracks = 0;
-        int AirflowNetworkNumOfSurELA = 0;
-        int AirflowNetworkNumOfExtNode = 0;
-        int AirflowNetworkNumOfOutAirNode = 0;
-        int AirflowNetworkNumOfSingleSideZones = 0; // Total number of zones with advanced single sided wind pressure coefficient calculation
-        int DisSysNumOfNodes = 0;
-        int DisSysNumOfLeaks = 0;
-        int DisSysNumOfELRs = 0;
-        int DisSysNumOfDucts = 0;
-        int DisSysNumOfDuctViewFactors = 0;
-        int DisSysNumOfDampers = 0;
-        int DisSysNumOfCVFs = 0;
-        int DisSysNumOfDetFans = 0;
-        int DisSysNumOfCoils = 0;
-        int DisSysNumOfHXs = 0;
-        int DisSysNumOfCPDs = 0;
-        int DisSysNumOfTermUnits = 0;
-        int DisSysNumOfLinks = 0;
-        int NumOfExtNodes = 0;
-        Real64 IncAng = 0.0;                            // Wind incidence angle relative to facade normal (deg)
-        int SupplyFanType = 0;                          // Supply air fan type
-        Real64 MaxOnOffFanRunTimeFraction = 0.0;        // max Run time fraction for an On/Off fan flow rate among airloops
-        Real64 CurrentEndTimeLast = 0.0;                // last end time
-        Real64 TimeStepSysLast = 0.0;                   // last system time step
-        int AirflowNetworkNumOfOccuVentCtrls = 0;
-        int IntraZoneNumOfNodes = 0;
-        int IntraZoneNumOfLinks = 0;
-        int IntraZoneNumOfZones = 0;
-        int NumOfPressureControllers = 0;               // number of pressure controllers
-        int NumOfOAFans = 0;                            // number of OutdoorAir fans
-        int NumOfReliefFans = 0;                        // number of OutdoorAir relief fans
-        bool AirflowNetworkGetInputFlag = true;
-        bool AssignFanAirLoopNumFlag = true;
-        bool ValidateDistributionSystemFlag = true;
-        Array1D<Real64> FacadeAng = Array1D<Real64>(5);  // Facade azimuth angle (for walls, angle of outward normal to facade measured clockwise from North) (deg)
-        Array1D<Real64> LoopPartLoadRatio;
-        Array1D<Real64> LoopOnOffFanRunTimeFraction;
-        Array1D<bool> LoopOnOffFlag;
-
-        bool ValidateExhaustFanInputOneTimeFlag = true;
-        bool initializeOneTimeFlag = true;
-        bool initializeMyEnvrnFlag = true;
-        bool CalcAirflowNetworkAirBalanceOneTimeFlag = true;
-        bool CalcAirflowNetworkAirBalanceErrorsFound = false;
-        bool UpdateAirflowNetworkMyOneTimeFlag = true;
-        bool UpdateAirflowNetworkMyOneTimeFlag1 = true;
-
-        // Object Data
-        SimpleArray1D<AirflowNetworkBalanceManager::AirflowNetworkReportVars> AirflowNetworkZnRpt;
-        std::unordered_map<std::string, std::string> UniqueAirflowNetworkSurfaceName;
-
-        //AirflowNetwork::Solver solver;
-
-        // Output and reporting
-        SimpleArray1D<AirflowNetwork::AirflowNetworkExchangeProp> exchangeData;
-        SimpleArray1D<AirflowNetwork::AirflowNetworkExchangeProp> multiExchangeData;
-        SimpleArray1D<AirflowNetwork::AirflowNetworkLinkReportData> linkReport;
-        SimpleArray1D<AirflowNetwork::AirflowNetworkNodeReportData> nodeReport;
-        SimpleArray1D<AirflowNetwork::AirflowNetworkLinkReportData> linkReport1;
-
-        void clear_state() override
-        {
-            this->OccupantVentilationControl.deallocate();
-            this->SplitterNodeNumbers.deallocate();
-            this->AirflowNetworkNumOfExtSurfaces = 0;
-            this->MA.deallocate();
-            this->MV.deallocate();
-            this->IVEC.deallocate();
-            this->VentilationCtrl = 0;
-            this->NumOfExhaustFans = 0;
-            this->NumAirflowNetwork = 0;
-            this->AirflowNetworkNumOfDetOpenings = 0;
-            this->AirflowNetworkNumOfSimOpenings = 0;
-            this->AirflowNetworkNumOfHorOpenings = 0;
-            this->AirflowNetworkNumOfSurCracks = 0;
-            this->AirflowNetworkNumOfSurELA = 0;
-            this->AirflowNetworkNumOfExtNode = 0;
-            this->AirflowNetworkNumOfOutAirNode = 0;
-            this->AirflowNetworkNumOfSingleSideZones = 0;
-            this->DisSysNumOfNodes = 0;
-            this->DisSysNumOfLeaks = 0;
-            this->DisSysNumOfELRs = 0;
-            this->DisSysNumOfDucts = 0;
-            this->DisSysNumOfDuctViewFactors = 0;
-            this->DisSysNumOfDampers = 0;
-            this->DisSysNumOfCVFs = 0;
-            this->DisSysNumOfDetFans = 0;
-            this->DisSysNumOfCoils = 0;
-            this->DisSysNumOfHXs = 0;
-            this->DisSysNumOfCPDs = 0;
-            this->DisSysNumOfTermUnits = 0;
-            this->DisSysNumOfLinks = 0;
-            this->NumOfExtNodes = 0;
-            this->IncAng = 0.0;
-            this->SupplyFanType = 0;
-            this->MaxOnOffFanRunTimeFraction = 0.0;
-            this->CurrentEndTimeLast = 0.0;
-            this->TimeStepSysLast = 0.0;
-            this->AirflowNetworkNumOfOccuVentCtrls = 0;
-            this->IntraZoneNumOfNodes = 0;
-            this->IntraZoneNumOfLinks = 0;
-            this->IntraZoneNumOfZones = 0;
-            this->NumOfPressureControllers = 0;
-            this->NumOfOAFans = 0;
-            this->NumOfReliefFans = 0;
-            this->AirflowNetworkGetInputFlag = true;
-            this->AssignFanAirLoopNumFlag = true;
-            this->ValidateDistributionSystemFlag = true;
-            this->FacadeAng = Array1D<Real64>(5);
-            this->AirflowNetworkZnRpt.deallocate();
-            this->LoopPartLoadRatio.deallocate();
-            this->LoopOnOffFanRunTimeFraction.deallocate();
-            this->LoopOnOffFlag.deallocate();
-            this->UniqueAirflowNetworkSurfaceName.clear();
-            this->ValidateExhaustFanInputOneTimeFlag = true;
-            this->initializeOneTimeFlag = true;
-            this->initializeMyEnvrnFlag = true;
-            this->CalcAirflowNetworkAirBalanceOneTimeFlag = true;
-            this->CalcAirflowNetworkAirBalanceErrorsFound = false;
-            this->UpdateAirflowNetworkMyOneTimeFlag = true;
-            this->UpdateAirflowNetworkMyOneTimeFlag1 = true;
-            this->exchangeData.deallocate();
-            this->multiExchangeData.deallocate();
-            this->linkReport.deallocate();
-            this->nodeReport.deallocate();
-            this->linkReport1.deallocate();
-
-            solver.clear();
-        }
-    };
-=======
+
 struct AirflowNetworkBalanceManagerData : BaseGlobalStruct
 {
 
     void initialize(EnergyPlusData &state);
     void calculateWindPressureCoeffs(EnergyPlusData &state);
 
-    Array1D<AirflowNetworkBalanceManager::OccupantVentilationControlProp> OccupantVentilationControl;
+    SimpleArray1D<AirflowNetworkBalanceManager::OccupantVentilationControlProp> OccupantVentilationControl;
     Array1D_int SplitterNodeNumbers;
     int AirflowNetworkNumOfExtSurfaces = 0;
     // Inverse matrix
@@ -448,17 +299,17 @@
     int ErrIndexLowPre = 0;
 
     // Object Data
-    Array1D<AirflowNetworkBalanceManager::AirflowNetworkReportVars> AirflowNetworkZnRpt;
+    SimpleArray1D<AirflowNetworkBalanceManager::AirflowNetworkReportVars> AirflowNetworkZnRpt;
     std::unordered_map<std::string, std::string> UniqueAirflowNetworkSurfaceName;
 
     // AirflowNetwork::Solver solver;
 
     // Output and reporting
-    Array1D<AirflowNetwork::AirflowNetworkExchangeProp> exchangeData;
-    Array1D<AirflowNetwork::AirflowNetworkExchangeProp> multiExchangeData;
-    Array1D<AirflowNetwork::AirflowNetworkLinkReportData> linkReport;
-    Array1D<AirflowNetwork::AirflowNetworkNodeReportData> nodeReport;
-    Array1D<AirflowNetwork::AirflowNetworkLinkReportData> linkReport1;
+    SimpleArray1D<AirflowNetwork::AirflowNetworkExchangeProp> exchangeData;
+    SimpleArray1D<AirflowNetwork::AirflowNetworkExchangeProp> multiExchangeData;
+    SimpleArray1D<AirflowNetwork::AirflowNetworkLinkReportData> linkReport;
+    SimpleArray1D<AirflowNetwork::AirflowNetworkNodeReportData> nodeReport;
+    SimpleArray1D<AirflowNetwork::AirflowNetworkLinkReportData> linkReport1;
 
     // used to be statics
     Array1D<bool> onceZoneFlag;
@@ -550,7 +401,6 @@
         this->OpenNuminZone = 0;
     }
 };
->>>>>>> 2f8b2517
 
 } // namespace EnergyPlus
 
