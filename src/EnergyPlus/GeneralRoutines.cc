--- conflicted
+++ resolved
@@ -2137,15 +2137,6 @@
 }
 
 void CalcComponentSensibleLatentOutput(Real64 const MassFlow,  // air mass flow rate, {kg/s}
-<<<<<<< HEAD
-                                   Real64 const TDB2,      // dry-bulb temperature at state 2 {C}
-                                   Real64 const dW2,       // humidity ratio at state 2
-                                   Real64 const TDB1,      // dry-bulb temperature at  at state 1 {C}
-                                   Real64 const dW1,       // humidity ratio at state 1
-                                   Real64 &SensibleOutput, // sensible output rate (state 2 -> State 1), {W}
-                                   Real64 &LatentOutput,   // latent output rate (state 2 -> State 1), {W}
-                                   Real64 &TotalOutput     // total = sensible + latent putput rate (state 2 -> State 1), {W}
-=======
                                        Real64 const TDB2,      // dry-bulb temperature at state 2 {C}
                                        Real64 const W2,        // humidity ratio at state 2
                                        Real64 const TDB1,      // dry-bulb temperature at  at state 1 {C}
@@ -2153,70 +2144,32 @@
                                        Real64 &SensibleOutput, // sensible output rate (state 2 -> State 1), {W}
                                        Real64 &LatentOutput,   // latent output rate (state 2 -> State 1), {W}
                                        Real64 &TotalOutput     // total = sensible + latent putput rate (state 2 -> State 1), {W}
->>>>>>> 44cca689
 )
 {
 
     // Purpose:
-<<<<<<< HEAD
-    // returns total, sensible and latent heat rate of change of moist air transitioning 
-    // between two states. The mosit air transition can be cooling and heating process
-    // in a cooling and heating coils, or moist air transfer from zone equipment outlet to
-    // zone air node condition.
-=======
     // returns total, sensible and latent heat rate of change of moist air transitioning
     // between two states. The moist air energy transfer can be cooling or heating process
     // across a cooling, a heating coil, or an HVAC component.
->>>>>>> 44cca689
 
     // Methodology:
     // Q_total = m_dot * (h2 - h1)
     // Q_sensible = m_dot * Psychrometrics::PsyDeltaHSenFnTdb2W2Tdb1W1(TDB2, W2, TDB1, W1);
-<<<<<<< HEAD
-    // or Q_sensible = m_dot * cp_moistair_average * (TDB2 - TDB1)
-    //    cp_moistair_average = Psychrometrics::PsyCpAirFnW(0.5 * (W2 + W1));
-    //    cp_moistair_average = cp_dryair + 0.5 * (W2 + W1) * cp_watervapor
-    // Q_latent = Q_total - Q_latent;
-    // or Q_latent = m_dot * hg_average * (W2 - W1);
-    //    hg_average = Psychrometrics::PsyHfgAvgFnTdb2Tdb1(TDB2, TDB1);
-
-    // reference:
-    // na
-
-    using Psychrometrics::PsyDeltaHSenFnTdb2W2Tdb1W1;
-    using Psychrometrics::PsyHFnTdbW;
-=======
     // or Q_sensible = m_dot * cp_moistair_MinHumRat * (TDB2 - TDB1)
     //    cp_moistair_MinHumRat = Psychrometrics::PsyCpAirFnW(min(W2, W1));
     // Q_latent = Q_total - Q_latent;
->>>>>>> 44cca689
 
     TotalOutput = 0.0;
     LatentOutput = 0.0;
     SensibleOutput = 0.0;
     if (MassFlow > 0.0) {
-<<<<<<< HEAD
-        TotalOutput = MassFlow * (Psychrometrics::PsyHFnTdbW(TDB2, dW2) - Psychrometrics::PsyHFnTdbW(TDB1, dW1)); // total addition/removal rate, {W};
-        SensibleOutput = MassFlow * Psychrometrics::PsyDeltaHSenFnTdb2W2Tdb1W1(TDB2, dW2, TDB1, dW1); // sensible addition/removal rate, {W};
-        LatentOutput = TotalOutput - SensibleOutput;                                            // latent addition/removal rate, {W}
-=======
         TotalOutput = MassFlow * (Psychrometrics::PsyHFnTdbW(TDB2, W2) - Psychrometrics::PsyHFnTdbW(TDB1, W1)); // total addition/removal rate, {W};
         SensibleOutput = MassFlow * Psychrometrics::PsyDeltaHSenFnTdb2W2Tdb1W1(TDB2, W2, TDB1, W1); // sensible addition/removal rate, {W};
         LatentOutput = TotalOutput - SensibleOutput;                                                // latent addition/removal rate, {W}
->>>>>>> 44cca689
     }
 }
 
 void CalcZoneSensibleLatentOutput(Real64 const MassFlow,  // air mass flow rate, {kg/s}
-<<<<<<< HEAD
-    Real64 const TDBEquip, // dry-bulb temperature at equipment outlet {C}
-    Real64 const dWEquip,  // humidity ratio at equipment outlet
-    Real64 const TDBZone,  // dry-bulb temperature at zone air node {C}
-    Real64 const dWZone,   // humidity ratio at zone air node
-    Real64 &SensibleOutput, // sensible output rate (state 2 -> State 1), {W}
-    Real64 &LatentOutput,   // latent output rate (state 2 -> State 1), {W}
-    Real64 &TotalOutput     // total = sensible + latent putput rate (state 2 -> State 1), {W}
-=======
                                   Real64 const TDBEquip,  // dry-bulb temperature at equipment outlet {C}
                                   Real64 const WEquip,    // humidity ratio at equipment outlet
                                   Real64 const TDBZone,   // dry-bulb temperature at zone air node {C}
@@ -2224,29 +2177,10 @@
                                   Real64 &SensibleOutput, // sensible output rate (state 2 -> State 1), {W}
                                   Real64 &LatentOutput,   // latent output rate (state 2 -> State 1), {W}
                                   Real64 &TotalOutput     // total = sensible + latent putput rate (state 2 -> State 1), {W}
->>>>>>> 44cca689
 )
 {
 
     // Purpose:
-<<<<<<< HEAD
-    // returns total, sensible and latent heat rate of transfer between equipment outlet 
-    // and zone air node. The mosit energy transfer can be cooling and heating depending 
-    // on the zone equipment outlet and zone air node conditions.
-
-    // Methodology:
-    // Q_total = m_dot * (hEquip - hZone)
-    // Q_sensible = m_dot * Psychrometrics::PsyDeltaHSenFnTdb2W2Tdb1W1(TDBEquip, dWEquip, TDBZone, dWZone);
-    // or Q_sensible = m_dot * cp_moistair_minHumRat * (TDBEquip - TDBZone)
-    // Q_latent = Q_total - Q_latent;
-
-    // reference:
-    // na
-
-    using Psychrometrics::PsyDeltaHSenFnTdbEquipTdbWZone;
-    using Psychrometrics::PsyHFnTdbW;
-
-=======
     // returns total, sensible and latent heat rate of transfer between the supply air zone inlet
     // node and zone air node. The moist air energy transfer can be cooling or heating depending
     // on the supply air zone inlet node and zone air node conditions.
@@ -2258,24 +2192,10 @@
     //    cp_moistair_zoneHumRat = Psychrometrics::PsyCpAirFnW(WZone);
     // Q_latent = Q_total - Q_latent;
 
->>>>>>> 44cca689
     TotalOutput = 0.0;
     LatentOutput = 0.0;
     SensibleOutput = 0.0;
     if (MassFlow > 0.0) {
-<<<<<<< HEAD
-        TotalOutput = MassFlow * (Psychrometrics::PsyHFnTdbW(TDBEquip, dWEquip) - Psychrometrics::PsyHFnTdbW(TDBZone, dWZone)); // total addition/removal rate, {W};
-        SensibleOutput = MassFlow * Psychrometrics::PsyDeltaHSenFnTdb2W2Tdb1W1(TDBEquip, dWEquip, TDBZone, dWZone); // sensible addition/removal rate, {W};
-        LatentOutput = TotalOutput - SensibleOutput;                                            // latent addition/removal rate, {W}
-    }
-}
-
-void CalcZoneSensibleOutput(Real64 const MassFlow,  // air mass flow rate, {kg/s}
-    Real64 const TDBEquip, // dry-bulb temperature at equipment outlet {C}
-    Real64 const TDBZone,  // dry-bulb temperature at zone air node {C}
-    Real64 const dWZone,   // humidity ratio at zone air node
-    Real64 &SensibleOutput // sensible output rate (state 2 -> State 1), {W}
-=======
         TotalOutput = MassFlow * (Psychrometrics::PsyHFnTdbW(TDBEquip, WEquip) -
                                   Psychrometrics::PsyHFnTdbW(TDBZone, WZone)); // total addition/removal rate, {W};
         SensibleOutput = MassFlow * Psychrometrics::PsyDeltaHSenFnTdb2Tdb1W(TDBEquip, TDBZone, WZone); // sensible addition/removal rate, {W};
@@ -2288,30 +2208,10 @@
                             Real64 const TDBZone,  // dry-bulb temperature at zone air node {C}
                             Real64 const WZone,    // humidity ratio at zone air node
                             Real64 &SensibleOutput // sensible output rate (state 2 -> State 1), {W}
->>>>>>> 44cca689
 )
 {
 
     // Purpose:
-<<<<<<< HEAD
-    // returns sensible heat rate of transfer between equipment outlet and zone 
-    // air node. The mosit energy transfer can be cooling and heating depending
-    // on the zone equipment outlet and zone air node conditions.
-
-    // Methodology:
-    // Q_sensible = m_dot * Psychrometrics::PsyDeltaHSenFnTdbEquipTdbWZone(TDBEquip, dWEquip, TDBZone, dWZone);
-    // or Q_sensible = m_dot * cp_moistair_dWZone * (TDBEquip - TDBZone)
-    // Q_latent = Q_total - Q_latent;
-
-    // reference:
-    // na
-
-    using Psychrometrics::PsyDeltaHSenFnTdbEquipTdbWZone;
-
-    SensibleOutput = 0.0;
-    if (MassFlow > 0.0) {
-        SensibleOutput = MassFlow * Psychrometrics::PsyDeltaHSenFnTdbEquipTdbWZone(TDBEquip, TDBZone, dWZone); // sensible addition/removal rate, {W};
-=======
     // returns sensible heat rate of transfer between the supply air zone inlet node and
     // zone air node. The moist air energy transfer can be cooling or heating depending
     // on the supply air zone inlet node and zone air node conditions.
@@ -2324,7 +2224,6 @@
     SensibleOutput = 0.0;
     if (MassFlow > 0.0) {
         SensibleOutput = MassFlow * Psychrometrics::PsyDeltaHSenFnTdb2Tdb1W(TDBEquip, TDBZone, WZone); // sensible addition/removal rate, {W};
->>>>>>> 44cca689
     }
 }
 } // namespace EnergyPlus