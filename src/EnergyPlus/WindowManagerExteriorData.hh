--- conflicted
+++ resolved
@@ -127,15 +127,9 @@
     public:
         static std::shared_ptr<SpectralAveraging::CSpectralSampleData> getSpectralSample(int const t_SampleDataPtr);
         static std::shared_ptr<SpectralAveraging::CSpectralSampleData>
-<<<<<<< HEAD
-        getSpectralSample(DataHeatBalance::MaterialProperties const &t_MaterialProperties);
+        getSpectralSample(Material::MaterialProperties const &t_MaterialProperties);
         static std::shared_ptr<FenestrationCommon::CSeries> getDefaultSolarRadiationSpectrum(WindowManagerData &dataWindowManager);
         static std::shared_ptr<FenestrationCommon::CSeries> getDefaultVisiblePhotopicResponse(WindowManagerData &dataWindowManager);
-=======
-        getSpectralSample(Material::MaterialProperties const &t_MaterialProperties);
-        static std::shared_ptr<FenestrationCommon::CSeries> getDefaultSolarRadiationSpectrum();
-        static std::shared_ptr<FenestrationCommon::CSeries> getDefaultVisiblePhotopicResponse();
->>>>>>> f121a45c
     };
 
     ///////////////////////////////////////////////////////////////////////////////
