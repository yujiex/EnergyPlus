--- conflicted
+++ resolved
@@ -352,12 +352,7 @@
             state.dataWindowAC->WindAC(WindACNum).OAMixName = Alphas(6);
             // Get outdoor air mixer node numbers
             errFlag = false;
-<<<<<<< HEAD
             ValidateComponent(state.dataWindowAC->WindAC(WindACNum).OAMixType, state.dataWindowAC->WindAC(WindACNum).OAMixName, errFlag, CurrentModuleObject);
-=======
-            ValidateComponent(
-                state.dataWindowAC.WindAC(WindACNum).OAMixType, state.dataWindowAC.WindAC(WindACNum).OAMixName, errFlag, CurrentModuleObject);
->>>>>>> e007dd93
             if (errFlag) {
                 ShowContinueError("specified in " + CurrentModuleObject + " = \"" + state.dataWindowAC->WindAC(WindACNum).Name + "\".");
                 ErrorsFound = true;
@@ -379,12 +374,7 @@
             state.dataWindowAC->WindAC(WindACNum).FanName = Alphas(8);
 
             FanErrFlag = false;
-<<<<<<< HEAD
             ValidateComponent(state.dataWindowAC->WindAC(WindACNum).FanType, state.dataWindowAC->WindAC(WindACNum).FanName, FanErrFlag, CurrentModuleObject);
-=======
-            ValidateComponent(
-                state.dataWindowAC.WindAC(WindACNum).FanType, state.dataWindowAC.WindAC(WindACNum).FanName, FanErrFlag, CurrentModuleObject);
->>>>>>> e007dd93
             if (FanErrFlag) {
                 ShowContinueError("specified in " + CurrentModuleObject + " = \"" + state.dataWindowAC->WindAC(WindACNum).Name + "\".");
                 ErrorsFound = true;
@@ -395,41 +385,27 @@
                     state.dataWindowAC->WindAC(WindACNum).FanIndex = HVACFan::getFanObjectVectorIndex(state.dataWindowAC->WindAC(WindACNum).FanName);
                     FanVolFlow = HVACFan::fanObjs[state.dataWindowAC->WindAC(WindACNum).FanIndex]->designAirVolFlowRate;
                     if (FanVolFlow != AutoSize) {
-<<<<<<< HEAD
                         if (FanVolFlow < state.dataWindowAC->WindAC(WindACNum).MaxAirVolFlow) {
-                            ShowWarningError("Air flow rate = " + TrimSigDigits(FanVolFlow, 7) + " in fan object " + state.dataWindowAC->WindAC(WindACNum).FanName +
-                                             " is less than the maximum supply air flow rate (" + TrimSigDigits(state.dataWindowAC->WindAC(WindACNum).MaxAirVolFlow, 7) +
-                                             ") in the " + CurrentModuleObject + " object.");
-=======
-                        if (FanVolFlow < state.dataWindowAC.WindAC(WindACNum).MaxAirVolFlow) {
                             ShowWarningError("Air flow rate = " + TrimSigDigits(FanVolFlow, 7) + " in fan object " +
-                                             state.dataWindowAC.WindAC(WindACNum).FanName + " is less than the maximum supply air flow rate (" +
-                                             TrimSigDigits(state.dataWindowAC.WindAC(WindACNum).MaxAirVolFlow, 7) + ") in the " +
+                                             state.dataWindowAC->WindAC(WindACNum).FanName + " is less than the maximum supply air flow rate (" +
+                                             TrimSigDigits(state.dataWindowAC->WindAC(WindACNum).MaxAirVolFlow, 7) + ") in the " +
                                              CurrentModuleObject + " object.");
->>>>>>> e007dd93
                             ShowContinueError(" The fan flow rate must be >= to the " + cNumericFields(1) + " in the " + CurrentModuleObject +
                                               " object.");
                             ShowContinueError(" Occurs in " + CurrentModuleObject + " = " + state.dataWindowAC->WindAC(WindACNum).Name);
                             ErrorsFound = true;
                         }
                     }
-<<<<<<< HEAD
-                    state.dataWindowAC->WindAC(WindACNum).FanAvailSchedPtr = HVACFan::fanObjs[state.dataWindowAC->WindAC(WindACNum).FanIndex]->availSchedIndex;
+                    state.dataWindowAC->WindAC(WindACNum).FanAvailSchedPtr =
+                        HVACFan::fanObjs[state.dataWindowAC->WindAC(WindACNum).FanIndex]->availSchedIndex;
                 } else {
 
-                    GetFanType(state, state.dataWindowAC->WindAC(WindACNum).FanName, state.dataWindowAC->WindAC(WindACNum).FanType_Num, FanErrFlag, CurrentModuleObject, state.dataWindowAC->WindAC(WindACNum).Name);
-=======
-                    state.dataWindowAC.WindAC(WindACNum).FanAvailSchedPtr =
-                        HVACFan::fanObjs[state.dataWindowAC.WindAC(WindACNum).FanIndex]->availSchedIndex;
-                } else {
-
                     GetFanType(state,
-                               state.dataWindowAC.WindAC(WindACNum).FanName,
-                               state.dataWindowAC.WindAC(WindACNum).FanType_Num,
+                               state.dataWindowAC->WindAC(WindACNum).FanName,
+                               state.dataWindowAC->WindAC(WindACNum).FanType_Num,
                                FanErrFlag,
                                CurrentModuleObject,
-                               state.dataWindowAC.WindAC(WindACNum).Name);
->>>>>>> e007dd93
+                               state.dataWindowAC->WindAC(WindACNum).Name);
                     {
                         auto const SELECT_CASE_var(state.dataWindowAC->WindAC(WindACNum).FanType_Num);
                         if ((SELECT_CASE_var == FanType_SimpleOnOff) || (SELECT_CASE_var == FanType_SimpleConstVolume)) {
@@ -439,28 +415,18 @@
                                         FanErrFlag,
                                         CurrentModuleObject);
                             if (FanErrFlag) {
-<<<<<<< HEAD
-                                ShowContinueError(" specified in " + CurrentModuleObject + " = \"" + state.dataWindowAC->WindAC(WindACNum).Name + "\".");
-=======
-                                ShowContinueError(" specified in " + CurrentModuleObject + " = \"" + state.dataWindowAC.WindAC(WindACNum).Name +
+                                ShowContinueError(" specified in " + CurrentModuleObject + " = \"" + state.dataWindowAC->WindAC(WindACNum).Name +
                                                   "\".");
->>>>>>> e007dd93
                                 ErrorsFound = true;
                             } else {
                                 GetFanVolFlow(state.dataWindowAC->WindAC(WindACNum).FanIndex, FanVolFlow);
                                 if (FanVolFlow != AutoSize) {
                                     if (FanVolFlow < state.dataWindowAC->WindAC(WindACNum).MaxAirVolFlow) {
                                         ShowWarningError("Air flow rate = " + TrimSigDigits(FanVolFlow, 7) + " in fan object " +
-<<<<<<< HEAD
-                                                         state.dataWindowAC->WindAC(WindACNum).FanName + " is less than the maximum supply air flow rate (" +
-                                                         TrimSigDigits(state.dataWindowAC->WindAC(WindACNum).MaxAirVolFlow, 7) + ") in the " + CurrentModuleObject +
-                                                         " object.");
-=======
-                                                         state.dataWindowAC.WindAC(WindACNum).FanName +
+                                                         state.dataWindowAC->WindAC(WindACNum).FanName +
                                                          " is less than the maximum supply air flow rate (" +
-                                                         TrimSigDigits(state.dataWindowAC.WindAC(WindACNum).MaxAirVolFlow, 7) + ") in the " +
+                                                         TrimSigDigits(state.dataWindowAC->WindAC(WindACNum).MaxAirVolFlow, 7) + ") in the " +
                                                          CurrentModuleObject + " object.");
->>>>>>> e007dd93
                                         ShowContinueError(" The fan flow rate must be >= to the " + cNumericFields(1) + " in the " +
                                                           CurrentModuleObject + " object.");
                                         ShowContinueError(" Occurs in " + CurrentModuleObject + " = " + state.dataWindowAC->WindAC(WindACNum).Name);
@@ -475,12 +441,10 @@
                         }
                     }
                     // Get the fan's availability schedule
-<<<<<<< HEAD
-                    state.dataWindowAC->WindAC(WindACNum).FanAvailSchedPtr = GetFanAvailSchPtr(state, state.dataWindowAC->WindAC(WindACNum).FanType, state.dataWindowAC->WindAC(WindACNum).FanName, FanErrFlag);
-=======
-                    state.dataWindowAC.WindAC(WindACNum).FanAvailSchedPtr = GetFanAvailSchPtr(
-                        state, state.dataWindowAC.WindAC(WindACNum).FanType, state.dataWindowAC.WindAC(WindACNum).FanName, FanErrFlag);
->>>>>>> e007dd93
+                    state.dataWindowAC->WindAC(WindACNum).FanAvailSchedPtr = GetFanAvailSchPtr(state,
+                                                                                               state.dataWindowAC->WindAC(WindACNum).FanType,
+                                                                                               state.dataWindowAC->WindAC(WindACNum).FanName,
+                                                                                               FanErrFlag);
                 }
                 if (FanErrFlag) {
                     ShowContinueError("...occurs in " + CurrentModuleObject + " = " + state.dataWindowAC->WindAC(WindACNum).Name);
@@ -496,23 +460,13 @@
                 state.dataWindowAC->WindAC(WindACNum).DXCoilType = Alphas(9);
                 CoilNodeErrFlag = false;
                 if (UtilityRoutines::SameString(Alphas(9), "Coil:Cooling:DX:SingleSpeed")) {
-<<<<<<< HEAD
                     state.dataWindowAC->WindAC(WindACNum).DXCoilType_Num = CoilDX_CoolingSingleSpeed;
-                    state.dataWindowAC->WindAC(WindACNum).CoilOutletNodeNum =
-                        GetDXCoilOutletNode(state, state.dataWindowAC->WindAC(WindACNum).DXCoilType, state.dataWindowAC->WindAC(WindACNum).DXCoilName, CoilNodeErrFlag);
+                    state.dataWindowAC->WindAC(WindACNum).CoilOutletNodeNum = GetDXCoilOutletNode(
+                        state, state.dataWindowAC->WindAC(WindACNum).DXCoilType, state.dataWindowAC->WindAC(WindACNum).DXCoilName, CoilNodeErrFlag);
                 } else if (UtilityRoutines::SameString(Alphas(9), "CoilSystem:Cooling:DX:HeatExchangerAssisted")) {
                     state.dataWindowAC->WindAC(WindACNum).DXCoilType_Num = CoilDX_CoolingHXAssisted;
-                    state.dataWindowAC->WindAC(WindACNum).CoilOutletNodeNum =
-                        GetDXHXAsstdCoilOutletNode(state, state.dataWindowAC->WindAC(WindACNum).DXCoilType, state.dataWindowAC->WindAC(WindACNum).DXCoilName, CoilNodeErrFlag);
-=======
-                    state.dataWindowAC.WindAC(WindACNum).DXCoilType_Num = CoilDX_CoolingSingleSpeed;
-                    state.dataWindowAC.WindAC(WindACNum).CoilOutletNodeNum = GetDXCoilOutletNode(
-                        state, state.dataWindowAC.WindAC(WindACNum).DXCoilType, state.dataWindowAC.WindAC(WindACNum).DXCoilName, CoilNodeErrFlag);
-                } else if (UtilityRoutines::SameString(Alphas(9), "CoilSystem:Cooling:DX:HeatExchangerAssisted")) {
-                    state.dataWindowAC.WindAC(WindACNum).DXCoilType_Num = CoilDX_CoolingHXAssisted;
-                    state.dataWindowAC.WindAC(WindACNum).CoilOutletNodeNum = GetDXHXAsstdCoilOutletNode(
-                        state, state.dataWindowAC.WindAC(WindACNum).DXCoilType, state.dataWindowAC.WindAC(WindACNum).DXCoilName, CoilNodeErrFlag);
->>>>>>> e007dd93
+                    state.dataWindowAC->WindAC(WindACNum).CoilOutletNodeNum = GetDXHXAsstdCoilOutletNode(
+                        state, state.dataWindowAC->WindAC(WindACNum).DXCoilType, state.dataWindowAC->WindAC(WindACNum).DXCoilName, CoilNodeErrFlag);
                 } else if (UtilityRoutines::SameString(Alphas(9), "Coil:Cooling:DX:VariableSpeed")) {
                     state.dataWindowAC->WindAC(WindACNum).DXCoilType_Num = DataHVACGlobals::Coil_CoolingAirToAirVariableSpeed;
                     state.dataWindowAC->WindAC(WindACNum).CoilOutletNodeNum = VariableSpeedCoils::GetCoilOutletNodeVariableSpeed(state,
@@ -532,14 +486,9 @@
             state.dataWindowAC->WindAC(WindACNum).FanSchedPtr = GetScheduleIndex(Alphas(11));
 
             // Default to cycling fan when fan mode schedule is not present
-<<<<<<< HEAD
             if (!lAlphaBlanks(11) && state.dataWindowAC->WindAC(WindACNum).FanSchedPtr == 0) {
-                ShowSevereError(CurrentModuleObject + " \"" + state.dataWindowAC->WindAC(WindACNum).Name + "\" " + cAlphaFields(11) + " not found: " + Alphas(11));
-=======
-            if (!lAlphaBlanks(11) && state.dataWindowAC.WindAC(WindACNum).FanSchedPtr == 0) {
-                ShowSevereError(CurrentModuleObject + " \"" + state.dataWindowAC.WindAC(WindACNum).Name + "\" " + cAlphaFields(11) +
+                ShowSevereError(CurrentModuleObject + " \"" + state.dataWindowAC->WindAC(WindACNum).Name + "\" " + cAlphaFields(11) +
                                 " not found: " + Alphas(11));
->>>>>>> e007dd93
                 ErrorsFound = true;
             } else if (lAlphaBlanks(11)) {
                 state.dataWindowAC->WindAC(WindACNum).OpMode = CycFanCycCoil;
@@ -701,11 +650,7 @@
                                 state.dataWindowAC->WindAC(WindACNum).TotCoolEnergyRate,
                                 "System",
                                 "Average",
-<<<<<<< HEAD
                                state.dataWindowAC->WindAC(WindACNum).Name);
-=======
-                                state.dataWindowAC.WindAC(WindACNum).Name);
->>>>>>> e007dd93
             SetupOutputVariable("Zone Window Air Conditioner Total Cooling Energy",
                                 OutputProcessor::Unit::J,
                                 state.dataWindowAC->WindAC(WindACNum).TotCoolEnergy,
@@ -775,33 +720,19 @@
                                  state.dataWindowAC->WindAC(WindACNum).EMSValueForPartLoadFrac);
             }
         }
-<<<<<<< HEAD
         for (WindACNum = 1; WindACNum <= state.dataWindowAC->NumWindAC; ++WindACNum) {
             if (state.dataWindowAC->WindAC(WindACNum).FanType_Num == DataHVACGlobals::FanType_SystemModelObject) {
-                coilSelectionReportObj->setCoilSupplyFanInfo(state, state.dataWindowAC->WindAC(WindACNum).DXCoilName,
+                coilSelectionReportObj->setCoilSupplyFanInfo(state,
+                                                             state.dataWindowAC->WindAC(WindACNum).DXCoilName,
                                                              state.dataWindowAC->WindAC(WindACNum).DXCoilType,
                                                              state.dataWindowAC->WindAC(WindACNum).FanName,
-=======
-        for (WindACNum = 1; WindACNum <= state.dataWindowAC.NumWindAC; ++WindACNum) {
-            if (state.dataWindowAC.WindAC(WindACNum).FanType_Num == DataHVACGlobals::FanType_SystemModelObject) {
-                coilSelectionReportObj->setCoilSupplyFanInfo(state,
-                                                             state.dataWindowAC.WindAC(WindACNum).DXCoilName,
-                                                             state.dataWindowAC.WindAC(WindACNum).DXCoilType,
-                                                             state.dataWindowAC.WindAC(WindACNum).FanName,
->>>>>>> e007dd93
                                                              DataAirSystems::objectVectorOOFanSystemModel,
                                                              state.dataWindowAC->WindAC(WindACNum).FanIndex);
             } else {
-<<<<<<< HEAD
-                coilSelectionReportObj->setCoilSupplyFanInfo(state, state.dataWindowAC->WindAC(WindACNum).DXCoilName,
+                coilSelectionReportObj->setCoilSupplyFanInfo(state,
+                                                             state.dataWindowAC->WindAC(WindACNum).DXCoilName,
                                                              state.dataWindowAC->WindAC(WindACNum).DXCoilType,
                                                              state.dataWindowAC->WindAC(WindACNum).FanName,
-=======
-                coilSelectionReportObj->setCoilSupplyFanInfo(state,
-                                                             state.dataWindowAC.WindAC(WindACNum).DXCoilName,
-                                                             state.dataWindowAC.WindAC(WindACNum).DXCoilType,
-                                                             state.dataWindowAC.WindAC(WindACNum).FanName,
->>>>>>> e007dd93
                                                              DataAirSystems::structArrayLegacyFanModels,
                                                              state.dataWindowAC->WindAC(WindACNum).FanIndex);
             }
@@ -876,23 +807,14 @@
         }
 
         // need to check all Window AC units to see if they are on Zone Equipment List or issue warning
-<<<<<<< HEAD
         if (!state.dataWindowAC->ZoneEquipmentListChecked && ZoneEquipInputsFilled) {
             state.dataWindowAC->ZoneEquipmentListChecked = true;
             for (Loop = 1; Loop <= state.dataWindowAC->NumWindAC; ++Loop) {
-                if (CheckZoneEquipmentList(state.dataWindowAC->cWindowAC_UnitTypes(state.dataWindowAC->WindAC(Loop).UnitType), state.dataWindowAC->WindAC(Loop).Name)) continue;
-                ShowSevereError("InitWindowAC: Window AC Unit=[" + state.dataWindowAC->cWindowAC_UnitTypes(state.dataWindowAC->WindAC(Loop).UnitType) + ',' + state.dataWindowAC->WindAC(Loop).Name +
-                                "] is not on any ZoneHVAC:EquipmentList.  It will not be simulated.");
-=======
-        if (!state.dataWindowAC.ZoneEquipmentListChecked && ZoneEquipInputsFilled) {
-            state.dataWindowAC.ZoneEquipmentListChecked = true;
-            for (Loop = 1; Loop <= state.dataWindowAC.NumWindAC; ++Loop) {
-                if (CheckZoneEquipmentList(state.dataWindowAC.cWindowAC_UnitTypes(state.dataWindowAC.WindAC(Loop).UnitType),
-                                           state.dataWindowAC.WindAC(Loop).Name))
+                if (CheckZoneEquipmentList(state.dataWindowAC->cWindowAC_UnitTypes(state.dataWindowAC->WindAC(Loop).UnitType),
+                                           state.dataWindowAC->WindAC(Loop).Name))
                     continue;
-                ShowSevereError("InitWindowAC: Window AC Unit=[" + state.dataWindowAC.cWindowAC_UnitTypes(state.dataWindowAC.WindAC(Loop).UnitType) +
-                                ',' + state.dataWindowAC.WindAC(Loop).Name + "] is not on any ZoneHVAC:EquipmentList.  It will not be simulated.");
->>>>>>> e007dd93
+                ShowSevereError("InitWindowAC: Window AC Unit=[" + state.dataWindowAC->cWindowAC_UnitTypes(state.dataWindowAC->WindAC(Loop).UnitType) +
+                                ',' + state.dataWindowAC->WindAC(Loop).Name + "] is not on any ZoneHVAC:EquipmentList.  It will not be simulated.");
             }
         }
 
@@ -1067,13 +989,7 @@
             if (state.dataWindowAC->WindAC(WindACNum).HVACSizingIndex > 0) {
                 zoneHVACIndex = state.dataWindowAC->WindAC(WindACNum).HVACSizingIndex;
                 // N1 , \field Maximum Supply Air Flow Rate
-<<<<<<< HEAD
-                SizingMethod = CoolingAirflowSizing;
-                FieldNum = 1;
-                SizingString = state.dataWindowAC->WindACNumericFields(WindACNum).FieldNames(FieldNum) + " [m3/s]";
-=======
                 SizingMethod = DataHVACGlobals::CoolingAirflowSizing;
->>>>>>> e007dd93
                 PrintFlag = true;
                 SAFMethod = ZoneHVACSizing(zoneHVACIndex).CoolingSAFMethod;
                 ZoneEqSizing(CurZoneEqNum).SizingMethod(SizingMethod) = SAFMethod;
@@ -1097,10 +1013,6 @@
                     } else {
                         TempSize = ZoneHVACSizing(zoneHVACIndex).MaxCoolAirVolFlow;
                     }
-<<<<<<< HEAD
-                    RequestSizing(state, CompType, CompName, SizingMethod, SizingString, TempSize, PrintFlag, RoutineName);
-                    state.dataWindowAC->WindAC(WindACNum).MaxAirVolFlow = TempSize;
-=======
                     bool errorsFound = false;
                     CoolingAirFlowSizer sizingCoolingAirFlow;
                     std::string stringOverride = "Maximum Supply Air Flow Rate [m3/s]";
@@ -1108,8 +1020,7 @@
                     sizingCoolingAirFlow.overrideSizingString(stringOverride);
                     // sizingCoolingAirFlow.setHVACSizingIndexData(FanCoil(FanCoilNum).HVACSizingIndex);
                     sizingCoolingAirFlow.initializeWithinEP(state, CompType, CompName, PrintFlag, RoutineName);
-                    state.dataWindowAC.WindAC(WindACNum).MaxAirVolFlow = sizingCoolingAirFlow.size(state, TempSize, errorsFound);
->>>>>>> e007dd93
+                    state.dataWindowAC->WindAC(WindACNum).MaxAirVolFlow = sizingCoolingAirFlow.size(state, TempSize, errorsFound);
 
                 } else if (SAFMethod == FlowPerCoolingCapacity) {
                     SizingMethod = CoolingCapacitySizing;
@@ -1128,10 +1039,6 @@
                     DataFlowPerCoolingCapacity = ZoneHVACSizing(zoneHVACIndex).MaxCoolAirVolFlow;
                     PrintFlag = true;
                     TempSize = AutoSize;
-<<<<<<< HEAD
-                    RequestSizing(state, CompType, CompName, SizingMethod, SizingString, TempSize, PrintFlag, RoutineName);
-                    state.dataWindowAC->WindAC(WindACNum).MaxAirVolFlow = TempSize;
-=======
                     errorsFound = false;
                     CoolingAirFlowSizer sizingCoolingAirFlow;
                     std::string stringOverride = "Maximum Supply Air Flow Rate [m3/s]";
@@ -1139,8 +1046,7 @@
                     sizingCoolingAirFlow.overrideSizingString(stringOverride);
                     // sizingCoolingAirFlow.setHVACSizingIndexData(FanCoil(FanCoilNum).HVACSizingIndex);
                     sizingCoolingAirFlow.initializeWithinEP(state, CompType, CompName, PrintFlag, RoutineName);
-                    state.dataWindowAC.WindAC(WindACNum).MaxAirVolFlow = sizingCoolingAirFlow.size(state, TempSize, errorsFound);
->>>>>>> e007dd93
+                    state.dataWindowAC->WindAC(WindACNum).MaxAirVolFlow = sizingCoolingAirFlow.size(state, TempSize, errorsFound);
                 }
                 // DataScalableSizingON = false;
 
@@ -1170,21 +1076,14 @@
                 // N1 , \field Maximum Supply Air Flow Rate
                 FieldNum = 1;
                 PrintFlag = true;
-<<<<<<< HEAD
                 SizingString = state.dataWindowAC->WindACNumericFields(WindACNum).FieldNames(FieldNum) + " [m3/s]";
                 TempSize = state.dataWindowAC->WindAC(WindACNum).MaxAirVolFlow;
-                RequestSizing(state, CompType, CompName, SizingMethod, SizingString, TempSize, PrintFlag, RoutineName);
-                state.dataWindowAC->WindAC(WindACNum).MaxAirVolFlow = TempSize;
-=======
-                SizingString = state.dataWindowAC.WindACNumericFields(WindACNum).FieldNames(FieldNum) + " [m3/s]";
-                TempSize = state.dataWindowAC.WindAC(WindACNum).MaxAirVolFlow;
                 bool errorsFound = false;
                 SystemAirFlowSizer sizerSystemAirFlow;
                 sizerSystemAirFlow.overrideSizingString(SizingString);
                 // sizerSystemAirFlow.setHVACSizingIndexData(FanCoil(FanCoilNum).HVACSizingIndex);
                 sizerSystemAirFlow.initializeWithinEP(state, CompType, CompName, PrintFlag, RoutineName);
-                state.dataWindowAC.WindAC(WindACNum).MaxAirVolFlow = sizerSystemAirFlow.size(state, TempSize, errorsFound);
->>>>>>> e007dd93
+                state.dataWindowAC->WindAC(WindACNum).MaxAirVolFlow = sizerSystemAirFlow.size(state, TempSize, errorsFound);
             }
         }
 
@@ -1192,29 +1091,17 @@
 
             if (CurZoneEqNum > 0) {
 
-<<<<<<< HEAD
-                CheckZoneSizing(state.dataWindowAC->cWindowAC_UnitTypes(state.dataWindowAC->WindAC(WindACNum).UnitType), state.dataWindowAC->WindAC(WindACNum).Name);
-                state.dataWindowAC->WindAC(WindACNum).OutAirVolFlow = min(FinalZoneSizing(CurZoneEqNum).MinOA, state.dataWindowAC->WindAC(WindACNum).MaxAirVolFlow);
+                CheckZoneSizing(state.dataWindowAC->cWindowAC_UnitTypes(state.dataWindowAC->WindAC(WindACNum).UnitType),
+                                state.dataWindowAC->WindAC(WindACNum).Name);
+                state.dataWindowAC->WindAC(WindACNum).OutAirVolFlow =
+                    min(FinalZoneSizing(CurZoneEqNum).MinOA, state.dataWindowAC->WindAC(WindACNum).MaxAirVolFlow);
                 if (state.dataWindowAC->WindAC(WindACNum).OutAirVolFlow < SmallAirVolFlow) {
                     state.dataWindowAC->WindAC(WindACNum).OutAirVolFlow = 0.0;
                 }
-                ReportSizingOutput(state.dataWindowAC->cWindowAC_UnitTypes(state.dataWindowAC->WindAC(WindACNum).UnitType),
-                                   state.dataWindowAC->WindAC(WindACNum).Name,
-                                   "Maximum Outdoor Air Flow Rate [m3/s]",
-                                   state.dataWindowAC->WindAC(WindACNum).OutAirVolFlow);
-=======
-                CheckZoneSizing(state.dataWindowAC.cWindowAC_UnitTypes(state.dataWindowAC.WindAC(WindACNum).UnitType),
-                                state.dataWindowAC.WindAC(WindACNum).Name);
-                state.dataWindowAC.WindAC(WindACNum).OutAirVolFlow =
-                    min(FinalZoneSizing(CurZoneEqNum).MinOA, state.dataWindowAC.WindAC(WindACNum).MaxAirVolFlow);
-                if (state.dataWindowAC.WindAC(WindACNum).OutAirVolFlow < SmallAirVolFlow) {
-                    state.dataWindowAC.WindAC(WindACNum).OutAirVolFlow = 0.0;
-                }
-                BaseSizer::reportSizerOutput(state.dataWindowAC.cWindowAC_UnitTypes(state.dataWindowAC.WindAC(WindACNum).UnitType),
-                                             state.dataWindowAC.WindAC(WindACNum).Name,
+                BaseSizer::reportSizerOutput(state.dataWindowAC->cWindowAC_UnitTypes(state.dataWindowAC->WindAC(WindACNum).UnitType),
+                                             state.dataWindowAC->WindAC(WindACNum).Name,
                                              "Maximum Outdoor Air Flow Rate [m3/s]",
-                                             state.dataWindowAC.WindAC(WindACNum).OutAirVolFlow);
->>>>>>> e007dd93
+                                             state.dataWindowAC->WindAC(WindACNum).OutAirVolFlow);
             }
         }
 
@@ -1340,19 +1227,12 @@
                 state.dataWindowAC->WindAC(WindACNum).FanPartLoadRatio = 0.0;
             }
         }
-<<<<<<< HEAD
         state.dataWindowAC->WindAC(WindACNum).SensCoolEnergyRate = std::abs(min(0.0, SensCoolOut));
         state.dataWindowAC->WindAC(WindACNum).TotCoolEnergyRate = std::abs(min(0.0, QTotUnitOut));
-        state.dataWindowAC->WindAC(WindACNum).SensCoolEnergyRate = min(state.dataWindowAC->WindAC(WindACNum).SensCoolEnergyRate, state.dataWindowAC->WindAC(WindACNum).TotCoolEnergyRate);
-        state.dataWindowAC->WindAC(WindACNum).LatCoolEnergyRate = state.dataWindowAC->WindAC(WindACNum).TotCoolEnergyRate - state.dataWindowAC->WindAC(WindACNum).SensCoolEnergyRate;
-=======
-        state.dataWindowAC.WindAC(WindACNum).SensCoolEnergyRate = std::abs(min(0.0, SensCoolOut));
-        state.dataWindowAC.WindAC(WindACNum).TotCoolEnergyRate = std::abs(min(0.0, QTotUnitOut));
-        state.dataWindowAC.WindAC(WindACNum).SensCoolEnergyRate =
-            min(state.dataWindowAC.WindAC(WindACNum).SensCoolEnergyRate, state.dataWindowAC.WindAC(WindACNum).TotCoolEnergyRate);
-        state.dataWindowAC.WindAC(WindACNum).LatCoolEnergyRate =
-            state.dataWindowAC.WindAC(WindACNum).TotCoolEnergyRate - state.dataWindowAC.WindAC(WindACNum).SensCoolEnergyRate;
->>>>>>> e007dd93
+        state.dataWindowAC->WindAC(WindACNum).SensCoolEnergyRate =
+            min(state.dataWindowAC->WindAC(WindACNum).SensCoolEnergyRate, state.dataWindowAC->WindAC(WindACNum).TotCoolEnergyRate);
+        state.dataWindowAC->WindAC(WindACNum).LatCoolEnergyRate =
+            state.dataWindowAC->WindAC(WindACNum).TotCoolEnergyRate - state.dataWindowAC->WindAC(WindACNum).SensCoolEnergyRate;
         Real64 locFanElecPower = 0.0;
         if (state.dataWindowAC->WindAC(WindACNum).FanType_Num != DataHVACGlobals::FanType_SystemModelObject) {
             locFanElecPower = Fans::GetFanPower(state.dataWindowAC->WindAC(WindACNum).FanIndex);
@@ -1448,29 +1328,20 @@
         if (state.dataWindowAC->WindAC(WindACNum).FanPlace == BlowThru) {
             if (state.dataWindowAC->WindAC(WindACNum).FanType_Num != DataHVACGlobals::FanType_SystemModelObject) {
                 Fans::SimulateFanComponents(state,
-<<<<<<< HEAD
-                    state.dataWindowAC->WindAC(WindACNum).FanName, FirstHVACIteration, state.dataWindowAC->WindAC(WindACNum).FanIndex, PartLoadFrac, ZoneCompTurnFansOn, ZoneCompTurnFansOff);
-=======
-                                            state.dataWindowAC.WindAC(WindACNum).FanName,
+                                            state.dataWindowAC->WindAC(WindACNum).FanName,
                                             FirstHVACIteration,
-                                            state.dataWindowAC.WindAC(WindACNum).FanIndex,
+                                            state.dataWindowAC->WindAC(WindACNum).FanIndex,
                                             PartLoadFrac,
                                             ZoneCompTurnFansOn,
                                             ZoneCompTurnFansOff);
->>>>>>> e007dd93
             } else {
                 HVACFan::fanObjs[state.dataWindowAC->WindAC(WindACNum).FanIndex]->simulate(state, _, ZoneCompTurnFansOn, ZoneCompTurnFansOff, _);
             }
         }
 
-<<<<<<< HEAD
         if (state.dataWindowAC->WindAC(WindACNum).DXCoilType_Num == CoilDX_CoolingHXAssisted) {
-            SimHXAssistedCoolingCoil(state, state.dataWindowAC->WindAC(WindACNum).DXCoilName,
-=======
-        if (state.dataWindowAC.WindAC(WindACNum).DXCoilType_Num == CoilDX_CoolingHXAssisted) {
             SimHXAssistedCoolingCoil(state,
-                                     state.dataWindowAC.WindAC(WindACNum).DXCoilName,
->>>>>>> e007dd93
+                                     state.dataWindowAC->WindAC(WindACNum).DXCoilName,
                                      FirstHVACIteration,
                                      state.dataWindowAC->On,
                                      PartLoadFrac,
@@ -1485,16 +1356,10 @@
             Real64 FanDelayTime(0.0);          // Fan delay time, time delay for the HP's fan to
             Real64 OnOffAirFlowRatio(1.0);     // ratio of compressor on flow to average flow over time step
 
-<<<<<<< HEAD
-            VariableSpeedCoils::SimVariableSpeedCoils(state, state.dataWindowAC->WindAC(WindACNum).DXCoilName,
+            VariableSpeedCoils::SimVariableSpeedCoils(state,
+                                                      state.dataWindowAC->WindAC(WindACNum).DXCoilName,
                                                       state.dataWindowAC->WindAC(WindACNum).DXCoilIndex,
                                                       state.dataWindowAC->WindAC(WindACNum).OpMode,
-=======
-            VariableSpeedCoils::SimVariableSpeedCoils(state,
-                                                      state.dataWindowAC.WindAC(WindACNum).DXCoilName,
-                                                      state.dataWindowAC.WindAC(WindACNum).DXCoilIndex,
-                                                      state.dataWindowAC.WindAC(WindACNum).OpMode,
->>>>>>> e007dd93
                                                       MaxONOFFCyclesperHour,
                                                       HPTimeConstant,
                                                       FanDelayTime,
@@ -1507,32 +1372,24 @@
                                                       OnOffAirFlowRatio);
 
         } else {
-<<<<<<< HEAD
-            SimDXCoil(state, state.dataWindowAC->WindAC(WindACNum).DXCoilName, state.dataWindowAC->On, FirstHVACIteration, state.dataWindowAC->WindAC(WindACNum).DXCoilIndex, state.dataWindowAC->WindAC(WindACNum).OpMode, PartLoadFrac);
-=======
             SimDXCoil(state,
-                      state.dataWindowAC.WindAC(WindACNum).DXCoilName,
-                      state.dataWindowAC.On,
+                      state.dataWindowAC->WindAC(WindACNum).DXCoilName,
+                      state.dataWindowAC->On,
                       FirstHVACIteration,
-                      state.dataWindowAC.WindAC(WindACNum).DXCoilIndex,
-                      state.dataWindowAC.WindAC(WindACNum).OpMode,
+                      state.dataWindowAC->WindAC(WindACNum).DXCoilIndex,
+                      state.dataWindowAC->WindAC(WindACNum).OpMode,
                       PartLoadFrac);
->>>>>>> e007dd93
         }
 
         if (state.dataWindowAC->WindAC(WindACNum).FanPlace == DrawThru) {
             if (state.dataWindowAC->WindAC(WindACNum).FanType_Num != DataHVACGlobals::FanType_SystemModelObject) {
                 Fans::SimulateFanComponents(state,
-<<<<<<< HEAD
-                    state.dataWindowAC->WindAC(WindACNum).FanName, FirstHVACIteration, state.dataWindowAC->WindAC(WindACNum).FanIndex, PartLoadFrac, ZoneCompTurnFansOn, ZoneCompTurnFansOff);
-=======
-                                            state.dataWindowAC.WindAC(WindACNum).FanName,
+                                            state.dataWindowAC->WindAC(WindACNum).FanName,
                                             FirstHVACIteration,
-                                            state.dataWindowAC.WindAC(WindACNum).FanIndex,
+                                            state.dataWindowAC->WindAC(WindACNum).FanIndex,
                                             PartLoadFrac,
                                             ZoneCompTurnFansOn,
                                             ZoneCompTurnFansOff);
->>>>>>> e007dd93
             } else {
                 HVACFan::fanObjs[state.dataWindowAC->WindAC(WindACNum).FanIndex]->simulate(state, _, ZoneCompTurnFansOn, ZoneCompTurnFansOff, _);
             }
@@ -1635,15 +1492,9 @@
 
         PartLoadFrac = max(MinPLF, std::abs(QZnReq - NoCoolOutput) / std::abs(FullOutput - NoCoolOutput));
 
-<<<<<<< HEAD
         ErrorToler = state.dataWindowAC->WindAC(WindACNum).ConvergenceTol; // Error tolerance for convergence from input deck
-        Error = 1.0;                                   // initialize error value for comparison against tolerance
-        Iter = 0;                                      // initialize iteration counter
-=======
-        ErrorToler = state.dataWindowAC.WindAC(WindACNum).ConvergenceTol; // Error tolerance for convergence from input deck
         Error = 1.0;                                                      // initialize error value for comparison against tolerance
         Iter = 0;                                                         // initialize iteration counter
->>>>>>> e007dd93
         Relax = 1.0;
 
         while ((std::abs(Error) > ErrorToler) && (Iter <= MaxIter) && PartLoadFrac > MinPLF) {
@@ -1671,16 +1522,10 @@
         }
 
         // HX is off up until this point where the outlet air humidity ratio is tested to see if HX needs to be turned on
-<<<<<<< HEAD
         if (state.dataWindowAC->WindAC(WindACNum).DXCoilType_Num == CoilDX_CoolingHXAssisted &&
-            Node(state.dataWindowAC->WindAC(WindACNum).CoilOutletNodeNum).HumRatMax < Node(state.dataWindowAC->WindAC(WindACNum).CoilOutletNodeNum).HumRat &&
+            Node(state.dataWindowAC->WindAC(WindACNum).CoilOutletNodeNum).HumRatMax <
+                Node(state.dataWindowAC->WindAC(WindACNum).CoilOutletNodeNum).HumRat &&
             Node(state.dataWindowAC->WindAC(WindACNum).CoilOutletNodeNum).HumRatMax > 0.0) {
-=======
-        if (state.dataWindowAC.WindAC(WindACNum).DXCoilType_Num == CoilDX_CoolingHXAssisted &&
-            Node(state.dataWindowAC.WindAC(WindACNum).CoilOutletNodeNum).HumRatMax <
-                Node(state.dataWindowAC.WindAC(WindACNum).CoilOutletNodeNum).HumRat &&
-            Node(state.dataWindowAC.WindAC(WindACNum).CoilOutletNodeNum).HumRatMax > 0.0) {
->>>>>>> e007dd93
 
             //   Run the HX to recovery energy and improve latent performance
             HXUnitOn = true;
@@ -1688,13 +1533,9 @@
             //   Get full load result
             CalcWindowACOutput(state, WindACNum, FirstHVACIteration, OpMode, 1.0, HXUnitOn, FullOutput);
 
-<<<<<<< HEAD
-            if (Node(state.dataWindowAC->WindAC(WindACNum).CoilOutletNodeNum).HumRatMax < Node(state.dataWindowAC->WindAC(WindACNum).CoilOutletNodeNum).HumRat || QZnReq <= FullOutput) {
-=======
-            if (Node(state.dataWindowAC.WindAC(WindACNum).CoilOutletNodeNum).HumRatMax <
-                    Node(state.dataWindowAC.WindAC(WindACNum).CoilOutletNodeNum).HumRat ||
+            if (Node(state.dataWindowAC->WindAC(WindACNum).CoilOutletNodeNum).HumRatMax <
+                    Node(state.dataWindowAC->WindAC(WindACNum).CoilOutletNodeNum).HumRat ||
                 QZnReq <= FullOutput) {
->>>>>>> e007dd93
                 PartLoadFrac = 1.0;
                 return;
             }
