// EnergyPlus, Copyright (c) 1996-2020, The Board of Trustees of the University of Illinois,
// The Regents of the University of California, through Lawrence Berkeley National Laboratory
// (subject to receipt of any required approvals from the U.S. Dept. of Energy), Oak Ridge
// National Laboratory, managed by UT-Battelle, Alliance for Sustainable Energy, LLC, and other
// contributors. All rights reserved.
//
// NOTICE: This Software was developed under funding from the U.S. Department of Energy and the
// U.S. Government consequently retains certain rights. As such, the U.S. Government has been
// granted for itself and others acting on its behalf a paid-up, nonexclusive, irrevocable,
// worldwide license in the Software to reproduce, distribute copies to the public, prepare
// derivative works, and perform publicly and display publicly, and to permit others to do so.
//
// Redistribution and use in source and binary forms, with or without modification, are permitted
// provided that the following conditions are met:
//
// (1) Redistributions of source code must retain the above copyright notice, this list of
//     conditions and the following disclaimer.
//
// (2) Redistributions in binary form must reproduce the above copyright notice, this list of
//     conditions and the following disclaimer in the documentation and/or other materials
//     provided with the distribution.
//
// (3) Neither the name of the University of California, Lawrence Berkeley National Laboratory,
//     the University of Illinois, U.S. Dept. of Energy nor the names of its contributors may be
//     used to endorse or promote products derived from this software without specific prior
//     written permission.
//
// (4) Use of EnergyPlus(TM) Name. If Licensee (i) distributes the software in stand-alone form
//     without changes from the version obtained under this License, or (ii) Licensee makes a
//     reference solely to the software portion of its product, Licensee must refer to the
//     software as "EnergyPlus version X" software, where "X" is the version number Licensee
//     obtained under this License and may not use a different name for the software. Except as
//     specifically required in this Section (4), Licensee shall not use in a company name, a
//     product name, in advertising, publicity, or other promotional activities any name, trade
//     name, trademark, logo, or other designation of "EnergyPlus", "E+", "e+" or confusingly
//     similar designation, without the U.S. Department of Energy's prior written consent.
//
// THIS SOFTWARE IS PROVIDED BY THE COPYRIGHT HOLDERS AND CONTRIBUTORS "AS IS" AND ANY EXPRESS OR
// IMPLIED WARRANTIES, INCLUDING, BUT NOT LIMITED TO, THE IMPLIED WARRANTIES OF MERCHANTABILITY
// AND FITNESS FOR A PARTICULAR PURPOSE ARE DISCLAIMED. IN NO EVENT SHALL THE COPYRIGHT OWNER OR
// CONTRIBUTORS BE LIABLE FOR ANY DIRECT, INDIRECT, INCIDENTAL, SPECIAL, EXEMPLARY, OR
// CONSEQUENTIAL DAMAGES (INCLUDING, BUT NOT LIMITED TO, PROCUREMENT OF SUBSTITUTE GOODS OR
// SERVICES; LOSS OF USE, DATA, OR PROFITS; OR BUSINESS INTERRUPTION) HOWEVER CAUSED AND ON ANY
// THEORY OF LIABILITY, WHETHER IN CONTRACT, STRICT LIABILITY, OR TORT (INCLUDING NEGLIGENCE OR
// OTHERWISE) ARISING IN ANY WAY OUT OF THE USE OF THIS SOFTWARE, EVEN IF ADVISED OF THE
// POSSIBILITY OF SUCH DAMAGE.

// C++ Headers
#include <cmath>

// ObjexxFCL Headers
#include <ObjexxFCL/Array.functions.hh>
#include <ObjexxFCL/Fmath.hh>

// EnergyPlus Headers
#include <EnergyPlus/BranchNodeConnections.hh>
#include <EnergyPlus/CurveManager.hh>
#include <EnergyPlus/DXCoils.hh>
#include <EnergyPlus/DataAirLoop.hh>
#include <EnergyPlus/DataAirSystems.hh>
#include <EnergyPlus/DataContaminantBalance.hh>
#include <EnergyPlus/DataEnvironment.hh>
#include <EnergyPlus/DataGlobalConstants.hh>
#include <EnergyPlus/DataHVACGlobals.hh>
#include <EnergyPlus/DataHeatBalance.hh>
#include <EnergyPlus/DataIPShortCuts.hh>
#include <EnergyPlus/DataLoopNode.hh>
#include <EnergyPlus/DataPrecisionGlobals.hh>
#include <EnergyPlus/DataSizing.hh>
#include <EnergyPlus/EMSManager.hh>
#include <EnergyPlus/FaultsManager.hh>
#include <EnergyPlus/General.hh>
#include <EnergyPlus/GeneralRoutines.hh>
#include <EnergyPlus/GlobalNames.hh>
#include <EnergyPlus/HeatingCoils.hh>
#include <EnergyPlus/InputProcessing/InputProcessor.hh>
#include <EnergyPlus/NodeInputManager.hh>
#include <EnergyPlus/OutputProcessor.hh>
#include <EnergyPlus/OutputReportPredefined.hh>
#include <EnergyPlus/Psychrometrics.hh>
#include <EnergyPlus/RefrigeratedCase.hh>
#include <EnergyPlus/ReportCoilSelection.hh>
#include <EnergyPlus/ReportSizingManager.hh>
#include <EnergyPlus/ScheduleManager.hh>
#include <EnergyPlus/UtilityRoutines.hh>
#include <EnergyPlus/VariableSpeedCoils.hh>

namespace EnergyPlus {

namespace HeatingCoils {
    // Module containing the HeatingCoil simulation routines other than the Water coils

    // MODULE INFORMATION:
    //       AUTHOR         Richard J. Liesen
    //       DATE WRITTEN   May 2000
    //       MODIFIED       Therese Stovall June 2008 to add references to refrigation condensers
    //       RE-ENGINEERED  na

    // PURPOSE OF THIS MODULE:
    // To encapsulate the data and algorithms required to
    // manage the HeatingCoil System Component

    // METHODOLOGY EMPLOYED:

    // REFERENCES:

    // OTHER NOTES:

    // USE STATEMENTS:
    // Use statements for data only modules
    // Using/Aliasing
    using namespace DataPrecisionGlobals;
    using namespace DataLoopNode;
    using namespace DataGlobals;
    using namespace DataHVACGlobals;
    using namespace DataGlobalConstants;
    using DataEnvironment::StdRhoAir;
    using DataHeatBalance::HeatReclaimDXCoil;
    using DataHeatBalance::HeatReclaimRefrigCondenser;
    using DataHeatBalance::HeatReclaimRefrigeratedRack;
    using DataHeatBalance::NumRefrigCondensers;
    using DataHeatBalance::NumRefrigeratedRacks;
    using DataHeatBalance::RefrigCondenserTypeAir;
    using DataHeatBalance::RefrigCondenserTypeEvap;
    using DataHeatBalance::RefrigCondenserTypeWater;
    using DataHeatBalance::RefrigSystemTypeDetailed;
    using DataHeatBalance::RefrigSystemTypeRack;
    using Psychrometrics::PsyCpAirFnW;
    using Psychrometrics::PsyHFnTdbW;
    using Psychrometrics::PsyRhoAirFnPbTdbW;
    using namespace ScheduleManager;
    using DXCoils::GetDXCoilIndex;
    using DXCoils::NumDXCoils;
    using RefrigeratedCase::GetRefrigeratedRackIndex;

    // Data
    // MODULE PARAMETER DEFINITIONS
    Real64 const MinAirMassFlow(0.001);
    int NumDesuperheaterCoil; // Total number of desuperheater heating coil objects in input
    int NumElecCoil;
    int NumElecCoilMultiStage;
    int NumFuelCoil;
    int NumGasCoilMultiStage;

    static std::string const BlankString;

    // reclaim heat object types
    int const COMPRESSORRACK_REFRIGERATEDCASE(1);
    int const COIL_DX_COOLING(2); // single speed DX
    int const COIL_DX_MULTISPEED(3);
    int const COIL_DX_MULTIMODE(4);
    int const CONDENSER_REFRIGERATION(5);
    int const COIL_DX_VARIABLE_COOLING(6);

    // DERIVED TYPE DEFINITIONS

    // MODULE VARIABLE DECLARATIONS:
    int NumHeatingCoils(0); // The Number of HeatingCoils found in the Input
    Array1D_bool MySizeFlag;
    Array1D_bool ValidSourceType; // Used to determine if a source for a desuperheater heating coil is valid
    bool GetCoilsInputFlag(true); // Flag set to make sure you get input once
    bool CoilIsSuppHeater(false); // Flag set to indicate the heating coil is a supplemental heater
    bool MyOneTimeFlag(true);     // one time initialization flag
    Array1D_bool CheckEquipName;
    bool InputErrorsFound(false);

    // Subroutine Specifications for the Module
    // Driver/Manager Routines

    // Get Input routines for module

    // Initialization routines for module

    // Algorithms for the module

    // Update routine to check convergence and update nodes

    // Reporting routines for module

    // Utility routines for module

    // Object Data
    Array1D<HeatingCoilEquipConditions> HeatingCoil;
    Array1D<HeatingCoilNumericFieldData> HeatingCoilNumericFields;

    // MODULE SUBROUTINES:
    //*************************************************************************

    // Functions

    void SimulateHeatingCoilComponents(std::string const &CompName,
                                       bool const FirstHVACIteration,
                                       Optional<Real64 const> QCoilReq, // coil load to be met
                                       Optional_int CompIndex,
                                       Optional<Real64> QCoilActual,         // coil load actually delivered returned to calling component
                                       Optional_bool_const SuppHeat,         // True if current heating coil is a supplemental heating coil
                                       Optional_int_const FanOpMode,         // fan operating mode, CycFanCycCoil or ContFanCycCoil
                                       Optional<Real64 const> PartLoadRatio, // part-load ratio of heating coil
                                       Optional_int StageNum,
                                       Optional<Real64 const> SpeedRatio // Speed ratio of MultiStage heating coil
    )
    {

        // SUBROUTINE INFORMATION:
        //       AUTHOR         Richard Liesen
        //       DATE WRITTEN   May 2000
        //       MODIFIED       na
        //       RE-ENGINEERED  na

        // PURPOSE OF THIS SUBROUTINE:
        // This subroutine manages HeatingCoil component simulation.

        // Using/Aliasing
        using General::TrimSigDigits;

        // Locals
        // SUBROUTINE ARGUMENT DEFINITIONS:
        // in a unitary system

        // SUBROUTINE LOCAL VARIABLE DECLARATIONS:
        int CoilNum(0);       // The HeatingCoil that you are currently loading input into
        Real64 QCoilActual2;  // coil load actually delivered returned from specific coil
        int OpMode;           // fan operating mode
        Real64 PartLoadFrac;  // part-load fraction of heating coil
        Real64 QCoilRequired; // local variable for optional argument

        // FLOW:
        // Obtains and Allocates HeatingCoil related parameters from input file
        if (GetCoilsInputFlag) { // First time subroutine has been entered
            GetHeatingCoilInput();
            GetCoilsInputFlag = false;
        }

        // Find the correct HeatingCoilNumber with the Coil Name
        if (present(CompIndex)) {
            if (CompIndex == 0) {
                CoilNum = UtilityRoutines::FindItemInList(CompName, HeatingCoil);
                if (CoilNum == 0) {
                    ShowFatalError("SimulateHeatingCoilComponents: Coil not found=" + CompName);
                }
                //    CompIndex=CoilNum
            } else {
                CoilNum = CompIndex;
                if (CoilNum > NumHeatingCoils || CoilNum < 1) {
                    ShowFatalError("SimulateHeatingCoilComponents: Invalid CompIndex passed=" + TrimSigDigits(CoilNum) +
                                   ", Number of Heating Coils=" + TrimSigDigits(NumHeatingCoils) + ", Coil name=" + CompName);
                }
                if (CheckEquipName(CoilNum)) {
                    if (!CompName.empty() && CompName != HeatingCoil(CoilNum).Name) {
                        ShowFatalError("SimulateHeatingCoilComponents: Invalid CompIndex passed=" + TrimSigDigits(CoilNum) +
                                       ", Coil name=" + CompName + ", stored Coil Name for that index=" + HeatingCoil(CoilNum).Name);
                    }
                    CheckEquipName(CoilNum) = false;
                }
            }
        } else {
            ShowSevereError("SimulateHeatingCoilComponents: CompIndex argument not used.");
            ShowContinueError("..CompName = " + CompName);
            ShowFatalError("Preceding conditions cause termination.");
        }

        if (present(SuppHeat)) {
            CoilIsSuppHeater = SuppHeat;
        } else {
            CoilIsSuppHeater = false;
        }

        if (present(FanOpMode)) {
            OpMode = FanOpMode;
        } else {
            OpMode = ContFanCycCoil;
        }

        if (present(PartLoadRatio)) {
            PartLoadFrac = PartLoadRatio;
        } else {
            PartLoadFrac = 1.0;
        }

        if (present(QCoilReq)) {
            QCoilRequired = QCoilReq;
        } else {
            QCoilRequired = SensedLoadFlagValue;
        }

        // With the correct CoilNum Initialize
        InitHeatingCoil(CoilNum, FirstHVACIteration, QCoilRequired); // Initialize all HeatingCoil related parameters

        // Calculate the Correct HeatingCoil Model with the current CoilNum
        if (HeatingCoil(CoilNum).HCoilType_Num == Coil_HeatingElectric) {
            CalcElectricHeatingCoil(CoilNum, QCoilRequired, QCoilActual2, OpMode, PartLoadFrac);
        } else if (HeatingCoil(CoilNum).HCoilType_Num == Coil_HeatingElectric_MultiStage) {
            CalcMultiStageElectricHeatingCoil(CoilNum,
                                              SpeedRatio,
                                              PartLoadRatio,
                                              StageNum,
                                              OpMode); // Autodesk:OPTIONAL SpeedRatio, PartLoadRatio, StageNum used without PRESENT check
        } else if (HeatingCoil(CoilNum).HCoilType_Num == Coil_HeatingGasOrOtherFuel) {
            CalcFuelHeatingCoil(CoilNum, QCoilRequired, QCoilActual2, OpMode, PartLoadFrac);
        } else if (HeatingCoil(CoilNum).HCoilType_Num == Coil_HeatingGas_MultiStage) {
            CalcMultiStageGasHeatingCoil(CoilNum,
                                         SpeedRatio,
                                         PartLoadRatio,
                                         StageNum,
                                         OpMode); // Autodesk:OPTIONAL SpeedRatio, PartLoadRatio, StageNum used without PRESENT check
        } else if (HeatingCoil(CoilNum).HCoilType_Num == Coil_HeatingDesuperheater) {
            CalcDesuperheaterHeatingCoil(CoilNum, QCoilRequired, QCoilActual2);
        } else {
            QCoilActual2 = 0.0;
        }

        // Update the current HeatingCoil to the outlet nodes
        UpdateHeatingCoil(CoilNum);

        // Report the current HeatingCoil
        ReportHeatingCoil(CoilNum);

        if (present(QCoilActual)) {
            QCoilActual = QCoilActual2;
        }
    }

    // Get Input Section of the Module
    //******************************************************************************

    void GetHeatingCoilInput()
    {

        // SUBROUTINE INFORMATION:
        //       AUTHOR         Richard Liesen
        //       DATE WRITTEN   May 2000
        //       MODIFIED       na
        //       RE-ENGINEERED  na

        // PURPOSE OF THIS SUBROUTINE:
        // Obtains input data for coils and stores it in coil data structures

        // METHODOLOGY EMPLOYED:
        // Uses "Get" routines to read in data.

        // Using/Aliasing
        using BranchNodeConnections::TestCompSet;
        using CurveManager::GetCurveIndex;
        using NodeInputManager::GetOnlySingleNode;
        using namespace DataIPShortCuts;
        using GlobalNames::VerifyUniqueCoilName;

        // SUBROUTINE PARAMETER DEFINITIONS:
        static std::string const RoutineName("GetHeatingCoilInput: "); // include trailing blank space

        // SUBROUTINE LOCAL VARIABLE DECLARATIONS:
        int CoilNum; // The HeatingCoil that you are currently loading input into
        int ElecCoilNum;
        int FuelCoilNum;
        int DesuperheaterCoilNum;        // Index to desuperheater heating coil
        std::string SourceTypeString;    // character string used in error message for desuperheating coil
        std::string SourceNameString;    // character string used in error message for desuperheating coil
        std::string CurrentModuleObject; // for ease in getting objects
        Array1D_string Alphas;           // Alpha input items for object
        Array1D_string cAlphaFields;     // Alpha field names
        Array1D_string cNumericFields;   // Numeric field names
        Array1D<Real64> Numbers;         // Numeric input items for object
        Array1D_bool lAlphaBlanks;       // Logical array, alpha field input BLANK = .TRUE.
        Array1D_bool lNumericBlanks;     // Logical array, numeric field input BLANK = .TRUE.
        static int MaxNums(0);           // Maximum number of numeric input fields
        static int MaxAlphas(0);         // Maximum number of alpha input fields
        static int TotalArgs(0);         // Total number of alpha and numeric arguments (max) for a
        //  certain object in the input file
        int NumAlphas;
        int NumNums;
        int IOStat;
        int StageNum;
        bool DXCoilErrFlag; // Used in GetDXCoil mining functions
        bool errFlag;
        // Flow

        NumElecCoil = inputProcessor->getNumObjectsFound("Coil:Heating:Electric");
        NumElecCoilMultiStage = inputProcessor->getNumObjectsFound("Coil:Heating:Electric:MultiStage");
        NumFuelCoil = inputProcessor->getNumObjectsFound("Coil:Heating:Fuel");
        NumGasCoilMultiStage = inputProcessor->getNumObjectsFound("Coil:Heating:Gas:MultiStage");
        NumDesuperheaterCoil = inputProcessor->getNumObjectsFound("Coil:Heating:Desuperheater");
        NumHeatingCoils = NumElecCoil + NumElecCoilMultiStage + NumFuelCoil + NumGasCoilMultiStage + NumDesuperheaterCoil;
        if (NumHeatingCoils > 0) {
            HeatingCoil.allocate(NumHeatingCoils);
            HeatingCoilNumericFields.allocate(NumHeatingCoils);
            ValidSourceType.dimension(NumHeatingCoils, false);
            CheckEquipName.dimension(NumHeatingCoils, true);
        }

        inputProcessor->getObjectDefMaxArgs("Coil:Heating:Electric", TotalArgs, NumAlphas, NumNums);
        MaxNums = max(MaxNums, NumNums);
        MaxAlphas = max(MaxAlphas, NumAlphas);
        inputProcessor->getObjectDefMaxArgs("Coil:Heating:Electric:MultiStage", TotalArgs, NumAlphas, NumNums);
        MaxNums = max(MaxNums, NumNums);
        MaxAlphas = max(MaxAlphas, NumAlphas);
        inputProcessor->getObjectDefMaxArgs("Coil:Heating:Fuel", TotalArgs, NumAlphas, NumNums);
        MaxNums = max(MaxNums, NumNums);
        MaxAlphas = max(MaxAlphas, NumAlphas);
        inputProcessor->getObjectDefMaxArgs("Coil:Heating:Gas:MultiStage", TotalArgs, NumAlphas, NumNums);
        MaxNums = max(MaxNums, NumNums);
        MaxAlphas = max(MaxAlphas, NumAlphas);
        inputProcessor->getObjectDefMaxArgs("Coil:Heating:Desuperheater", TotalArgs, NumAlphas, NumNums);
        MaxNums = max(MaxNums, NumNums);
        MaxAlphas = max(MaxAlphas, NumAlphas);

        Alphas.allocate(MaxAlphas);
        cAlphaFields.allocate(MaxAlphas);
        cNumericFields.allocate(MaxNums);
        Numbers.dimension(MaxNums, 0.0);
        lAlphaBlanks.dimension(MaxAlphas, true);
        lNumericBlanks.dimension(MaxNums, true);

        // Get the data for electric heating coils
        for (ElecCoilNum = 1; ElecCoilNum <= NumElecCoil; ++ElecCoilNum) {

            CoilNum = ElecCoilNum;

            CurrentModuleObject = "Coil:Heating:Electric";
            HeatingCoil(CoilNum).FuelType_Num = iRT_Electricity;

            inputProcessor->getObjectItem(CurrentModuleObject,
                                          ElecCoilNum,
                                          Alphas,
                                          NumAlphas,
                                          Numbers,
                                          NumNums,
                                          IOStat,
                                          lNumericBlanks,
                                          lAlphaBlanks,
                                          cAlphaFields,
                                          cNumericFields);

            HeatingCoilNumericFields(CoilNum).FieldNames.allocate(MaxNums);
            HeatingCoilNumericFields(CoilNum).FieldNames = "";
            HeatingCoilNumericFields(CoilNum).FieldNames = cNumericFields;

            UtilityRoutines::IsNameEmpty(Alphas(1), CurrentModuleObject, InputErrorsFound);

            // InputErrorsFound will be set to True if problem was found, left untouched otherwise
            VerifyUniqueCoilName(CurrentModuleObject, Alphas(1), InputErrorsFound, CurrentModuleObject + " Name");

            HeatingCoil(CoilNum).Name = Alphas(1);
            HeatingCoil(CoilNum).Schedule = Alphas(2);
            if (lAlphaBlanks(2)) {
                HeatingCoil(CoilNum).SchedPtr = ScheduleAlwaysOn;
            } else {
                HeatingCoil(CoilNum).SchedPtr = GetScheduleIndex(Alphas(2));
                if (HeatingCoil(CoilNum).SchedPtr == 0) {
                    ShowSevereError(RoutineName + CurrentModuleObject + ": Invalid " + cAlphaFields(2) + " entered =" + Alphas(2) + " for " +
                                    cAlphaFields(1) + '=' + Alphas(1));
                    InputErrorsFound = true;
                }
            }

            HeatingCoil(CoilNum).HeatingCoilType = "Heating";
            HeatingCoil(CoilNum).HeatingCoilModel = "Electric";
            HeatingCoil(CoilNum).HCoilType_Num = Coil_HeatingElectric;

            HeatingCoil(CoilNum).Efficiency = Numbers(1);
            HeatingCoil(CoilNum).NominalCapacity = Numbers(2);
            errFlag = false;
            HeatingCoil(CoilNum).AirInletNodeNum =
                GetOnlySingleNode(Alphas(3), errFlag, CurrentModuleObject, Alphas(1), NodeType_Air, NodeConnectionType_Inlet, 1, ObjectIsNotParent);
            InputErrorsFound = errFlag || InputErrorsFound;
            errFlag = false;
            HeatingCoil(CoilNum).AirOutletNodeNum =
                GetOnlySingleNode(Alphas(4), errFlag, CurrentModuleObject, Alphas(1), NodeType_Air, NodeConnectionType_Outlet, 1, ObjectIsNotParent);
            InputErrorsFound = errFlag || InputErrorsFound;

            TestCompSet(CurrentModuleObject, Alphas(1), Alphas(3), Alphas(4), "Air Nodes");

            errFlag = false;
            HeatingCoil(CoilNum).TempSetPointNodeNum =
                GetOnlySingleNode(Alphas(5), errFlag, CurrentModuleObject, Alphas(1), NodeType_Air, NodeConnectionType_Sensor, 1, ObjectIsNotParent);
            InputErrorsFound = errFlag || InputErrorsFound;

            // Setup Report variables for the Electric Coils
            // CurrentModuleObject = "Coil:Heating:Electric"
            SetupOutputVariable("Heating Coil Heating Energy",
                                OutputProcessor::Unit::J,
                                HeatingCoil(CoilNum).HeatingCoilLoad,
                                "System",
                                "Sum",
                                HeatingCoil(CoilNum).Name,
                                _,
                                "ENERGYTRANSFER",
                                "HEATINGCOILS",
                                _,
                                "System");
            SetupOutputVariable("Heating Coil Heating Rate",
                                OutputProcessor::Unit::W,
                                HeatingCoil(CoilNum).HeatingCoilRate,
                                "System",
                                "Average",
                                HeatingCoil(CoilNum).Name);
            SetupOutputVariable("Heating Coil Electric Energy",
                                OutputProcessor::Unit::J,
                                HeatingCoil(CoilNum).ElecUseLoad,
                                "System",
                                "Sum",
                                HeatingCoil(CoilNum).Name,
                                _,
                                "Electric",
                                "Heating",
                                _,
                                "System");
            SetupOutputVariable("Heating Coil Electric Power",
                                OutputProcessor::Unit::W,
                                HeatingCoil(CoilNum).ElecUseRate,
                                "System",
                                "Average",
                                HeatingCoil(CoilNum).Name);
        }

        // Get the data for electric heating coils
        for (ElecCoilNum = 1; ElecCoilNum <= NumElecCoilMultiStage; ++ElecCoilNum) {

            CoilNum = NumElecCoil + ElecCoilNum;

            CurrentModuleObject = "Coil:Heating:Electric:MultiStage";
            HeatingCoil(CoilNum).FuelType_Num = iRT_Electricity;

            inputProcessor->getObjectItem(CurrentModuleObject,
                                          ElecCoilNum,
                                          Alphas,
                                          NumAlphas,
                                          Numbers,
                                          NumNums,
                                          IOStat,
                                          lNumericBlanks,
                                          lAlphaBlanks,
                                          cAlphaFields,
                                          cNumericFields);

            HeatingCoilNumericFields(CoilNum).FieldNames.allocate(MaxNums);
            HeatingCoilNumericFields(CoilNum).FieldNames = "";
            HeatingCoilNumericFields(CoilNum).FieldNames = cNumericFields;

            UtilityRoutines::IsNameEmpty(Alphas(1), CurrentModuleObject, InputErrorsFound);
            // InputErrorsFound will be set to True if problem was found, left untouched otherwise
            VerifyUniqueCoilName(CurrentModuleObject, Alphas(1), InputErrorsFound, CurrentModuleObject + " Name");
            HeatingCoil(CoilNum).Name = Alphas(1);
            HeatingCoil(CoilNum).Schedule = Alphas(2);
            if (lAlphaBlanks(2)) {
                HeatingCoil(CoilNum).SchedPtr = ScheduleAlwaysOn;
            } else {
                HeatingCoil(CoilNum).SchedPtr = GetScheduleIndex(Alphas(2));
                if (HeatingCoil(CoilNum).SchedPtr == 0) {
                    ShowSevereError(RoutineName + CurrentModuleObject + ": Invalid " + cAlphaFields(2) + " entered =" + Alphas(2) + " for " +
                                    cAlphaFields(1) + '=' + Alphas(1));
                    InputErrorsFound = true;
                }
            }

            HeatingCoil(CoilNum).HeatingCoilType = "Heating";
            HeatingCoil(CoilNum).HeatingCoilModel = "ElectricMultiStage";
            HeatingCoil(CoilNum).HCoilType_Num = Coil_HeatingElectric_MultiStage;

            HeatingCoil(CoilNum).NumOfStages = Numbers(1);

            HeatingCoil(CoilNum).MSEfficiency.allocate(HeatingCoil(CoilNum).NumOfStages);
            HeatingCoil(CoilNum).MSNominalCapacity.allocate(HeatingCoil(CoilNum).NumOfStages);

            for (StageNum = 1; StageNum <= HeatingCoil(CoilNum).NumOfStages; ++StageNum) {

                HeatingCoil(CoilNum).MSEfficiency(StageNum) = Numbers(StageNum * 2);
                HeatingCoil(CoilNum).MSNominalCapacity(StageNum) = Numbers(StageNum * 2 + 1);
            }

            errFlag = false;
            HeatingCoil(CoilNum).AirInletNodeNum =
                GetOnlySingleNode(Alphas(3), errFlag, CurrentModuleObject, Alphas(1), NodeType_Air, NodeConnectionType_Inlet, 1, ObjectIsNotParent);
            InputErrorsFound = errFlag || InputErrorsFound;
            errFlag = false;
            HeatingCoil(CoilNum).AirOutletNodeNum =
                GetOnlySingleNode(Alphas(4), errFlag, CurrentModuleObject, Alphas(1), NodeType_Air, NodeConnectionType_Outlet, 1, ObjectIsNotParent);
            InputErrorsFound = errFlag || InputErrorsFound;

            TestCompSet(CurrentModuleObject, Alphas(1), Alphas(3), Alphas(4), "Air Nodes");

            errFlag = false;
            HeatingCoil(CoilNum).TempSetPointNodeNum =
                GetOnlySingleNode(Alphas(5), errFlag, CurrentModuleObject, Alphas(1), NodeType_Air, NodeConnectionType_Sensor, 1, ObjectIsNotParent);
            InputErrorsFound = errFlag || InputErrorsFound;

            // Setup Report variables for the Electric Coils
            // CurrentModuleObject = "Coil:Heating:Electric:MultiStage"
            SetupOutputVariable("Heating Coil Heating Energy",
                                OutputProcessor::Unit::J,
                                HeatingCoil(CoilNum).HeatingCoilLoad,
                                "System",
                                "Sum",
                                HeatingCoil(CoilNum).Name,
                                _,
                                "ENERGYTRANSFER",
                                "HEATINGCOILS",
                                _,
                                "System");
            SetupOutputVariable("Heating Coil Heating Rate",
                                OutputProcessor::Unit::W,
                                HeatingCoil(CoilNum).HeatingCoilRate,
                                "System",
                                "Average",
                                HeatingCoil(CoilNum).Name);
            SetupOutputVariable("Heating Coil Electric Energy",
                                OutputProcessor::Unit::J,
                                HeatingCoil(CoilNum).ElecUseLoad,
                                "System",
                                "Sum",
                                HeatingCoil(CoilNum).Name,
                                _,
                                "Electric",
                                "Heating",
                                _,
                                "System");
            SetupOutputVariable("Heating Coil Electric Power",
                                OutputProcessor::Unit::W,
                                HeatingCoil(CoilNum).ElecUseRate,
                                "System",
                                "Average",
                                HeatingCoil(CoilNum).Name);
        }

        // Get the data for for fuel heating coils
        for (FuelCoilNum = 1; FuelCoilNum <= NumFuelCoil; ++FuelCoilNum) {

            CoilNum = NumElecCoil + NumElecCoilMultiStage + FuelCoilNum;
            HeatingCoilEquipConditions &coil = HeatingCoil(CoilNum);

            CurrentModuleObject = "Coil:Heating:Fuel";

            inputProcessor->getObjectItem(CurrentModuleObject,
                                          FuelCoilNum,
                                          Alphas,
                                          NumAlphas,
                                          Numbers,
                                          NumNums,
                                          IOStat,
                                          lNumericBlanks,
                                          lAlphaBlanks,
                                          cAlphaFields,
                                          cNumericFields);

            HeatingCoilNumericFields(CoilNum).FieldNames.allocate(MaxNums);
            HeatingCoilNumericFields(CoilNum).FieldNames = "";
            HeatingCoilNumericFields(CoilNum).FieldNames = cNumericFields;

            UtilityRoutines::IsNameEmpty(Alphas(1), CurrentModuleObject, InputErrorsFound);
            // InputErrorsFound will be set to True if problem was found, left untouched otherwise
            VerifyUniqueCoilName(CurrentModuleObject, Alphas(1), InputErrorsFound, CurrentModuleObject + " Name");
            coil.Name = Alphas(1);
            coil.Schedule = Alphas(2);
            if (lAlphaBlanks(2)) {
                coil.SchedPtr = ScheduleAlwaysOn;
            } else {
                coil.SchedPtr = GetScheduleIndex(Alphas(2));
                if (coil.SchedPtr == 0) {
                    ShowSevereError(RoutineName + CurrentModuleObject + ": Invalid " + cAlphaFields(2) + " entered =" + Alphas(2) + " for " +
                                    cAlphaFields(1) + '=' + Alphas(1));
                    InputErrorsFound = true;
                }
            }

            coil.HeatingCoilType = "Heating";
            coil.HeatingCoilModel = "Fuel";
            coil.HCoilType_Num = Coil_HeatingGasOrOtherFuel;

            coil.FuelType_Num = AssignResourceTypeNum(Alphas(3));
            if (!(coil.FuelType_Num == iRT_Natural_Gas || coil.FuelType_Num == iRT_Propane || coil.FuelType_Num == iRT_Diesel ||
                  coil.FuelType_Num == iRT_Gasoline || coil.FuelType_Num == iRT_FuelOil_1 || coil.FuelType_Num == iRT_FuelOil_2 ||
                  coil.FuelType_Num == iRT_OtherFuel1 || coil.FuelType_Num == iRT_OtherFuel2) ||
                coil.FuelType_Num == 0) {
                ShowSevereError(RoutineName + CurrentModuleObject + ": Invalid " + cAlphaFields(3) + " entered =" + Alphas(3) + " for " +
                                cAlphaFields(1) + '=' + Alphas(1));
                InputErrorsFound = true;
            }
            std::string const FuelType(GetResourceTypeChar(coil.FuelType_Num));

            coil.Efficiency = Numbers(1);
            coil.NominalCapacity = Numbers(2);
            errFlag = false;
            coil.AirInletNodeNum =
                GetOnlySingleNode(Alphas(4), errFlag, CurrentModuleObject, Alphas(1), NodeType_Air, NodeConnectionType_Inlet, 1, ObjectIsNotParent);
            InputErrorsFound = errFlag || InputErrorsFound;
            errFlag = false;
            coil.AirOutletNodeNum =
                GetOnlySingleNode(Alphas(5), errFlag, CurrentModuleObject, Alphas(1), NodeType_Air, NodeConnectionType_Outlet, 1, ObjectIsNotParent);
            InputErrorsFound = errFlag || InputErrorsFound;

            TestCompSet(CurrentModuleObject, Alphas(1), Alphas(4), Alphas(5), "Air Nodes");

            errFlag = false;
            coil.TempSetPointNodeNum =
                GetOnlySingleNode(Alphas(6), errFlag, CurrentModuleObject, Alphas(1), NodeType_Air, NodeConnectionType_Sensor, 1, ObjectIsNotParent);
            InputErrorsFound = errFlag || InputErrorsFound;

            // parasitic electric load associated with the fuel heating coil
            coil.ParasiticElecLoad = Numbers(3);

            coil.PLFCurveIndex = GetCurveIndex(Alphas(7)); // convert curve name to number

            // parasitic fuel load associated with the gas heating coil (standing pilot light)
            coil.ParasiticFuelCapacity = Numbers(4);

            // Setup Report variables for the Fuel Coils
            // CurrentModuleObject = "Coil:Heating:OtherFuel"

            SetupOutputVariable("Heating Coil Heating Energy",
                                OutputProcessor::Unit::J,
                                coil.HeatingCoilLoad,
                                "System",
                                "Sum",
                                coil.Name,
                                _,
                                "ENERGYTRANSFER",
                                "HEATINGCOILS",
                                _,
                                "System");
            SetupOutputVariable("Heating Coil Heating Rate", OutputProcessor::Unit::W, coil.HeatingCoilRate, "System", "Average", coil.Name);
            SetupOutputVariable("Heating Coil " + FuelType + " Energy",
                                OutputProcessor::Unit::J,
                                coil.FuelUseLoad,
                                "System",
                                "Sum",
                                coil.Name,
                                _,
                                FuelType,
                                "Heating",
                                _,
                                "System");
            SetupOutputVariable("Heating Coil " + FuelType + " Rate", OutputProcessor::Unit::W, coil.FuelUseRate, "System", "Average", coil.Name);
            SetupOutputVariable("Heating Coil Electric Energy",
                                OutputProcessor::Unit::J,
                                coil.ElecUseLoad,
                                "System",
                                "Sum",
                                coil.Name,
                                _,
                                "Electricity",
                                "Heating",
                                _,
                                "System");
            SetupOutputVariable("Heating Coil Electric Power", OutputProcessor::Unit::W, coil.ElecUseRate, "System", "Average", coil.Name);
            SetupOutputVariable("Heating Coil Runtime Fraction", OutputProcessor::Unit::None, coil.RTF, "System", "Average", coil.Name);
            SetupOutputVariable(
                "Heating Coil Ancillary " + FuelType + " Rate", OutputProcessor::Unit::W, coil.ParasiticFuelRate, "System", "Average", coil.Name);
            SetupOutputVariable("Heating Coil Ancillary " + FuelType + " Energy",
                                OutputProcessor::Unit::J,
                                coil.ParasiticFuelLoad,
                                "System",
                                "Sum",
                                coil.Name,
                                _,
                                FuelType,
                                "Heating",
                                _,
                                "System");
        }

        // Get the data for for gas multistage heating coils
        for (FuelCoilNum = 1; FuelCoilNum <= NumGasCoilMultiStage; ++FuelCoilNum) {

            CoilNum = NumElecCoil + NumElecCoilMultiStage + NumFuelCoil + FuelCoilNum;

            CurrentModuleObject = "Coil:Heating:Gas:MultiStage";
            HeatingCoil(CoilNum).FuelType_Num = iRT_Natural_Gas;

            inputProcessor->getObjectItem(CurrentModuleObject,
                                          FuelCoilNum,
                                          Alphas,
                                          NumAlphas,
                                          Numbers,
                                          NumNums,
                                          IOStat,
                                          lNumericBlanks,
                                          lAlphaBlanks,
                                          cAlphaFields,
                                          cNumericFields);

            HeatingCoilNumericFields(CoilNum).FieldNames.allocate(MaxNums);
            HeatingCoilNumericFields(CoilNum).FieldNames = "";
            HeatingCoilNumericFields(CoilNum).FieldNames = cNumericFields;

            UtilityRoutines::IsNameEmpty(Alphas(1), CurrentModuleObject, InputErrorsFound);
            // InputErrorsFound will be set to True if problem was found, left untouched otherwise
            VerifyUniqueCoilName(CurrentModuleObject, Alphas(1), InputErrorsFound, CurrentModuleObject + " Name");
            HeatingCoil(CoilNum).Name = Alphas(1);
            HeatingCoil(CoilNum).Schedule = Alphas(2);
            if (lAlphaBlanks(2)) {
                HeatingCoil(CoilNum).SchedPtr = ScheduleAlwaysOn;
            } else {
                HeatingCoil(CoilNum).SchedPtr = GetScheduleIndex(Alphas(2));
                if (HeatingCoil(CoilNum).SchedPtr == 0) {
                    ShowSevereError(RoutineName + CurrentModuleObject + ": Invalid " + cAlphaFields(2) + " entered =" + Alphas(2) + " for " +
                                    cAlphaFields(1) + '=' + Alphas(1));
                    InputErrorsFound = true;
                }
            }

            HeatingCoil(CoilNum).HeatingCoilType = "Heating";
            HeatingCoil(CoilNum).HeatingCoilModel = "GasMultiStage";
            HeatingCoil(CoilNum).HCoilType_Num = Coil_HeatingGas_MultiStage;

            HeatingCoil(CoilNum).ParasiticFuelCapacity = Numbers(1);

            HeatingCoil(CoilNum).NumOfStages = Numbers(2);

            HeatingCoil(CoilNum).MSEfficiency.allocate(HeatingCoil(CoilNum).NumOfStages);
            HeatingCoil(CoilNum).MSNominalCapacity.allocate(HeatingCoil(CoilNum).NumOfStages);
            HeatingCoil(CoilNum).MSParasiticElecLoad.allocate(HeatingCoil(CoilNum).NumOfStages);

            for (StageNum = 1; StageNum <= HeatingCoil(CoilNum).NumOfStages; ++StageNum) {

                HeatingCoil(CoilNum).MSEfficiency(StageNum) = Numbers(StageNum * 3);
                HeatingCoil(CoilNum).MSNominalCapacity(StageNum) = Numbers(StageNum * 3 + 1);
                HeatingCoil(CoilNum).MSParasiticElecLoad(StageNum) = Numbers(StageNum * 3 + 2);
            }

            errFlag = false;
            HeatingCoil(CoilNum).AirInletNodeNum =
                GetOnlySingleNode(Alphas(3), errFlag, CurrentModuleObject, Alphas(1), NodeType_Air, NodeConnectionType_Inlet, 1, ObjectIsNotParent);
            InputErrorsFound = errFlag || InputErrorsFound;
            errFlag = false;
            HeatingCoil(CoilNum).AirOutletNodeNum =
                GetOnlySingleNode(Alphas(4), errFlag, CurrentModuleObject, Alphas(1), NodeType_Air, NodeConnectionType_Outlet, 1, ObjectIsNotParent);
            InputErrorsFound = errFlag || InputErrorsFound;

            TestCompSet(CurrentModuleObject, Alphas(1), Alphas(3), Alphas(4), "Air Nodes");

            errFlag = false;
            HeatingCoil(CoilNum).TempSetPointNodeNum =
                GetOnlySingleNode(Alphas(5), errFlag, CurrentModuleObject, Alphas(1), NodeType_Air, NodeConnectionType_Sensor, 1, ObjectIsNotParent);
            InputErrorsFound = errFlag || InputErrorsFound;

            // parasitic electric load associated with the gas heating coil
            HeatingCoil(CoilNum).ParasiticElecLoad = Numbers(10);

            HeatingCoil(CoilNum).PLFCurveIndex = GetCurveIndex(Alphas(6)); // convert curve name to number

            // parasitic gas load associated with the gas heating coil (standing pilot light)

            // Setup Report variables for the Gas Coils
            // CurrentModuleObject = "Coil:Heating:Gas:MultiStage"
            SetupOutputVariable("Heating Coil Heating Energy",
                                OutputProcessor::Unit::J,
                                HeatingCoil(CoilNum).HeatingCoilLoad,
                                "System",
                                "Sum",
                                HeatingCoil(CoilNum).Name,
                                _,
                                "ENERGYTRANSFER",
                                "HEATINGCOILS",
                                _,
                                "System");
            SetupOutputVariable("Heating Coil Heating Rate",
                                OutputProcessor::Unit::W,
                                HeatingCoil(CoilNum).HeatingCoilRate,
                                "System",
                                "Average",
                                HeatingCoil(CoilNum).Name);
            SetupOutputVariable("Heating Coil Gas Energy",
                                OutputProcessor::Unit::J,
                                HeatingCoil(CoilNum).FuelUseLoad,
                                "System",
                                "Sum",
                                HeatingCoil(CoilNum).Name,
                                _,
                                "Gas",
                                "Heating",
                                _,
                                "System");
            SetupOutputVariable(
                "Heating Coil Gas Rate", OutputProcessor::Unit::W, HeatingCoil(CoilNum).FuelUseRate, "System", "Average", HeatingCoil(CoilNum).Name);
            SetupOutputVariable("Heating Coil Electric Energy",
                                OutputProcessor::Unit::J,
                                HeatingCoil(CoilNum).ElecUseLoad,
                                "System",
                                "Sum",
                                HeatingCoil(CoilNum).Name,
                                _,
                                "Electricity",
                                "Heating",
                                _,
                                "System");
            SetupOutputVariable("Heating Coil Electric Power",
                                OutputProcessor::Unit::W,
                                HeatingCoil(CoilNum).ElecUseRate,
                                "System",
                                "Average",
                                HeatingCoil(CoilNum).Name);
            SetupOutputVariable("Heating Coil Runtime Fraction",
                                OutputProcessor::Unit::None,
                                HeatingCoil(CoilNum).RTF,
                                "System",
                                "Average",
                                HeatingCoil(CoilNum).Name);
            SetupOutputVariable("Heating Coil Ancillary Gas Rate",
                                OutputProcessor::Unit::W,
                                HeatingCoil(CoilNum).ParasiticFuelRate,
                                "System",
                                "Average",
                                HeatingCoil(CoilNum).Name);
            SetupOutputVariable("Heating Coil Ancillary Gas Energy",
                                OutputProcessor::Unit::J,
                                HeatingCoil(CoilNum).ParasiticFuelLoad,
                                "System",
                                "Sum",
                                HeatingCoil(CoilNum).Name,
                                _,
                                "Gas",
                                "Heating",
                                _,
                                "System");
        }

        // Get the data for for desuperheater heating coils
        for (DesuperheaterCoilNum = 1; DesuperheaterCoilNum <= NumDesuperheaterCoil; ++DesuperheaterCoilNum) {

            CoilNum = NumElecCoil + NumElecCoilMultiStage + NumFuelCoil + NumGasCoilMultiStage + DesuperheaterCoilNum;

            CurrentModuleObject = "Coil:Heating:Desuperheater";
            HeatingCoil(CoilNum).FuelType_Num = iRT_Electricity;

            inputProcessor->getObjectItem(CurrentModuleObject,
                                          DesuperheaterCoilNum,
                                          Alphas,
                                          NumAlphas,
                                          Numbers,
                                          NumNums,
                                          IOStat,
                                          lNumericBlanks,
                                          lAlphaBlanks,
                                          cAlphaFields,
                                          cNumericFields);

            HeatingCoilNumericFields(CoilNum).FieldNames.allocate(MaxNums);
            HeatingCoilNumericFields(CoilNum).FieldNames = "";
            HeatingCoilNumericFields(CoilNum).FieldNames = cNumericFields;

            UtilityRoutines::IsNameEmpty(Alphas(1), CurrentModuleObject, InputErrorsFound);
            // InputErrorsFound will be set to True if problem was found, left untouched otherwise
            VerifyUniqueCoilName(CurrentModuleObject, Alphas(1), InputErrorsFound, CurrentModuleObject + " Name");
            HeatingCoil(CoilNum).Name = Alphas(1);
            HeatingCoil(CoilNum).Schedule = Alphas(2);
            if (lAlphaBlanks(2)) {
                HeatingCoil(CoilNum).SchedPtr = ScheduleAlwaysOn;
            } else {
                HeatingCoil(CoilNum).SchedPtr = GetScheduleIndex(Alphas(2));
                if (HeatingCoil(CoilNum).SchedPtr == 0) {
                    ShowSevereError(RoutineName + CurrentModuleObject + ": Invalid " + cAlphaFields(2) + " entered =" + Alphas(2) + " for " +
                                    cAlphaFields(1) + '=' + Alphas(1));
                    InputErrorsFound = true;
                }
            }

            //       check availability schedule for values between 0 and 1
            if (HeatingCoil(CoilNum).SchedPtr > 0) {
                if (!CheckScheduleValueMinMax(HeatingCoil(CoilNum).SchedPtr, ">=", 0.0, "<=", 1.0)) {
                    ShowSevereError(CurrentModuleObject + " = \"" + HeatingCoil(CoilNum).Name + "\"");
                    ShowContinueError("Error found in " + cAlphaFields(2) + " = " + Alphas(2));
                    ShowContinueError("Schedule values must be (>=0., <=1.)");
                    InputErrorsFound = true;
                }
            }

            HeatingCoil(CoilNum).HeatingCoilType = "Heating";
            HeatingCoil(CoilNum).HeatingCoilModel = "Desuperheater";
            HeatingCoil(CoilNum).HCoilType_Num = Coil_HeatingDesuperheater;

            // HeatingCoil(CoilNum)%Efficiency       = Numbers(1)
            //(Numbers(1)) error limits checked and defaults applied on efficiency after
            //       identifying souce type.

            errFlag = false;
            HeatingCoil(CoilNum).AirInletNodeNum =
                GetOnlySingleNode(Alphas(3), errFlag, CurrentModuleObject, Alphas(1), NodeType_Air, NodeConnectionType_Inlet, 1, ObjectIsNotParent);
            InputErrorsFound = errFlag || InputErrorsFound;
            errFlag = false;
            HeatingCoil(CoilNum).AirOutletNodeNum =
                GetOnlySingleNode(Alphas(4), errFlag, CurrentModuleObject, Alphas(1), NodeType_Air, NodeConnectionType_Outlet, 1, ObjectIsNotParent);
            InputErrorsFound = errFlag || InputErrorsFound;

            TestCompSet(CurrentModuleObject, Alphas(1), Alphas(3), Alphas(4), "Air Nodes");

            if ((UtilityRoutines::SameString(Alphas(5), "Refrigeration:Condenser:AirCooled")) ||
                (UtilityRoutines::SameString(Alphas(5), "Refrigeration:Condenser:EvaporativeCooled")) ||
                (UtilityRoutines::SameString(Alphas(5), "Refrigeration:Condenser:WaterCooled"))) {
                if (lNumericBlanks(1)) {
                    HeatingCoil(CoilNum).Efficiency = 0.8;
                } else {
                    HeatingCoil(CoilNum).Efficiency = Numbers(1);
                    if (Numbers(1) < 0.0 || Numbers(1) > 0.9) {
                        ShowSevereError(CurrentModuleObject + ", \"" + HeatingCoil(CoilNum).Name +
                                        "\" heat reclaim recovery efficiency must be >= 0 and <=0.9");
                        InputErrorsFound = true;
                    }
                }
            } else {
                if (lNumericBlanks(1)) {
                    HeatingCoil(CoilNum).Efficiency = 0.25;
                } else {
                    HeatingCoil(CoilNum).Efficiency = Numbers(1);
                    if (Numbers(1) < 0.0 || Numbers(1) > 0.3) {
                        ShowSevereError(CurrentModuleObject + ", \"" + HeatingCoil(CoilNum).Name +
                                        "\" heat reclaim recovery efficiency must be >= 0 and <=0.3");
                        InputErrorsFound = true;
                    }
                }
            }

            // Find the DX equipment index associated with the desuperheater heating coil.
            // The CoilNum may not be found here when zone heating equip. exists. Check again in InitHeatingCoil.
            // (when zone equipment heating coils are included in the input, the air loop DX equipment has not yet been read in)
            if (UtilityRoutines::SameString(Alphas(5), "Refrigeration:CompressorRack")) {
                HeatingCoil(CoilNum).ReclaimHeatingSource = COMPRESSORRACK_REFRIGERATEDCASE;
                GetRefrigeratedRackIndex(
                    Alphas(6), HeatingCoil(CoilNum).ReclaimHeatingSourceIndexNum, RefrigSystemTypeRack, DXCoilErrFlag, Alphas(5));
                if (HeatingCoil(CoilNum).ReclaimHeatingSourceIndexNum > 0){
                    if (allocated(HeatReclaimRefrigeratedRack)) {
                        DataHeatBalance::HeatReclaimDataBase &HeatReclaim = HeatReclaimRefrigeratedRack(HeatingCoil(CoilNum).ReclaimHeatingSourceIndexNum);
                        if (!allocated(HeatReclaim.HVACDesuperheaterReclaimedHeat)){
                            HeatReclaim.HVACDesuperheaterReclaimedHeat.allocate(NumDesuperheaterCoil);
                            for (auto& num : HeatReclaim.HVACDesuperheaterReclaimedHeat) num = 0.0;
                        }
                        HeatReclaim.ReclaimEfficiencyTotal += HeatingCoil(CoilNum).Efficiency;
                        if (HeatReclaim.ReclaimEfficiencyTotal > 0.3){
                            ShowSevereError(cAllCoilTypes(HeatingCoil(CoilNum).HCoilType_Num) + ", \"" + HeatingCoil(CoilNum).Name +
                                    "\" sum of heat reclaim recovery efficiencies from the same source coil: \"" + 
                                    HeatingCoil(CoilNum).ReclaimHeatingCoilName + "\" cannot be over 0.3");
                        }
                        ValidSourceType(CoilNum) = true;
                    }
                }
            } else if ((UtilityRoutines::SameString(Alphas(5), "Refrigeration:Condenser:AirCooled")) ||
                       (UtilityRoutines::SameString(Alphas(5), "Refrigeration:Condenser:EvaporativeCooled")) ||
                       (UtilityRoutines::SameString(Alphas(5), "Refrigeration:Condenser:WaterCooled"))) {
                HeatingCoil(CoilNum).ReclaimHeatingSource = CONDENSER_REFRIGERATION;
                GetRefrigeratedRackIndex(
                    Alphas(6), HeatingCoil(CoilNum).ReclaimHeatingSourceIndexNum, RefrigSystemTypeDetailed, DXCoilErrFlag, Alphas(5));
                if (HeatingCoil(CoilNum).ReclaimHeatingSourceIndexNum > 0) {
                    if (allocated(HeatReclaimRefrigCondenser)) {
                        DataHeatBalance::HeatReclaimDataBase &HeatReclaim = HeatReclaimRefrigCondenser(HeatingCoil(CoilNum).ReclaimHeatingSourceIndexNum);
                        if (!allocated(HeatReclaim.HVACDesuperheaterReclaimedHeat)){
                            HeatReclaim.HVACDesuperheaterReclaimedHeat.allocate(NumDesuperheaterCoil);
                            for (auto& num : HeatReclaim.HVACDesuperheaterReclaimedHeat) num = 0.0;
                        }
                        HeatReclaim.ReclaimEfficiencyTotal += HeatingCoil(CoilNum).Efficiency;
                        if (HeatReclaim.ReclaimEfficiencyTotal > 0.9){
                            ShowSevereError(cAllCoilTypes(HeatingCoil(CoilNum).HCoilType_Num) + ", \"" + HeatingCoil(CoilNum).Name +
                                    "\" sum of heat reclaim recovery efficiencies from the same source coil: \"" + 
                                    HeatingCoil(CoilNum).ReclaimHeatingCoilName + "\" cannot be over 0.9");
                        }
                        ValidSourceType(CoilNum) = true;
                    }
                }
            } else if (UtilityRoutines::SameString(Alphas(5), "Coil:Cooling:DX:SingleSpeed")) {
                HeatingCoil(CoilNum).ReclaimHeatingSource = COIL_DX_COOLING;
                GetDXCoilIndex(Alphas(6), HeatingCoil(CoilNum).ReclaimHeatingSourceIndexNum, DXCoilErrFlag, Alphas(5));
                if (HeatingCoil(CoilNum).ReclaimHeatingSourceIndexNum > 0){
                    if (allocated(HeatReclaimDXCoil)) {
                        DataHeatBalance::HeatReclaimDataBase &HeatReclaim = HeatReclaimDXCoil(HeatingCoil(CoilNum).ReclaimHeatingSourceIndexNum);
                        if (!allocated(HeatReclaim.HVACDesuperheaterReclaimedHeat)){
                            HeatReclaim.HVACDesuperheaterReclaimedHeat.allocate(NumDesuperheaterCoil);
                            for (auto& num : HeatReclaim.HVACDesuperheaterReclaimedHeat) num = 0.0;
                        }
                        HeatReclaim.ReclaimEfficiencyTotal += HeatingCoil(CoilNum).Efficiency;
                        if (HeatReclaim.ReclaimEfficiencyTotal > 0.3){
                            ShowSevereError(cAllCoilTypes(HeatingCoil(CoilNum).HCoilType_Num) + ", \"" + HeatingCoil(CoilNum).Name +
                                    "\" sum of heat reclaim recovery efficiencies from the same source coil: \"" + 
                                    HeatingCoil(CoilNum).ReclaimHeatingCoilName + "\" cannot be over 0.3");
                        }
                        ValidSourceType(CoilNum) = true;
                    }
                }
                if (HeatingCoil(CoilNum).ReclaimHeatingSourceIndexNum > 0) ValidSourceType(CoilNum) = true;
            } else if (UtilityRoutines::SameString(Alphas(5), "Coil:Cooling:DX:VariableSpeed")) {
                HeatingCoil(CoilNum).ReclaimHeatingSource = COIL_DX_VARIABLE_COOLING;
                HeatingCoil(CoilNum).ReclaimHeatingSourceIndexNum =
                    VariableSpeedCoils::GetCoilIndexVariableSpeed(Alphas(5), Alphas(6), DXCoilErrFlag);
                if (HeatingCoil(CoilNum).ReclaimHeatingSourceIndexNum > 0) {
                    if (allocated(DataHeatBalance::HeatReclaimVS_DXCoil)) {
                        DataHeatBalance::HeatReclaimDataBase &HeatReclaim = DataHeatBalance::HeatReclaimVS_DXCoil(HeatingCoil(CoilNum).ReclaimHeatingSourceIndexNum);
                        if (!allocated(HeatReclaim.HVACDesuperheaterReclaimedHeat)){
                            HeatReclaim.HVACDesuperheaterReclaimedHeat.allocate(NumDesuperheaterCoil);
                            for (auto& num : HeatReclaim.HVACDesuperheaterReclaimedHeat) num = 0.0;
                        }
                        HeatReclaim.ReclaimEfficiencyTotal += HeatingCoil(CoilNum).Efficiency;
                        if (HeatReclaim.ReclaimEfficiencyTotal > 0.3){
                            ShowSevereError(cAllCoilTypes(HeatingCoil(CoilNum).HCoilType_Num) + ", \"" + HeatingCoil(CoilNum).Name +
                                    "\" sum of heat reclaim recovery efficiencies from the same source coil: \"" + 
                                    HeatingCoil(CoilNum).ReclaimHeatingCoilName + "\" cannot be over 0.3");
                        }
                        ValidSourceType(CoilNum) = true;
                    }
                }
            } else if (UtilityRoutines::SameString(Alphas(5), "Coil:Cooling:DX:TwoSpeed")) {
                HeatingCoil(CoilNum).ReclaimHeatingSource = COIL_DX_MULTISPEED;
                GetDXCoilIndex(Alphas(6), HeatingCoil(CoilNum).ReclaimHeatingSourceIndexNum, DXCoilErrFlag, Alphas(5));
                if (HeatingCoil(CoilNum).ReclaimHeatingSourceIndexNum > 0) {
                    if (allocated(HeatReclaimDXCoil)) {
                        DataHeatBalance::HeatReclaimDataBase &HeatReclaim = HeatReclaimDXCoil(HeatingCoil(CoilNum).ReclaimHeatingSourceIndexNum);
                        if (!allocated(HeatReclaim.HVACDesuperheaterReclaimedHeat)){
                            HeatReclaim.HVACDesuperheaterReclaimedHeat.allocate(NumDesuperheaterCoil);
                            for (auto& num : HeatReclaim.HVACDesuperheaterReclaimedHeat) num = 0.0;
                        }
                        HeatReclaim.ReclaimEfficiencyTotal += HeatingCoil(CoilNum).Efficiency;
                        if (HeatReclaim.ReclaimEfficiencyTotal > 0.3){
                            ShowSevereError(cAllCoilTypes(HeatingCoil(CoilNum).HCoilType_Num) + ", \"" + HeatingCoil(CoilNum).Name +
                                    "\" sum of heat reclaim recovery efficiencies from the same source coil: \"" + 
                                    HeatingCoil(CoilNum).ReclaimHeatingCoilName + "\" cannot be over 0.3");
                        }
                        ValidSourceType(CoilNum) = true;
                    }
                }
            } else if (UtilityRoutines::SameString(Alphas(5), "Coil:Cooling:DX:TwoStageWithHumidityControlMode")) {
                HeatingCoil(CoilNum).ReclaimHeatingSource = COIL_DX_MULTIMODE;
                GetDXCoilIndex(Alphas(6), HeatingCoil(CoilNum).ReclaimHeatingSourceIndexNum, DXCoilErrFlag, Alphas(5));
                if (HeatingCoil(CoilNum).ReclaimHeatingSourceIndexNum > 0) {
                    if (allocated(HeatReclaimDXCoil)) {
                        DataHeatBalance::HeatReclaimDataBase &HeatReclaim = HeatReclaimDXCoil(HeatingCoil(CoilNum).ReclaimHeatingSourceIndexNum);
                        if (!allocated(HeatReclaim.HVACDesuperheaterReclaimedHeat)){
                            HeatReclaim.HVACDesuperheaterReclaimedHeat.allocate(NumDesuperheaterCoil);
                            for (auto& num : HeatReclaim.HVACDesuperheaterReclaimedHeat) num = 0.0;
                        }
                        HeatReclaim.ReclaimEfficiencyTotal += HeatingCoil(CoilNum).Efficiency;
                        if (HeatReclaim.ReclaimEfficiencyTotal > 0.3){
                            ShowSevereError(cAllCoilTypes(HeatingCoil(CoilNum).HCoilType_Num) + ", \"" + HeatingCoil(CoilNum).Name +
                                    "\" sum of heat reclaim recovery efficiencies from the same source coil: \"" + 
                                    HeatingCoil(CoilNum).ReclaimHeatingCoilName + "\" cannot be over 0.3");
                        }
                        ValidSourceType(CoilNum) = true;
                    }
                }
            } else {
                ShowSevereError(CurrentModuleObject + ", \"" + HeatingCoil(CoilNum).Name +
                                "\" valid desuperheater heat source object type not found: " + Alphas(5));
                ShowContinueError("Valid desuperheater heat source objects are:");
                ShowContinueError("Refrigeration:CompressorRack, Coil:Cooling:DX:SingleSpeed, Refrigeration:Condenser:AirCooled, "
                                  "Refrigeration:Condenser:EvaporativeCooled, Refrigeration:Condenser:WaterCooled,Coil:Cooling:DX:TwoSpeed, and "
                                  "Coil:Cooling:DX:TwoStageWithHumidityControlMode");
                InputErrorsFound = true;
            }

            HeatingCoil(CoilNum).ReclaimHeatingCoilName = Alphas(6);

            errFlag = false;
            HeatingCoil(CoilNum).TempSetPointNodeNum =
                GetOnlySingleNode(Alphas(7), errFlag, CurrentModuleObject, Alphas(1), NodeType_Air, NodeConnectionType_Sensor, 1, ObjectIsNotParent);
            InputErrorsFound = errFlag || InputErrorsFound;

            // parasitic electric load associated with the desuperheater heating coil
            HeatingCoil(CoilNum).ParasiticElecLoad = Numbers(2);

            if (Numbers(2) < 0.0) {
                ShowSevereError(CurrentModuleObject + ", \"" + HeatingCoil(CoilNum).Name + "\" parasitic electric load must be >= 0");
                InputErrorsFound = true;
            }

            // Setup Report variables for the Desuperheater Heating Coils
            // CurrentModuleObject = "Coil:Heating:Desuperheater"
            SetupOutputVariable("Heating Coil Heating Energy",
                                OutputProcessor::Unit::J,
                                HeatingCoil(CoilNum).HeatingCoilLoad,
                                "HVAC",
                                "Sum",
                                HeatingCoil(CoilNum).Name,
                                _,
                                "ENERGYTRANSFER",
                                "HEATINGCOILS",
                                _,
                                "System");
            SetupOutputVariable("Heating Coil Heating Rate",
                                OutputProcessor::Unit::W,
                                HeatingCoil(CoilNum).HeatingCoilRate,
                                "HVAC",
                                "Average",
                                HeatingCoil(CoilNum).Name);
            SetupOutputVariable("Heating Coil Electric Energy",
                                OutputProcessor::Unit::J,
                                HeatingCoil(CoilNum).ElecUseLoad,
                                "HVAC",
                                "Sum",
                                HeatingCoil(CoilNum).Name,
                                _,
                                "Electricity",
                                "Heating",
                                _,
                                "System");
            SetupOutputVariable("Heating Coil Electric Power",
                                OutputProcessor::Unit::W,
                                HeatingCoil(CoilNum).ElecUseRate,
                                "HVAC",
                                "Average",
                                HeatingCoil(CoilNum).Name);
            SetupOutputVariable(
                "Heating Coil Runtime Fraction", OutputProcessor::Unit::None, HeatingCoil(CoilNum).RTF, "HVAC", "Average", HeatingCoil(CoilNum).Name);
        }

<<<<<<< HEAD
=======
        // perform error check to make sure duplicate heating sources are not used (i.e. 2 desuperheating coils cannot
        // use the same heat source). This error check will be expanded in the future to check for duplicates in
        // desuperheaters used for water heating purposed.
        for (CoilNum = NumElecCoil + NumElecCoilMultiStage + NumFuelCoil + NumGasCoilMultiStage + 1; CoilNum <= NumHeatingCoils; ++CoilNum) {
            for (RemainingCoils = CoilNum + 1; RemainingCoils <= NumHeatingCoils; ++RemainingCoils) {
                if (HeatingCoil(CoilNum).ReclaimHeatingSource == HeatingCoil(RemainingCoils).ReclaimHeatingSource &&
                    HeatingCoil(CoilNum).ReclaimHeatingSourceIndexNum == HeatingCoil(RemainingCoils).ReclaimHeatingSourceIndexNum) {
                    SourceIndexNum = HeatingCoil(CoilNum).ReclaimHeatingSourceIndexNum;
                    if (HeatingCoil(CoilNum).ReclaimHeatingSource == COMPRESSORRACK_REFRIGERATEDCASE) {
                        SourceTypeString = HeatReclaimRefrigeratedRack(SourceIndexNum).SourceType;
                        SourceNameString = HeatReclaimRefrigeratedRack(SourceIndexNum).Name;
                    }
                    if (HeatingCoil(CoilNum).ReclaimHeatingSource == CONDENSER_REFRIGERATION) {
                        SourceTypeString = HeatReclaimRefrigCondenser(SourceIndexNum).SourceType;
                        SourceNameString = HeatReclaimRefrigCondenser(SourceIndexNum).Name;
                    }
                    if (HeatingCoil(CoilNum).ReclaimHeatingSource == COIL_DX_COOLING ||
                        HeatingCoil(CoilNum).ReclaimHeatingSource == COIL_DX_MULTISPEED ||
                        HeatingCoil(CoilNum).ReclaimHeatingSource == COIL_DX_MULTIMODE ||
                        HeatingCoil(CoilNum).ReclaimHeatingSource == COIL_DX_VARIABLE_COOLING) {
                        SourceTypeString = HeatReclaimDXCoil(SourceIndexNum).SourceType;
                        SourceNameString = HeatReclaimDXCoil(SourceIndexNum).Name;
                    }

                    ShowSevereError("Coil:Heating:Desuperheater, \"" + HeatingCoil(CoilNum).Name + "\" and \"" + HeatingCoil(RemainingCoils).Name +
                                    "\" cannot use the same");
                    ShowContinueError(" heat source object " + SourceTypeString + ", \"" + SourceNameString + "\"");
                    InputErrorsFound = true;
                }
            }
        }

>>>>>>> b1c11ff5
        if (InputErrorsFound) {
            ShowFatalError(RoutineName + "Errors found in input.  Program terminates.");
        }

        Alphas.deallocate();
        cAlphaFields.deallocate();
        cNumericFields.deallocate();
        Numbers.deallocate();
        lAlphaBlanks.deallocate();
        lNumericBlanks.deallocate();
    }

    // End of Get Input subroutines for the HB Module
    //******************************************************************************

    // Beginning Initialization Section of the Module
    //******************************************************************************

    void InitHeatingCoil(int const CoilNum, bool const FirstHVACIteration, Real64 const QCoilRequired)
    {

        // SUBROUTINE INFORMATION:
        //       AUTHOR         Richard J. Liesen
        //       DATE WRITTEN   May 2000
        //       MODIFIED       B. Griffith, May 2009 added EMS setpoint check
        //       RE-ENGINEERED  na

        // PURPOSE OF THIS SUBROUTINE:
        // This subroutine is for initializations of the HeatingCoil Components.

        // METHODOLOGY EMPLOYED:
        // Uses the status flags to trigger initializations.

        // Using/Aliasing
        using DataGlobals::AnyEnergyManagementSystemInModel;
        using EMSManager::CheckIfNodeSetPointManagedByEMS;
        using EMSManager::iTemperatureSetPoint;

        // SUBROUTINE LOCAL VARIABLE DECLARATIONS:
        int AirInletNode;                         // coil air inlet node number
        int AirOutletNode;                        // coil air outlet node number
        int ControlNode;                          // coil control node number
        int RackNum;                              // Index to refrigerated case compressor rack
        int CondNum;                              // Index to refrigeration condenser
        int DXCoilNum;                            // Index to DX cooling coil
        static int ValidSourceTypeCounter(0);     // Counter used to determine if desuperheater source name is valid
        static bool HeatingCoilFatalError(false); // used for error checking
        static Array1D_bool MySPTestFlag;         // used for error checking
        static Array1D_bool ShowSingleWarning;    // Used for single warning message for desuperheater coil
        static Array1D_bool MyEnvrnFlag;          // one time environment flag

        if (MyOneTimeFlag) {
            // initialize the environment and sizing flags
            MyEnvrnFlag.allocate(NumHeatingCoils);
            MySizeFlag.allocate(NumHeatingCoils);
            ShowSingleWarning.allocate(NumHeatingCoils);
            MySPTestFlag.allocate(NumHeatingCoils);
            MyEnvrnFlag = true;
            MySizeFlag = true;
            ShowSingleWarning = true;
            MyOneTimeFlag = false;
            MySPTestFlag = true;
        }

        if (!SysSizingCalc && MySizeFlag(CoilNum)) {
            // for each coil, do the sizing once.
            SizeHeatingCoil(CoilNum);

            MySizeFlag(CoilNum) = false;
        }

        // Do the following initializations (every time step): This should be the info from
        // the previous components outlets or the node data in this section.
        // First set the conditions for the air into the coil model
        AirInletNode = HeatingCoil(CoilNum).AirInletNodeNum;
        AirOutletNode = HeatingCoil(CoilNum).AirOutletNodeNum;
        ControlNode = HeatingCoil(CoilNum).TempSetPointNodeNum;
        HeatingCoil(CoilNum).InletAirMassFlowRate = Node(AirInletNode).MassFlowRate;
        HeatingCoil(CoilNum).InletAirTemp = Node(AirInletNode).Temp;
        HeatingCoil(CoilNum).InletAirHumRat = Node(AirInletNode).HumRat;
        HeatingCoil(CoilNum).InletAirEnthalpy = Node(AirInletNode).Enthalpy;

        // Set the reporting variables to zero at each timestep.
        HeatingCoil(CoilNum).HeatingCoilLoad = 0.0;
        HeatingCoil(CoilNum).FuelUseLoad = 0.0;
        HeatingCoil(CoilNum).ElecUseLoad = 0.0;
        HeatingCoil(CoilNum).RTF = 0.0;

        // If a temperature setpoint controlled coil must set the desired outlet temp everytime
        if (ControlNode == 0) {
            HeatingCoil(CoilNum).DesiredOutletTemp = 0.0;
        } else if (ControlNode == AirOutletNode) {
            HeatingCoil(CoilNum).DesiredOutletTemp = Node(ControlNode).TempSetPoint;
        } else {
            HeatingCoil(CoilNum).DesiredOutletTemp = Node(ControlNode).TempSetPoint - (Node(ControlNode).Temp - Node(AirOutletNode).Temp);
        }

        if (QCoilRequired == SensedLoadFlagValue && MySPTestFlag(CoilNum) && HeatingCoil(CoilNum).HCoilType_Num != Coil_HeatingElectric_MultiStage &&
            HeatingCoil(CoilNum).HCoilType_Num != Coil_HeatingGas_MultiStage) {

            //   If the coil is temperature controlled (QCoilReq == -999.0), both a control node and setpoint are required.
            if (!SysSizingCalc && DoSetPointTest) {
                //     3 possibilities here:
                //     1) TempSetPointNodeNum .GT. 0 and TempSetPoint /= SensedNodeFlagValue, this is correct
                //     2) TempSetPointNodeNum .EQ. 0, this is not correct, control node is required
                //     3) TempSetPointNodeNum .GT. 0 and TempSetPoint == SensedNodeFlagValue, this is not correct, missing temperature setpoint
                //     test 2) here (fatal message)
                if (ControlNode == 0) {
                    ShowSevereError(cAllCoilTypes(HeatingCoil(CoilNum).HCoilType_Num) + " \"" + HeatingCoil(CoilNum).Name + "\"");
                    ShowContinueError("... Missing control node for heating coil.");
                    ShowContinueError("... enter a control node name in the coil temperature setpoint node field for this heating coil.");
                    ShowContinueError("... use a Setpoint Manager to establish a setpoint at the coil temperature setpoint node.");
                    HeatingCoilFatalError = true;
                    //     test 3) here (fatal message)
                } else { // IF(ControlNode .GT. 0)THEN
                    if (Node(ControlNode).TempSetPoint == SensedNodeFlagValue) {
                        if (!AnyEnergyManagementSystemInModel) {
                            ShowSevereError(cAllCoilTypes(HeatingCoil(CoilNum).HCoilType_Num) + " \"" + HeatingCoil(CoilNum).Name + "\"");
                            ShowContinueError("... Missing temperature setpoint for heating coil.");
                            ShowContinueError("... use a Setpoint Manager to establish a setpoint at the coil temperature setpoint node.");
                            HeatingCoilFatalError = true;
                        } else {
                            CheckIfNodeSetPointManagedByEMS(ControlNode, iTemperatureSetPoint, HeatingCoilFatalError);
                            if (HeatingCoilFatalError) {
                                ShowSevereError(cAllCoilTypes(HeatingCoil(CoilNum).HCoilType_Num) + " \"" + HeatingCoil(CoilNum).Name + "\"");
                                ShowContinueError("... Missing temperature setpoint for heating coil.");
                                ShowContinueError("... use a Setpoint Manager to establish a setpoint at the coil temperature setpoint node.");
                                ShowContinueError("... or use an EMS Actuator to establish a setpoint at the coil temperature setpoint node.");
                            }
                        }
                    }
                }
                MySPTestFlag(CoilNum) = false;
            }
        } else if (MySPTestFlag(CoilNum)) {
            //  If QCoilReq /= SensedLoadFlagValue, the coil is load controlled and does not require a control node
            //   4 possibilities here:
            //   1) TempSetPointNodeNum .EQ. 0 and TempSetPoint == SensedNodeFlagValue, this is correct
            //   2) TempSetPointNodeNum .EQ. 0 and TempSetPoint /= SensedNodeFlagValue, this may be correct,
            //      (if no control node specified and SP on heating coil outlet do not show warning, other SP managers may be using SP)
            //   3) TempSetPointNodeNum .GT. 0 and TempSetPoint == SensedNodeFlagValue, control node not required if load based control
            //   4) TempSetPointNodeNum .GT. 0 and TempSetPoint /= SensedNodeFlagValue, control node not required if load based control
            //   test 3) and 4) here (warning only)
            if (ControlNode > 0) {
                ShowWarningError(cAllCoilTypes(HeatingCoil(CoilNum).HCoilType_Num) + " \"" + HeatingCoil(CoilNum).Name + "\"");
                ShowContinueError(" The Temperature Setpoint Node Name input is not required for this heating coil because");
                ShowContinueError(" this heating coil is controlled based on the load calculated by the thermostat.");
                ShowContinueError("... this heating coil is not controlled by using a temperature setpoint manager.");
                ShowContinueError(
                    "... if a temperature setpoint is placed at the outlet node of this heating coil, that temperature setpoint will not be used.");
                ShowContinueError("... leaving the input field \"Temperature Setpoint Node Name\" blank will eliminate this warning.");
            }
            MySPTestFlag(CoilNum) = false;
        }

        // delay fatal error until all coils are called
        if (!FirstHVACIteration && HeatingCoilFatalError) {
            ShowFatalError("... errors found in heating coil input.");
        }

        // Find the heating source index for the desuperheater heating coil if not already found. This occurs when zone heating
        // equip. exists. (when zone equipment heating coils are included in the input, the air loop DX equipment has not yet been read)
        // Issue a single warning if the coil is not found and continue the simulation
        if (!ValidSourceType(CoilNum) && (HeatingCoil(CoilNum).HCoilType_Num == Coil_HeatingDesuperheater) && ShowSingleWarning(CoilNum)) {
            ++ValidSourceTypeCounter;
            if (HeatingCoil(CoilNum).ReclaimHeatingSource == COMPRESSORRACK_REFRIGERATEDCASE) {
                for (RackNum = 1; RackNum <= NumRefrigeratedRacks; ++RackNum) {
                    if (!UtilityRoutines::SameString(HeatReclaimRefrigeratedRack(RackNum).Name, HeatingCoil(CoilNum).ReclaimHeatingCoilName))
                        continue;
                    HeatingCoil(CoilNum).ReclaimHeatingSourceIndexNum = RackNum;
                    if (allocated(HeatReclaimRefrigeratedRack)) {
                        DataHeatBalance::HeatReclaimDataBase &HeatReclaim = HeatReclaimRefrigeratedRack(HeatingCoil(CoilNum).ReclaimHeatingSourceIndexNum);
                        if (!allocated(HeatReclaim.HVACDesuperheaterReclaimedHeat)){
                            HeatReclaim.HVACDesuperheaterReclaimedHeat.allocate(NumDesuperheaterCoil);
                            for (auto& num : HeatReclaim.HVACDesuperheaterReclaimedHeat) num = 0.0;
                            HeatReclaim.ReclaimEfficiencyTotal += HeatingCoil(CoilNum).Efficiency;
                            if (HeatReclaim.ReclaimEfficiencyTotal > 0.3){
                               ShowSevereError(cAllCoilTypes(HeatingCoil(CoilNum).HCoilType_Num) + ", \"" + HeatingCoil(CoilNum).Name +
                                        "\" sum of heat reclaim recovery efficiencies from the same source coil: \"" + 
                                        HeatingCoil(CoilNum).ReclaimHeatingCoilName + "\" cannot be over 0.3");
                            }
                        }
                        ValidSourceType(CoilNum) = true;
                    }
                    break;
                }
            } else if (HeatingCoil(CoilNum).ReclaimHeatingSource == CONDENSER_REFRIGERATION) {
                for (CondNum = 1; CondNum <= NumRefrigCondensers; ++CondNum) {
                    if (!UtilityRoutines::SameString(HeatReclaimRefrigCondenser(CondNum).Name, HeatingCoil(CoilNum).ReclaimHeatingCoilName)) continue;
                    HeatingCoil(CoilNum).ReclaimHeatingSourceIndexNum = CondNum;
                    if (allocated(HeatReclaimRefrigCondenser)) {
                        DataHeatBalance::HeatReclaimDataBase &HeatReclaim = HeatReclaimRefrigCondenser(HeatingCoil(CoilNum).ReclaimHeatingSourceIndexNum);
                        if (!allocated(HeatReclaim.HVACDesuperheaterReclaimedHeat)){
                            HeatReclaim.HVACDesuperheaterReclaimedHeat.allocate(NumDesuperheaterCoil);
                            for (auto& num : HeatReclaim.HVACDesuperheaterReclaimedHeat) num = 0.0;
                            HeatReclaim.ReclaimEfficiencyTotal += HeatingCoil(CoilNum).Efficiency;
                            if (HeatReclaim.ReclaimEfficiencyTotal > 0.9){
                               ShowSevereError(cAllCoilTypes(HeatingCoil(CoilNum).HCoilType_Num) + ", \"" + HeatingCoil(CoilNum).Name +
                                        "\" sum of heat reclaim recovery efficiencies from the same source coil: \"" + 
                                        HeatingCoil(CoilNum).ReclaimHeatingCoilName + "\" cannot be over 0.9");
                            }
                        }
                        ValidSourceType(CoilNum) = true;
                    }
                    break;
                }
            } else if (HeatingCoil(CoilNum).ReclaimHeatingSource == COIL_DX_COOLING ||
                       HeatingCoil(CoilNum).ReclaimHeatingSource == COIL_DX_MULTISPEED ||
                       HeatingCoil(CoilNum).ReclaimHeatingSource == COIL_DX_MULTIMODE) {
                for (DXCoilNum = 1; DXCoilNum <= NumDXCoils; ++DXCoilNum) {
                    if (!UtilityRoutines::SameString(HeatReclaimDXCoil(DXCoilNum).Name, HeatingCoil(CoilNum).ReclaimHeatingCoilName)) continue;
                    HeatingCoil(CoilNum).ReclaimHeatingSourceIndexNum = DXCoilNum;
                    if (allocated(HeatReclaimDXCoil)) {
                        DataHeatBalance::HeatReclaimDataBase &HeatReclaim = HeatReclaimDXCoil(HeatingCoil(CoilNum).ReclaimHeatingSourceIndexNum);
                        if (!allocated(HeatReclaim.HVACDesuperheaterReclaimedHeat)){
                            HeatReclaim.HVACDesuperheaterReclaimedHeat.allocate(NumDesuperheaterCoil);
                            for (auto& num : HeatReclaim.HVACDesuperheaterReclaimedHeat) num = 0.0;
                            HeatReclaim.ReclaimEfficiencyTotal += HeatingCoil(CoilNum).Efficiency;
                            if (HeatReclaim.ReclaimEfficiencyTotal > 0.3){
                               ShowSevereError(cAllCoilTypes(HeatingCoil(CoilNum).HCoilType_Num) + ", \"" + HeatingCoil(CoilNum).Name +
                                        "\" sum of heat reclaim recovery efficiencies from the same source coil: \"" + 
                                        HeatingCoil(CoilNum).ReclaimHeatingCoilName + "\" cannot be over 0.3");
                            }
                        }
                        ValidSourceType(CoilNum) = true;
                    }
                    break;
                }
            } else if (HeatingCoil(CoilNum).ReclaimHeatingSource == COIL_DX_VARIABLE_COOLING) {
                for (DXCoilNum = 1; DXCoilNum <= VariableSpeedCoils::NumVarSpeedCoils; ++DXCoilNum) {
                    if (!UtilityRoutines::SameString(DataHeatBalance::HeatReclaimVS_DXCoil(DXCoilNum).Name,
                                                     HeatingCoil(CoilNum).ReclaimHeatingCoilName))
                        continue;
                    HeatingCoil(CoilNum).ReclaimHeatingSourceIndexNum = DXCoilNum;
                    if (allocated(DataHeatBalance::HeatReclaimVS_DXCoil)) {
                        DataHeatBalance::HeatReclaimDataBase &HeatReclaim = DataHeatBalance::HeatReclaimVS_DXCoil(HeatingCoil(CoilNum).ReclaimHeatingSourceIndexNum);
                        if (!allocated(HeatReclaim.HVACDesuperheaterReclaimedHeat)){
                            HeatReclaim.HVACDesuperheaterReclaimedHeat.allocate(NumDesuperheaterCoil);
                            for (auto& num : HeatReclaim.HVACDesuperheaterReclaimedHeat) num = 0.0;
                            HeatReclaim.ReclaimEfficiencyTotal += HeatingCoil(CoilNum).Efficiency;
                            if (HeatReclaim.ReclaimEfficiencyTotal > 0.3){
                               ShowSevereError(cAllCoilTypes(HeatingCoil(CoilNum).HCoilType_Num) + ", \"" + HeatingCoil(CoilNum).Name +
                                        "\" sum of heat reclaim recovery efficiencies from the same source coil: \"" + 
                                        HeatingCoil(CoilNum).ReclaimHeatingCoilName + "\" cannot be over 0.3");
                            }
                        }
                        ValidSourceType(CoilNum) = true;
                    }
                    break;
                }
            }
            if ((ValidSourceTypeCounter > NumDesuperheaterCoil * 2) && ShowSingleWarning(CoilNum) && !ValidSourceType(CoilNum)) {
                ShowWarningError("Coil:Heating:Desuperheater, \"" + HeatingCoil(CoilNum).Name +
                                 "\" desuperheater heat source object name not found: " + HeatingCoil(CoilNum).ReclaimHeatingCoilName);
                ShowContinueError(" Desuperheater heating coil is not modeled and simulation continues.");
                ShowSingleWarning(CoilNum) = false;
            }
        }
    }

    void SizeHeatingCoil(int const CoilNum)
    {

        // SUBROUTINE INFORMATION:
        //       AUTHOR         Fred Buhl
        //       DATE WRITTEN   January 2002
        //       MODIFIED       August 2013 Daeho Kang, add component sizing table entries
        //       RE-ENGINEERED  Mar 2014 FSEC, moved calculations to common routine in ReportSizingManager

        // PURPOSE OF THIS SUBROUTINE:
        // This subroutine is for sizing Heating Coil Components for which nominal capcities have not been
        // specified in the input.

        // METHODOLOGY EMPLOYED:
        // Obtains heating capacities from the zone or system sizing arrays or parent object as necessary.
        // heating coil or other routine sets up any required data variables (e.g., DataCoilIsSuppHeater, TermUnitPIU, etc.),
        // sizing variable (e.g., HeatingCoil( CoilNum ).NominalCapacity in this routine since it can be multi-staged and new routine
        // currently only handles single values) and associated string representing that sizing variable.
        // RequestSizing functions handles the actual sizing and reporting.

        // REFERENCES:
        // na

        // Using/Aliasing
        using namespace DataSizing;
        using General::RoundSigDigits;
        using General::TrimSigDigits;
        using namespace OutputReportPredefined;
        using ReportSizingManager::ReportSizingOutput;
        using ReportSizingManager::RequestSizing;

        // Locals
        // SUBROUTINE ARGUMENT DEFINITIONS:

        // SUBROUTINE PARAMETER DEFINITIONS:
        static std::string const RoutineName("SizeHeatingCoil: "); // include trailing blank space

        // INTERFACE BLOCK SPECIFICATIONS
        // na

        // DERIVED TYPE DEFINITIONS
        // na

        // SUBROUTINE LOCAL VARIABLE DECLARATIONS:
        std::string CompName;       // component name
        std::string CompType;       // component type
        std::string SizingString;   // input field sizing description (e.g., Nominal Capacity)
        bool IsAutoSize;            // Indicator to autosize for reporting
        bool bPRINT = true;         // TRUE if sizing is reported to output (eio)
        bool ThisStageAutoSize;     // Indicator to autosize at each stage for reporting
        Real64 NominalCapacityDes;  // Autosized nominal capacity for reporting
        Real64 NominalCapacityUser; // Hardsized nominal capacity for reporting
        Real64 TempCap;             // autosized capacity of heating coil [W]
        int StageNum;               // actual stage of multi-stage heating coil
        int NumOfStages;            // total number of stages of multi-stage heating coil
        int FieldNum = 2;           // IDD numeric field number where input field description is found
        int NumCoilsSized = 0;      // counter used to deallocate temporary string array after all coils have been sized
        Real64 TempSize;            // sizing variable temp value

        if (HeatingCoil(CoilNum).HCoilType_Num == Coil_HeatingElectric_MultiStage) {
            FieldNum = 1 + (HeatingCoil(CoilNum).NumOfStages * 2);
            TempCap = HeatingCoil(CoilNum).MSNominalCapacity(HeatingCoil(CoilNum).NumOfStages);
        } else if (HeatingCoil(CoilNum).HCoilType_Num == Coil_HeatingGas_MultiStage) {
            FieldNum = 1 + (HeatingCoil(CoilNum).NumOfStages * 3);
            TempCap = HeatingCoil(CoilNum).MSNominalCapacity(HeatingCoil(CoilNum).NumOfStages);
        } else if (HeatingCoil(CoilNum).HCoilType_Num == Coil_HeatingDesuperheater) {
            return; // no autosizable inputs for desupterheater
        } else {
            FieldNum = 2;
            TempCap = HeatingCoil(CoilNum).NominalCapacity;
        }
        SizingString = HeatingCoilNumericFields(CoilNum).FieldNames(FieldNum) + " [W]";
        CompType = "Coil:" + HeatingCoil(CoilNum).HeatingCoilType + ':' + HeatingCoil(CoilNum).HeatingCoilModel;
        CompName = HeatingCoil(CoilNum).Name;
        DataCoilIsSuppHeater = CoilIsSuppHeater; // set global instead of using optional argument
        DataCoolCoilCap = 0.0; // global only used for heat pump heating coils, non-HP heating coils are sized with other global variables

        if (TempCap == AutoSize) {
            if (HeatingCoil(CoilNum).DesiccantRegenerationCoil) {
                DataDesicRegCoil = true;
                bPRINT = false;
                DataDesicDehumNum = HeatingCoil(CoilNum).DesiccantDehumNum;
                TempSize = AutoSize;
                RequestSizing(CompType, CompName, HeatingCoilDesAirInletTempSizing, SizingString, TempSize, bPRINT, RoutineName);
                DataDesInletAirTemp = TempSize;
                TempSize = AutoSize;
                RequestSizing(CompType, CompName, HeatingCoilDesAirOutletTempSizing, SizingString, TempSize, bPRINT, RoutineName);
                DataDesOutletAirTemp = TempSize;
                if (CurOASysNum > 0) {
                    OASysEqSizing(CurOASysNum).AirFlow = true;
                    OASysEqSizing(CurOASysNum).AirVolFlow = FinalSysSizing(CurSysNum).DesOutAirVolFlow;
                }
                DataDesicDehumNum = 0;
                bPRINT = true;
            }
        }
        RequestSizing(CompType, CompName, HeatingCapacitySizing, SizingString, TempCap, bPRINT, RoutineName);
        DataCoilIsSuppHeater = false; // reset global to false so other heating coils are not affected
        DataDesicRegCoil = false;     // reset global to false so other heating coils are not affected
        DataDesInletAirTemp = 0.0;    // reset global data to zero so other heating coils are not
        DataDesOutletAirTemp = 0.0;   // reset global data to zero so other heating coils are not affected

        if (HeatingCoil(CoilNum).HCoilType_Num == Coil_HeatingElectric_MultiStage ||
            HeatingCoil(CoilNum).HCoilType_Num == Coil_HeatingGas_MultiStage) {
            HeatingCoil(CoilNum).MSNominalCapacity(HeatingCoil(CoilNum).NumOfStages) = TempCap;
            IsAutoSize = false;
            if (any_eq(HeatingCoil(CoilNum).MSNominalCapacity, AutoSize)) {
                IsAutoSize = true;
            }
            if (IsAutoSize) {
                NumOfStages = HeatingCoil(CoilNum).NumOfStages;
                for (StageNum = NumOfStages - 1; StageNum >= 1; --StageNum) {
                    if (HeatingCoil(CoilNum).HCoilType_Num == Coil_HeatingElectric_MultiStage) {
                        FieldNum = 1 + (StageNum * 2);
                    } else {
                        FieldNum = 1 + (StageNum * 3);
                    }
                    SizingString = HeatingCoilNumericFields(CoilNum).FieldNames(FieldNum) + " [W]";
                    if (HeatingCoil(CoilNum).MSNominalCapacity(StageNum) == AutoSize) {
                        ThisStageAutoSize = true;
                    }
                    NominalCapacityDes = TempCap * StageNum / NumOfStages;
                    if (ThisStageAutoSize) {
                        HeatingCoil(CoilNum).MSNominalCapacity(StageNum) = NominalCapacityDes;
                        ReportSizingOutput(CompType, CompName, "Design Size " + SizingString, NominalCapacityDes);
                    } else {
                        if (HeatingCoil(CoilNum).MSNominalCapacity(StageNum) > 0.0 && NominalCapacityDes > 0.0) {
                            NominalCapacityUser = TempCap * StageNum / NumOfStages; // HeatingCoil( CoilNum ).MSNominalCapacity( StageNum );
                            ReportSizingOutput(CompType,
                                               CompName,
                                               "Design Size " + SizingString,
                                               NominalCapacityDes,
                                               "User-Specified " + SizingString,
                                               NominalCapacityUser);
                            if (DisplayExtraWarnings) {
                                if ((std::abs(NominalCapacityDes - NominalCapacityUser) / NominalCapacityUser) > AutoVsHardSizingThreshold) {
                                    ShowMessage("SizeHeatingCoil: Potential issue with equipment sizing for " + CompType + ", " + CompName);
                                    ShowContinueError("User-Specified Nominal Capacity of " + RoundSigDigits(NominalCapacityUser, 2) + " [W]");
                                    ShowContinueError("differs from Design Size Nominal Capacity of " + RoundSigDigits(NominalCapacityDes, 2) +
                                                      " [W]");
                                    ShowContinueError("This may, or may not, indicate mismatched component sizes.");
                                    ShowContinueError("Verify that the value entered is intended and is consistent with other components.");
                                }
                            }
                        }
                    }
                }
            } else { // No autosize
                NumOfStages = HeatingCoil(CoilNum).NumOfStages;
                for (StageNum = NumOfStages - 1; StageNum >= 1; --StageNum) {
                    if (HeatingCoil(CoilNum).MSNominalCapacity(StageNum) > 0.0) {
                        ReportSizingOutput(CompType, CompName, "User-Specified " + SizingString, HeatingCoil(CoilNum).MSNominalCapacity(StageNum));
                    }
                }
            }
            // Ensure capacity at lower Stage must be lower or equal to the capacity at higher Stage.
            for (StageNum = 1; StageNum <= HeatingCoil(CoilNum).NumOfStages - 1; ++StageNum) {
                if (HeatingCoil(CoilNum).MSNominalCapacity(StageNum) > HeatingCoil(CoilNum).MSNominalCapacity(StageNum + 1)) {
                    ShowSevereError("SizeHeatingCoil: " + HeatingCoil(CoilNum).HeatingCoilType + ' ' + HeatingCoil(CoilNum).Name + ", Stage " +
                                    TrimSigDigits(StageNum) + " Nominal Capacity (" +
                                    RoundSigDigits(HeatingCoil(CoilNum).MSNominalCapacity(StageNum), 2) + " W) must be less than or equal to Stage " +
                                    TrimSigDigits(StageNum + 1) + " Nominal Capacity (" +
                                    RoundSigDigits(HeatingCoil(CoilNum).MSNominalCapacity(StageNum + 1), 2) + " W).");
                    ShowFatalError("Preceding conditions cause termination.");
                }
            }
        } else { // not a multi-speed coil
            HeatingCoil(CoilNum).NominalCapacity = TempCap;
        }

        if (++NumCoilsSized == NumHeatingCoils) HeatingCoilNumericFields.deallocate(); // remove temporary array for field names at end of sizing

        // create predefined report entries
        {
            auto const SELECT_CASE_var(HeatingCoil(CoilNum).HCoilType_Num);
            if (SELECT_CASE_var == Coil_HeatingElectric) {
                PreDefTableEntry(pdchHeatCoilType, HeatingCoil(CoilNum).Name, "Coil:Heating:Electric");
                PreDefTableEntry(pdchHeatCoilNomCap, HeatingCoil(CoilNum).Name, HeatingCoil(CoilNum).NominalCapacity);
                PreDefTableEntry(pdchHeatCoilNomEff, HeatingCoil(CoilNum).Name, HeatingCoil(CoilNum).Efficiency);
            } else if (SELECT_CASE_var == Coil_HeatingElectric_MultiStage) {
                PreDefTableEntry(pdchHeatCoilType, HeatingCoil(CoilNum).Name, "Coil:Heating:Electric:MultiStage");
                PreDefTableEntry(
                    pdchHeatCoilNomCap, HeatingCoil(CoilNum).Name, HeatingCoil(CoilNum).MSNominalCapacity(HeatingCoil(CoilNum).NumOfStages));
                PreDefTableEntry(pdchHeatCoilNomEff, HeatingCoil(CoilNum).Name, HeatingCoil(CoilNum).MSEfficiency(HeatingCoil(CoilNum).NumOfStages));
            } else if (SELECT_CASE_var == Coil_HeatingGasOrOtherFuel) {
                PreDefTableEntry(pdchHeatCoilType, HeatingCoil(CoilNum).Name, "Coil:Heating:Fuel");
                PreDefTableEntry(pdchHeatCoilNomCap, HeatingCoil(CoilNum).Name, HeatingCoil(CoilNum).NominalCapacity);
                PreDefTableEntry(pdchHeatCoilNomEff, HeatingCoil(CoilNum).Name, HeatingCoil(CoilNum).Efficiency);
            } else if (SELECT_CASE_var == Coil_HeatingGas_MultiStage) {
                PreDefTableEntry(pdchHeatCoilType, HeatingCoil(CoilNum).Name, "Coil:Heating:Gas:MultiStage");
                PreDefTableEntry(
                    pdchHeatCoilNomCap, HeatingCoil(CoilNum).Name, HeatingCoil(CoilNum).MSNominalCapacity(HeatingCoil(CoilNum).NumOfStages));
                PreDefTableEntry(pdchHeatCoilNomEff, HeatingCoil(CoilNum).Name, HeatingCoil(CoilNum).MSEfficiency(HeatingCoil(CoilNum).NumOfStages));
            } else if (SELECT_CASE_var == Coil_HeatingDesuperheater) {
                PreDefTableEntry(pdchHeatCoilType, HeatingCoil(CoilNum).Name, "Coil:Heating:Desuperheater");
                PreDefTableEntry(pdchHeatCoilNomCap, HeatingCoil(CoilNum).Name, HeatingCoil(CoilNum).NominalCapacity);
                PreDefTableEntry(pdchHeatCoilNomEff, HeatingCoil(CoilNum).Name, HeatingCoil(CoilNum).Efficiency);
            }
        }
    }

    // End Initialization Section of the Module
    //******************************************************************************

    // Begin Algorithm Section of the Module
    //******************************************************************************

    void CalcElectricHeatingCoil(int const CoilNum, // index to heating coil
                                 Real64 &QCoilReq,
                                 Real64 &QCoilActual,       // coil load actually delivered (W)
                                 int const FanOpMode,       // fan operating mode
                                 Real64 const PartLoadRatio // part-load ratio of heating coil
    )
    {
        // SUBROUTINE INFORMATION:
        //       AUTHOR         Rich Liesen
        //       DATE WRITTEN   May 2000
        //       MODIFIED       Jul. 2016, R. Zhang, Applied the coil supply air temperature sensor offset
        //       RE-ENGINEERED  na

        // PURPOSE OF THIS SUBROUTINE:
        // Simulates a simple Electric heating coil with an efficiency

        // METHODOLOGY EMPLOYED:

        // REFERENCES:

        // Using/Aliasing
        using DataAirLoop::AirLoopAFNInfo;
        using DataGlobals::DoingSizing;
        using DataGlobals::KickOffSimulation;
        using DataGlobals::WarmupFlag;
        using DataHVACGlobals::ElecHeatingCoilPower;
        using DataHVACGlobals::TempControlTol;
        using FaultsManager::FaultsCoilSATSensor;

        // SUBROUTINE ARGUMENT DEFINITIONS:

        // Locals
        // SUBROUTINE PARAMETER DEFINITIONS:
        // na

        // INTERFACE BLOCK SPECIFICATIONS
        // na

        // DERIVED TYPE DEFINITIONS
        // na

        // SUBROUTINE LOCAL VARIABLE DECLARATIONS:
        Real64 AirMassFlow; // [kg/sec]
        Real64 TempAirIn;   // [C]
        Real64 TempAirOut;  // [C]
        Real64 Win;
        Real64 Effic;
        Real64 CapacitanceAir;
        Real64 HeatingCoilLoad;
        Real64 QCoilCap;
        Real64 TempSetPoint;
        int Control;

        Effic = HeatingCoil(CoilNum).Efficiency;
        TempAirIn = HeatingCoil(CoilNum).InletAirTemp;
        Win = HeatingCoil(CoilNum).InletAirHumRat;
        Control = HeatingCoil(CoilNum).Control;
        TempSetPoint = HeatingCoil(CoilNum).DesiredOutletTemp;

        // If there is a fault of coil SAT Sensor (zrp_Jul2016)
        if (HeatingCoil(CoilNum).FaultyCoilSATFlag && (!WarmupFlag) && (!DoingSizing) && (!KickOffSimulation)) {
            // calculate the sensor offset using fault information
            int FaultIndex = HeatingCoil(CoilNum).FaultyCoilSATIndex;
            HeatingCoil(CoilNum).FaultyCoilSATOffset = FaultsCoilSATSensor(FaultIndex).CalFaultOffsetAct();
            // update the TempSetPoint
            TempSetPoint -= HeatingCoil(CoilNum).FaultyCoilSATOffset;
        }

        //  adjust mass flow rates for cycling fan cycling coil operation
        if (FanOpMode == CycFanCycCoil) {
            if (PartLoadRatio > 0.0) {
                AirMassFlow = HeatingCoil(CoilNum).InletAirMassFlowRate / PartLoadRatio;
                QCoilReq /= PartLoadRatio;
            } else {
                AirMassFlow = 0.0;
            }
        } else {
            AirMassFlow = HeatingCoil(CoilNum).InletAirMassFlowRate;
        }

        CapacitanceAir = PsyCpAirFnW(Win) * AirMassFlow;

        // If the coil is operating there should be some heating capacitance
        //  across the coil, so do the simulation. If not set outlet to inlet and no load.
        //  Also the coil has to be scheduled to be available.

        // Control output to meet load QCoilReq (QCoilReq is passed in if load controlled, otherwise QCoilReq=-999)
        if ((AirMassFlow > 0.0 && HeatingCoil(CoilNum).NominalCapacity > 0.0) && (GetCurrentScheduleValue(HeatingCoil(CoilNum).SchedPtr) > 0.0) &&
            (QCoilReq > 0.0)) {

            // check to see if the Required heating capacity is greater than the user specified capacity.
            if (QCoilReq > HeatingCoil(CoilNum).NominalCapacity) {
                QCoilCap = HeatingCoil(CoilNum).NominalCapacity;
            } else {
                QCoilCap = QCoilReq;
            }

            TempAirOut = TempAirIn + QCoilCap / CapacitanceAir;
            HeatingCoilLoad = QCoilCap;

            // The HeatingCoilLoad is the change in the enthalpy of the Heating
            HeatingCoil(CoilNum).ElecUseLoad = HeatingCoilLoad / Effic;

            // Control coil output to meet a setpoint temperature.
        } else if ((AirMassFlow > 0.0 && HeatingCoil(CoilNum).NominalCapacity > 0.0) &&
                   (GetCurrentScheduleValue(HeatingCoil(CoilNum).SchedPtr) > 0.0) && (QCoilReq == SensedLoadFlagValue) &&
                   (std::abs(TempSetPoint - TempAirIn) > TempControlTol)) {

            QCoilCap = CapacitanceAir * (TempSetPoint - TempAirIn);
            // check to see if setpoint above enetering temperature. If not, set
            // output to zero.
            if (QCoilCap <= 0.0) {
                QCoilCap = 0.0;
                TempAirOut = TempAirIn;
                // check to see if the Required heating capacity is greater than the user
                // specified capacity.
            } else if (QCoilCap > HeatingCoil(CoilNum).NominalCapacity) {
                QCoilCap = HeatingCoil(CoilNum).NominalCapacity;
                TempAirOut = TempAirIn + QCoilCap / CapacitanceAir;
            } else {
                TempAirOut = TempSetPoint;
            }

            HeatingCoilLoad = QCoilCap;

            // The HeatingCoilLoad is the change in the enthalpy of the Heating
            HeatingCoil(CoilNum).ElecUseLoad = HeatingCoilLoad / Effic;

        } else { // If not running Conditions do not change across coil from inlet to outlet

            TempAirOut = TempAirIn;
            HeatingCoilLoad = 0.0;
            HeatingCoil(CoilNum).ElecUseLoad = 0.0;
        }

        if (FanOpMode == CycFanCycCoil) {
            HeatingCoil(CoilNum).ElecUseLoad *= PartLoadRatio;
            HeatingCoilLoad *= PartLoadRatio;
        }

        HeatingCoil(CoilNum).HeatingCoilLoad = HeatingCoilLoad;
        ElecHeatingCoilPower = HeatingCoil(CoilNum).ElecUseLoad;

        // Set the outlet conditions
        HeatingCoil(CoilNum).OutletAirTemp = TempAirOut;

        // This HeatingCoil does not change the moisture or Mass Flow across the component
        HeatingCoil(CoilNum).OutletAirHumRat = HeatingCoil(CoilNum).InletAirHumRat;
        HeatingCoil(CoilNum).OutletAirMassFlowRate = HeatingCoil(CoilNum).InletAirMassFlowRate;
        // Set the outlet enthalpys for air and Heating
        HeatingCoil(CoilNum).OutletAirEnthalpy = PsyHFnTdbW(HeatingCoil(CoilNum).OutletAirTemp, HeatingCoil(CoilNum).OutletAirHumRat);

        QCoilActual = HeatingCoilLoad;
        if (std::abs(HeatingCoil(CoilNum).NominalCapacity) < 1.e-8) {
            if (HeatingCoil(CoilNum).AirLoopNum > 0) {
                AirLoopAFNInfo(HeatingCoil(CoilNum).AirLoopNum).AFNLoopHeatingCoilMaxRTF =
                    max(AirLoopAFNInfo(HeatingCoil(CoilNum).AirLoopNum).AFNLoopHeatingCoilMaxRTF, 0.0);
            }
        } else {
            if (HeatingCoil(CoilNum).AirLoopNum > 0) {
                AirLoopAFNInfo(HeatingCoil(CoilNum).AirLoopNum).AFNLoopHeatingCoilMaxRTF = max(
                    AirLoopAFNInfo(HeatingCoil(CoilNum).AirLoopNum).AFNLoopHeatingCoilMaxRTF, HeatingCoilLoad / HeatingCoil(CoilNum).NominalCapacity);
            }
        }

        // set outlet node temp so parent objects can call calc directly without have to simulate entire model
        Node(HeatingCoil(CoilNum).AirOutletNodeNum).Temp = HeatingCoil(CoilNum).OutletAirTemp;
    }

    void CalcMultiStageElectricHeatingCoil(int &CoilNum,            // the number of the electric heating coil to be simulated
                                           Real64 const SpeedRatio, // SpeedRatio varies between 1.0 (maximum speed) and 0.0 (minimum speed)
                                           Real64 const CycRatio,   // cycling part load ratio
                                           int const StageNum,      // Stage number
                                           int const FanOpMode      // Fan operation mode
    )
    {

        // SUBROUTINE INFORMATION:
        //       AUTHOR         Chandan Sharma, FSEC
        //       DATE WRITTEN   January 2013
        //       MODIFIED       na
        //       RE-ENGINEERED  na

        // PURPOSE OF THIS SUBROUTINE:
        // Calculates the air-side performance and electrical energy use of multistage electric heating coil.

        // METHODOLOGY EMPLOYED:
        // Uses the same methodology as the single stage electric heating unit model (SUBROUTINE CalcelectricHeatingCoil).
        // In addition it assumes that the unit performance is obtained by interpolating between
        // the performance at high stage and that at low stage. If the output needed is below
        // that produced at low stage, the coil cycles between off and low stage.

        // Using/Aliasing
        using CurveManager::CurveValue;
        using DataEnvironment::OutBaroPress;
        using DataHVACGlobals::ElecHeatingCoilPower;
        using DataHVACGlobals::MSHPMassFlowRateHigh;
        using DataHVACGlobals::MSHPMassFlowRateLow;
        using General::RoundSigDigits;
        using General::TrimSigDigits;
        using Psychrometrics::PsyRhFnTdbWPb;
        using Psychrometrics::PsyTdbFnHW;
        using Psychrometrics::PsyTsatFnHPb;
        using Psychrometrics::PsyWFnTdbH;

        // Locals
        // SUBROUTINE ARGUMENT DEFINITIONS:

        // SUBROUTINE PARAMETER DEFINITIONS:
        static std::string const RoutineName("CalcMultiStageElectricHeatingCoil");
        static std::string const RoutineNameAverageLoad("CalcMultiStageElectricHeatingCoil:Averageload");
        static std::string const RoutineNameFullLoad("CalcMultiStageElectricHeatingCoil:fullload");

        // INTERFACE BLOCK SPECIFICATIONS
        // na

        // DERIVED TYPE DEFINITIONS
        // na

        // SUBROUTINE LOCAL VARIABLE DECLARATIONS:
        Real64 AirMassFlow;          // dry air mass flow rate through coil [kg/s]
        Real64 InletAirDryBulbTemp;  // inlet air dry bulb temperature [C]
        Real64 InletAirEnthalpy;     // inlet air enthalpy [J/kg]
        Real64 InletAirHumRat;       // inlet air humidity ratio [kg/kg]
        Real64 OutletAirEnthalpy;    // outlet air enthalpy [J/kg]
        Real64 OutletAirHumRat;      // outlet air humidity ratio [kg/kg]
        Real64 TotCapHS;             // total capacity at high stage [W]
        Real64 TotCapLS;             // total capacity at low stage [W]
        Real64 TotCap;               // total capacity at current stage [W]
        Real64 EffHS;                // total capacity at high stage [W]
        Real64 EffLS;                // total capacity at low stage [W]
        Real64 OutdoorPressure;      // Outdoor barometric pressure at condenser (Pa)
        int StageNumHS;              // High stage number
        int StageNumLS;              // Low stage number
        Real64 FullLoadOutAirEnth;   // Outlet full load enthalpy
        Real64 FullLoadOutAirHumRat; // Outlet humidity ratio at full load
        Real64 FullLoadOutAirTemp;   // Outlet temperature at full load
        Real64 FullLoadOutAirRH;     // Outler relative humidity at full load
        Real64 OutletAirTemp;        // Supply ari temperature
        Real64 LSFullLoadOutAirEnth; // Outlet full load enthalpy at low stage
        Real64 HSFullLoadOutAirEnth; // Outlet full load enthalpy at high stage
        Real64 LSElecHeatingPower;   // Full load power at low stage
        Real64 HSElecHeatingPower;   // Full load power at high stage
        Real64 PartLoadRat;          // part load ratio

        // FLOW
        if (StageNum > 1) {
            StageNumLS = StageNum - 1;
            StageNumHS = StageNum;
            if (StageNum > HeatingCoil(CoilNum).NumOfStages) {
                StageNumLS = HeatingCoil(CoilNum).NumOfStages - 1;
                StageNumHS = HeatingCoil(CoilNum).NumOfStages;
            }
        } else {
            StageNumLS = 1;
            StageNumHS = 1;
        }

        AirMassFlow = HeatingCoil(CoilNum).InletAirMassFlowRate;
        InletAirDryBulbTemp = HeatingCoil(CoilNum).InletAirTemp;
        InletAirEnthalpy = HeatingCoil(CoilNum).InletAirEnthalpy;
        InletAirHumRat = HeatingCoil(CoilNum).InletAirHumRat;

        OutdoorPressure = OutBaroPress;

        if ((AirMassFlow > 0.0) && (GetCurrentScheduleValue(HeatingCoil(CoilNum).SchedPtr) > 0.0) && ((CycRatio > 0.0) || (SpeedRatio > 0.0))) {

            if (StageNum > 1) {

                TotCapLS = HeatingCoil(CoilNum).MSNominalCapacity(StageNumLS);
                TotCapHS = HeatingCoil(CoilNum).MSNominalCapacity(StageNumHS);

                EffLS = HeatingCoil(CoilNum).MSEfficiency(StageNumLS);
                EffHS = HeatingCoil(CoilNum).MSEfficiency(StageNumHS);

                // Get full load output and power
                LSFullLoadOutAirEnth = InletAirEnthalpy + TotCapLS / MSHPMassFlowRateLow;
                HSFullLoadOutAirEnth = InletAirEnthalpy + TotCapHS / MSHPMassFlowRateHigh;
                LSElecHeatingPower = TotCapLS / EffLS;
                HSElecHeatingPower = TotCapHS / EffHS;
                OutletAirHumRat = InletAirHumRat;

                // if cycling fan, send coil part-load fraction to on/off fan via HVACDataGlobals
                // IF (FanOpMode .EQ. CycFanCycCoil) OnOffFanPartLoadFraction = 1.0d0

                // Power calculation
                HeatingCoil(CoilNum).ElecUseLoad = SpeedRatio * HSElecHeatingPower + (1.0 - SpeedRatio) * LSElecHeatingPower;

                ElecHeatingCoilPower = HeatingCoil(CoilNum).ElecUseLoad;
                HeatingCoil(CoilNum).HeatingCoilLoad = MSHPMassFlowRateHigh * (HSFullLoadOutAirEnth - InletAirEnthalpy) * SpeedRatio +
                                                       MSHPMassFlowRateLow * (LSFullLoadOutAirEnth - InletAirEnthalpy) * (1.0 - SpeedRatio);

                OutletAirEnthalpy = InletAirEnthalpy + HeatingCoil(CoilNum).HeatingCoilLoad / HeatingCoil(CoilNum).InletAirMassFlowRate;
                OutletAirTemp = PsyTdbFnHW(OutletAirEnthalpy, OutletAirHumRat);
                FullLoadOutAirRH = PsyRhFnTdbWPb(OutletAirTemp, OutletAirHumRat, OutdoorPressure, RoutineNameAverageLoad);

                if (FullLoadOutAirRH > 1.0) { // Limit to saturated conditions at FullLoadOutAirEnth
                    OutletAirTemp = PsyTsatFnHPb(OutletAirEnthalpy, OutdoorPressure, RoutineName);
                    OutletAirHumRat = PsyWFnTdbH(OutletAirTemp, OutletAirEnthalpy, RoutineName);
                }

                HeatingCoil(CoilNum).OutletAirTemp = OutletAirTemp;
                HeatingCoil(CoilNum).OutletAirHumRat = OutletAirHumRat;
                HeatingCoil(CoilNum).OutletAirEnthalpy = OutletAirEnthalpy;
                HeatingCoil(CoilNum).OutletAirMassFlowRate = HeatingCoil(CoilNum).InletAirMassFlowRate;

                // Stage 1
            } else if (CycRatio > 0.0) {

                PartLoadRat = min(1.0, CycRatio);

                // for cycling fan, reset mass flow to full on rate
                if (FanOpMode == CycFanCycCoil) AirMassFlow /= PartLoadRat;
                if (FanOpMode == ContFanCycCoil) AirMassFlow = MSHPMassFlowRateLow;

                TotCap = HeatingCoil(CoilNum).MSNominalCapacity(StageNumLS);

                // Calculate full load outlet conditions
                FullLoadOutAirEnth = InletAirEnthalpy + TotCap / AirMassFlow;
                FullLoadOutAirHumRat = InletAirHumRat;
                FullLoadOutAirTemp = PsyTdbFnHW(FullLoadOutAirEnth, FullLoadOutAirHumRat);
                FullLoadOutAirRH = PsyRhFnTdbWPb(FullLoadOutAirTemp, FullLoadOutAirHumRat, OutdoorPressure, RoutineNameFullLoad);

                if (FullLoadOutAirRH > 1.0) { // Limit to saturated conditions at FullLoadOutAirEnth
                    FullLoadOutAirTemp = PsyTsatFnHPb(FullLoadOutAirEnth, OutdoorPressure, RoutineName);
                    //  Eventually inlet air conditions will be used in electric Coil, these lines are commented out and marked with this comment line
                    //  FullLoadOutAirTemp = PsyTsatFnHPb(FullLoadOutAirEnth,InletAirPressure)
                    FullLoadOutAirHumRat = PsyWFnTdbH(FullLoadOutAirTemp, FullLoadOutAirEnth, RoutineName);
                }

                // Set outlet conditions from the full load calculation
                if (FanOpMode == CycFanCycCoil) {
                    OutletAirEnthalpy = FullLoadOutAirEnth;
                    OutletAirHumRat = FullLoadOutAirHumRat;
                    OutletAirTemp = FullLoadOutAirTemp;
                } else {
                    OutletAirEnthalpy = PartLoadRat * FullLoadOutAirEnth + (1.0 - PartLoadRat) * InletAirEnthalpy;
                    OutletAirHumRat = PartLoadRat * FullLoadOutAirHumRat + (1.0 - PartLoadRat) * InletAirHumRat;
                    OutletAirTemp = PartLoadRat * FullLoadOutAirTemp + (1.0 - PartLoadRat) * InletAirDryBulbTemp;
                }

                EffLS = HeatingCoil(CoilNum).MSEfficiency(StageNumLS);

                //    HeatingCoil(CoilNum)%HeatingCoilLoad = TotCap
                //   This would require a CR to change
                HeatingCoil(CoilNum).HeatingCoilLoad = TotCap * PartLoadRat;

                HeatingCoil(CoilNum).ElecUseLoad = HeatingCoil(CoilNum).HeatingCoilLoad / EffLS;

                ElecHeatingCoilPower = HeatingCoil(CoilNum).ElecUseLoad;

                HeatingCoil(CoilNum).OutletAirTemp = OutletAirTemp;
                HeatingCoil(CoilNum).OutletAirHumRat = OutletAirHumRat;
                HeatingCoil(CoilNum).OutletAirEnthalpy = OutletAirEnthalpy;
                HeatingCoil(CoilNum).OutletAirMassFlowRate = HeatingCoil(CoilNum).InletAirMassFlowRate;
                // this would require a CR to correct (i.e., calculate outputs when coil is off)
                //  ELSE
                //    ! electric coil is off; just pass through conditions
                //    HeatingCoil(CoilNum)%OutletAirEnthalpy = HeatingCoil(CoilNum)%InletAirEnthalpy
                //    HeatingCoil(CoilNum)%OutletAirHumRat   = HeatingCoil(CoilNum)%InletAirHumRat
                //    HeatingCoil(CoilNum)%OutletAirTemp     = HeatingCoil(CoilNum)%InletAirTemp
                //    HeatingCoil(CoilNum)%OutletAirMassFlowRate = HeatingCoil(CoilNum)%InletAirMassFlowRate
                //    HeatingCoil(CoilNum)%ElecUseLoad      = 0.0
                //    HeatingCoil(CoilNum)%HeatingCoilLoad  = 0.0
                //    ElecHeatingCoilPower                  = 0.0
            }

        } else {

            // electric coil is off; just pass through conditions
            HeatingCoil(CoilNum).OutletAirEnthalpy = HeatingCoil(CoilNum).InletAirEnthalpy;
            HeatingCoil(CoilNum).OutletAirHumRat = HeatingCoil(CoilNum).InletAirHumRat;
            HeatingCoil(CoilNum).OutletAirTemp = HeatingCoil(CoilNum).InletAirTemp;
            HeatingCoil(CoilNum).OutletAirMassFlowRate = HeatingCoil(CoilNum).InletAirMassFlowRate;

            // some of these are reset in Init, can be removed to speed up code
            HeatingCoil(CoilNum).ElecUseLoad = 0.0;
            HeatingCoil(CoilNum).HeatingCoilLoad = 0.0;
            ElecHeatingCoilPower = 0.0;

        } // end of on/off if - else

        // set outlet node temp so parent objects can call calc directly without have to simulate entire model
        Node(HeatingCoil(CoilNum).AirOutletNodeNum).Temp = HeatingCoil(CoilNum).OutletAirTemp;
    }

    void CalcFuelHeatingCoil(int const CoilNum, // index to heating coil
                             Real64 const QCoilReq,
                             Real64 &QCoilActual,                  // coil load actually delivered (W)
                             int const FanOpMode,                  // fan operating mode
                             Real64 const EP_UNUSED(PartLoadRatio) // part-load ratio of heating coil
    )
    {
        // SUBROUTINE INFORMATION:
        //       AUTHOR         Rich Liesen
        //       DATE WRITTEN   May 2000
        //       MODIFIED       Jul. 2016, R. Zhang, Applied the coil supply air temperature sensor offset
        //       RE-ENGINEERED  na

        // PURPOSE OF THIS SUBROUTINE:
        // Simulates a simple Gas heating coil with a burner efficiency

        // METHODOLOGY EMPLOYED:

        // REFERENCES:

        // Using/Aliasing
        using CurveManager::CurveValue;
        using DataAirLoop::AirLoopAFNInfo;
        using DataGlobals::DoingSizing;
        using DataGlobals::KickOffSimulation;
        using DataGlobals::WarmupFlag;
        using DataHVACGlobals::TempControlTol;
        using FaultsManager::FaultsCoilSATSensor;
        using General::TrimSigDigits;

        // SUBROUTINE ARGUMENT DEFINITIONS:

        // Locals
        // SUBROUTINE PARAMETER DEFINITIONS:
        // na

        // INTERFACE BLOCK SPECIFICATIONS
        // na

        // DERIVED TYPE DEFINITIONS
        // na

        // SUBROUTINE LOCAL VARIABLE DECLARATIONS:
        Real64 AirMassFlow; // [kg/sec]
        Real64 TempAirIn;   // [C]
        Real64 TempAirOut;  // [C]
        Real64 Win;
        Real64 Effic;
        Real64 CapacitanceAir;
        Real64 HeatingCoilLoad;
        Real64 QCoilCap;
        Real64 TempSetPoint;
        int Control;
        Real64 PartLoadRat;
        Real64 PLF;

        Effic = HeatingCoil(CoilNum).Efficiency;
        TempAirIn = HeatingCoil(CoilNum).InletAirTemp;
        Win = HeatingCoil(CoilNum).InletAirHumRat;
        Control = HeatingCoil(CoilNum).Control;
        TempSetPoint = HeatingCoil(CoilNum).DesiredOutletTemp;
        AirMassFlow = HeatingCoil(CoilNum).InletAirMassFlowRate;

        CapacitanceAir = PsyCpAirFnW(Win) * AirMassFlow;

        // If there is a fault of coil SAT Sensor (zrp_Jul2016)
        if (HeatingCoil(CoilNum).FaultyCoilSATFlag && (!WarmupFlag) && (!DoingSizing) && (!KickOffSimulation)) {
            // calculate the sensor offset using fault information
            int FaultIndex = HeatingCoil(CoilNum).FaultyCoilSATIndex;
            HeatingCoil(CoilNum).FaultyCoilSATOffset = FaultsCoilSATSensor(FaultIndex).CalFaultOffsetAct();
            // update the TempSetPoint
            TempSetPoint -= HeatingCoil(CoilNum).FaultyCoilSATOffset;
        }

        // If the coil is operating there should be some heating capacitance
        //  across the coil, so do the simulation. If not set outlet to inlet and no load.
        //  Also the coil has to be scheduled to be available.

        // Control output to meet load QCoilReq (QCoilReq is passed in if load controlled, otherwise QCoilReq=-999)
        if ((AirMassFlow > 0.0 && HeatingCoil(CoilNum).NominalCapacity > 0.0) && (GetCurrentScheduleValue(HeatingCoil(CoilNum).SchedPtr) > 0.0) &&
            (QCoilReq > 0.0)) {

            // check to see if the Required heating capacity is greater than the user specified capacity.
            if (QCoilReq > HeatingCoil(CoilNum).NominalCapacity) {
                QCoilCap = HeatingCoil(CoilNum).NominalCapacity;
            } else {
                QCoilCap = QCoilReq;
            }

            TempAirOut = TempAirIn + QCoilCap / CapacitanceAir;
            HeatingCoilLoad = QCoilCap;

            PartLoadRat = HeatingCoilLoad / HeatingCoil(CoilNum).NominalCapacity;

            // The HeatingCoilLoad is the change in the enthalpy of the Heating
            HeatingCoil(CoilNum).FuelUseLoad = HeatingCoilLoad / Effic;
            HeatingCoil(CoilNum).ElecUseLoad = HeatingCoil(CoilNum).ParasiticElecLoad * PartLoadRat;
            HeatingCoil(CoilNum).ParasiticFuelRate = HeatingCoil(CoilNum).ParasiticFuelCapacity * (1.0 - PartLoadRat);

            // Control coil output to meet a setpoint temperature.
        } else if ((AirMassFlow > 0.0 && HeatingCoil(CoilNum).NominalCapacity > 0.0) &&
                   (GetCurrentScheduleValue(HeatingCoil(CoilNum).SchedPtr) > 0.0) && (QCoilReq == SensedLoadFlagValue) &&
                   (std::abs(TempSetPoint - TempAirIn) > TempControlTol)) {

            QCoilCap = CapacitanceAir * (TempSetPoint - TempAirIn);
            // check to see if setpoint above entering temperature. If not, set
            // output to zero.
            if (QCoilCap <= 0.0) {
                QCoilCap = 0.0;
                TempAirOut = TempAirIn;
                // check to see if the Required heating capacity is greater than the user
                // specified capacity.
            } else if (QCoilCap > HeatingCoil(CoilNum).NominalCapacity) {
                QCoilCap = HeatingCoil(CoilNum).NominalCapacity;
                TempAirOut = TempAirIn + QCoilCap / CapacitanceAir;
            } else {
                TempAirOut = TempSetPoint;
            }

            HeatingCoilLoad = QCoilCap;

            PartLoadRat = HeatingCoilLoad / HeatingCoil(CoilNum).NominalCapacity;

            // The HeatingCoilLoad is the change in the enthalpy of the Heating
            HeatingCoil(CoilNum).FuelUseLoad = HeatingCoilLoad / Effic;
            HeatingCoil(CoilNum).ElecUseLoad = HeatingCoil(CoilNum).ParasiticElecLoad * PartLoadRat;
            HeatingCoil(CoilNum).ParasiticFuelRate = HeatingCoil(CoilNum).ParasiticFuelCapacity * (1.0 - PartLoadRat);

        } else { // If not running Conditions do not change across coil from inlet to outlet

            TempAirOut = TempAirIn;
            HeatingCoilLoad = 0.0;
            PartLoadRat = 0.0;
            HeatingCoil(CoilNum).FuelUseLoad = 0.0;
            HeatingCoil(CoilNum).ElecUseLoad = 0.0;
            HeatingCoil(CoilNum).ParasiticFuelRate = HeatingCoil(CoilNum).ParasiticFuelCapacity;
        }

        HeatingCoil(CoilNum).RTF = PartLoadRat;

        // If the PLF curve is defined the gas usage needs to be modified
        if (HeatingCoil(CoilNum).PLFCurveIndex > 0) {
            if (PartLoadRat == 0) {
                HeatingCoil(CoilNum).FuelUseLoad = 0.0;
            } else {
                PLF = CurveValue(HeatingCoil(CoilNum).PLFCurveIndex, PartLoadRat);
                if (PLF < 0.7) {
                    if (HeatingCoil(CoilNum).PLFErrorCount < 1) {
                        ++HeatingCoil(CoilNum).PLFErrorCount;
                        ShowWarningError("CalcFuelHeatingCoil: " + cAllCoilTypes(HeatingCoil(CoilNum).HCoilType_Num) + "=\"" +
                                         HeatingCoil(CoilNum).Name + "\", PLF curve values");
                        ShowContinueError("The PLF curve value = " + TrimSigDigits(PLF, 5) +
                                          " for part-load ratio = " + TrimSigDigits(PartLoadRat, 5));
                        ShowContinueError("PLF curve values must be >= 0.7. PLF has been reset to 0.7 and the simulation continues...");
                        ShowContinueError("Check the IO reference manual for PLF curve guidance [Coil:Heating:Fuel].");
                    } else {
                        ShowRecurringWarningErrorAtEnd(HeatingCoil(CoilNum).Name + ", Heating coil PLF curve < 0.7 warning continues... ",
                                                       HeatingCoil(CoilNum).PLFErrorIndex,
                                                       PLF,
                                                       PLF);
                    }
                    PLF = 0.7;
                }
                // Modify the Gas Coil Consumption and parasitic loads based on PLF curve
                HeatingCoil(CoilNum).RTF = PartLoadRat / PLF;
                if (HeatingCoil(CoilNum).RTF > 1.0 && std::abs(HeatingCoil(CoilNum).RTF - 1.0) > 0.001) {
                    if (HeatingCoil(CoilNum).RTFErrorCount < 1) {
                        ++HeatingCoil(CoilNum).RTFErrorCount;
                        ShowWarningError("CalcFuelHeatingCoil: " + cAllCoilTypes(HeatingCoil(CoilNum).HCoilType_Num) + "=\"" +
                                         HeatingCoil(CoilNum).Name + "\", runtime fraction");
                        ShowContinueError("The runtime fraction exceeded 1.0. [" + TrimSigDigits(HeatingCoil(CoilNum).RTF, 4) + "].");
                        ShowContinueError("Runtime fraction is set to 1.0 and the simulation continues...");
                        ShowContinueError("Check the IO reference manual for PLF curve guidance [Coil:Heating:Fuel].");
                    } else {
                        ShowRecurringWarningErrorAtEnd(HeatingCoil(CoilNum).Name + ", Heating coil runtime fraction > 1.0 warning continues... ",
                                                       HeatingCoil(CoilNum).RTFErrorIndex,
                                                       HeatingCoil(CoilNum).RTF,
                                                       HeatingCoil(CoilNum).RTF);
                    }
                    HeatingCoil(CoilNum).RTF = 1.0; // Reset coil runtime fraction to 1.0
                } else if (HeatingCoil(CoilNum).RTF > 1.0) {
                    HeatingCoil(CoilNum).RTF = 1.0; // Reset coil runtime fraction to 1.0
                }
                HeatingCoil(CoilNum).ElecUseLoad = HeatingCoil(CoilNum).ParasiticElecLoad * HeatingCoil(CoilNum).RTF;
                HeatingCoil(CoilNum).FuelUseLoad = HeatingCoil(CoilNum).NominalCapacity / Effic * HeatingCoil(CoilNum).RTF;
                HeatingCoil(CoilNum).ParasiticFuelRate = HeatingCoil(CoilNum).ParasiticFuelCapacity * (1.0 - HeatingCoil(CoilNum).RTF);
                // Fan power will also be modified by the heating coil's part load fraction
                // OnOffFanPartLoadFraction passed to fan via DataHVACGlobals (cycling fan only)
                if (FanOpMode == CycFanCycCoil) {
                    OnOffFanPartLoadFraction = PLF;
                }
            }
        }

        // Set the outlet conditions
        HeatingCoil(CoilNum).HeatingCoilLoad = HeatingCoilLoad;
        HeatingCoil(CoilNum).OutletAirTemp = TempAirOut;

        // This HeatingCoil does not change the moisture or Mass Flow across the component
        HeatingCoil(CoilNum).OutletAirHumRat = HeatingCoil(CoilNum).InletAirHumRat;
        HeatingCoil(CoilNum).OutletAirMassFlowRate = HeatingCoil(CoilNum).InletAirMassFlowRate;
        // Set the outlet enthalpys for air and Heating
        HeatingCoil(CoilNum).OutletAirEnthalpy = PsyHFnTdbW(HeatingCoil(CoilNum).OutletAirTemp, HeatingCoil(CoilNum).OutletAirHumRat);

        QCoilActual = HeatingCoilLoad;
        if (HeatingCoil(CoilNum).AirLoopNum > 0) {
            AirLoopAFNInfo(HeatingCoil(CoilNum).AirLoopNum).AFNLoopHeatingCoilMaxRTF =
                max(AirLoopAFNInfo(HeatingCoil(CoilNum).AirLoopNum).AFNLoopHeatingCoilMaxRTF, HeatingCoil(CoilNum).RTF);
        }
        ElecHeatingCoilPower = HeatingCoil(CoilNum).ElecUseLoad;

        // set outlet node temp so parent objects can call calc directly without have to simulate entire model
        Node(HeatingCoil(CoilNum).AirOutletNodeNum).Temp = HeatingCoil(CoilNum).OutletAirTemp;
    }

    void CalcMultiStageGasHeatingCoil(int &CoilNum,            // the number of the Gas heating coil to be simulated
                                      Real64 const SpeedRatio, // SpeedRatio varies between 1.0 (maximum speed) and 0.0 (minimum speed)
                                      Real64 const CycRatio,   // cycling part load ratio
                                      int const StageNum,      // Speed number
                                      int const FanOpMode      // Fan operation mode
    )
    {

        // SUBROUTINE INFORMATION:
        //       AUTHOR         Chandan Sharma, FSEC
        //       DATE WRITTEN   January 2013
        //       MODIFIED       na
        //       RE-ENGINEERED  na

        // PURPOSE OF THIS SUBROUTINE:
        // Calculates the air-side performance and energy use of a multi stage gas heating coil.

        // METHODOLOGY EMPLOYED:
        // Uses the same methodology as the single speed Gas heating unit model (SUBROUTINE CalcFuelHeatingCoil).
        // In addition it assumes that the unit performance is obtained by interpolating between
        // the performance at high stage and that at low stage. If the output needed is below
        // that produced at low stage, the coil cycles between off and low stage.

        // Using/Aliasing
        using CurveManager::CurveValue;
        using DataEnvironment::OutBaroPress;
        using DataHVACGlobals::ElecHeatingCoilPower;
        using DataHVACGlobals::MSHPMassFlowRateHigh;
        using DataHVACGlobals::MSHPMassFlowRateLow;
        using General::RoundSigDigits;
        using General::TrimSigDigits;
        using Psychrometrics::PsyRhFnTdbWPb;
        using Psychrometrics::PsyTdbFnHW;
        using Psychrometrics::PsyTsatFnHPb;
        using Psychrometrics::PsyWFnTdbH;

        // Locals
        // SUBROUTINE ARGUMENT DEFINITIONS:

        // SUBROUTINE PARAMETER DEFINITIONS:
        static std::string const RoutineName("CalcMultiStageGasHeatingCoil");
        static std::string const RoutineNameAverageLoad("CalcMultiStageGasHeatingCoil:Averageload");
        static std::string const RoutineNameFullLoad("CalcMultiStageGasHeatingCoil:fullload");

        // INTERFACE BLOCK SPECIFICATIONS
        // na

        // DERIVED TYPE DEFINITIONS
        // na

        // SUBROUTINE LOCAL VARIABLE DECLARATIONS:
        Real64 AirMassFlow;          // dry air mass flow rate through coil [kg/s]
        Real64 InletAirDryBulbTemp;  // inlet air dry bulb temperature [C]
        Real64 InletAirEnthalpy;     // inlet air enthalpy [J/kg]
        Real64 InletAirHumRat;       // inlet air humidity ratio [kg/kg]
        Real64 OutletAirEnthalpy;    // outlet air enthalpy [J/kg]
        Real64 OutletAirHumRat;      // outlet air humidity ratio [kg/kg]
        Real64 TotCapHS;             // total capacity at high stage [W]
        Real64 TotCapLS;             // total capacity at low stage [W]
        Real64 TotCap;               // total capacity at current stage [W]
        Real64 EffHS;                // efficiency at high stage
        Real64 EffLS(0.0);           // efficiency at low stage
        Real64 EffAvg;               // average efficiency
        Real64 OutdoorPressure;      // Outdoor barometric pressure at condenser (Pa)
        int StageNumHS;              // High stage number
        int StageNumLS;              // Low stage number
        Real64 FullLoadOutAirEnth;   // Outlet full load enthalpy
        Real64 FullLoadOutAirHumRat; // Outlet humidity ratio at full load
        Real64 FullLoadOutAirTemp;   // Outlet temperature at full load
        Real64 FullLoadOutAirRH;     // Outler relative humidity at full load
        Real64 OutletAirTemp;        // Supply ari temperature
        Real64 LSFullLoadOutAirEnth; // Outlet full load enthalpy at low stage
        Real64 HSFullLoadOutAirEnth; // Outlet full load enthalpy at high stage
        Real64 LSGasHeatingPower;    // Full load power at low stage
        Real64 HSGasHeatingPower;    // Full load power at high stage
        Real64 PartLoadRat(0.0);     // part load ratio
        Real64 PLF;                  // part load factor used to calculate RTF

        // FLOW
        if (StageNum > 1) {
            StageNumLS = StageNum - 1;
            StageNumHS = StageNum;
            if (StageNum > HeatingCoil(CoilNum).NumOfStages) {
                StageNumLS = HeatingCoil(CoilNum).NumOfStages - 1;
                StageNumHS = HeatingCoil(CoilNum).NumOfStages;
            }
        } else {
            StageNumLS = 1;
            StageNumHS = 1;
        }

        AirMassFlow = HeatingCoil(CoilNum).InletAirMassFlowRate;
        InletAirDryBulbTemp = HeatingCoil(CoilNum).InletAirTemp;
        InletAirEnthalpy = HeatingCoil(CoilNum).InletAirEnthalpy;
        InletAirHumRat = HeatingCoil(CoilNum).InletAirHumRat;

        OutdoorPressure = OutBaroPress;

        if ((AirMassFlow > 0.0) && (GetCurrentScheduleValue(HeatingCoil(CoilNum).SchedPtr) > 0.0) && ((CycRatio > 0.0) || (SpeedRatio > 0.0))) {

            if (StageNum > 1) {

                TotCapLS = HeatingCoil(CoilNum).MSNominalCapacity(StageNumLS);
                TotCapHS = HeatingCoil(CoilNum).MSNominalCapacity(StageNumHS);

                EffLS = HeatingCoil(CoilNum).MSEfficiency(StageNumLS);
                EffHS = HeatingCoil(CoilNum).MSEfficiency(StageNumHS);

                PartLoadRat = min(1.0, SpeedRatio);
                HeatingCoil(CoilNum).RTF = 1.0;

                // Get full load output and power
                LSFullLoadOutAirEnth = InletAirEnthalpy + TotCapLS / MSHPMassFlowRateLow;
                HSFullLoadOutAirEnth = InletAirEnthalpy + TotCapHS / MSHPMassFlowRateHigh;
                LSGasHeatingPower = TotCapLS / EffLS;
                HSGasHeatingPower = TotCapHS / EffHS;
                OutletAirHumRat = InletAirHumRat;

                // if cycling fan, send coil part-load fraction to on/off fan via HVACDataGlobals
                // IF (FanOpMode .EQ. CycFanCycCoil) OnOffFanPartLoadFraction = 1.0d0

                // Power calculation. If PartLoadRat (SpeedRatio) = 0, operate at LS the whole time step
                HeatingCoil(CoilNum).ElecUseLoad = PartLoadRat * HeatingCoil(CoilNum).MSParasiticElecLoad(StageNumHS) +
                                                   (1.0 - PartLoadRat) * HeatingCoil(CoilNum).MSParasiticElecLoad(StageNumLS);

                ElecHeatingCoilPower = HeatingCoil(CoilNum).ElecUseLoad;
                HeatingCoil(CoilNum).HeatingCoilLoad = MSHPMassFlowRateHigh * (HSFullLoadOutAirEnth - InletAirEnthalpy) * PartLoadRat +
                                                       MSHPMassFlowRateLow * (LSFullLoadOutAirEnth - InletAirEnthalpy) * (1.0 - PartLoadRat);
                EffAvg = (EffHS * PartLoadRat) + (EffLS * (1.0 - PartLoadRat));
                HeatingCoil(CoilNum).FuelUseLoad = HeatingCoil(CoilNum).HeatingCoilLoad / EffAvg;
                HeatingCoil(CoilNum).ParasiticFuelRate = 0.0;

                OutletAirEnthalpy = InletAirEnthalpy + HeatingCoil(CoilNum).HeatingCoilLoad / HeatingCoil(CoilNum).InletAirMassFlowRate;
                OutletAirTemp = PsyTdbFnHW(OutletAirEnthalpy, OutletAirHumRat);
                FullLoadOutAirRH = PsyRhFnTdbWPb(OutletAirTemp, OutletAirHumRat, OutdoorPressure, RoutineNameAverageLoad);

                if (FullLoadOutAirRH > 1.0) { // Limit to saturated conditions at FullLoadOutAirEnth
                    OutletAirTemp = PsyTsatFnHPb(OutletAirEnthalpy, OutdoorPressure, RoutineName);
                    OutletAirHumRat = PsyWFnTdbH(OutletAirTemp, OutletAirEnthalpy, RoutineName);
                }

                HeatingCoil(CoilNum).OutletAirTemp = OutletAirTemp;
                HeatingCoil(CoilNum).OutletAirHumRat = OutletAirHumRat;
                HeatingCoil(CoilNum).OutletAirEnthalpy = OutletAirEnthalpy;
                HeatingCoil(CoilNum).OutletAirMassFlowRate = HeatingCoil(CoilNum).InletAirMassFlowRate;

                // Stage 1
            } else if (CycRatio > 0.0) {

                // for cycling fan, reset mass flow to full on rate
                if (FanOpMode == CycFanCycCoil) AirMassFlow /= CycRatio;
                if (FanOpMode == ContFanCycCoil) AirMassFlow = MSHPMassFlowRateLow;

                TotCap = HeatingCoil(CoilNum).MSNominalCapacity(StageNumLS);

                PartLoadRat = min(1.0, CycRatio);
                HeatingCoil(CoilNum).RTF = PartLoadRat;

                // Calculate full load outlet conditions
                FullLoadOutAirEnth = InletAirEnthalpy + TotCap / AirMassFlow;
                FullLoadOutAirHumRat = InletAirHumRat;
                FullLoadOutAirTemp = PsyTdbFnHW(FullLoadOutAirEnth, FullLoadOutAirHumRat);
                FullLoadOutAirRH = PsyRhFnTdbWPb(FullLoadOutAirTemp, FullLoadOutAirHumRat, OutdoorPressure, RoutineNameFullLoad);

                if (FullLoadOutAirRH > 1.0) { // Limit to saturated conditions at FullLoadOutAirEnth
                    FullLoadOutAirTemp = PsyTsatFnHPb(FullLoadOutAirEnth, OutdoorPressure, RoutineName);
                    //  Eventually inlet air conditions will be used in Gas Coil, these lines are commented out and marked with this comment line
                    //  FullLoadOutAirTemp = PsyTsatFnHPb(FullLoadOutAirEnth,InletAirPressure)
                    FullLoadOutAirHumRat = PsyWFnTdbH(FullLoadOutAirTemp, FullLoadOutAirEnth, RoutineName);
                }

                // Set outlet conditions from the full load calculation
                if (FanOpMode == CycFanCycCoil) {
                    OutletAirEnthalpy = FullLoadOutAirEnth;
                    OutletAirHumRat = FullLoadOutAirHumRat;
                    OutletAirTemp = FullLoadOutAirTemp;
                } else {
                    OutletAirEnthalpy =
                        PartLoadRat * AirMassFlow / HeatingCoil(CoilNum).InletAirMassFlowRate * (FullLoadOutAirEnth - InletAirEnthalpy) +
                        InletAirEnthalpy;
                    OutletAirHumRat =
                        PartLoadRat * AirMassFlow / HeatingCoil(CoilNum).InletAirMassFlowRate * (FullLoadOutAirHumRat - InletAirHumRat) +
                        InletAirHumRat;
                    OutletAirTemp = PsyTdbFnHW(OutletAirEnthalpy, OutletAirHumRat);
                }

                EffLS = HeatingCoil(CoilNum).MSEfficiency(StageNumLS);

                HeatingCoil(CoilNum).HeatingCoilLoad = TotCap * PartLoadRat;

                HeatingCoil(CoilNum).FuelUseLoad = HeatingCoil(CoilNum).HeatingCoilLoad / EffLS;
                //   parasitics are calculated when the coil is off (1-PLR)
                HeatingCoil(CoilNum).ElecUseLoad = HeatingCoil(CoilNum).MSParasiticElecLoad(StageNumLS) * (1.0 - PartLoadRat);
                HeatingCoil(CoilNum).ParasiticFuelRate = HeatingCoil(CoilNum).ParasiticFuelCapacity * (1.0 - PartLoadRat);
                ElecHeatingCoilPower = HeatingCoil(CoilNum).ElecUseLoad;

                HeatingCoil(CoilNum).OutletAirTemp = OutletAirTemp;
                HeatingCoil(CoilNum).OutletAirHumRat = OutletAirHumRat;
                HeatingCoil(CoilNum).OutletAirEnthalpy = OutletAirEnthalpy;
                HeatingCoil(CoilNum).OutletAirMassFlowRate = HeatingCoil(CoilNum).InletAirMassFlowRate;
            }

            // This requires a CR to correct (i.e., calculate outputs when coil is off)
        } else {

            // Gas coil is off; just pass through conditions
            HeatingCoil(CoilNum).OutletAirEnthalpy = HeatingCoil(CoilNum).InletAirEnthalpy;
            HeatingCoil(CoilNum).OutletAirHumRat = HeatingCoil(CoilNum).InletAirHumRat;
            HeatingCoil(CoilNum).OutletAirTemp = HeatingCoil(CoilNum).InletAirTemp;
            HeatingCoil(CoilNum).OutletAirMassFlowRate = HeatingCoil(CoilNum).InletAirMassFlowRate;

            // some of these are reset in Init, can be removed to speed up code
            HeatingCoil(CoilNum).ElecUseLoad = 0.0;
            HeatingCoil(CoilNum).HeatingCoilLoad = 0.0;
            HeatingCoil(CoilNum).FuelUseLoad = 0.0;
            HeatingCoil(CoilNum).ParasiticFuelRate = HeatingCoil(CoilNum).ParasiticFuelCapacity;
            ElecHeatingCoilPower = 0.0;
            PartLoadRat = 0.0;

        } // end of on/off if - else

        // If the PLF curve is defined the gas usage needs to be modified.
        // The PLF curve is only used when the coil cycles.
        if (HeatingCoil(CoilNum).PLFCurveIndex > 0) {
            if (PartLoadRat > 0.0 && StageNum < 2) {
                PLF = CurveValue(HeatingCoil(CoilNum).PLFCurveIndex, PartLoadRat);
                if (PLF < 0.7) {
                    if (HeatingCoil(CoilNum).PLFErrorCount < 1) {
                        ++HeatingCoil(CoilNum).PLFErrorCount;
                        ShowWarningError("CalcFuelHeatingCoil: " + cAllCoilTypes(HeatingCoil(CoilNum).HCoilType_Num) + "=\"" +
                                         HeatingCoil(CoilNum).Name + "\", PLF curve values");
                        ShowContinueError("The PLF curve value = " + TrimSigDigits(PLF, 5) +
                                          " for part-load ratio = " + TrimSigDigits(PartLoadRat, 5));
                        ShowContinueError("PLF curve values must be >= 0.7. PLF has been reset to 0.7 and the simulation continues...");
                        ShowContinueError("Check the IO reference manual for PLF curve guidance [Coil:Heating:Fuel].");
                    } else {
                        ShowRecurringWarningErrorAtEnd(HeatingCoil(CoilNum).Name + ", Heating coil PLF curve < 0.7 warning continues... ",
                                                       HeatingCoil(CoilNum).PLFErrorIndex,
                                                       PLF,
                                                       PLF);
                    }
                    PLF = 0.7;
                }
                // Modify the Gas Coil Consumption and parasitic loads based on PLF curve
                HeatingCoil(CoilNum).RTF = PartLoadRat / PLF;
                if (HeatingCoil(CoilNum).RTF > 1.0 && std::abs(HeatingCoil(CoilNum).RTF - 1.0) > 0.001) {
                    if (HeatingCoil(CoilNum).RTFErrorCount < 1) {
                        ++HeatingCoil(CoilNum).RTFErrorCount;
                        ShowWarningError("CalcFuelHeatingCoil: " + cAllCoilTypes(HeatingCoil(CoilNum).HCoilType_Num) + "=\"" +
                                         HeatingCoil(CoilNum).Name + "\", runtime fraction");
                        ShowContinueError("The runtime fraction exceeded 1.0. [" + TrimSigDigits(HeatingCoil(CoilNum).RTF, 4) + "].");
                        ShowContinueError("Runtime fraction is set to 1.0 and the simulation continues...");
                        ShowContinueError("Check the IO reference manual for PLF curve guidance [Coil:Heating:Fuel].");
                    } else {
                        ShowRecurringWarningErrorAtEnd(HeatingCoil(CoilNum).Name + ", Heating coil runtime fraction > 1.0 warning continues... ",
                                                       HeatingCoil(CoilNum).RTFErrorIndex,
                                                       HeatingCoil(CoilNum).RTF,
                                                       HeatingCoil(CoilNum).RTF);
                    }
                    HeatingCoil(CoilNum).RTF = 1.0; // Reset coil runtime fraction to 1.0
                } else if (HeatingCoil(CoilNum).RTF > 1.0) {
                    HeatingCoil(CoilNum).RTF = 1.0; // Reset coil runtime fraction to 1.0
                }
                HeatingCoil(CoilNum).ElecUseLoad = HeatingCoil(CoilNum).MSParasiticElecLoad(StageNum) * HeatingCoil(CoilNum).RTF;
                HeatingCoil(CoilNum).FuelUseLoad = (HeatingCoil(CoilNum).MSNominalCapacity(StageNum) / EffLS) * HeatingCoil(CoilNum).RTF;
                HeatingCoil(CoilNum).ParasiticFuelRate = HeatingCoil(CoilNum).ParasiticFuelCapacity * (1.0 - HeatingCoil(CoilNum).RTF);
                // Fan power will also be modified by the heating coil's part load fraction
                // OnOffFanPartLoadFraction passed to fan via DataHVACGlobals (cycling fan only)
                if (FanOpMode == CycFanCycCoil) {
                    OnOffFanPartLoadFraction = PLF;
                }
            }
        }

        // set outlet node temp so parent objects can call calc directly without have to simulate entire model
        Node(HeatingCoil(CoilNum).AirOutletNodeNum).Temp = HeatingCoil(CoilNum).OutletAirTemp;
    }

    void CalcDesuperheaterHeatingCoil(int const CoilNum,     // index to desuperheater heating coil
                                      Real64 const QCoilReq, // load requested by the simulation for load based control [W]
                                      Real64 &QCoilActual    // coil load actually delivered
    )
    {
        // SUBROUTINE INFORMATION:
        //       AUTHOR         Richard Raustad
        //       DATE WRITTEN   January 2005
        //       MODIFIED       Jul. 2016, R. Zhang, Applied the coil supply air temperature sensor offset
        //       RE-ENGINEERED  na

        // PURPOSE OF THIS SUBROUTINE:
        // Simulates a simple desuperheater heating coil with a heat reclaim efficiency
        // (eff = ratio of condenser waste heat reclaimed to total condenser waste heat rejected)

        // METHODOLOGY EMPLOYED:
        // The available capacity of the desuperheater heating coil is determined by the
        // amount of heat rejected at the heating source condenser multiplied by the
        // desuperheater heat reclaim efficiency. This capacity is either applied towards
        // a requested load (load based control) or applied to the air stream to meet a
        // heating setpoint (temperature based control). This subroutine is similar to
        // the electric or gas heating coil except that the NominalCapacity is variable
        // and based on the runtime fraction and heat rejection of the heat source object.

        // REFERENCES:

        // Using/Aliasing
        using DataGlobals::DoingSizing;
        using DataGlobals::KickOffSimulation;
        using DataGlobals::WarmupFlag;
        using DataHVACGlobals::TempControlTol;
        using FaultsManager::FaultsCoilSATSensor;
        using namespace DXCoils;

        // SUBROUTINE ARGUMENT DEFINITIONS:

        // Locals
        // SUBROUTINE PARAMETER DEFINITIONS:
        // na

        // INTERFACE BLOCK SPECIFICATIONS
        // na

        // DERIVED TYPE DEFINITIONS
        // na

        // SUBROUTINE LOCAL VARIABLE DECLARATIONS:
        Real64 AirMassFlow;     // air mass flow through the desuperheater heating coil [kg/sec]
        Real64 AvailTemp;       // Lowest temperature available from desuperheater (~T condensing)[C]
        Real64 TempAirIn;       // temperature of the air entering the desuperheater heating coil [C]
        Real64 TempAirOut;      // temperature of the air leaving the desuperheater heating coil [C]
        Real64 Win;             // humidity ratio of the air entering the desuperheater heating coil [kg/kg]
        Real64 Effic;           // ratio of condenser waste heat reclaimed to total condenser waste heat rejected
        Real64 CapacitanceAir;  // MdotCp of air entering the desuperheater heating coil
        Real64 HeatingCoilLoad; // actual load delivered by the desuperheater heating coil [W]
        Real64 QCoilCap;        // available capacity of the desuperheater heating coil [W]
        Real64 TempSetPoint;    // setpoint temperature to be met when using temperature based control [C]
        int SourceID;           // waste heat source id number

        Effic = HeatingCoil(CoilNum).Efficiency;
        AirMassFlow = HeatingCoil(CoilNum).InletAirMassFlowRate;
        TempAirIn = HeatingCoil(CoilNum).InletAirTemp;
        Win = HeatingCoil(CoilNum).InletAirHumRat;
        CapacitanceAir = PsyCpAirFnW(Win) * AirMassFlow;
        TempSetPoint = HeatingCoil(CoilNum).DesiredOutletTemp;

        // If there is a fault of coil SAT Sensor (zrp_Jul2016)
        if (HeatingCoil(CoilNum).FaultyCoilSATFlag && (!WarmupFlag) && (!DoingSizing) && (!KickOffSimulation)) {
            // calculate the sensor offset using fault information
            int FaultIndex = HeatingCoil(CoilNum).FaultyCoilSATIndex;
            HeatingCoil(CoilNum).FaultyCoilSATOffset = FaultsCoilSATSensor(FaultIndex).CalFaultOffsetAct();
            // update the TempSetPoint
            TempSetPoint -= HeatingCoil(CoilNum).FaultyCoilSATOffset;
        }

        // Access the appropriate structure to find the available heating capacity of the desuperheater heating coil
        // The nominal capacity of the desuperheater heating coil varies based on the amount of heat rejected by the source
        // Stovall 2011, add comparison to available temperature of heat reclaim source
        if (ValidSourceType(CoilNum)) {
            SourceID = HeatingCoil(CoilNum).ReclaimHeatingSourceIndexNum;
            if (HeatingCoil(CoilNum).ReclaimHeatingSource == COMPRESSORRACK_REFRIGERATEDCASE) {
                // Added last term to available energy equations to avoid double counting reclaimed energy
                // because refrigeration systems are solved outside the hvac time step iterations
                HeatingCoil(CoilNum).RTF = 1.0;
                HeatingCoil(CoilNum).NominalCapacity =
                    HeatReclaimRefrigeratedRack(SourceID).AvailCapacity * Effic - HeatReclaimRefrigeratedRack(SourceID).WaterHeatingDesuperheaterReclaimedHeatTotal;
            } else if (HeatingCoil(CoilNum).ReclaimHeatingSource == CONDENSER_REFRIGERATION) {
                AvailTemp = HeatReclaimRefrigCondenser(SourceID).AvailTemperature;
                HeatingCoil(CoilNum).RTF = 1.0;
                if (AvailTemp <= TempAirIn) {
                    HeatingCoil(CoilNum).NominalCapacity = 0.0;
                    ShowRecurringWarningErrorAtEnd("Coil:Heating:Desuperheater " + HeatingCoil(CoilNum).Name +
                                                       " - Waste heat source temperature was too low to be useful.",
                                                   HeatingCoil(CoilNum).InsuffTemperatureWarn);
                } else {
                    HeatingCoil(CoilNum).NominalCapacity =
                        HeatReclaimRefrigCondenser(SourceID).AvailCapacity * Effic - HeatReclaimRefrigCondenser(SourceID).WaterHeatingDesuperheaterReclaimedHeatTotal;
                }
            } else if (HeatingCoil(CoilNum).ReclaimHeatingSource == COIL_DX_COOLING ||
                       HeatingCoil(CoilNum).ReclaimHeatingSource == COIL_DX_MULTISPEED ||
                       HeatingCoil(CoilNum).ReclaimHeatingSource == COIL_DX_MULTIMODE) {
                HeatingCoil(CoilNum).RTF = DXCoil(SourceID).CoolingCoilRuntimeFraction;
                HeatingCoil(CoilNum).NominalCapacity = HeatReclaimDXCoil(SourceID).AvailCapacity * Effic - HeatReclaimDXCoil(SourceID).WaterHeatingDesuperheaterReclaimedHeatTotal;
            } else if (HeatingCoil(CoilNum).ReclaimHeatingSource == COIL_DX_VARIABLE_COOLING) {
                // condenser heat rejection
                HeatingCoil(CoilNum).RTF = VariableSpeedCoils::VarSpeedCoil(SourceID).RunFrac;
                HeatingCoil(CoilNum).NominalCapacity = DataHeatBalance::HeatReclaimVS_DXCoil(SourceID).AvailCapacity * Effic - DataHeatBalance::HeatReclaimVS_DXCoil(SourceID).WaterHeatingDesuperheaterReclaimedHeatTotal;
            }
        } else {
            HeatingCoil(CoilNum).NominalCapacity = 0.0;
        }

        // Control output to meet load (QCoilReq)
        if ((AirMassFlow > 0.0) && (GetCurrentScheduleValue(HeatingCoil(CoilNum).SchedPtr) > 0.0) && (QCoilReq > 0.0)) {

            // check to see if the Required heating capacity is greater than the available heating capacity.
            if (QCoilReq > HeatingCoil(CoilNum).NominalCapacity) {
                QCoilCap = HeatingCoil(CoilNum).NominalCapacity;
            } else {
                QCoilCap = QCoilReq;
            }

            // report the runtime fraction of the desuperheater heating coil
            if (HeatingCoil(CoilNum).NominalCapacity > 0.0) {
                HeatingCoil(CoilNum).RTF *= (QCoilCap / HeatingCoil(CoilNum).NominalCapacity);
                TempAirOut = TempAirIn + QCoilCap / CapacitanceAir;
                HeatingCoilLoad = QCoilCap;
            } else {
                HeatingCoil(CoilNum).RTF = 0.0;
                TempAirOut = TempAirIn;
                HeatingCoilLoad = 0.0;
            }

            // Control coil output to meet a setpoint temperature.
        } else if ((AirMassFlow > 0.0 && HeatingCoil(CoilNum).NominalCapacity > 0.0) &&
                   (GetCurrentScheduleValue(HeatingCoil(CoilNum).SchedPtr) > 0.0) && (QCoilReq == SensedLoadFlagValue) &&
                   (std::abs(TempSetPoint - TempAirIn) > TempControlTol)) {

            QCoilCap = CapacitanceAir * (TempSetPoint - TempAirIn);
            // check to see if setpoint is above entering air temperature. If not, set output to zero.
            if (QCoilCap <= 0.0) {
                QCoilCap = 0.0;
                TempAirOut = TempAirIn;
                // check to see if the required heating capacity is greater than the available capacity.
            } else if (QCoilCap > HeatingCoil(CoilNum).NominalCapacity) {
                QCoilCap = HeatingCoil(CoilNum).NominalCapacity;
                TempAirOut = TempAirIn + QCoilCap / CapacitanceAir;
            } else {
                TempAirOut = TempSetPoint;
            }

            HeatingCoilLoad = QCoilCap;
            //     report the runtime fraction of the desuperheater heating coil
            HeatingCoil(CoilNum).RTF *= (QCoilCap / HeatingCoil(CoilNum).NominalCapacity);

        } else { // If not running, conditions do not change across heating coil from inlet to outlet

            TempAirOut = TempAirIn;
            HeatingCoilLoad = 0.0;
            HeatingCoil(CoilNum).ElecUseLoad = 0.0;
            HeatingCoil(CoilNum).RTF = 0.0;
        }

        // Set the outlet conditions
        HeatingCoil(CoilNum).HeatingCoilLoad = HeatingCoilLoad;
        HeatingCoil(CoilNum).OutletAirTemp = TempAirOut;

        // This HeatingCoil does not change the moisture or Mass Flow across the component
        HeatingCoil(CoilNum).OutletAirHumRat = HeatingCoil(CoilNum).InletAirHumRat;
        HeatingCoil(CoilNum).OutletAirMassFlowRate = HeatingCoil(CoilNum).InletAirMassFlowRate;
        // Set the outlet enthalpy
        HeatingCoil(CoilNum).OutletAirEnthalpy = PsyHFnTdbW(HeatingCoil(CoilNum).OutletAirTemp, HeatingCoil(CoilNum).OutletAirHumRat);

        HeatingCoil(CoilNum).ElecUseLoad = HeatingCoil(CoilNum).ParasiticElecLoad * HeatingCoil(CoilNum).RTF;
        QCoilActual = HeatingCoilLoad;

        // Update remaining waste heat (just in case multiple users of waste heat use same source)
        if (ValidSourceType(CoilNum)) {
            SourceID = HeatingCoil(CoilNum).ReclaimHeatingSourceIndexNum;
            //   Refrigerated cases are simulated at the zone time step, do not decrement available capacity
            //   (the heat reclaim available capacity will not get reinitialized as the air loop iterates)
            int DesuperheaterNum = CoilNum - NumElecCoil - NumElecCoilMultiStage - NumFuelCoil - NumGasCoilMultiStage;
            if (HeatingCoil(CoilNum).ReclaimHeatingSource == COMPRESSORRACK_REFRIGERATEDCASE) {
                HeatReclaimRefrigeratedRack(SourceID).HVACDesuperheaterReclaimedHeat(DesuperheaterNum) = HeatingCoilLoad;
                HeatReclaimRefrigeratedRack(SourceID).HVACDesuperheaterReclaimedHeatTotal = 0.0;
                for (auto& num : HeatReclaimRefrigeratedRack(SourceID).HVACDesuperheaterReclaimedHeat) 
                    HeatReclaimRefrigeratedRack(SourceID).HVACDesuperheaterReclaimedHeatTotal += num;
            } else if (HeatingCoil(CoilNum).ReclaimHeatingSource == CONDENSER_REFRIGERATION) {
                HeatReclaimRefrigCondenser(SourceID).HVACDesuperheaterReclaimedHeat(DesuperheaterNum) = HeatingCoilLoad;
                HeatReclaimRefrigCondenser(SourceID).HVACDesuperheaterReclaimedHeatTotal = 0.0;
                for (auto& num : HeatReclaimRefrigCondenser(SourceID).HVACDesuperheaterReclaimedHeat) 
                    HeatReclaimRefrigCondenser(SourceID).HVACDesuperheaterReclaimedHeatTotal += num;
            } else if (HeatingCoil(CoilNum).ReclaimHeatingSource == COIL_DX_COOLING ||
                       HeatingCoil(CoilNum).ReclaimHeatingSource == COIL_DX_MULTISPEED ||
                       HeatingCoil(CoilNum).ReclaimHeatingSource == COIL_DX_MULTIMODE) {
                HeatReclaimDXCoil(SourceID).HVACDesuperheaterReclaimedHeat(DesuperheaterNum) = HeatingCoilLoad;
                HeatReclaimDXCoil(SourceID).HVACDesuperheaterReclaimedHeatTotal = 0.0;
                for (auto& num : HeatReclaimDXCoil(SourceID).HVACDesuperheaterReclaimedHeat) 
                    HeatReclaimDXCoil(SourceID).HVACDesuperheaterReclaimedHeatTotal += num;
            } else if (HeatingCoil(CoilNum).ReclaimHeatingSource == COIL_DX_VARIABLE_COOLING) {
                DataHeatBalance::HeatReclaimVS_DXCoil(SourceID).HVACDesuperheaterReclaimedHeat(DesuperheaterNum) = HeatingCoilLoad;
                DataHeatBalance::HeatReclaimVS_DXCoil(SourceID).HVACDesuperheaterReclaimedHeatTotal = 0.0;
                for (auto& num : DataHeatBalance::HeatReclaimVS_DXCoil(SourceID).HVACDesuperheaterReclaimedHeat) 
                    DataHeatBalance::HeatReclaimVS_DXCoil(SourceID).HVACDesuperheaterReclaimedHeatTotal += num;
            }
        }
    }

    // End Algorithm Section of the Module
    // *****************************************************************************

    // Beginning of Update subroutines for the HeatingCoil Module
    // *****************************************************************************

    void UpdateHeatingCoil(int const CoilNum)
    {
        // SUBROUTINE INFORMATION:
        //       AUTHOR         Richard Liesen
        //       DATE WRITTEN   May 2000
        //       MODIFIED       na
        //       RE-ENGINEERED  na

        // PURPOSE OF THIS SUBROUTINE:
        // This subroutine updates the coil outlet nodes.

        // METHODOLOGY EMPLOYED:
        // Data is moved from the coil data structure to the coil outlet nodes.

        // REFERENCES:
        // na

        // Using/Aliasing
        using DataContaminantBalance::Contaminant;

        // Locals
        // SUBROUTINE ARGUMENT DEFINITIONS:

        // SUBROUTINE PARAMETER DEFINITIONS:
        // na

        // INTERFACE BLOCK SPECIFICATIONS
        // na

        // DERIVED TYPE DEFINITIONS
        // na

        // SUBROUTINE LOCAL VARIABLE DECLARATIONS:
        int AirInletNode;
        int AirOutletNode;

        AirInletNode = HeatingCoil(CoilNum).AirInletNodeNum;
        AirOutletNode = HeatingCoil(CoilNum).AirOutletNodeNum;

        // Set the outlet air nodes of the HeatingCoil
        Node(AirOutletNode).MassFlowRate = HeatingCoil(CoilNum).OutletAirMassFlowRate;
        Node(AirOutletNode).Temp = HeatingCoil(CoilNum).OutletAirTemp;
        Node(AirOutletNode).HumRat = HeatingCoil(CoilNum).OutletAirHumRat;
        Node(AirOutletNode).Enthalpy = HeatingCoil(CoilNum).OutletAirEnthalpy;

        // Set the outlet nodes for properties that just pass through & not used
        Node(AirOutletNode).Quality = Node(AirInletNode).Quality;
        Node(AirOutletNode).Press = Node(AirInletNode).Press;
        Node(AirOutletNode).MassFlowRateMin = Node(AirInletNode).MassFlowRateMin;
        Node(AirOutletNode).MassFlowRateMax = Node(AirInletNode).MassFlowRateMax;
        Node(AirOutletNode).MassFlowRateMinAvail = Node(AirInletNode).MassFlowRateMinAvail;
        Node(AirOutletNode).MassFlowRateMaxAvail = Node(AirInletNode).MassFlowRateMaxAvail;

        if (Contaminant.CO2Simulation) {
            Node(AirOutletNode).CO2 = Node(AirInletNode).CO2;
        }

        if (Contaminant.GenericContamSimulation) {
            Node(AirOutletNode).GenContam = Node(AirInletNode).GenContam;
        }
    }

    //        End of Update subroutines for the HeatingCoil Module
    // *****************************************************************************

    // Beginning of Reporting subroutines for the HeatingCoil Module
    // *****************************************************************************

    void ReportHeatingCoil(int const CoilNum)
    {

        // SUBROUTINE INFORMATION:
        //       AUTHOR         Richard Liesen
        //       DATE WRITTEN   May 2000
        //       MODIFIED       na
        //       RE-ENGINEERED  na

        // PURPOSE OF THIS SUBROUTINE:
        // This subroutine updates the report variable for the coils.

        // METHODOLOGY EMPLOYED:
        // NA

        // REFERENCES:
        // na

        // Using/Aliasing
        using DataHVACGlobals::TimeStepSys;

        // Locals
        // SUBROUTINE ARGUMENT DEFINITIONS:

        // SUBROUTINE PARAMETER DEFINITIONS:
        // na

        // INTERFACE BLOCK SPECIFICATIONS
        // na

        // DERIVED TYPE DEFINITIONS
        // na

        // SUBROUTINE LOCAL VARIABLE DECLARATIONS:
        Real64 ReportingConstant;

        ReportingConstant = TimeStepSys * SecInHour;
        // report the HeatingCoil energy from this component
        HeatingCoil(CoilNum).HeatingCoilRate = HeatingCoil(CoilNum).HeatingCoilLoad;
        HeatingCoil(CoilNum).HeatingCoilLoad *= ReportingConstant;

        HeatingCoil(CoilNum).FuelUseRate = HeatingCoil(CoilNum).FuelUseLoad;
        HeatingCoil(CoilNum).ElecUseRate = HeatingCoil(CoilNum).ElecUseLoad;
        HeatingCoil(CoilNum).FuelUseLoad *= ReportingConstant;
        HeatingCoil(CoilNum).ElecUseLoad *= ReportingConstant;

        HeatingCoil(CoilNum).ParasiticFuelLoad = HeatingCoil(CoilNum).ParasiticFuelRate * ReportingConstant;

        std::string coilObjClassName;
        {
            auto const SELECT_CASE_var(HeatingCoil(CoilNum).HCoilType_Num);
            if (SELECT_CASE_var == Coil_HeatingElectric) {
                coilObjClassName = "Coil:Heating:Electric";
            } else if (SELECT_CASE_var == Coil_HeatingElectric_MultiStage) {
                coilObjClassName = "Coil:Heating:Electric:MultiStage";
            } else if (SELECT_CASE_var == Coil_HeatingGasOrOtherFuel) {
                coilObjClassName = "Coil:Heating:Fuel";
            } else if (SELECT_CASE_var == Coil_HeatingGas_MultiStage) {
                coilObjClassName = "Coil:Heating:Gas:MultiStage";
            } else if (SELECT_CASE_var == Coil_HeatingDesuperheater) {
                coilObjClassName = "Coil:Heating:Desuperheater";
            }
        }
        if (HeatingCoil(CoilNum).reportCoilFinalSizes) {
            if (!DataGlobals::WarmupFlag && !DataGlobals::DoingHVACSizingSimulations && !DataGlobals::DoingSizing) {
                coilSelectionReportObj->setCoilFinalSizes(HeatingCoil(CoilNum).Name,
                                                          coilObjClassName,
                                                          HeatingCoil(CoilNum).NominalCapacity,
                                                          HeatingCoil(CoilNum).NominalCapacity,
                                                          -999.0,
                                                          -999.0);
                HeatingCoil(CoilNum).reportCoilFinalSizes = false;
            }
        }
    }

    //        End of Reporting subroutines for the HeatingCoil Module

    void GetCoilIndex(std::string const &HeatingCoilName, int &HeatingCoilIndex, bool &ErrorsFound)
    {

        // SUBROUTINE INFORMATION:
        //       AUTHOR         Richard Raustad
        //       DATE WRITTEN   March 2005
        //       MODIFIED       na
        //       RE-ENGINEERED  na

        // PURPOSE OF THIS SUBROUTINE:
        // This subroutine sets an index for a given DX Coil -- issues error message if that
        // DX Coil is not a legal DX Coil.

        // Obtains and Allocates HeatingCoil related parameters from input file
        if (GetCoilsInputFlag) { // First time subroutine has been entered
            GetHeatingCoilInput();
            GetCoilsInputFlag = false;
        }

        HeatingCoilIndex = UtilityRoutines::FindItem(HeatingCoilName, HeatingCoil);
        if (HeatingCoilIndex == 0) {
            ShowSevereError("GetCoilIndex: Heating coil not found=" + HeatingCoilName);
            ErrorsFound = true;
        }
    }

    void CheckHeatingCoilSchedule(std::string const &CompType, // unused1208
                                  std::string const &CompName,
                                  Real64 &Value,
                                  int &CompIndex)
    {

        // SUBROUTINE INFORMATION:
        //       AUTHOR         Linda Lawrie
        //       DATE WRITTEN   October 2005
        //       MODIFIED       na
        //       RE-ENGINEERED  na

        // PURPOSE OF THIS SUBROUTINE:
        // This routine provides a method for outside routines to check if
        // the heating coil is scheduled to be on.

        // Using/Aliasing
        using General::TrimSigDigits;

        // SUBROUTINE LOCAL VARIABLE DECLARATIONS:
        int CoilNum;

        // Obtains and Allocates HeatingCoil related parameters from input file
        if (GetCoilsInputFlag) { // First time subroutine has been entered
            GetHeatingCoilInput();
            GetCoilsInputFlag = false;
        }

        // Find the correct Coil number
        if (CompIndex == 0) {
            CoilNum = UtilityRoutines::FindItem(CompName, HeatingCoil);
            if (CoilNum == 0) {
                ShowFatalError("CheckHeatingCoilSchedule: Coil not found=\"" + CompName + "\".");
            }
            if (!UtilityRoutines::SameString(CompType, cAllCoilTypes(HeatingCoil(CoilNum).HCoilType_Num))) {
                ShowSevereError("CheckHeatingCoilSchedule: Coil=\"" + CompName + "\"");
                ShowContinueError("...expected type=\"" + CompType + "\", actual type=\"" + cAllCoilTypes(HeatingCoil(CoilNum).HCoilType_Num) +
                                  "\".");
                ShowFatalError("Program terminates due to preceding conditions.");
            }
            CompIndex = CoilNum;
            Value = GetCurrentScheduleValue(HeatingCoil(CoilNum).SchedPtr); // not scheduled?
        } else {
            CoilNum = CompIndex;
            if (CoilNum > NumHeatingCoils || CoilNum < 1) {
                ShowFatalError("CheckHeatingCoilSchedule: Invalid CompIndex passed=" + TrimSigDigits(CoilNum) +
                               ", Number of Heating Coils=" + TrimSigDigits(NumHeatingCoils) + ", Coil name=" + CompName);
            }
            if (CompName != HeatingCoil(CoilNum).Name) {
                ShowSevereError("CheckHeatingCoilSchedule: Invalid CompIndex passed=" + TrimSigDigits(CoilNum) + ", Coil name=" + CompName +
                                ", stored Coil Name for that index=" + HeatingCoil(CoilNum).Name);
                ShowContinueError("...expected type=\"" + CompType + "\", actual type=\"" + cAllCoilTypes(HeatingCoil(CoilNum).HCoilType_Num) +
                                  "\".");
                ShowFatalError("Program terminates due to preceding conditions.");
            }
            Value = GetCurrentScheduleValue(HeatingCoil(CoilNum).SchedPtr); // not scheduled?
        }
    }

    Real64 GetCoilCapacity(std::string const &CoilType, // must match coil types in this module
                           std::string const &CoilName, // must match coil names for the coil type
                           bool &ErrorsFound            // set to true if problem
    )
    {

        // FUNCTION INFORMATION:
        //       AUTHOR         Linda Lawrie
        //       DATE WRITTEN   February 2006
        //       MODIFIED       na
        //       RE-ENGINEERED  na

        // PURPOSE OF THIS FUNCTION:
        // This function looks up the coil capacity for the given coil and returns it.  If
        // incorrect coil type or name is given, ErrorsFound is returned as true and capacity is returned
        // as negative.

        // Return value
        Real64 CoilCapacity; // returned capacity of matched coil

        // FUNCTION LOCAL VARIABLE DECLARATIONS:
        int WhichCoil;
        int FoundType; // Integer equivalent of coil type

        // Obtains and Allocates HeatingCoil related parameters from input file
        if (GetCoilsInputFlag) { // First time subroutine has been entered
            GetHeatingCoilInput();
            GetCoilsInputFlag = false;
        }

        FoundType = UtilityRoutines::FindItem(CoilType, cAllCoilTypes, NumAllCoilTypes);
        if (FoundType == Coil_HeatingElectric || FoundType == Coil_HeatingGasOrOtherFuel || FoundType == Coil_HeatingDesuperheater) {
            WhichCoil = UtilityRoutines::FindItem(CoilName, HeatingCoil);
            if (WhichCoil != 0) {
                CoilCapacity = HeatingCoil(WhichCoil).NominalCapacity;
            }
        } else if (FoundType == Coil_HeatingElectric_MultiStage || FoundType == Coil_HeatingGas_MultiStage) {
            WhichCoil = UtilityRoutines::FindItem(CoilName, HeatingCoil);
            if (WhichCoil != 0) {
                CoilCapacity = HeatingCoil(WhichCoil).MSNominalCapacity(HeatingCoil(WhichCoil).NumOfStages);
            }
        } else {
            WhichCoil = 0;
        }

        if (WhichCoil == 0) { // Autodesk:Return Reworked block to assure CoilCapacity is set before return
            if (FoundType == 0) {
                ShowSevereError("GetCoilCapacity: Could not find Coil, Type=\"" + CoilType + "\" Name=\"" + CoilName + "\"");
            } else if (FoundType > 0) {
                ShowSevereError("GetCoilCapacity: Invalid coil type for capacity, Type=\"" + CoilType + "\" Name=\"" + CoilName + "\"");
                ShowContinueError("...only " + cAllCoilTypes(Coil_HeatingElectric) + ", " + cAllCoilTypes(Coil_HeatingGasOrOtherFuel) + " or " +
                                  cAllCoilTypes(Coil_HeatingDesuperheater) + " are valid in this context.");
            }
            ShowContinueError("... returning Coil Capacity as -1000.");
            ErrorsFound = true;
            CoilCapacity = -1000.0;
        }

        return CoilCapacity;
    }

    int GetCoilAvailScheduleIndex(std::string const &CoilType, // must match coil types in this module
                                  std::string const &CoilName, // must match coil names for the coil type
                                  bool &ErrorsFound            // set to true if problem
    )
    {

        // FUNCTION INFORMATION:
        //       AUTHOR         Richard Raustad, FSEC
        //       DATE WRITTEN   February 2013
        //       MODIFIED       na
        //       RE-ENGINEERED  na

        // PURPOSE OF THIS FUNCTION:
        // This function looks up the given coil and returns the availability schedule index.  If
        // incorrect coil type or name is given, ErrorsFound is returned as true and index is returned
        // as zero.

        // Return value
        int AvailSchIndex; // returned availability schedule of matched coil

        // FUNCTION LOCAL VARIABLE DECLARATIONS:
        int WhichCoil;
        int FoundType; // Integer equivalent of coil type

        // Obtains and Allocates HeatingCoil related parameters from input file
        if (GetCoilsInputFlag) { // First time subroutine has been entered
            GetHeatingCoilInput();
            GetCoilsInputFlag = false;
        }

        WhichCoil = 0;
        AvailSchIndex = 0;
        FoundType = UtilityRoutines::FindItem(CoilType, cAllCoilTypes, NumAllCoilTypes);
        if (FoundType == Coil_HeatingElectric || FoundType == Coil_HeatingElectric_MultiStage || FoundType == Coil_HeatingGasOrOtherFuel ||
            FoundType == Coil_HeatingGas_MultiStage || FoundType == Coil_HeatingDesuperheater) {
            WhichCoil = UtilityRoutines::FindItem(CoilName, HeatingCoil);
            if (WhichCoil != 0) {
                AvailSchIndex = HeatingCoil(WhichCoil).SchedPtr;
            }
        } else {
            WhichCoil = 0;
        }

        if (WhichCoil == 0) {
            ShowSevereError("GetCoilAvailScheduleIndex: Could not find Coil, Type=\"" + CoilType + "\" Name=\"" + CoilName + "\"");
            ErrorsFound = true;
            AvailSchIndex = 0;
        }

        return AvailSchIndex;
    }

    int GetCoilInletNode(std::string const &CoilType, // must match coil types in this module
                         std::string const &CoilName, // must match coil names for the coil type
                         bool &ErrorsFound            // set to true if problem
    )
    {

        // FUNCTION INFORMATION:
        //       AUTHOR         Linda Lawrie
        //       DATE WRITTEN   February 2006
        //       MODIFIED       na
        //       RE-ENGINEERED  na

        // PURPOSE OF THIS FUNCTION:
        // This function looks up the given coil and returns the inlet node number.  If
        // incorrect coil type or name is given, ErrorsFound is returned as true and node number is returned
        // as zero.

        // Return value
        int NodeNumber; // returned node number of matched coil

        // FUNCTION LOCAL VARIABLE DECLARATIONS:
        int WhichCoil;
        int FoundType; // Integer equivalent of coil type

        // Obtains and Allocates HeatingCoil related parameters from input file
        if (GetCoilsInputFlag) { // First time subroutine has been entered
            GetHeatingCoilInput();
            GetCoilsInputFlag = false;
        }

        WhichCoil = 0;
        NodeNumber = 0;
        FoundType = UtilityRoutines::FindItem(CoilType, cAllCoilTypes, NumAllCoilTypes);
        if (FoundType == Coil_HeatingElectric || FoundType == Coil_HeatingElectric_MultiStage || FoundType == Coil_HeatingGasOrOtherFuel ||
            FoundType == Coil_HeatingGas_MultiStage || FoundType == Coil_HeatingDesuperheater) {
            WhichCoil = UtilityRoutines::FindItem(CoilName, HeatingCoil);
            if (WhichCoil != 0) {
                NodeNumber = HeatingCoil(WhichCoil).AirInletNodeNum;
            }
        } else {
            WhichCoil = 0;
        }

        if (WhichCoil == 0) {
            ShowSevereError("GetCoilInletNode: Could not find Coil, Type=\"" + CoilType + "\" Name=\"" + CoilName + "\"");
            ErrorsFound = true;
            NodeNumber = 0;
        }

        return NodeNumber;
    }

    int GetCoilOutletNode(std::string const &CoilType, // must match coil types in this module
                          std::string const &CoilName, // must match coil names for the coil type
                          bool &ErrorsFound            // set to true if problem
    )
    {

        // FUNCTION INFORMATION:
        //       AUTHOR         Richard Raustad
        //       DATE WRITTEN   August 2006
        //       MODIFIED       na
        //       RE-ENGINEERED  na

        // PURPOSE OF THIS FUNCTION:
        // This function looks up the given coil and returns the outlet node number.  If
        // incorrect coil type or name is given, ErrorsFound is returned as true and node number is returned
        // as zero.

        // Return value
        int NodeNumber; // returned node number of matched coil

        // FUNCTION LOCAL VARIABLE DECLARATIONS:
        int WhichCoil;
        int FoundType; // Integer equivalent of coil type

        // Obtains and Allocates HeatingCoil related parameters from input file
        if (GetCoilsInputFlag) { // First time subroutine has been entered
            GetHeatingCoilInput();
            GetCoilsInputFlag = false;
        }

        WhichCoil = 0;
        NodeNumber = 0;
        FoundType = UtilityRoutines::FindItem(CoilType, cAllCoilTypes, NumAllCoilTypes);
        if (FoundType == Coil_HeatingElectric || FoundType == Coil_HeatingElectric_MultiStage || FoundType == Coil_HeatingGasOrOtherFuel ||
            FoundType == Coil_HeatingGas_MultiStage || FoundType == Coil_HeatingDesuperheater) {
            WhichCoil = UtilityRoutines::FindItem(CoilName, HeatingCoil);
            if (WhichCoil != 0) {
                NodeNumber = HeatingCoil(WhichCoil).AirOutletNodeNum;
            }
        } else {
            WhichCoil = 0;
        }

        if (WhichCoil == 0) {
            ShowSevereError("GetCoilOutletNode: Could not find Coil, Type=\"" + CoilType + "\" Name=\"" + CoilName + "\"");
            ErrorsFound = true;
            NodeNumber = 0;
        }

        return NodeNumber;
    }

    int GetHeatReclaimSourceIndex(std::string const &CoilType, // must match coil types in this module
                                  std::string const &CoilName, // must match coil names for the coil type
                                  bool &ErrorsFound            // set to true if problem
    )
    {

        // FUNCTION INFORMATION:
        //       AUTHOR         Richard Raustad
        //       DATE WRITTEN   June 2007
        //       MODIFIED       na
        //       RE-ENGINEERED  na

        // PURPOSE OF THIS FUNCTION:
        // This function looks up the given coil and returns the heating coil index number if it is a desuperheating coil.
        // If incorrect coil type or name is given, ErrorsFound is returned as true and index number is returned
        // as zero.

        // Return value
        int CoilFound; // returned index number of matched coil

        // FUNCTION LOCAL VARIABLE DECLARATIONS:
        bool GetCoilErrFlag;
        bool SuppressWarning;
        int NumCoil;
        int CoilNum(0);

        // Obtains and Allocates HeatingCoil related parameters from input file
        if (GetCoilsInputFlag) { // First time subroutine has been entered
            GetHeatingCoilInput();
            GetCoilsInputFlag = false;
        }

        SuppressWarning = true;
        CoilFound = 0;

        // note should eventually get rid of this string comparison
        if (UtilityRoutines::SameString(CoilType, "COIL:COOLING:DX:SINGLESPEED") ||
            UtilityRoutines::SameString(CoilType, "COIL:COOLING:DX:TWOSPEED") ||
            UtilityRoutines::SameString(CoilType, "COIL:COOLING:DX:TWOSTAGEWITHHUMIDITYCONTROLMODE")) {
            GetDXCoilIndex(CoilName, CoilNum, GetCoilErrFlag, CoilType, SuppressWarning);
            for (NumCoil = 1; NumCoil <= NumHeatingCoils; ++NumCoil) {
                if (HeatingCoil(NumCoil).ReclaimHeatingSource != COIL_DX_COOLING && HeatingCoil(NumCoil).ReclaimHeatingSource != COIL_DX_MULTISPEED &&
                    HeatingCoil(NumCoil).ReclaimHeatingSource != COIL_DX_MULTIMODE && HeatingCoil(NumCoil).ReclaimHeatingCoilName != CoilName)
                    continue;
                CoilFound = CoilNum;
                break;
            }
        } else if (UtilityRoutines::SameString(CoilType, "COIL:COOLING:DX:VARIABLESPEED")) {
            CoilNum = VariableSpeedCoils::GetCoilIndexVariableSpeed(CoilType, CoilName, GetCoilErrFlag);
            for (NumCoil = 1; NumCoil <= NumHeatingCoils; ++NumCoil) {
                if (HeatingCoil(NumCoil).ReclaimHeatingSource != COIL_DX_VARIABLE_COOLING && HeatingCoil(NumCoil).ReclaimHeatingCoilName != CoilName)
                    continue;
                CoilFound = CoilNum;
                break;
            }
        }

        if (CoilNum == 0) {
            ErrorsFound = true;
        }

        return CoilFound;
    }

    int GetCoilControlNodeNum(std::string const &CoilType, // must match coil types in this module
                              std::string const &CoilName, // must match coil names for the coil type
                              bool &ErrorsFound            // set to true if problem
    )
    {

        // FUNCTION INFORMATION:
        //       AUTHOR         Richard Raustad
        //       DATE WRITTEN   June 2007
        //       MODIFIED       na
        //       RE-ENGINEERED  na

        // PURPOSE OF THIS FUNCTION:
        // This function looks up the given coil and returns the control node number.  If
        // incorrect coil type or name is given, ErrorsFound is returned as true and node number is returned
        // as zero.

        // Return value
        int NodeNumber; // returned node number of matched coil

        // FUNCTION LOCAL VARIABLE DECLARATIONS:
        int WhichCoil;
        int FoundType; // Integer equivalent of coil type

        // Obtains and Allocates HeatingCoil related parameters from input file
        if (GetCoilsInputFlag) { // First time subroutine has been entered
            GetHeatingCoilInput();
            GetCoilsInputFlag = false;
        }

        WhichCoil = 0;
        NodeNumber = 0;
        FoundType = UtilityRoutines::FindItem(CoilType, cAllCoilTypes, NumAllCoilTypes);
        if (FoundType == Coil_HeatingElectric || FoundType == Coil_HeatingElectric_MultiStage || FoundType == Coil_HeatingGasOrOtherFuel ||
            FoundType == Coil_HeatingGas_MultiStage || FoundType == Coil_HeatingDesuperheater) {
            WhichCoil = UtilityRoutines::FindItem(CoilName, HeatingCoil);
            if (WhichCoil != 0) {
                NodeNumber = HeatingCoil(WhichCoil).TempSetPointNodeNum;
            }
        } else {
            WhichCoil = 0;
        }

        if (WhichCoil == 0) {
            ShowSevereError("GetCoilControlNodeNum: Could not find Coil, Type=\"" + CoilType + "\" Name=\"" + CoilName + "\"");
            ErrorsFound = true;
            NodeNumber = 0;
        }

        return NodeNumber;
    }

    int GetHeatingCoilTypeNum(std::string const &CoilType, // must match coil types in this module
                              std::string const &CoilName, // must match coil names for the coil type
                              bool &ErrorsFound            // set to true if problem
    )
    {

        // FUNCTION INFORMATION:
        //       AUTHOR         Richard Raustad
        //       DATE WRITTEN   August 2008
        //       MODIFIED       na
        //       RE-ENGINEERED  na

        // PURPOSE OF THIS FUNCTION:
        // This function looks up the given coil and returns the type number.  If
        // incorrect coil type or name is given, ErrorsFound is returned as true and type number is returned
        // as zero.

        // Return value
        int TypeNum; // returned type number of matched coil

        // FUNCTION LOCAL VARIABLE DECLARATIONS:
        int WhichCoil;
        int FoundType; // Integer equivalent of coil type

        // Obtains and Allocates HeatingCoil related parameters from input file
        if (GetCoilsInputFlag) { // First time subroutine has been entered
            GetHeatingCoilInput();
            GetCoilsInputFlag = false;
        }

        WhichCoil = 0;
        TypeNum = 0;
        FoundType = UtilityRoutines::FindItem(CoilType, cAllCoilTypes, NumAllCoilTypes);
        if (FoundType == Coil_HeatingElectric || FoundType == Coil_HeatingElectric_MultiStage || FoundType == Coil_HeatingGasOrOtherFuel ||
            FoundType == Coil_HeatingGas_MultiStage || FoundType == Coil_HeatingDesuperheater) {
            WhichCoil = UtilityRoutines::FindItem(CoilName, HeatingCoil);
            if (WhichCoil != 0) {
                TypeNum = HeatingCoil(WhichCoil).HCoilType_Num;
            }
        } else {
            WhichCoil = 0;
        }

        if (WhichCoil == 0) {
            ShowSevereError("GetHeatingCoilTypeNum: Could not find Coil, Type=\"" + CoilType + "\" Name=\"" + CoilName + "\"");
            ErrorsFound = true;
            TypeNum = 0;
        }

        return TypeNum;
    }

    int GetHeatingCoilIndex(std::string const &CoilType, // must match coil types in this module
                            std::string const &CoilName, // must match coil names for the coil type
                            bool &ErrorsFound            // set to true if problem
    )
    {

        // FUNCTION INFORMATION:
        //       AUTHOR         Linda Lawrie
        //       DATE WRITTEN   February 2011
        //       MODIFIED       na
        //       RE-ENGINEERED  na

        // PURPOSE OF THIS FUNCTION:
        // This function looks up the given coil and returns the index into the structure.  If
        // incorrect coil type or name is given, ErrorsFound is returned as true and index is returned
        // as zero.

        // Return value
        int WhichCoil; // returned index number of matched coil

        // FUNCTION LOCAL VARIABLE DECLARATIONS:
        int FoundType; // Integer equivalent of coil type

        // Obtains and Allocates HeatingCoil related parameters from input file
        if (GetCoilsInputFlag) { // First time subroutine has been entered
            GetHeatingCoilInput();
            GetCoilsInputFlag = false;
        }

        WhichCoil = 0;
        FoundType = UtilityRoutines::FindItem(CoilType, cAllCoilTypes, NumAllCoilTypes);
        if (FoundType == Coil_HeatingElectric || FoundType == Coil_HeatingElectric_MultiStage || FoundType == Coil_HeatingGasOrOtherFuel ||
            FoundType == Coil_HeatingGas_MultiStage || FoundType == Coil_HeatingDesuperheater) {
            WhichCoil = UtilityRoutines::FindItem(CoilName, HeatingCoil);
        } else {
            WhichCoil = 0;
        }

        if (WhichCoil == 0) {
            ShowSevereError("GetHeatingCoilIndex: Could not find Coil, Type=\"" + CoilType + "\" Name=\"" + CoilName + "\"");
            ErrorsFound = true;
        }

        return WhichCoil;
    }

    int GetHeatingCoilPLFCurveIndex(std::string const &CoilType, // must match coil types in this module
                                    std::string const &CoilName, // must match coil names for the coil type
                                    bool &ErrorsFound            // set to true if problem
    )
    {

        // FUNCTION INFORMATION:
        //       AUTHOR         Richard Raustad
        //       DATE WRITTEN   December 2008
        //       MODIFIED       na
        //       RE-ENGINEERED  na

        // PURPOSE OF THIS FUNCTION:
        // This function looks up the given coil and returns the PLF curve index.  If
        // incorrect coil name is given for gas or electric heating coils, ErrorsFound
        // is returned as true and curve index is returned as zero.
        // If not a gas or electric heating coil, ErrorsFound is unchanged and index is 0.

        // Return value
        int IndexNum; // returned PLF curve index of matched coil

        // FUNCTION LOCAL VARIABLE DECLARATIONS:
        int WhichCoil;
        int FoundType; // Integer equivalent of coil type

        // Obtains and Allocates HeatingCoil related parameters from input file
        if (GetCoilsInputFlag) { // First time subroutine has been entered
            GetHeatingCoilInput();
            GetCoilsInputFlag = false;
        }

        FoundType = UtilityRoutines::FindItem(CoilType, cAllCoilTypes, NumAllCoilTypes);
        if (FoundType == Coil_HeatingElectric || FoundType == Coil_HeatingElectric_MultiStage || FoundType == Coil_HeatingGasOrOtherFuel ||
            FoundType == Coil_HeatingGas_MultiStage || FoundType == Coil_HeatingDesuperheater) {
            WhichCoil = UtilityRoutines::FindItem(CoilName, HeatingCoil);
            if (WhichCoil != 0) {
                IndexNum = HeatingCoil(WhichCoil).PLFCurveIndex;
            } else {
                ShowSevereError("GetHeatingCoilPLFCurveIndex: Could not find Coil, Type=\"" + CoilType + "\" Name=\"" + CoilName + "\"");
                ErrorsFound = true;
                IndexNum = 0;
            }
        } else {
            IndexNum = 0;
        }

        return IndexNum;
    }

    int GetHeatingCoilNumberOfStages(std::string const &CoilType, // must match coil types in this module
                                     std::string const &CoilName, // must match coil names for the coil type
                                     bool &ErrorsFound            // set to true if problem
    )
    {

        // FUNCTION INFORMATION:
        //       AUTHOR         Chandan Sharma
        //       DATE WRITTEN   February 2013
        //       MODIFIED       na
        //       RE-ENGINEERED  na

        // PURPOSE OF THIS FUNCTION:
        // This function looks up the given coil and returns the number of speeds for multistage coils.
        // If incorrect coil type or name is given, ErrorsFound is returned as true.

        // Return value
        int NumberOfStages; // returned the number of speed of matched coil

        // FUNCTION LOCAL VARIABLE DECLARATIONS:
        int WhichCoil;

        // Obtains and Allocates HeatingCoils
        if (GetCoilsInputFlag) { // First time subroutine has been entered
            GetHeatingCoilInput();
            GetCoilsInputFlag = false;
        }

        WhichCoil = UtilityRoutines::FindItemInList(CoilName, HeatingCoil);
        if (WhichCoil != 0) {
            NumberOfStages = HeatingCoil(WhichCoil).NumOfStages;
        } else {
            ShowSevereError("GetHeatingCoilNumberOfSpeeds: Invalid Heating Coil Type=\"" + CoilType + "\" Name=\"" + CoilName + "\"");
            ErrorsFound = true;
            NumberOfStages = 0;
        }

        return NumberOfStages;
    }

    // Clears the global data in HeatingCoils.
    // Needed for unit tests, should not be normally called.
    void clear_state()
    {

        NumHeatingCoils = 0;
        GetCoilsInputFlag = true;
        CoilIsSuppHeater = false;
        MyOneTimeFlag = true;
        InputErrorsFound = false;

        MySizeFlag.deallocate();
        ValidSourceType.deallocate();
        CheckEquipName.deallocate();
        HeatingCoil.deallocate();
        HeatingCoilNumericFields.deallocate();
    }

    void SetHeatingCoilData(int const CoilNum,                       // Number of electric or gas heating Coil
                            bool &ErrorsFound,                       // Set to true if certain errors found
                            Optional_bool DesiccantRegenerationCoil, // Flag that this coil is used as regeneration air heating coil
                            Optional_int DesiccantDehumIndex         // Index for the desiccant dehum system where this coil is used
    )
    {

        // FUNCTION INFORMATION:
        //       AUTHOR         Bereket Nigusse
        //       DATE WRITTEN   February 2016
        //       MODIFIED       na
        //       RE-ENGINEERED  na

        // PURPOSE OF THIS FUNCTION:
        // This function sets data to Heating Coil using the coil index and arguments passed

        // Using/Aliasing
        using General::TrimSigDigits;

        if (GetCoilsInputFlag) {
            GetHeatingCoilInput();
            GetCoilsInputFlag = false;
        }

        if (CoilNum <= 0 || CoilNum > NumHeatingCoils) {
            ShowSevereError("SetHeatingCoilData: called with heating coil Number out of range=" + TrimSigDigits(CoilNum) + " should be >0 and <" +
                            TrimSigDigits(NumHeatingCoils));
            ErrorsFound = true;
            return;
        }

        if (present(DesiccantRegenerationCoil)) {
            HeatingCoil(CoilNum).DesiccantRegenerationCoil = DesiccantRegenerationCoil;
        }

        if (present(DesiccantDehumIndex)) {
            HeatingCoil(CoilNum).DesiccantDehumNum = DesiccantDehumIndex;
        }
    }

    void SetHeatingCoilAirLoopNumber(std::string const &HeatingCoilName, int AirLoopNum, bool &ErrorsFound)
    {
        // SUBROUTINE INFORMATION:
        //       AUTHOR         L.Gu
        //       DATE WRITTEN   March 2018

        // PURPOSE OF THIS SUBROUTINE:
        // This subroutine sets an AirLoopNum for a given heating Coil

        int HeatingCoilIndex;

        if (GetCoilsInputFlag) { // First time subroutine has been entered
            GetHeatingCoilInput();
            GetCoilsInputFlag = false;
        }

        HeatingCoilIndex = UtilityRoutines::FindItem(HeatingCoilName, HeatingCoil);
        if (HeatingCoilIndex == 0) {
            ShowSevereError("GetCoilIndex: Heating coil not found=" + HeatingCoilName);
            ErrorsFound = true;
        } else {
            HeatingCoil(HeatingCoilIndex).AirLoopNum = AirLoopNum;
        }
    }
} // namespace HeatingCoils

} // namespace EnergyPlus<|MERGE_RESOLUTION|>--- conflicted
+++ resolved
@@ -1015,18 +1015,20 @@
                 HeatingCoil(CoilNum).ReclaimHeatingSource = COMPRESSORRACK_REFRIGERATEDCASE;
                 GetRefrigeratedRackIndex(
                     Alphas(6), HeatingCoil(CoilNum).ReclaimHeatingSourceIndexNum, RefrigSystemTypeRack, DXCoilErrFlag, Alphas(5));
-                if (HeatingCoil(CoilNum).ReclaimHeatingSourceIndexNum > 0){
+                if (HeatingCoil(CoilNum).ReclaimHeatingSourceIndexNum > 0) {
                     if (allocated(HeatReclaimRefrigeratedRack)) {
-                        DataHeatBalance::HeatReclaimDataBase &HeatReclaim = HeatReclaimRefrigeratedRack(HeatingCoil(CoilNum).ReclaimHeatingSourceIndexNum);
-                        if (!allocated(HeatReclaim.HVACDesuperheaterReclaimedHeat)){
+                        DataHeatBalance::HeatReclaimDataBase &HeatReclaim =
+                            HeatReclaimRefrigeratedRack(HeatingCoil(CoilNum).ReclaimHeatingSourceIndexNum);
+                        if (!allocated(HeatReclaim.HVACDesuperheaterReclaimedHeat)) {
                             HeatReclaim.HVACDesuperheaterReclaimedHeat.allocate(NumDesuperheaterCoil);
-                            for (auto& num : HeatReclaim.HVACDesuperheaterReclaimedHeat) num = 0.0;
+                            for (auto &num : HeatReclaim.HVACDesuperheaterReclaimedHeat)
+                                num = 0.0;
                         }
                         HeatReclaim.ReclaimEfficiencyTotal += HeatingCoil(CoilNum).Efficiency;
-                        if (HeatReclaim.ReclaimEfficiencyTotal > 0.3){
+                        if (HeatReclaim.ReclaimEfficiencyTotal > 0.3) {
                             ShowSevereError(cAllCoilTypes(HeatingCoil(CoilNum).HCoilType_Num) + ", \"" + HeatingCoil(CoilNum).Name +
-                                    "\" sum of heat reclaim recovery efficiencies from the same source coil: \"" + 
-                                    HeatingCoil(CoilNum).ReclaimHeatingCoilName + "\" cannot be over 0.3");
+                                            "\" sum of heat reclaim recovery efficiencies from the same source coil: \"" +
+                                            HeatingCoil(CoilNum).ReclaimHeatingCoilName + "\" cannot be over 0.3");
                         }
                         ValidSourceType(CoilNum) = true;
                     }
@@ -1039,16 +1041,18 @@
                     Alphas(6), HeatingCoil(CoilNum).ReclaimHeatingSourceIndexNum, RefrigSystemTypeDetailed, DXCoilErrFlag, Alphas(5));
                 if (HeatingCoil(CoilNum).ReclaimHeatingSourceIndexNum > 0) {
                     if (allocated(HeatReclaimRefrigCondenser)) {
-                        DataHeatBalance::HeatReclaimDataBase &HeatReclaim = HeatReclaimRefrigCondenser(HeatingCoil(CoilNum).ReclaimHeatingSourceIndexNum);
-                        if (!allocated(HeatReclaim.HVACDesuperheaterReclaimedHeat)){
+                        DataHeatBalance::HeatReclaimDataBase &HeatReclaim =
+                            HeatReclaimRefrigCondenser(HeatingCoil(CoilNum).ReclaimHeatingSourceIndexNum);
+                        if (!allocated(HeatReclaim.HVACDesuperheaterReclaimedHeat)) {
                             HeatReclaim.HVACDesuperheaterReclaimedHeat.allocate(NumDesuperheaterCoil);
-                            for (auto& num : HeatReclaim.HVACDesuperheaterReclaimedHeat) num = 0.0;
+                            for (auto &num : HeatReclaim.HVACDesuperheaterReclaimedHeat)
+                                num = 0.0;
                         }
                         HeatReclaim.ReclaimEfficiencyTotal += HeatingCoil(CoilNum).Efficiency;
-                        if (HeatReclaim.ReclaimEfficiencyTotal > 0.9){
+                        if (HeatReclaim.ReclaimEfficiencyTotal > 0.9) {
                             ShowSevereError(cAllCoilTypes(HeatingCoil(CoilNum).HCoilType_Num) + ", \"" + HeatingCoil(CoilNum).Name +
-                                    "\" sum of heat reclaim recovery efficiencies from the same source coil: \"" + 
-                                    HeatingCoil(CoilNum).ReclaimHeatingCoilName + "\" cannot be over 0.9");
+                                            "\" sum of heat reclaim recovery efficiencies from the same source coil: \"" +
+                                            HeatingCoil(CoilNum).ReclaimHeatingCoilName + "\" cannot be over 0.9");
                         }
                         ValidSourceType(CoilNum) = true;
                     }
@@ -1056,18 +1060,19 @@
             } else if (UtilityRoutines::SameString(Alphas(5), "Coil:Cooling:DX:SingleSpeed")) {
                 HeatingCoil(CoilNum).ReclaimHeatingSource = COIL_DX_COOLING;
                 GetDXCoilIndex(Alphas(6), HeatingCoil(CoilNum).ReclaimHeatingSourceIndexNum, DXCoilErrFlag, Alphas(5));
-                if (HeatingCoil(CoilNum).ReclaimHeatingSourceIndexNum > 0){
+                if (HeatingCoil(CoilNum).ReclaimHeatingSourceIndexNum > 0) {
                     if (allocated(HeatReclaimDXCoil)) {
                         DataHeatBalance::HeatReclaimDataBase &HeatReclaim = HeatReclaimDXCoil(HeatingCoil(CoilNum).ReclaimHeatingSourceIndexNum);
-                        if (!allocated(HeatReclaim.HVACDesuperheaterReclaimedHeat)){
+                        if (!allocated(HeatReclaim.HVACDesuperheaterReclaimedHeat)) {
                             HeatReclaim.HVACDesuperheaterReclaimedHeat.allocate(NumDesuperheaterCoil);
-                            for (auto& num : HeatReclaim.HVACDesuperheaterReclaimedHeat) num = 0.0;
+                            for (auto &num : HeatReclaim.HVACDesuperheaterReclaimedHeat)
+                                num = 0.0;
                         }
                         HeatReclaim.ReclaimEfficiencyTotal += HeatingCoil(CoilNum).Efficiency;
-                        if (HeatReclaim.ReclaimEfficiencyTotal > 0.3){
+                        if (HeatReclaim.ReclaimEfficiencyTotal > 0.3) {
                             ShowSevereError(cAllCoilTypes(HeatingCoil(CoilNum).HCoilType_Num) + ", \"" + HeatingCoil(CoilNum).Name +
-                                    "\" sum of heat reclaim recovery efficiencies from the same source coil: \"" + 
-                                    HeatingCoil(CoilNum).ReclaimHeatingCoilName + "\" cannot be over 0.3");
+                                            "\" sum of heat reclaim recovery efficiencies from the same source coil: \"" +
+                                            HeatingCoil(CoilNum).ReclaimHeatingCoilName + "\" cannot be over 0.3");
                         }
                         ValidSourceType(CoilNum) = true;
                     }
@@ -1079,16 +1084,18 @@
                     VariableSpeedCoils::GetCoilIndexVariableSpeed(Alphas(5), Alphas(6), DXCoilErrFlag);
                 if (HeatingCoil(CoilNum).ReclaimHeatingSourceIndexNum > 0) {
                     if (allocated(DataHeatBalance::HeatReclaimVS_DXCoil)) {
-                        DataHeatBalance::HeatReclaimDataBase &HeatReclaim = DataHeatBalance::HeatReclaimVS_DXCoil(HeatingCoil(CoilNum).ReclaimHeatingSourceIndexNum);
-                        if (!allocated(HeatReclaim.HVACDesuperheaterReclaimedHeat)){
+                        DataHeatBalance::HeatReclaimDataBase &HeatReclaim =
+                            DataHeatBalance::HeatReclaimVS_DXCoil(HeatingCoil(CoilNum).ReclaimHeatingSourceIndexNum);
+                        if (!allocated(HeatReclaim.HVACDesuperheaterReclaimedHeat)) {
                             HeatReclaim.HVACDesuperheaterReclaimedHeat.allocate(NumDesuperheaterCoil);
-                            for (auto& num : HeatReclaim.HVACDesuperheaterReclaimedHeat) num = 0.0;
+                            for (auto &num : HeatReclaim.HVACDesuperheaterReclaimedHeat)
+                                num = 0.0;
                         }
                         HeatReclaim.ReclaimEfficiencyTotal += HeatingCoil(CoilNum).Efficiency;
-                        if (HeatReclaim.ReclaimEfficiencyTotal > 0.3){
+                        if (HeatReclaim.ReclaimEfficiencyTotal > 0.3) {
                             ShowSevereError(cAllCoilTypes(HeatingCoil(CoilNum).HCoilType_Num) + ", \"" + HeatingCoil(CoilNum).Name +
-                                    "\" sum of heat reclaim recovery efficiencies from the same source coil: \"" + 
-                                    HeatingCoil(CoilNum).ReclaimHeatingCoilName + "\" cannot be over 0.3");
+                                            "\" sum of heat reclaim recovery efficiencies from the same source coil: \"" +
+                                            HeatingCoil(CoilNum).ReclaimHeatingCoilName + "\" cannot be over 0.3");
                         }
                         ValidSourceType(CoilNum) = true;
                     }
@@ -1099,15 +1106,16 @@
                 if (HeatingCoil(CoilNum).ReclaimHeatingSourceIndexNum > 0) {
                     if (allocated(HeatReclaimDXCoil)) {
                         DataHeatBalance::HeatReclaimDataBase &HeatReclaim = HeatReclaimDXCoil(HeatingCoil(CoilNum).ReclaimHeatingSourceIndexNum);
-                        if (!allocated(HeatReclaim.HVACDesuperheaterReclaimedHeat)){
+                        if (!allocated(HeatReclaim.HVACDesuperheaterReclaimedHeat)) {
                             HeatReclaim.HVACDesuperheaterReclaimedHeat.allocate(NumDesuperheaterCoil);
-                            for (auto& num : HeatReclaim.HVACDesuperheaterReclaimedHeat) num = 0.0;
+                            for (auto &num : HeatReclaim.HVACDesuperheaterReclaimedHeat)
+                                num = 0.0;
                         }
                         HeatReclaim.ReclaimEfficiencyTotal += HeatingCoil(CoilNum).Efficiency;
-                        if (HeatReclaim.ReclaimEfficiencyTotal > 0.3){
+                        if (HeatReclaim.ReclaimEfficiencyTotal > 0.3) {
                             ShowSevereError(cAllCoilTypes(HeatingCoil(CoilNum).HCoilType_Num) + ", \"" + HeatingCoil(CoilNum).Name +
-                                    "\" sum of heat reclaim recovery efficiencies from the same source coil: \"" + 
-                                    HeatingCoil(CoilNum).ReclaimHeatingCoilName + "\" cannot be over 0.3");
+                                            "\" sum of heat reclaim recovery efficiencies from the same source coil: \"" +
+                                            HeatingCoil(CoilNum).ReclaimHeatingCoilName + "\" cannot be over 0.3");
                         }
                         ValidSourceType(CoilNum) = true;
                     }
@@ -1118,15 +1126,16 @@
                 if (HeatingCoil(CoilNum).ReclaimHeatingSourceIndexNum > 0) {
                     if (allocated(HeatReclaimDXCoil)) {
                         DataHeatBalance::HeatReclaimDataBase &HeatReclaim = HeatReclaimDXCoil(HeatingCoil(CoilNum).ReclaimHeatingSourceIndexNum);
-                        if (!allocated(HeatReclaim.HVACDesuperheaterReclaimedHeat)){
+                        if (!allocated(HeatReclaim.HVACDesuperheaterReclaimedHeat)) {
                             HeatReclaim.HVACDesuperheaterReclaimedHeat.allocate(NumDesuperheaterCoil);
-                            for (auto& num : HeatReclaim.HVACDesuperheaterReclaimedHeat) num = 0.0;
+                            for (auto &num : HeatReclaim.HVACDesuperheaterReclaimedHeat)
+                                num = 0.0;
                         }
                         HeatReclaim.ReclaimEfficiencyTotal += HeatingCoil(CoilNum).Efficiency;
-                        if (HeatReclaim.ReclaimEfficiencyTotal > 0.3){
+                        if (HeatReclaim.ReclaimEfficiencyTotal > 0.3) {
                             ShowSevereError(cAllCoilTypes(HeatingCoil(CoilNum).HCoilType_Num) + ", \"" + HeatingCoil(CoilNum).Name +
-                                    "\" sum of heat reclaim recovery efficiencies from the same source coil: \"" + 
-                                    HeatingCoil(CoilNum).ReclaimHeatingCoilName + "\" cannot be over 0.3");
+                                            "\" sum of heat reclaim recovery efficiencies from the same source coil: \"" +
+                                            HeatingCoil(CoilNum).ReclaimHeatingCoilName + "\" cannot be over 0.3");
                         }
                         ValidSourceType(CoilNum) = true;
                     }
@@ -1196,41 +1205,6 @@
                 "Heating Coil Runtime Fraction", OutputProcessor::Unit::None, HeatingCoil(CoilNum).RTF, "HVAC", "Average", HeatingCoil(CoilNum).Name);
         }
 
-<<<<<<< HEAD
-=======
-        // perform error check to make sure duplicate heating sources are not used (i.e. 2 desuperheating coils cannot
-        // use the same heat source). This error check will be expanded in the future to check for duplicates in
-        // desuperheaters used for water heating purposed.
-        for (CoilNum = NumElecCoil + NumElecCoilMultiStage + NumFuelCoil + NumGasCoilMultiStage + 1; CoilNum <= NumHeatingCoils; ++CoilNum) {
-            for (RemainingCoils = CoilNum + 1; RemainingCoils <= NumHeatingCoils; ++RemainingCoils) {
-                if (HeatingCoil(CoilNum).ReclaimHeatingSource == HeatingCoil(RemainingCoils).ReclaimHeatingSource &&
-                    HeatingCoil(CoilNum).ReclaimHeatingSourceIndexNum == HeatingCoil(RemainingCoils).ReclaimHeatingSourceIndexNum) {
-                    SourceIndexNum = HeatingCoil(CoilNum).ReclaimHeatingSourceIndexNum;
-                    if (HeatingCoil(CoilNum).ReclaimHeatingSource == COMPRESSORRACK_REFRIGERATEDCASE) {
-                        SourceTypeString = HeatReclaimRefrigeratedRack(SourceIndexNum).SourceType;
-                        SourceNameString = HeatReclaimRefrigeratedRack(SourceIndexNum).Name;
-                    }
-                    if (HeatingCoil(CoilNum).ReclaimHeatingSource == CONDENSER_REFRIGERATION) {
-                        SourceTypeString = HeatReclaimRefrigCondenser(SourceIndexNum).SourceType;
-                        SourceNameString = HeatReclaimRefrigCondenser(SourceIndexNum).Name;
-                    }
-                    if (HeatingCoil(CoilNum).ReclaimHeatingSource == COIL_DX_COOLING ||
-                        HeatingCoil(CoilNum).ReclaimHeatingSource == COIL_DX_MULTISPEED ||
-                        HeatingCoil(CoilNum).ReclaimHeatingSource == COIL_DX_MULTIMODE ||
-                        HeatingCoil(CoilNum).ReclaimHeatingSource == COIL_DX_VARIABLE_COOLING) {
-                        SourceTypeString = HeatReclaimDXCoil(SourceIndexNum).SourceType;
-                        SourceNameString = HeatReclaimDXCoil(SourceIndexNum).Name;
-                    }
-
-                    ShowSevereError("Coil:Heating:Desuperheater, \"" + HeatingCoil(CoilNum).Name + "\" and \"" + HeatingCoil(RemainingCoils).Name +
-                                    "\" cannot use the same");
-                    ShowContinueError(" heat source object " + SourceTypeString + ", \"" + SourceNameString + "\"");
-                    InputErrorsFound = true;
-                }
-            }
-        }
-
->>>>>>> b1c11ff5
         if (InputErrorsFound) {
             ShowFatalError(RoutineName + "Errors found in input.  Program terminates.");
         }
@@ -1402,15 +1376,17 @@
                         continue;
                     HeatingCoil(CoilNum).ReclaimHeatingSourceIndexNum = RackNum;
                     if (allocated(HeatReclaimRefrigeratedRack)) {
-                        DataHeatBalance::HeatReclaimDataBase &HeatReclaim = HeatReclaimRefrigeratedRack(HeatingCoil(CoilNum).ReclaimHeatingSourceIndexNum);
-                        if (!allocated(HeatReclaim.HVACDesuperheaterReclaimedHeat)){
+                        DataHeatBalance::HeatReclaimDataBase &HeatReclaim =
+                            HeatReclaimRefrigeratedRack(HeatingCoil(CoilNum).ReclaimHeatingSourceIndexNum);
+                        if (!allocated(HeatReclaim.HVACDesuperheaterReclaimedHeat)) {
                             HeatReclaim.HVACDesuperheaterReclaimedHeat.allocate(NumDesuperheaterCoil);
-                            for (auto& num : HeatReclaim.HVACDesuperheaterReclaimedHeat) num = 0.0;
+                            for (auto &num : HeatReclaim.HVACDesuperheaterReclaimedHeat)
+                                num = 0.0;
                             HeatReclaim.ReclaimEfficiencyTotal += HeatingCoil(CoilNum).Efficiency;
-                            if (HeatReclaim.ReclaimEfficiencyTotal > 0.3){
-                               ShowSevereError(cAllCoilTypes(HeatingCoil(CoilNum).HCoilType_Num) + ", \"" + HeatingCoil(CoilNum).Name +
-                                        "\" sum of heat reclaim recovery efficiencies from the same source coil: \"" + 
-                                        HeatingCoil(CoilNum).ReclaimHeatingCoilName + "\" cannot be over 0.3");
+                            if (HeatReclaim.ReclaimEfficiencyTotal > 0.3) {
+                                ShowSevereError(cAllCoilTypes(HeatingCoil(CoilNum).HCoilType_Num) + ", \"" + HeatingCoil(CoilNum).Name +
+                                                "\" sum of heat reclaim recovery efficiencies from the same source coil: \"" +
+                                                HeatingCoil(CoilNum).ReclaimHeatingCoilName + "\" cannot be over 0.3");
                             }
                         }
                         ValidSourceType(CoilNum) = true;
@@ -1422,15 +1398,17 @@
                     if (!UtilityRoutines::SameString(HeatReclaimRefrigCondenser(CondNum).Name, HeatingCoil(CoilNum).ReclaimHeatingCoilName)) continue;
                     HeatingCoil(CoilNum).ReclaimHeatingSourceIndexNum = CondNum;
                     if (allocated(HeatReclaimRefrigCondenser)) {
-                        DataHeatBalance::HeatReclaimDataBase &HeatReclaim = HeatReclaimRefrigCondenser(HeatingCoil(CoilNum).ReclaimHeatingSourceIndexNum);
-                        if (!allocated(HeatReclaim.HVACDesuperheaterReclaimedHeat)){
+                        DataHeatBalance::HeatReclaimDataBase &HeatReclaim =
+                            HeatReclaimRefrigCondenser(HeatingCoil(CoilNum).ReclaimHeatingSourceIndexNum);
+                        if (!allocated(HeatReclaim.HVACDesuperheaterReclaimedHeat)) {
                             HeatReclaim.HVACDesuperheaterReclaimedHeat.allocate(NumDesuperheaterCoil);
-                            for (auto& num : HeatReclaim.HVACDesuperheaterReclaimedHeat) num = 0.0;
+                            for (auto &num : HeatReclaim.HVACDesuperheaterReclaimedHeat)
+                                num = 0.0;
                             HeatReclaim.ReclaimEfficiencyTotal += HeatingCoil(CoilNum).Efficiency;
-                            if (HeatReclaim.ReclaimEfficiencyTotal > 0.9){
-                               ShowSevereError(cAllCoilTypes(HeatingCoil(CoilNum).HCoilType_Num) + ", \"" + HeatingCoil(CoilNum).Name +
-                                        "\" sum of heat reclaim recovery efficiencies from the same source coil: \"" + 
-                                        HeatingCoil(CoilNum).ReclaimHeatingCoilName + "\" cannot be over 0.9");
+                            if (HeatReclaim.ReclaimEfficiencyTotal > 0.9) {
+                                ShowSevereError(cAllCoilTypes(HeatingCoil(CoilNum).HCoilType_Num) + ", \"" + HeatingCoil(CoilNum).Name +
+                                                "\" sum of heat reclaim recovery efficiencies from the same source coil: \"" +
+                                                HeatingCoil(CoilNum).ReclaimHeatingCoilName + "\" cannot be over 0.9");
                             }
                         }
                         ValidSourceType(CoilNum) = true;
@@ -1445,14 +1423,15 @@
                     HeatingCoil(CoilNum).ReclaimHeatingSourceIndexNum = DXCoilNum;
                     if (allocated(HeatReclaimDXCoil)) {
                         DataHeatBalance::HeatReclaimDataBase &HeatReclaim = HeatReclaimDXCoil(HeatingCoil(CoilNum).ReclaimHeatingSourceIndexNum);
-                        if (!allocated(HeatReclaim.HVACDesuperheaterReclaimedHeat)){
+                        if (!allocated(HeatReclaim.HVACDesuperheaterReclaimedHeat)) {
                             HeatReclaim.HVACDesuperheaterReclaimedHeat.allocate(NumDesuperheaterCoil);
-                            for (auto& num : HeatReclaim.HVACDesuperheaterReclaimedHeat) num = 0.0;
+                            for (auto &num : HeatReclaim.HVACDesuperheaterReclaimedHeat)
+                                num = 0.0;
                             HeatReclaim.ReclaimEfficiencyTotal += HeatingCoil(CoilNum).Efficiency;
-                            if (HeatReclaim.ReclaimEfficiencyTotal > 0.3){
-                               ShowSevereError(cAllCoilTypes(HeatingCoil(CoilNum).HCoilType_Num) + ", \"" + HeatingCoil(CoilNum).Name +
-                                        "\" sum of heat reclaim recovery efficiencies from the same source coil: \"" + 
-                                        HeatingCoil(CoilNum).ReclaimHeatingCoilName + "\" cannot be over 0.3");
+                            if (HeatReclaim.ReclaimEfficiencyTotal > 0.3) {
+                                ShowSevereError(cAllCoilTypes(HeatingCoil(CoilNum).HCoilType_Num) + ", \"" + HeatingCoil(CoilNum).Name +
+                                                "\" sum of heat reclaim recovery efficiencies from the same source coil: \"" +
+                                                HeatingCoil(CoilNum).ReclaimHeatingCoilName + "\" cannot be over 0.3");
                             }
                         }
                         ValidSourceType(CoilNum) = true;
@@ -1466,15 +1445,17 @@
                         continue;
                     HeatingCoil(CoilNum).ReclaimHeatingSourceIndexNum = DXCoilNum;
                     if (allocated(DataHeatBalance::HeatReclaimVS_DXCoil)) {
-                        DataHeatBalance::HeatReclaimDataBase &HeatReclaim = DataHeatBalance::HeatReclaimVS_DXCoil(HeatingCoil(CoilNum).ReclaimHeatingSourceIndexNum);
-                        if (!allocated(HeatReclaim.HVACDesuperheaterReclaimedHeat)){
+                        DataHeatBalance::HeatReclaimDataBase &HeatReclaim =
+                            DataHeatBalance::HeatReclaimVS_DXCoil(HeatingCoil(CoilNum).ReclaimHeatingSourceIndexNum);
+                        if (!allocated(HeatReclaim.HVACDesuperheaterReclaimedHeat)) {
                             HeatReclaim.HVACDesuperheaterReclaimedHeat.allocate(NumDesuperheaterCoil);
-                            for (auto& num : HeatReclaim.HVACDesuperheaterReclaimedHeat) num = 0.0;
+                            for (auto &num : HeatReclaim.HVACDesuperheaterReclaimedHeat)
+                                num = 0.0;
                             HeatReclaim.ReclaimEfficiencyTotal += HeatingCoil(CoilNum).Efficiency;
-                            if (HeatReclaim.ReclaimEfficiencyTotal > 0.3){
-                               ShowSevereError(cAllCoilTypes(HeatingCoil(CoilNum).HCoilType_Num) + ", \"" + HeatingCoil(CoilNum).Name +
-                                        "\" sum of heat reclaim recovery efficiencies from the same source coil: \"" + 
-                                        HeatingCoil(CoilNum).ReclaimHeatingCoilName + "\" cannot be over 0.3");
+                            if (HeatReclaim.ReclaimEfficiencyTotal > 0.3) {
+                                ShowSevereError(cAllCoilTypes(HeatingCoil(CoilNum).HCoilType_Num) + ", \"" + HeatingCoil(CoilNum).Name +
+                                                "\" sum of heat reclaim recovery efficiencies from the same source coil: \"" +
+                                                HeatingCoil(CoilNum).ReclaimHeatingCoilName + "\" cannot be over 0.3");
                             }
                         }
                         ValidSourceType(CoilNum) = true;
@@ -2661,8 +2642,8 @@
                 // Added last term to available energy equations to avoid double counting reclaimed energy
                 // because refrigeration systems are solved outside the hvac time step iterations
                 HeatingCoil(CoilNum).RTF = 1.0;
-                HeatingCoil(CoilNum).NominalCapacity =
-                    HeatReclaimRefrigeratedRack(SourceID).AvailCapacity * Effic - HeatReclaimRefrigeratedRack(SourceID).WaterHeatingDesuperheaterReclaimedHeatTotal;
+                HeatingCoil(CoilNum).NominalCapacity = HeatReclaimRefrigeratedRack(SourceID).AvailCapacity * Effic -
+                                                       HeatReclaimRefrigeratedRack(SourceID).WaterHeatingDesuperheaterReclaimedHeatTotal;
             } else if (HeatingCoil(CoilNum).ReclaimHeatingSource == CONDENSER_REFRIGERATION) {
                 AvailTemp = HeatReclaimRefrigCondenser(SourceID).AvailTemperature;
                 HeatingCoil(CoilNum).RTF = 1.0;
@@ -2672,18 +2653,20 @@
                                                        " - Waste heat source temperature was too low to be useful.",
                                                    HeatingCoil(CoilNum).InsuffTemperatureWarn);
                 } else {
-                    HeatingCoil(CoilNum).NominalCapacity =
-                        HeatReclaimRefrigCondenser(SourceID).AvailCapacity * Effic - HeatReclaimRefrigCondenser(SourceID).WaterHeatingDesuperheaterReclaimedHeatTotal;
+                    HeatingCoil(CoilNum).NominalCapacity = HeatReclaimRefrigCondenser(SourceID).AvailCapacity * Effic -
+                                                           HeatReclaimRefrigCondenser(SourceID).WaterHeatingDesuperheaterReclaimedHeatTotal;
                 }
             } else if (HeatingCoil(CoilNum).ReclaimHeatingSource == COIL_DX_COOLING ||
                        HeatingCoil(CoilNum).ReclaimHeatingSource == COIL_DX_MULTISPEED ||
                        HeatingCoil(CoilNum).ReclaimHeatingSource == COIL_DX_MULTIMODE) {
                 HeatingCoil(CoilNum).RTF = DXCoil(SourceID).CoolingCoilRuntimeFraction;
-                HeatingCoil(CoilNum).NominalCapacity = HeatReclaimDXCoil(SourceID).AvailCapacity * Effic - HeatReclaimDXCoil(SourceID).WaterHeatingDesuperheaterReclaimedHeatTotal;
+                HeatingCoil(CoilNum).NominalCapacity =
+                    HeatReclaimDXCoil(SourceID).AvailCapacity * Effic - HeatReclaimDXCoil(SourceID).WaterHeatingDesuperheaterReclaimedHeatTotal;
             } else if (HeatingCoil(CoilNum).ReclaimHeatingSource == COIL_DX_VARIABLE_COOLING) {
                 // condenser heat rejection
                 HeatingCoil(CoilNum).RTF = VariableSpeedCoils::VarSpeedCoil(SourceID).RunFrac;
-                HeatingCoil(CoilNum).NominalCapacity = DataHeatBalance::HeatReclaimVS_DXCoil(SourceID).AvailCapacity * Effic - DataHeatBalance::HeatReclaimVS_DXCoil(SourceID).WaterHeatingDesuperheaterReclaimedHeatTotal;
+                HeatingCoil(CoilNum).NominalCapacity = DataHeatBalance::HeatReclaimVS_DXCoil(SourceID).AvailCapacity * Effic -
+                                                       DataHeatBalance::HeatReclaimVS_DXCoil(SourceID).WaterHeatingDesuperheaterReclaimedHeatTotal;
             }
         } else {
             HeatingCoil(CoilNum).NominalCapacity = 0.0;
@@ -2762,24 +2745,24 @@
             if (HeatingCoil(CoilNum).ReclaimHeatingSource == COMPRESSORRACK_REFRIGERATEDCASE) {
                 HeatReclaimRefrigeratedRack(SourceID).HVACDesuperheaterReclaimedHeat(DesuperheaterNum) = HeatingCoilLoad;
                 HeatReclaimRefrigeratedRack(SourceID).HVACDesuperheaterReclaimedHeatTotal = 0.0;
-                for (auto& num : HeatReclaimRefrigeratedRack(SourceID).HVACDesuperheaterReclaimedHeat) 
+                for (auto &num : HeatReclaimRefrigeratedRack(SourceID).HVACDesuperheaterReclaimedHeat)
                     HeatReclaimRefrigeratedRack(SourceID).HVACDesuperheaterReclaimedHeatTotal += num;
             } else if (HeatingCoil(CoilNum).ReclaimHeatingSource == CONDENSER_REFRIGERATION) {
                 HeatReclaimRefrigCondenser(SourceID).HVACDesuperheaterReclaimedHeat(DesuperheaterNum) = HeatingCoilLoad;
                 HeatReclaimRefrigCondenser(SourceID).HVACDesuperheaterReclaimedHeatTotal = 0.0;
-                for (auto& num : HeatReclaimRefrigCondenser(SourceID).HVACDesuperheaterReclaimedHeat) 
+                for (auto &num : HeatReclaimRefrigCondenser(SourceID).HVACDesuperheaterReclaimedHeat)
                     HeatReclaimRefrigCondenser(SourceID).HVACDesuperheaterReclaimedHeatTotal += num;
             } else if (HeatingCoil(CoilNum).ReclaimHeatingSource == COIL_DX_COOLING ||
                        HeatingCoil(CoilNum).ReclaimHeatingSource == COIL_DX_MULTISPEED ||
                        HeatingCoil(CoilNum).ReclaimHeatingSource == COIL_DX_MULTIMODE) {
                 HeatReclaimDXCoil(SourceID).HVACDesuperheaterReclaimedHeat(DesuperheaterNum) = HeatingCoilLoad;
                 HeatReclaimDXCoil(SourceID).HVACDesuperheaterReclaimedHeatTotal = 0.0;
-                for (auto& num : HeatReclaimDXCoil(SourceID).HVACDesuperheaterReclaimedHeat) 
+                for (auto &num : HeatReclaimDXCoil(SourceID).HVACDesuperheaterReclaimedHeat)
                     HeatReclaimDXCoil(SourceID).HVACDesuperheaterReclaimedHeatTotal += num;
             } else if (HeatingCoil(CoilNum).ReclaimHeatingSource == COIL_DX_VARIABLE_COOLING) {
                 DataHeatBalance::HeatReclaimVS_DXCoil(SourceID).HVACDesuperheaterReclaimedHeat(DesuperheaterNum) = HeatingCoilLoad;
                 DataHeatBalance::HeatReclaimVS_DXCoil(SourceID).HVACDesuperheaterReclaimedHeatTotal = 0.0;
-                for (auto& num : DataHeatBalance::HeatReclaimVS_DXCoil(SourceID).HVACDesuperheaterReclaimedHeat) 
+                for (auto &num : DataHeatBalance::HeatReclaimVS_DXCoil(SourceID).HVACDesuperheaterReclaimedHeat)
                     DataHeatBalance::HeatReclaimVS_DXCoil(SourceID).HVACDesuperheaterReclaimedHeatTotal += num;
             }
         }
