// EnergyPlus, Copyright (c) 1996-2021, The Board of Trustees of the University of Illinois,
// The Regents of the University of California, through Lawrence Berkeley National Laboratory
// (subject to receipt of any required approvals from the U.S. Dept. of Energy), Oak Ridge
// National Laboratory, managed by UT-Battelle, Alliance for Sustainable Energy, LLC, and other
// contributors. All rights reserved.
//
// NOTICE: This Software was developed under funding from the U.S. Department of Energy and the
// U.S. Government consequently retains certain rights. As such, the U.S. Government has been
// granted for itself and others acting on its behalf a paid-up, nonexclusive, irrevocable,
// worldwide license in the Software to reproduce, distribute copies to the public, prepare
// derivative works, and perform publicly and display publicly, and to permit others to do so.
//
// Redistribution and use in source and binary forms, with or without modification, are permitted
// provided that the following conditions are met:
//
// (1) Redistributions of source code must retain the above copyright notice, this list of
//     conditions and the following disclaimer.
//
// (2) Redistributions in binary form must reproduce the above copyright notice, this list of
//     conditions and the following disclaimer in the documentation and/or other materials
//     provided with the distribution.
//
// (3) Neither the name of the University of California, Lawrence Berkeley National Laboratory,
//     the University of Illinois, U.S. Dept. of Energy nor the names of its contributors may be
//     used to endorse or promote products derived from this software without specific prior
//     written permission.
//
// (4) Use of EnergyPlus(TM) Name. If Licensee (i) distributes the software in stand-alone form
//     without changes from the version obtained under this License, or (ii) Licensee makes a
//     reference solely to the software portion of its product, Licensee must refer to the
//     software as "EnergyPlus version X" software, where "X" is the version number Licensee
//     obtained under this License and may not use a different name for the software. Except as
//     specifically required in this Section (4), Licensee shall not use in a company name, a
//     product name, in advertising, publicity, or other promotional activities any name, trade
//     name, trademark, logo, or other designation of "EnergyPlus", "E+", "e+" or confusingly
//     similar designation, without the U.S. Department of Energy's prior written consent.
//
// THIS SOFTWARE IS PROVIDED BY THE COPYRIGHT HOLDERS AND CONTRIBUTORS "AS IS" AND ANY EXPRESS OR
// IMPLIED WARRANTIES, INCLUDING, BUT NOT LIMITED TO, THE IMPLIED WARRANTIES OF MERCHANTABILITY
// AND FITNESS FOR A PARTICULAR PURPOSE ARE DISCLAIMED. IN NO EVENT SHALL THE COPYRIGHT OWNER OR
// CONTRIBUTORS BE LIABLE FOR ANY DIRECT, INDIRECT, INCIDENTAL, SPECIAL, EXEMPLARY, OR
// CONSEQUENTIAL DAMAGES (INCLUDING, BUT NOT LIMITED TO, PROCUREMENT OF SUBSTITUTE GOODS OR
// SERVICES; LOSS OF USE, DATA, OR PROFITS; OR BUSINESS INTERRUPTION) HOWEVER CAUSED AND ON ANY
// THEORY OF LIABILITY, WHETHER IN CONTRACT, STRICT LIABILITY, OR TORT (INCLUDING NEGLIGENCE OR
// OTHERWISE) ARISING IN ANY WAY OUT OF THE USE OF THIS SOFTWARE, EVEN IF ADVISED OF THE
// POSSIBILITY OF SUCH DAMAGE.

// C++ Headers
#include <cmath>
#include <string>

// ObjexxFCL Headers
#include <ObjexxFCL/Array.functions.hh>
#include <ObjexxFCL/Fmath.hh>

// EnergyPlus Headers
#include <AirflowNetwork/Elements.hpp>
#include <EnergyPlus/AirflowNetworkBalanceManager.hh>
#include <EnergyPlus/Data/EnergyPlusData.hh>
#include <EnergyPlus/DataAirLoop.hh>
#include <EnergyPlus/DataAirSystems.hh>
#include <EnergyPlus/DataConvergParams.hh>
#include <EnergyPlus/DataHVACGlobals.hh>
#include <EnergyPlus/DataHeatBalFanSys.hh>
#include <EnergyPlus/DataHeatBalance.hh>
#include <EnergyPlus/DataLoopNode.hh>
#include <EnergyPlus/DataReportingFlags.hh>
#include <EnergyPlus/DataSurfaces.hh>
#include <EnergyPlus/DataSystemVariables.hh>
#include <EnergyPlus/DataZoneEquipment.hh>
#include <EnergyPlus/DemandManager.hh>
#include <EnergyPlus/DisplayRoutines.hh>
#include <EnergyPlus/EMSManager.hh>
#include <EnergyPlus/ElectricPowerServiceManager.hh>
#include <EnergyPlus/Fans.hh>
#include <EnergyPlus/General.hh>
#include <EnergyPlus/HVACManager.hh>
#include <EnergyPlus/HVACSizingSimulationManager.hh>
#include <EnergyPlus/IceThermalStorage.hh>
#include <EnergyPlus/InternalHeatGains.hh>
#include <EnergyPlus/NodeInputManager.hh>
#include <EnergyPlus/NonZoneEquipmentManager.hh>
#include <EnergyPlus/OutAirNodeManager.hh>
#include <EnergyPlus/OutputProcessor.hh>
#include <EnergyPlus/OutputReportTabular.hh>
#include <EnergyPlus/Plant/DataPlant.hh>
#include <EnergyPlus/Plant/PlantManager.hh>
#include <EnergyPlus/PlantCondLoopOperation.hh>
#include <EnergyPlus/PlantLoopHeatPumpEIR.hh>
#include <EnergyPlus/PlantUtilities.hh>
#include <EnergyPlus/PollutionModule.hh>
#include <EnergyPlus/Psychrometrics.hh>
#include <EnergyPlus/RefrigeratedCase.hh>
#include <EnergyPlus/ScheduleManager.hh>
#include <EnergyPlus/SetPointManager.hh>
#include <EnergyPlus/SimAirServingZones.hh>
#include <EnergyPlus/SizingManager.hh>
#include <EnergyPlus/SystemAvailabilityManager.hh>
#include <EnergyPlus/SystemReports.hh>
#include <EnergyPlus/UtilityRoutines.hh>
#include <EnergyPlus/WaterManager.hh>
#include <EnergyPlus/ZoneContaminantPredictorCorrector.hh>
#include <EnergyPlus/ZoneEquipmentManager.hh>
#include <EnergyPlus/ZoneTempPredictorCorrector.hh>

namespace EnergyPlus::HVACManager {

// PURPOSE OF THIS MODULE:
// This module contains the high level HVAC control
// subroutines.  Subroutine ManageHVAC, which is called from the heat balance,
// calls the HVAC simulation and is the most probable insertion point for
// connections to other HVAC engines.  ManageHVAC also controls the system
// timestep, automatically shortening the timestep to meet convergence criteria.

// METHODOLOGY EMPLOYED:
// The basic solution technique is iteration with lagging.
// The timestep is shortened using a bisection method.

using namespace DataEnvironment;

using DataHeatBalFanSys::iCorrectStep;
using DataHeatBalFanSys::iGetZoneSetPoints;
using DataHeatBalFanSys::iPredictStep;
using DataHeatBalFanSys::iPushSystemTimestepHistories;
using DataHeatBalFanSys::iPushZoneTimestepHistories;
using DataHeatBalFanSys::iRevertZoneTimestepHistories;
using namespace DataHVACGlobals;
using namespace DataLoopNode;
using namespace DataAirLoop;

void ManageHVAC(EnergyPlusData &state)
{

    // SUBROUTINE INFORMATION:
    //       AUTHORS:  Russ Taylor, Dan Fisher
    //       DATE WRITTEN:  Jan. 1998
    //       MODIFIED       Jul 2003 (CC) added a subroutine call for air models
    //       RE-ENGINEERED  May 2008, Brent Griffith, revised variable time step method and zone conditions history

    // PURPOSE OF THIS SUBROUTINE:
    // This routine effectively replaces the IBLAST
    // "SystemDriver" routine.  The main function of the routine
    // is to set the system timestep, "TimeStepSys", call the models related to zone
    // air temperatures, and .

    // METHODOLOGY EMPLOYED:
    //  manage calls to Predictor and Corrector and other updates in ZoneTempPredictorCorrector
    //  manage variable time step and when zone air histories are updated.

    // Using/Aliasing
    using AirflowNetworkBalanceManager::ManageAirflowNetworkBalance;
    using DemandManager::ManageDemand;
    using DemandManager::UpdateDemandManagers;
    using EMSManager::ManageEMS;
    using InternalHeatGains::UpdateInternalGainValues;
    using NodeInputManager::CalcMoreNodeInfo;
    using OutAirNodeManager::SetOutAirNodes;
    using OutputReportTabular::GatherComponentLoadsHVAC;
    using OutputReportTabular::UpdateTabularReports; // added for writing tabular output reports
    using PollutionModule::CalculatePollution;
    using RefrigeratedCase::ManageRefrigeratedCaseRacks;
    using ScheduleManager::GetCurrentScheduleValue;
    using SizingManager::UpdateFacilitySizing;
    using SystemAvailabilityManager::ManageHybridVentilation;
    using SystemReports::InitEnergyReports;
    using SystemReports::ReportMaxVentilationLoads;
    using SystemReports::ReportSystemEnergyUse;
    using WaterManager::ManageWater;
    using WaterManager::ManageWaterInits;
    using ZoneContaminantPredictorCorrector::ManageZoneContaminanUpdates;
    using ZoneEquipmentManager::CalcAirFlowSimple;
    using ZoneEquipmentManager::UpdateZoneSizing;
    using ZoneTempPredictorCorrector::DetectOscillatingZoneTemp;
    using ZoneTempPredictorCorrector::ManageZoneAirUpdates;

    // SUBROUTINE PARAMETER DEFINITIONS:
    static constexpr auto EndOfHeaderString("End of Data Dictionary");                          // End of data dictionary marker
    static constexpr auto EnvironmentStampFormatStr("{},{},{:7.2F},{:7.2F},{:7.2F},{:7.2F}\n"); // Format descriptor for environ stamp

    // SUBROUTINE LOCAL VARIABLE DECLARATIONS:
    Real64 PriorTimeStep;       // magnitude of time step for previous history terms
    Real64 ZoneTempChange(0.0); // change in zone air temperature from timestep t-1 to t
    int NodeNum;
    bool ReportDebug;
    int ZoneNum;

    static int ZTempTrendsNumSysSteps(0);
    static int SysTimestepLoop(0);
    bool DummyLogical;

    // Formats

    // SYSTEM INITIALIZATION
    if (state.dataHVACMgr->TriggerGetAFN) {
        state.dataHVACMgr->TriggerGetAFN = false;
        DisplayString(state, "Initializing HVAC");
        ManageAirflowNetworkBalance(state); // first call only gets input and returns.
    }

    state.dataHeatBalFanSys->ZT = state.dataHeatBalFanSys->MAT;
    // save for use with thermal comfort control models (Fang, Pierce, and KSU)
    state.dataHeatBalFanSys->ZTAVComf = state.dataHeatBalFanSys->ZTAV;
    state.dataHeatBalFanSys->ZoneAirHumRatAvgComf = state.dataHeatBalFanSys->ZoneAirHumRatAvg;
    state.dataHeatBalFanSys->ZTAV = 0.0;
    state.dataHeatBalFanSys->ZoneThermostatSetPointHiAver = 0.0;
    state.dataHeatBalFanSys->ZoneThermostatSetPointLoAver = 0.0;
    state.dataHeatBalFanSys->ZoneAirHumRatAvg = 0.0;
    state.dataHVACMgr->PrintedWarmup = false;
    if (state.dataContaminantBalance->Contaminant.CO2Simulation) {
        state.dataContaminantBalance->OutdoorCO2 = GetCurrentScheduleValue(state, state.dataContaminantBalance->Contaminant.CO2OutdoorSchedPtr);
        state.dataContaminantBalance->ZoneAirCO2Avg = 0.0;
    }
    if (state.dataContaminantBalance->Contaminant.GenericContamSimulation) {
        state.dataContaminantBalance->OutdoorGC =
            GetCurrentScheduleValue(state, state.dataContaminantBalance->Contaminant.GenericContamOutdoorSchedPtr);
        if (allocated(state.dataContaminantBalance->ZoneAirGCAvg)) state.dataContaminantBalance->ZoneAirGCAvg = 0.0;
    }

    if (state.dataGlobal->BeginEnvrnFlag && state.dataHVACMgr->MyEnvrnFlag) {
        AirLoopsSimOnce = false;
        state.dataHVACMgr->MyEnvrnFlag = false;
        NumOfSysTimeStepsLastZoneTimeStep = 1;
        PreviousTimeStep = state.dataGlobal->TimeStepZone;
    }
    if (!state.dataGlobal->BeginEnvrnFlag) {
        state.dataHVACMgr->MyEnvrnFlag = true;
    }

    state.dataHeatBalFanSys->QRadSurfAFNDuct = 0.0;
    SysTimeElapsed = 0.0;
    TimeStepSys = state.dataGlobal->TimeStepZone;
    FirstTimeStepSysFlag = true;
    ShortenTimeStepSys = false;
    UseZoneTimeStepHistory = true;
    PriorTimeStep = state.dataGlobal->TimeStepZone;
    NumOfSysTimeSteps = 1;
    FracTimeStepZone = TimeStepSys / state.dataGlobal->TimeStepZone;

    bool anyEMSRan;
    ManageEMS(state, EMSManager::EMSCallFrom::BeginTimestepBeforePredictor, anyEMSRan, ObjexxFCL::Optional_int_const()); // calling point

    SetOutAirNodes(state);

    ManageRefrigeratedCaseRacks(state);

    // ZONE INITIALIZATION  'Get Zone Setpoints'
    ManageZoneAirUpdates(state, iGetZoneSetPoints, ZoneTempChange, ShortenTimeStepSys, UseZoneTimeStepHistory, PriorTimeStep);
    if (state.dataContaminantBalance->Contaminant.SimulateContaminants)
        ManageZoneContaminanUpdates(state, iGetZoneSetPoints, ShortenTimeStepSys, UseZoneTimeStepHistory, PriorTimeStep);

    ManageHybridVentilation(state);

<<<<<<< HEAD
    CalcAirFlowSimple(state);
    if (AirflowNetwork::SimulateAirflowNetwork > AirflowNetwork::AirflowNetworkControlSimple) {
        AirflowNetwork::RollBackFlag = false;
        ManageAirflowNetworkBalance(state, false);
    }
=======
        CalcAirFlowSimple(state);
        if (state.dataAirflowNetwork->SimulateAirflowNetwork > AirflowNetwork::AirflowNetworkControlSimple) {
            state.dataAirflowNetwork->RollBackFlag = false;
            ManageAirflowNetworkBalance(state, false);
        }
>>>>>>> 192452ce

    SetHeatToReturnAirFlag(state);

    state.dataHeatBalFanSys->SysDepZoneLoadsLagged = state.dataHeatBalFanSys->SysDepZoneLoads;

    UpdateInternalGainValues(state, true, true);

    ManageZoneAirUpdates(state, iPredictStep, ZoneTempChange, ShortenTimeStepSys, UseZoneTimeStepHistory, PriorTimeStep);

    if (state.dataContaminantBalance->Contaminant.SimulateContaminants)
        ManageZoneContaminanUpdates(state, iPredictStep, ShortenTimeStepSys, UseZoneTimeStepHistory, PriorTimeStep);

    SimHVAC(state);

    if (state.dataGlobal->AnyIdealCondEntSetPointInModel && state.dataGlobal->MetersHaveBeenInitialized && !state.dataGlobal->WarmupFlag) {
        state.dataGlobal->RunOptCondEntTemp = true;
        while (state.dataGlobal->RunOptCondEntTemp) {
            SimHVAC(state);
        }
    }

    ManageWaterInits(state);

    // Only simulate once per zone timestep; must be after SimHVAC
    if (FirstTimeStepSysFlag && state.dataGlobal->MetersHaveBeenInitialized) {
        ManageDemand(state);
    }

    state.dataGlobal->BeginTimeStepFlag = false; // At this point, we have been through the first pass through SimHVAC so this needs to be set

    ManageZoneAirUpdates(state, iCorrectStep, ZoneTempChange, ShortenTimeStepSys, UseZoneTimeStepHistory, PriorTimeStep);
    if (state.dataContaminantBalance->Contaminant.SimulateContaminants)
        ManageZoneContaminanUpdates(state, iCorrectStep, ShortenTimeStepSys, UseZoneTimeStepHistory, PriorTimeStep);

    if (ZoneTempChange > state.dataConvergeParams->MaxZoneTempDiff && !state.dataGlobal->KickOffSimulation) {
        // determine value of adaptive system time step
        // model how many system timesteps we want in zone timestep
        ZTempTrendsNumSysSteps = int(ZoneTempChange / state.dataConvergeParams->MaxZoneTempDiff + 1.0); // add 1 for truncation
        NumOfSysTimeSteps = min(ZTempTrendsNumSysSteps, LimitNumSysSteps);
        // then determine timestep length for even distribution, protect div by zero
        if (NumOfSysTimeSteps > 0) TimeStepSys = state.dataGlobal->TimeStepZone / NumOfSysTimeSteps;
        TimeStepSys = max(TimeStepSys, state.dataConvergeParams->MinTimeStepSys);
        UseZoneTimeStepHistory = false;
        ShortenTimeStepSys = true;
    } else {
        NumOfSysTimeSteps = 1;
        UseZoneTimeStepHistory = true;
    }

    if (UseZoneTimeStepHistory) PreviousTimeStep = state.dataGlobal->TimeStepZone;
    for (SysTimestepLoop = 1; SysTimestepLoop <= NumOfSysTimeSteps; ++SysTimestepLoop) {
        if (state.dataGlobal->stopSimulation) break;

        if (TimeStepSys < state.dataGlobal->TimeStepZone) {

<<<<<<< HEAD
            ManageHybridVentilation(state);
            CalcAirFlowSimple(state, SysTimestepLoop);
            if (AirflowNetwork::SimulateAirflowNetwork > AirflowNetwork::AirflowNetworkControlSimple) {
                AirflowNetwork::RollBackFlag = false;
                ManageAirflowNetworkBalance(state, false);
            }
=======
                ManageHybridVentilation(state);
                CalcAirFlowSimple(state, SysTimestepLoop);
                if (state.dataAirflowNetwork->SimulateAirflowNetwork > AirflowNetwork::AirflowNetworkControlSimple) {
                    state.dataAirflowNetwork->RollBackFlag = false;
                    ManageAirflowNetworkBalance(state, false);
                }
>>>>>>> 192452ce

            UpdateInternalGainValues(state, true, true);

            ManageZoneAirUpdates(state, iPredictStep, ZoneTempChange, ShortenTimeStepSys, UseZoneTimeStepHistory, PriorTimeStep);

            if (state.dataContaminantBalance->Contaminant.SimulateContaminants)
                ManageZoneContaminanUpdates(state, iPredictStep, ShortenTimeStepSys, UseZoneTimeStepHistory, PriorTimeStep);
            SimHVAC(state);

            if (state.dataGlobal->AnyIdealCondEntSetPointInModel && state.dataGlobal->MetersHaveBeenInitialized && !state.dataGlobal->WarmupFlag) {
                state.dataGlobal->RunOptCondEntTemp = true;
                while (state.dataGlobal->RunOptCondEntTemp) {
                    SimHVAC(state);
                }
            }

            ManageWaterInits(state);

            // Need to set the flag back since we do not need to shift the temps back again in the correct step.
            ShortenTimeStepSys = false;

            ManageZoneAirUpdates(state, iCorrectStep, ZoneTempChange, ShortenTimeStepSys, UseZoneTimeStepHistory, PriorTimeStep);
            if (state.dataContaminantBalance->Contaminant.SimulateContaminants)
                ManageZoneContaminanUpdates(state, iCorrectStep, ShortenTimeStepSys, UseZoneTimeStepHistory, PriorTimeStep);

            ManageZoneAirUpdates(state, iPushSystemTimestepHistories, ZoneTempChange, ShortenTimeStepSys, UseZoneTimeStepHistory, PriorTimeStep);
            if (state.dataContaminantBalance->Contaminant.SimulateContaminants)
                ManageZoneContaminanUpdates(state, iPushSystemTimestepHistories, ShortenTimeStepSys, UseZoneTimeStepHistory, PriorTimeStep);
            PreviousTimeStep = TimeStepSys;
        }

        FracTimeStepZone = TimeStepSys / state.dataGlobal->TimeStepZone;

        for (ZoneNum = 1; ZoneNum <= state.dataGlobal->NumOfZones; ++ZoneNum) {
            state.dataHeatBalFanSys->ZTAV(ZoneNum) += state.dataHeatBalFanSys->ZT(ZoneNum) * FracTimeStepZone;
            state.dataHeatBalFanSys->ZoneAirHumRatAvg(ZoneNum) += state.dataHeatBalFanSys->ZoneAirHumRat(ZoneNum) * FracTimeStepZone;
            if (state.dataContaminantBalance->Contaminant.CO2Simulation)
                state.dataContaminantBalance->ZoneAirCO2Avg(ZoneNum) += state.dataContaminantBalance->ZoneAirCO2(ZoneNum) * FracTimeStepZone;
            if (state.dataContaminantBalance->Contaminant.GenericContamSimulation)
                state.dataContaminantBalance->ZoneAirGCAvg(ZoneNum) += state.dataContaminantBalance->ZoneAirGC(ZoneNum) * FracTimeStepZone;
            if (state.dataZoneTempPredictorCorrector->NumOnOffCtrZone > 0) {
                state.dataHeatBalFanSys->ZoneThermostatSetPointHiAver(ZoneNum) +=
                    state.dataHeatBalFanSys->ZoneThermostatSetPointHi(ZoneNum) * FracTimeStepZone;
                state.dataHeatBalFanSys->ZoneThermostatSetPointLoAver(ZoneNum) +=
                    state.dataHeatBalFanSys->ZoneThermostatSetPointLo(ZoneNum) * FracTimeStepZone;
            }
        }

            DetectOscillatingZoneTemp(state);
            UpdateZoneListAndGroupLoads(state); // Must be called before UpdateDataandReport(OutputProcessor::TimeStepType::TimeStepSystem)
            IceThermalStorage::UpdateIceFractions(state);          // Update fraction of ice stored in TES
            ManageWater(state);
            // update electricity data for net, purchased, sold etc.
            DummyLogical = false;
            state.dataElectPwrSvcMgr->facilityElectricServiceObj->manageElectricPowerService(state, false, DummyLogical, true);

        // Update the plant and condenser loop capacitance model temperature history.
        PlantManager::UpdateNodeThermalHistory(state);

        if (state.dataOutRptTab->displayHeatEmissionsSummary) {
            OutputReportTabular::CalcHeatEmissionReport(state);
        }

        ManageEMS(
            state, EMSManager::EMSCallFrom::EndSystemTimestepBeforeHVACReporting, anyEMSRan, ObjexxFCL::Optional_int_const()); // EMS calling point

        // This is where output processor data is updated for System Timestep reporting
        if (!state.dataGlobal->WarmupFlag) {
            if (state.dataGlobal->DoOutputReporting) {
                CalcMoreNodeInfo(state);
                CalculatePollution(state);
                InitEnergyReports(state);
                ReportSystemEnergyUse(state);
            }
            if (state.dataGlobal->DoOutputReporting || (state.dataGlobal->ZoneSizingCalc && state.dataGlobal->CompLoadReportIsReq)) {
                ReportAirHeatBalance(state);
                if (state.dataGlobal->ZoneSizingCalc) GatherComponentLoadsHVAC(state);
            }
            if (state.dataGlobal->DoOutputReporting) {
                ReportMaxVentilationLoads(state);
                UpdateDataandReport(state, OutputProcessor::TimeStepType::TimeStepSystem);
                if (state.dataGlobal->KindOfSim == DataGlobalConstants::KindOfSim::HVACSizeDesignDay ||
                    state.dataGlobal->KindOfSim == DataGlobalConstants::KindOfSim::HVACSizeRunPeriodDesign) {
                    if (hvacSizingSimulationManager) hvacSizingSimulationManager->UpdateSizingLogsSystemStep(state);
                }
                UpdateTabularReports(state, OutputProcessor::TimeStepType::TimeStepSystem);
            }
            if (state.dataGlobal->ZoneSizingCalc) {
                UpdateZoneSizing(state, DataGlobalConstants::CallIndicator::DuringDay);
                UpdateFacilitySizing(state, DataGlobalConstants::CallIndicator::DuringDay);
            }
            EIRPlantLoopHeatPumps::EIRPlantLoopHeatPump::checkConcurrentOperation(state);
        } else if (!state.dataGlobal->KickOffSimulation && state.dataGlobal->DoOutputReporting && state.dataSysVars->ReportDuringWarmup) {
            if (state.dataGlobal->BeginDayFlag && !state.dataEnvrn->PrintEnvrnStampWarmupPrinted) {
                state.dataEnvrn->PrintEnvrnStampWarmup = true;
                state.dataEnvrn->PrintEnvrnStampWarmupPrinted = true;
            }
            if (!state.dataGlobal->BeginDayFlag) state.dataEnvrn->PrintEnvrnStampWarmupPrinted = false;
            if (state.dataEnvrn->PrintEnvrnStampWarmup) {
                if (state.dataReportFlag->PrintEndDataDictionary && state.dataGlobal->DoOutputReporting && !state.dataHVACMgr->PrintedWarmup) {
                    print(state.files.eso, "{}\n", EndOfHeaderString);
                    print(state.files.mtr, "{}\n", EndOfHeaderString);
                    state.dataReportFlag->PrintEndDataDictionary = false;
                }
                if (state.dataGlobal->DoOutputReporting && !state.dataHVACMgr->PrintedWarmup) {

                    print(state.files.eso,
                          EnvironmentStampFormatStr,
                          "1",
                          "Warmup {" + state.dataReportFlag->cWarmupDay + "} " + state.dataEnvrn->EnvironmentName,
                          state.dataEnvrn->Latitude,
                          state.dataEnvrn->Longitude,
                          state.dataEnvrn->TimeZoneNumber,
                          state.dataEnvrn->Elevation);
                    print(state.files.mtr,
                          EnvironmentStampFormatStr,
                          "1",
                          "Warmup {" + state.dataReportFlag->cWarmupDay + "} " + state.dataEnvrn->EnvironmentName,
                          state.dataEnvrn->Latitude,
                          state.dataEnvrn->Longitude,
                          state.dataEnvrn->TimeZoneNumber,
                          state.dataEnvrn->Elevation);
                    state.dataEnvrn->PrintEnvrnStampWarmup = false;
                }
                state.dataHVACMgr->PrintedWarmup = true;
            }
            CalcMoreNodeInfo(state);
            UpdateDataandReport(state, OutputProcessor::TimeStepType::TimeStepSystem);
            if (state.dataGlobal->KindOfSim == DataGlobalConstants::KindOfSim::HVACSizeDesignDay ||
                state.dataGlobal->KindOfSim == DataGlobalConstants::KindOfSim::HVACSizeRunPeriodDesign) {
                if (hvacSizingSimulationManager) hvacSizingSimulationManager->UpdateSizingLogsSystemStep(state);
            }
        } else if (state.dataSysVars->UpdateDataDuringWarmupExternalInterface) { // added for FMI
            if (state.dataGlobal->BeginDayFlag && !state.dataEnvrn->PrintEnvrnStampWarmupPrinted) {
                state.dataEnvrn->PrintEnvrnStampWarmup = true;
                state.dataEnvrn->PrintEnvrnStampWarmupPrinted = true;
            }
            if (!state.dataGlobal->BeginDayFlag) state.dataEnvrn->PrintEnvrnStampWarmupPrinted = false;
            if (state.dataEnvrn->PrintEnvrnStampWarmup) {
                if (state.dataReportFlag->PrintEndDataDictionary && state.dataGlobal->DoOutputReporting && !state.dataHVACMgr->PrintedWarmup) {
                    print(state.files.eso, "{}\n", EndOfHeaderString);
                    print(state.files.mtr, "{}\n", EndOfHeaderString);
                    state.dataReportFlag->PrintEndDataDictionary = false;
                }
                if (state.dataGlobal->DoOutputReporting && !state.dataHVACMgr->PrintedWarmup) {
                    print(state.files.eso,
                          EnvironmentStampFormatStr,
                          "1",
                          "Warmup {" + state.dataReportFlag->cWarmupDay + "} " + state.dataEnvrn->EnvironmentName,
                          state.dataEnvrn->Latitude,
                          state.dataEnvrn->Longitude,
                          state.dataEnvrn->TimeZoneNumber,
                          state.dataEnvrn->Elevation);
                    print(state.files.mtr,
                          EnvironmentStampFormatStr,
                          "1",
                          "Warmup {" + state.dataReportFlag->cWarmupDay + "} " + state.dataEnvrn->EnvironmentName,
                          state.dataEnvrn->Latitude,
                          state.dataEnvrn->Longitude,
                          state.dataEnvrn->TimeZoneNumber,
                          state.dataEnvrn->Elevation);
                    state.dataEnvrn->PrintEnvrnStampWarmup = false;
                }
                state.dataHVACMgr->PrintedWarmup = true;
            }
            UpdateDataandReport(state, OutputProcessor::TimeStepType::TimeStepSystem);
        }
        ManageEMS(
            state, EMSManager::EMSCallFrom::EndSystemTimestepAfterHVACReporting, anyEMSRan, ObjexxFCL::Optional_int_const()); // EMS calling point
        // UPDATE SYSTEM CLOCKS
        SysTimeElapsed += TimeStepSys;

        FirstTimeStepSysFlag = false;
    } // system time step  loop (loops once if no downstepping)

    ManageZoneAirUpdates(state, iPushZoneTimestepHistories, ZoneTempChange, ShortenTimeStepSys, UseZoneTimeStepHistory, PriorTimeStep);
    if (state.dataContaminantBalance->Contaminant.SimulateContaminants)
        ManageZoneContaminanUpdates(state, iPushZoneTimestepHistories, ShortenTimeStepSys, UseZoneTimeStepHistory, PriorTimeStep);

    NumOfSysTimeStepsLastZoneTimeStep = NumOfSysTimeSteps;

    UpdateDemandManagers(state);

    // DO FINAL UPDATE OF RECORD KEEPING VARIABLES
    // Report the Node Data to Aid in Debugging
    if (state.dataReportFlag->DebugOutput) {
        if (state.dataReportFlag->EvenDuringWarmup) {
            ReportDebug = true;
        } else {
            ReportDebug = !state.dataGlobal->WarmupFlag;
        }
        if ((ReportDebug) && (state.dataGlobal->DayOfSim > 0)) { // Report the node data
            if (size(state.dataLoopNodes->Node) > 0 && !state.dataHVACMgr->DebugNamesReported) {
                print(state.files.debug, "{}\n", "node #   Name");
                for (NodeNum = 1; NodeNum <= isize(state.dataLoopNodes->Node); ++NodeNum) {
                    print(state.files.debug, " {:3}     {}\n", NodeNum, state.dataLoopNodes->NodeID(NodeNum));
                }
                state.dataHVACMgr->DebugNamesReported = true;
            }
            if (size(state.dataLoopNodes->Node) > 0) {
                print(state.files.debug, "\n\n Day of Sim     Hour of Day    Time\n");
                print(state.files.debug,
                      "{:12}{:12} {:22.15N} \n",
                      state.dataGlobal->DayOfSim,
                      state.dataGlobal->HourOfDay,
                      state.dataGlobal->TimeStep * state.dataGlobal->TimeStepZone);
                print(state.files.debug,
                      "{}\n",
                      "node #   Temp   MassMinAv  MassMaxAv TempSP      MassFlow       MassMin       MassMax        MassSP    Press        "
                      "Enthal     HumRat Fluid Type");
            }
            for (NodeNum = 1; NodeNum <= isize(state.dataLoopNodes->Node); ++NodeNum) {
                static constexpr auto Format_20{
                    " {:3} {:8.2F}  {:8.3F}  {:8.3F}  {:8.2F} {:13.2F} {:13.2F} {:13.2F} {:13.2F}  {:#8.0F}  {:11.2F}  {:9.5F}  {}\n"};

                print(state.files.debug,
                      Format_20,
                      NodeNum,
                      state.dataLoopNodes->Node(NodeNum).Temp,
                      state.dataLoopNodes->Node(NodeNum).MassFlowRateMinAvail,
                      state.dataLoopNodes->Node(NodeNum).MassFlowRateMaxAvail,
                      state.dataLoopNodes->Node(NodeNum).TempSetPoint,
                      state.dataLoopNodes->Node(NodeNum).MassFlowRate,
                      state.dataLoopNodes->Node(NodeNum).MassFlowRateMin,
                      state.dataLoopNodes->Node(NodeNum).MassFlowRateMax,
                      state.dataLoopNodes->Node(NodeNum).MassFlowRateSetPoint,
                      state.dataLoopNodes->Node(NodeNum).Press,
                      state.dataLoopNodes->Node(NodeNum).Enthalpy,
                      state.dataLoopNodes->Node(NodeNum).HumRat,
                      DataLoopNode::ValidNodeFluidTypes(state.dataLoopNodes->Node(NodeNum).FluidType));
            }
        }
    }
}

void SimHVAC(EnergyPlusData &state)
{

    // SUBROUTINE INFORMATION:
    //       AUTHOR:          Dan Fisher
    //       DATE WRITTEN:    April 1997
    //       DATE MODIFIED:   May 1998 (RKS,RDT)

    // PURPOSE OF THIS SUBROUTINE: Selects and calls the HVAC loop managers

    // METHODOLOGY EMPLOYED: Each loop manager is called or passed over
    // in succession based on the logical flags associated with the manager.
    // The logical flags are set in the manager routines and passed
    // as parameters to this routine.  Each loop manager potentially
    // affects a different set of other loop managers.

    // Future development could involve specifying any number of user
    // selectable control schemes based on the logical flags used in
    // this default control algorithm.

    // Using/Aliasing
    using DataPlant::ConvergenceHistoryARR;
    using DataPlant::DemandSide;
    using DataPlant::NumConvergenceHistoryTerms;
    using DataPlant::square_sum_ConvergenceHistoryARR;
    using DataPlant::sum_ConvergenceHistoryARR;
    using DataPlant::sum_square_ConvergenceHistoryARR;
    using DataPlant::SupplySide;
    using EMSManager::ManageEMS;
    using General::CreateSysTimeIntervalString;
    using NonZoneEquipmentManager::ManageNonZoneEquipment;
    using PlantCondLoopOperation::SetupPlantEMSActuators;
    using PlantManager::GetPlantInput;
    using PlantManager::GetPlantLoopData;
    using PlantManager::InitOneTimePlantSizingInfo;
    using PlantManager::ReInitPlantLoopsAtFirstHVACIteration;
    using PlantManager::SetupBranchControlTypes;
    using PlantManager::SetupInitialPlantCallingOrder;
    using PlantManager::SetupReports;
    using PlantUtilities::AnyPlantSplitterMixerLacksContinuity;
    using PlantUtilities::CheckForRunawayPlantTemps;
    using PlantUtilities::CheckPlantMixerSplitterConsistency;
    using PlantUtilities::SetAllPlantSimFlagsToValue;
    using SetPointManager::ManageSetPoints;
    using SystemAvailabilityManager::ManageSystemAvailability;
    using ZoneEquipmentManager::ManageZoneEquipment;

    // SUBROUTINE PARAMETER DEFINITIONS:
    bool const SimWithPlantFlowUnlocked(false);
    bool const SimWithPlantFlowLocked(true);

    // SUBROUTINE LOCAL VARIABLE DECLARATIONS:
    bool FirstHVACIteration; // True when solution technique on first iteration
    static int ErrCount(0);  // Number of times that the maximum iterations was exceeded
    static int MaxErrCount(0);
    static std::string ErrEnvironmentName;
    int LoopNum;
    int LoopSide;
    int ThisLoopSide;

    int AirSysNum;
    int StackDepth;
    std::string HistoryTrace;
    Real64 SlopeHumRat;
    Real64 SlopeMdot;
    Real64 SlopeTemps;
    Real64 AvgValue;
    bool FoundOscillationByDuplicate;
    int ZoneNum;
    int NodeIndex;
    bool MonotonicIncreaseFound;
    bool MonotonicDecreaseFound;

    Array1D<Real64> const ConvergLogStackARR(DataConvergParams::ConvergLogStackDepth, {0.0, -1.0, -2.0, -3.0, -4.0, -5.0, -6.0, -7.0, -8.0, -9.0});
    Real64 const sum_ConvergLogStackARR(sum(ConvergLogStackARR));
    Real64 const square_sum_ConvergLogStackARR(pow_2(sum_ConvergLogStackARR));
    Real64 const sum_square_ConvergLogStackARR(sum(pow(ConvergLogStackARR, 2)));

    // Initialize all of the simulation flags to true for the first iteration
    SimZoneEquipmentFlag = true;
    SimNonZoneEquipmentFlag = true;
    SimAirLoopsFlag = true;
    SimPlantLoopsFlag = true;
    SimElecCircuitsFlag = true;
    FirstHVACIteration = true;

    if (state.dataAirLoop->AirLoopInputsFilled) {
        for (auto &e : state.dataAirLoop->AirLoopControlInfo) {
            // Reset air loop control info for cooling coil active flag (used in TU's for reheat air flow control)
            e.CoolingActiveFlag = false;
            // Reset air loop control info for heating coil active flag (used in OA controller for HX control)
            e.HeatingActiveFlag = false;
            // reset outside air system HX to off first time through
            e.HeatRecoveryBypass = true;
            // set HX check status flag to check for custom control in MixedAir.cc
            e.CheckHeatRecoveryBypassStatus = true;
            // set OA comp simulated flag to false
            e.OASysComponentsSimulated = false;
            // set economizer flow locked flag to false, will reset if custom HX control is used
            e.EconomizerFlowLocked = false;
            // set air loop resim flags for when heat recovery is used and air loop needs another iteration
            e.HeatRecoveryResimFlag = true;
            e.HeatRecoveryResimFlag2 = false;
            e.ResimAirLoopFlag = false;
        }
    }

    // This setups the reports for the Iteration variable that limits how many times
    //  it goes through all of the HVAC managers before moving on.
    // The plant loop 'get inputs' and initialization are also done here in order to allow plant loop connected components
    // simulated by managers other than the plant manager to run correctly.
    state.dataHVACMgr->HVACManageIteration = 0;
    state.dataPlnt->PlantManageSubIterations = 0;
    state.dataPlnt->PlantManageHalfLoopCalls = 0;
    SetAllPlantSimFlagsToValue(state, true);
    if (!state.dataHVACMgr->SimHVACIterSetup) {
        SetupOutputVariable(state,
                            "HVAC System Solver Iteration Count",
                            OutputProcessor::Unit::None,
                            state.dataHVACMgr->HVACManageIteration,
                            "HVAC",
                            "Sum",
                            "SimHVAC");
        SetupOutputVariable(
            state, "Air System Solver Iteration Count", OutputProcessor::Unit::None, state.dataHVACMgr->RepIterAir, "HVAC", "Sum", "SimHVAC");
        SetupOutputVariable(state,
                            "Air System Relief Air Total Heat Loss Energy",
                            OutputProcessor::Unit::J,
                            state.dataHeatBal->SysTotalHVACReliefHeatLoss,
                            "HVAC",
                            "Sum",
                            "SimHVAC");
        SetupOutputVariable(state,
                            "HVAC System Total Heat Rejection Energy",
                            OutputProcessor::Unit::J,
                            state.dataHeatBal->SysTotalHVACRejectHeatLoss,
                            "HVAC",
                            "Sum",
                            "SimHVAC");
        ManageSetPoints(state); // need to call this before getting plant loop data so setpoint checks can complete okay
        GetPlantLoopData(state);
        GetPlantInput(state);
        SetupInitialPlantCallingOrder(state);
        SetupBranchControlTypes(state); // new routine to do away with input for branch control type
        //    CALL CheckPlantLoopData
        SetupReports(state);
        if (state.dataGlobal->AnyEnergyManagementSystemInModel) {
            SetupPlantEMSActuators(state);
        }

        if (state.dataPlnt->TotNumLoops > 0) {
            SetupOutputVariable(state,
                                "Plant Solver Sub Iteration Count",
                                OutputProcessor::Unit::None,
                                state.dataPlnt->PlantManageSubIterations,
                                "HVAC",
                                "Sum",
                                "SimHVAC");
            SetupOutputVariable(state,
                                "Plant Solver Half Loop Calls Count",
                                OutputProcessor::Unit::None,
                                state.dataPlnt->PlantManageHalfLoopCalls,
                                "HVAC",
                                "Sum",
                                "SimHVAC");
            for (LoopNum = 1; LoopNum <= state.dataPlnt->TotNumLoops; ++LoopNum) {
                // init plant sizing numbers in main plant data structure
                InitOneTimePlantSizingInfo(state, LoopNum);
            }
        }
        state.dataHVACMgr->SimHVACIterSetup = true;
    }

        if (state.dataGlobal->ZoneSizingCalc) {
            ManageZoneEquipment(state, FirstHVACIteration, SimZoneEquipmentFlag, SimAirLoopsFlag);
            // need to call non zone equipment so water use zone gains can be included in sizing calcs
            ManageNonZoneEquipment(state, FirstHVACIteration, SimNonZoneEquipmentFlag);
            state.dataElectPwrSvcMgr->facilityElectricServiceObj->manageElectricPowerService(state, FirstHVACIteration, SimElecCircuitsFlag, false);
            return;
        }

    // Before the HVAC simulation, reset control flags and specified flow
    // rates that might have been set by the set point and availability
    // managers.

    ResetHVACControl(state);

    // Before the HVAC simulation, call ManageSetPoints to set all the HVAC
    // node setpoints
    bool anyEMSRan = false;
    ManageEMS(state, EMSManager::EMSCallFrom::BeforeHVACManagers, anyEMSRan, ObjexxFCL::Optional_int_const()); // calling point

    ManageSetPoints(state);

    // re-initialize plant loop and nodes.
    ReInitPlantLoopsAtFirstHVACIteration(state);

    // Before the HVAC simulation, call ManageSystemAvailability to set
    // the system on/off flags
    ManageSystemAvailability(state);

    ManageEMS(state, EMSManager::EMSCallFrom::AfterHVACManagers, anyEMSRan, ObjexxFCL::Optional_int_const()); // calling point
    ManageEMS(state, EMSManager::EMSCallFrom::HVACIterationLoop, anyEMSRan, ObjexxFCL::Optional_int_const()); // calling point id

    // first explicitly call each system type with FirstHVACIteration,

    // Manages the various component simulations
    SimSelectedEquipment(state,
                         SimAirLoopsFlag,
                         SimZoneEquipmentFlag,
                         SimNonZoneEquipmentFlag,
                         SimPlantLoopsFlag,
                         SimElecCircuitsFlag,
                         FirstHVACIteration,
                         SimWithPlantFlowUnlocked);

    // Eventually, when all of the flags are set to false, the
    // simulation has converged for this system time step.

    SimPlantLoopsFlag = true;
    SetAllPlantSimFlagsToValue(state, true); // set so loop to simulate at least once on non-first hvac

    FirstHVACIteration = false;

    // then iterate among all systems after first HVAC iteration is over

    // Main iteration loop for HVAC.  If any of the simulation flags are
    // true, then specific components must be resimulated.
    while ((SimAirLoopsFlag || SimZoneEquipmentFlag || SimNonZoneEquipmentFlag || SimPlantLoopsFlag || SimElecCircuitsFlag) &&
           (state.dataHVACMgr->HVACManageIteration <= state.dataConvergeParams->MaxIter)) {

        if (state.dataGlobal->stopSimulation) break;

        ManageEMS(state, EMSManager::EMSCallFrom::HVACIterationLoop, anyEMSRan, ObjexxFCL::Optional_int_const()); // calling point id

        // Manages the various component simulations
        SimSelectedEquipment(state,
                             SimAirLoopsFlag,
                             SimZoneEquipmentFlag,
                             SimNonZoneEquipmentFlag,
                             SimPlantLoopsFlag,
                             SimElecCircuitsFlag,
                             FirstHVACIteration,
                             SimWithPlantFlowUnlocked);

        // Eventually, when all of the flags are set to false, the
        // simulation has converged for this system time step.

        UpdateZoneInletConvergenceLog(state);

        ++state.dataHVACMgr->HVACManageIteration; // Increment the iteration counter

        if (anyEMSRan && state.dataHVACMgr->HVACManageIteration <= 2) {
            // the calling point emsCallFromHVACIterationLoop is only effective for air loops if this while loop runs at least twice
            SimAirLoopsFlag = true;
        }
        if (state.dataHVACMgr->HVACManageIteration < MinAirLoopIterationsAfterFirst) {
            // sequenced zone loads for airloops may require extra iterations depending upon zone equipment order and load distribution type
            SimAirLoopsFlag = true;
            SimZoneEquipmentFlag = true;
        }
    }
    if (state.dataGlobal->AnyPlantInModel) {
        if (AnyPlantSplitterMixerLacksContinuity(state)) {
            // rerun systems in a "Final flow lock/last iteration" mode
            // now call for one second to last plant simulation
            SimAirLoopsFlag = false;
            SimZoneEquipmentFlag = false;
            SimNonZoneEquipmentFlag = false;
            SimPlantLoopsFlag = true;
            SimElecCircuitsFlag = false;
            SimSelectedEquipment(state,
                                 SimAirLoopsFlag,
                                 SimZoneEquipmentFlag,
                                 SimNonZoneEquipmentFlag,
                                 SimPlantLoopsFlag,
                                 SimElecCircuitsFlag,
                                 FirstHVACIteration,
                                 SimWithPlantFlowUnlocked);
            // now call for all non-plant simulation, but with plant flow lock on
            SimAirLoopsFlag = true;
            SimZoneEquipmentFlag = true;
            SimNonZoneEquipmentFlag = true;
            SimPlantLoopsFlag = false;
            SimElecCircuitsFlag = true;
            SimSelectedEquipment(state,
                                 SimAirLoopsFlag,
                                 SimZoneEquipmentFlag,
                                 SimNonZoneEquipmentFlag,
                                 SimPlantLoopsFlag,
                                 SimElecCircuitsFlag,
                                 FirstHVACIteration,
                                 SimWithPlantFlowLocked);
            UpdateZoneInletConvergenceLog(state);
            // now call for a last plant simulation
            SimAirLoopsFlag = false;
            SimZoneEquipmentFlag = false;
            SimNonZoneEquipmentFlag = false;
            SimPlantLoopsFlag = true;
            SimElecCircuitsFlag = false;
            SimSelectedEquipment(state,
                                 SimAirLoopsFlag,
                                 SimZoneEquipmentFlag,
                                 SimNonZoneEquipmentFlag,
                                 SimPlantLoopsFlag,
                                 SimElecCircuitsFlag,
                                 FirstHVACIteration,
                                 SimWithPlantFlowUnlocked);
            // now call for a last all non-plant simulation, but with plant flow lock on
            SimAirLoopsFlag = true;
            SimZoneEquipmentFlag = true;
            SimNonZoneEquipmentFlag = true;
            SimPlantLoopsFlag = false;
            SimElecCircuitsFlag = true;
            SimSelectedEquipment(state,
                                 SimAirLoopsFlag,
                                 SimZoneEquipmentFlag,
                                 SimNonZoneEquipmentFlag,
                                 SimPlantLoopsFlag,
                                 SimElecCircuitsFlag,
                                 FirstHVACIteration,
                                 SimWithPlantFlowLocked);
            UpdateZoneInletConvergenceLog(state);
        }
    }

    // Test plant loop for errors
    for (LoopNum = 1; LoopNum <= state.dataPlnt->TotNumLoops; ++LoopNum) {
        for (LoopSide = DemandSide; LoopSide <= SupplySide; ++LoopSide) {
            CheckPlantMixerSplitterConsistency(state, LoopNum, LoopSide, FirstHVACIteration);
            CheckForRunawayPlantTemps(state, LoopNum, LoopSide);
        }
    }

    if ((state.dataHVACMgr->HVACManageIteration > state.dataConvergeParams->MaxIter) && (!state.dataGlobal->WarmupFlag)) {
        ++ErrCount;
        if (ErrCount < 15) {
            ErrEnvironmentName = state.dataEnvrn->EnvironmentName;
            ShowWarningError(state,
                             format("SimHVAC: Maximum iterations ({}) exceeded for all HVAC loops, at {}, {} {}",
                                    state.dataConvergeParams->MaxIter,
                                    state.dataEnvrn->EnvironmentName,
                                    state.dataEnvrn->CurMnDy,
                                    CreateSysTimeIntervalString(state)));
            if (SimAirLoopsFlag) {
                ShowContinueError(state, "The solution for one or more of the Air Loop HVAC systems did not appear to converge");
            }
            if (SimZoneEquipmentFlag) {
                ShowContinueError(state, "The solution for zone HVAC equipment did not appear to converge");
            }
            if (SimNonZoneEquipmentFlag) {
                ShowContinueError(state, "The solution for non-zone equipment did not appear to converge");
            }
            if (SimPlantLoopsFlag) {
                ShowContinueError(state, "The solution for one or more plant systems did not appear to converge");
            }
            if (SimElecCircuitsFlag) {
                ShowContinueError(state, "The solution for on-site electric generators did not appear to converge");
            }
            if (ErrCount == 1 && !state.dataGlobal->DisplayExtraWarnings) {
                ShowContinueError(state, "...use Output:Diagnostics,DisplayExtraWarnings; to show more details on each max iteration exceeded.");
            }
            if (state.dataGlobal->DisplayExtraWarnings) {

                for (AirSysNum = 1; AirSysNum <= NumPrimaryAirSys; ++AirSysNum) {

                    if (any(state.dataConvergeParams->AirLoopConvergence(AirSysNum).HVACMassFlowNotConverged)) {

                        ShowContinueError(state,
                                          "Air System Named = " + state.dataAirLoop->AirToZoneNodeInfo(AirSysNum).AirLoopName +
                                              " did not converge for mass flow rate");
                        ShowContinueError(state, "Check values should be zero. Most Recent values listed first.");
                        HistoryTrace = "";
                        for (StackDepth = 1; StackDepth <= DataConvergParams::ConvergLogStackDepth; ++StackDepth) {
                            HistoryTrace +=
                                format("{:.6R},", state.dataConvergeParams->AirLoopConvergence(AirSysNum).HVACFlowDemandToSupplyTolValue(StackDepth));
                        }

                        ShowContinueError(state, "Demand-to-Supply interface mass flow rate check value iteration history trace: " + HistoryTrace);
                        HistoryTrace = "";
                        for (StackDepth = 1; StackDepth <= DataConvergParams::ConvergLogStackDepth; ++StackDepth) {
                            HistoryTrace += format(
                                "{:.6R},", state.dataConvergeParams->AirLoopConvergence(AirSysNum).HVACFlowSupplyDeck1ToDemandTolValue(StackDepth));
                        }
                        ShowContinueError(state,
                                          "Supply-to-demand interface deck 1 mass flow rate check value iteration history trace: " + HistoryTrace);

                        if (state.dataAirLoop->AirToZoneNodeInfo(AirSysNum).NumSupplyNodes >= 2) {
                            HistoryTrace = "";
                            for (StackDepth = 1; StackDepth <= DataConvergParams::ConvergLogStackDepth; ++StackDepth) {
                                HistoryTrace +=
                                    format("{:.6R},",
                                           state.dataConvergeParams->AirLoopConvergence(AirSysNum).HVACFlowSupplyDeck2ToDemandTolValue(StackDepth));
                            }
                            ShowContinueError(
                                state, "Supply-to-demand interface deck 2 mass flow rate check value iteration history trace: " + HistoryTrace);
                        }
                    } // mass flow rate not converged

                    if (any(state.dataConvergeParams->AirLoopConvergence(AirSysNum).HVACHumRatNotConverged)) {

                        ShowContinueError(state,
                                          "Air System Named = " + state.dataAirLoop->AirToZoneNodeInfo(AirSysNum).AirLoopName +
                                              " did not converge for humidity ratio");
                        ShowContinueError(state, "Check values should be zero. Most Recent values listed first.");
                        HistoryTrace = "";
                        for (StackDepth = 1; StackDepth <= DataConvergParams::ConvergLogStackDepth; ++StackDepth) {
                            HistoryTrace +=
                                format("{:.6R},", state.dataConvergeParams->AirLoopConvergence(AirSysNum).HVACHumDemandToSupplyTolValue(StackDepth));
                        }
                        ShowContinueError(state, "Demand-to-Supply interface humidity ratio check value iteration history trace: " + HistoryTrace);
                        HistoryTrace = "";
                        for (StackDepth = 1; StackDepth <= DataConvergParams::ConvergLogStackDepth; ++StackDepth) {
                            HistoryTrace += format(
                                "{:.6R},", state.dataConvergeParams->AirLoopConvergence(AirSysNum).HVACHumSupplyDeck1ToDemandTolValue(StackDepth));
                        }
                        ShowContinueError(state,
                                          "Supply-to-demand interface deck 1 humidity ratio check value iteration history trace: " + HistoryTrace);

                        if (state.dataAirLoop->AirToZoneNodeInfo(AirSysNum).NumSupplyNodes >= 2) {
                            HistoryTrace = "";
                            for (StackDepth = 1; StackDepth <= DataConvergParams::ConvergLogStackDepth; ++StackDepth) {
                                HistoryTrace +=
                                    format("{:.6R},",
                                           state.dataConvergeParams->AirLoopConvergence(AirSysNum).HVACHumSupplyDeck2ToDemandTolValue(StackDepth));
                            }
                            ShowContinueError(
                                state, "Supply-to-demand interface deck 2 humidity ratio check value iteration history trace: " + HistoryTrace);
                        }
                    } // humidity ratio not converged

                    if (any(state.dataConvergeParams->AirLoopConvergence(AirSysNum).HVACTempNotConverged)) {

                        ShowContinueError(state,
                                          "Air System Named = " + state.dataAirLoop->AirToZoneNodeInfo(AirSysNum).AirLoopName +
                                              " did not converge for temperature");
                        ShowContinueError(state, "Check values should be zero. Most Recent values listed first.");
                        HistoryTrace = "";
                        for (StackDepth = 1; StackDepth <= DataConvergParams::ConvergLogStackDepth; ++StackDepth) {
                            HistoryTrace +=
                                format("{:.6R},", state.dataConvergeParams->AirLoopConvergence(AirSysNum).HVACTempDemandToSupplyTolValue(StackDepth));
                        }
                        ShowContinueError(state, "Demand-to-Supply interface temperature check value iteration history trace: " + HistoryTrace);
                        HistoryTrace = "";
                        for (StackDepth = 1; StackDepth <= DataConvergParams::ConvergLogStackDepth; ++StackDepth) {
                            HistoryTrace += format(
                                "{:.6R},", state.dataConvergeParams->AirLoopConvergence(AirSysNum).HVACTempSupplyDeck1ToDemandTolValue(StackDepth));
                        }
                        ShowContinueError(state,
                                          "Supply-to-demand interface deck 1 temperature check value iteration history trace: " + HistoryTrace);

                        if (state.dataAirLoop->AirToZoneNodeInfo(AirSysNum).NumSupplyNodes >= 2) {
                            HistoryTrace = "";
                            for (StackDepth = 1; StackDepth <= DataConvergParams::ConvergLogStackDepth; ++StackDepth) {
                                HistoryTrace +=
                                    format("{:.6R},",
                                           state.dataConvergeParams->AirLoopConvergence(AirSysNum).HVACTempSupplyDeck1ToDemandTolValue(StackDepth));
                            }
                            ShowContinueError(state,
                                              "Supply-to-demand interface deck 2 temperature check value iteration history trace: " + HistoryTrace);
                        }
                    } // Temps not converged
                    if (any(state.dataConvergeParams->AirLoopConvergence(AirSysNum).HVACEnergyNotConverged)) {

                        ShowContinueError(state,
                                          "Air System Named = " + state.dataAirLoop->AirToZoneNodeInfo(AirSysNum).AirLoopName +
                                              " did not converge for energy");
                        ShowContinueError(state, "Check values should be zero. Most Recent values listed first.");
                        HistoryTrace = "";
                        for (StackDepth = 1; StackDepth <= DataConvergParams::ConvergLogStackDepth; ++StackDepth) {
                            HistoryTrace += format(
                                "{:.6R},", state.dataConvergeParams->AirLoopConvergence(AirSysNum).HVACEnergyDemandToSupplyTolValue(StackDepth));
                        }
                        ShowContinueError(state, "Demand-to-Supply interface energy check value iteration history trace: " + HistoryTrace);
                        HistoryTrace = "";
                        for (StackDepth = 1; StackDepth <= DataConvergParams::ConvergLogStackDepth; ++StackDepth) {
                            HistoryTrace += format(
                                "{:.6R},", state.dataConvergeParams->AirLoopConvergence(AirSysNum).HVACEnergySupplyDeck1ToDemandTolValue(StackDepth));
                        }
                        ShowContinueError(state, "Supply-to-demand interface deck 1 energy check value iteration history trace: " + HistoryTrace);

                        if (state.dataAirLoop->AirToZoneNodeInfo(AirSysNum).NumSupplyNodes >= 2) {
                            HistoryTrace = "";
                            for (StackDepth = 1; StackDepth <= DataConvergParams::ConvergLogStackDepth; ++StackDepth) {
                                HistoryTrace +=
                                    format("{:.6R},",
                                           state.dataConvergeParams->AirLoopConvergence(AirSysNum).HVACEnergySupplyDeck2ToDemandTolValue(StackDepth));
                            }
                            ShowContinueError(state, "Supply-to-demand interface deck 2 energy check value iteration history trace: " + HistoryTrace);
                        }
                    } // energy not converged

                } // loop over air loop systems

                // loop over zones and check for issues with zone inlet nodes
                for (ZoneNum = 1; ZoneNum <= state.dataGlobal->NumOfZones; ++ZoneNum) {

                    for (NodeIndex = 1; NodeIndex <= state.dataConvergeParams->ZoneInletConvergence(ZoneNum).NumInletNodes; ++NodeIndex) {

                        // Check humidity ratio
                        FoundOscillationByDuplicate = false;
                        MonotonicDecreaseFound = false;
                        MonotonicIncreaseFound = false;
                        // check for evidence of oscillation by identifying duplicates when latest value not equal to average
                        AvgValue = sum(state.dataConvergeParams->ZoneInletConvergence(ZoneNum).InletNode(NodeIndex).HumidityRatio) /
                                   double(DataConvergParams::ConvergLogStackDepth);
                        if (std::abs(state.dataConvergeParams->ZoneInletConvergence(ZoneNum).InletNode(NodeIndex).HumidityRatio(1) - AvgValue) >
                            DataConvergParams::HVACHumRatOscillationToler) { // last iterate differs from average
                            FoundOscillationByDuplicate = false;
                            for (StackDepth = 2; StackDepth <= DataConvergParams::ConvergLogStackDepth; ++StackDepth) {
                                if (std::abs(state.dataConvergeParams->ZoneInletConvergence(ZoneNum).InletNode(NodeIndex).HumidityRatio(1) -
                                             state.dataConvergeParams->ZoneInletConvergence(ZoneNum).InletNode(NodeIndex).HumidityRatio(StackDepth)) <
                                    DataConvergParams::HVACHumRatOscillationToler) {
                                    FoundOscillationByDuplicate = true;
                                    ShowContinueError(
                                        state,
                                        format("Node named {} shows oscillating humidity ratio across iterations with a repeated value of {:.6R}",
                                               state.dataLoopNodes->NodeID(
                                                   state.dataConvergeParams->ZoneInletConvergence(ZoneNum).InletNode(NodeIndex).NodeNum),
                                               state.dataConvergeParams->ZoneInletConvergence(ZoneNum).InletNode(NodeIndex).HumidityRatio(1)));
                                    break;
                                }
                            }
                            if (!FoundOscillationByDuplicate) {
                                SlopeHumRat =
                                    (sum_ConvergLogStackARR *
                                         sum(state.dataConvergeParams->ZoneInletConvergence(ZoneNum).InletNode(NodeIndex).HumidityRatio) -
                                     double(DataConvergParams::ConvergLogStackDepth) *
                                         sum((ConvergLogStackARR *
                                              state.dataConvergeParams->ZoneInletConvergence(ZoneNum).InletNode(NodeIndex).HumidityRatio))) /
                                    (square_sum_ConvergLogStackARR - double(DataConvergParams::ConvergLogStackDepth) * sum_square_ConvergLogStackARR);
                                if (std::abs(SlopeHumRat) > DataConvergParams::HVACHumRatSlopeToler) {

                                    if (SlopeHumRat < 0.0) { // check for monotic decrease
                                        MonotonicDecreaseFound = true;
                                        for (StackDepth = 2; StackDepth <= DataConvergParams::ConvergLogStackDepth; ++StackDepth) {
                                            if (state.dataConvergeParams->ZoneInletConvergence(ZoneNum).InletNode(NodeIndex).HumidityRatio(
                                                    StackDepth - 1) >
                                                state.dataConvergeParams->ZoneInletConvergence(ZoneNum).InletNode(NodeIndex).HumidityRatio(
                                                    StackDepth)) {
                                                MonotonicDecreaseFound = false;
                                                break;
                                            }
                                        }
                                        if (MonotonicDecreaseFound) {
                                            ShowContinueError(
                                                state,
                                                format("Node named {} shows monotonically decreasing humidity ratio with a trend "
                                                       "rate across iterations of {:.6R} [ kg-water/kg-dryair/iteration]",
                                                       state.dataLoopNodes->NodeID(
                                                           state.dataConvergeParams->ZoneInletConvergence(ZoneNum).InletNode(NodeIndex).NodeNum),
                                                       SlopeHumRat));
                                        }
                                    } else { // check for monotic incrase
                                        MonotonicIncreaseFound = true;
                                        for (StackDepth = 2; StackDepth <= DataConvergParams::ConvergLogStackDepth; ++StackDepth) {
                                            if (state.dataConvergeParams->ZoneInletConvergence(ZoneNum).InletNode(NodeIndex).HumidityRatio(
                                                    StackDepth - 1) <
                                                state.dataConvergeParams->ZoneInletConvergence(ZoneNum).InletNode(NodeIndex).HumidityRatio(
                                                    StackDepth)) {
                                                MonotonicIncreaseFound = false;
                                                break;
                                            }
                                        }
                                        if (MonotonicIncreaseFound) {
                                            ShowContinueError(
                                                state,
                                                format("Node named {} shows monotonically increasing humidity ratio with a trend "
                                                       "rate across iterations of {:.6R} [ kg-water/kg-dryair/iteration]",
                                                       state.dataLoopNodes->NodeID(
                                                           state.dataConvergeParams->ZoneInletConvergence(ZoneNum).InletNode(NodeIndex).NodeNum),
                                                       SlopeHumRat));
                                        }
                                    }
                                } // significant slope in iterates
                            }     // no osciallation
                        }         // last value does not equal average of stack.

                        if (MonotonicDecreaseFound || MonotonicIncreaseFound || FoundOscillationByDuplicate) {
                            HistoryTrace = "";
                            for (StackDepth = 1; StackDepth <= DataConvergParams::ConvergLogStackDepth; ++StackDepth) {
                                HistoryTrace +=
                                    format("{:.6R},",
                                           state.dataConvergeParams->ZoneInletConvergence(ZoneNum).InletNode(NodeIndex).HumidityRatio(StackDepth));
                            }
                            ShowContinueError(
                                state,
                                "Node named " +
                                    state.dataLoopNodes->NodeID(
                                        state.dataConvergeParams->ZoneInletConvergence(ZoneNum).InletNode(NodeIndex).NodeNum) +
                                    " humidity ratio [kg-water/kg-dryair] iteration history trace (most recent first): " + HistoryTrace);
                        } // need to report trace
                        // end humidity ratio

                        // Check Mass flow rate
                        FoundOscillationByDuplicate = false;
                        MonotonicDecreaseFound = false;
                        MonotonicIncreaseFound = false;
                        // check for evidence of oscillation by indentify duplicates when latest value not equal to average
                        AvgValue = sum(state.dataConvergeParams->ZoneInletConvergence(ZoneNum).InletNode(NodeIndex).MassFlowRate) /
                                   double(DataConvergParams::ConvergLogStackDepth);
                        if (std::abs(state.dataConvergeParams->ZoneInletConvergence(ZoneNum).InletNode(NodeIndex).MassFlowRate(1) - AvgValue) >
                            DataConvergParams::HVACFlowRateOscillationToler) { // last iterate differs from average
                            FoundOscillationByDuplicate = false;
                            for (StackDepth = 2; StackDepth <= DataConvergParams::ConvergLogStackDepth; ++StackDepth) {
                                if (std::abs(state.dataConvergeParams->ZoneInletConvergence(ZoneNum).InletNode(NodeIndex).MassFlowRate(1) -
                                             state.dataConvergeParams->ZoneInletConvergence(ZoneNum).InletNode(NodeIndex).MassFlowRate(StackDepth)) <
                                    DataConvergParams::HVACFlowRateOscillationToler) {
                                    FoundOscillationByDuplicate = true;
                                    ShowContinueError(
                                        state,
                                        format("Node named {} shows oscillating mass flow rate across iterations with a repeated value of {:.6R}",
                                               state.dataLoopNodes->NodeID(
                                                   state.dataConvergeParams->ZoneInletConvergence(ZoneNum).InletNode(NodeIndex).NodeNum),
                                               state.dataConvergeParams->ZoneInletConvergence(ZoneNum).InletNode(NodeIndex).MassFlowRate(1)));
                                    break;
                                }
                            }
                            if (!FoundOscillationByDuplicate) {
                                SlopeMdot =
                                    (sum_ConvergLogStackARR *
                                         sum(state.dataConvergeParams->ZoneInletConvergence(ZoneNum).InletNode(NodeIndex).MassFlowRate) -
                                     double(DataConvergParams::ConvergLogStackDepth) *
                                         sum((ConvergLogStackARR *
                                              state.dataConvergeParams->ZoneInletConvergence(ZoneNum).InletNode(NodeIndex).MassFlowRate))) /
                                    (square_sum_ConvergLogStackARR - double(DataConvergParams::ConvergLogStackDepth) * sum_square_ConvergLogStackARR);
                                if (std::abs(SlopeMdot) > DataConvergParams::HVACFlowRateSlopeToler) {
                                    if (SlopeMdot < 0.0) { // check for monotic decrease
                                        MonotonicDecreaseFound = true;
                                        for (StackDepth = 2; StackDepth <= DataConvergParams::ConvergLogStackDepth; ++StackDepth) {
                                            if (state.dataConvergeParams->ZoneInletConvergence(ZoneNum).InletNode(NodeIndex).MassFlowRate(StackDepth -
                                                                                                                                          1) >
                                                state.dataConvergeParams->ZoneInletConvergence(ZoneNum).InletNode(NodeIndex).MassFlowRate(
                                                    StackDepth)) {
                                                MonotonicDecreaseFound = false;
                                                break;
                                            }
                                        }
                                        if (MonotonicDecreaseFound) {
                                            ShowContinueError(
                                                state,
                                                format("Node named {} shows monotonically decreasing mass flow rate with a trend "
                                                       "rate across iterations of {:.6R} [kg/s/iteration]",
                                                       state.dataLoopNodes->NodeID(
                                                           state.dataConvergeParams->ZoneInletConvergence(ZoneNum).InletNode(NodeIndex).NodeNum),
                                                       SlopeMdot));
                                        }
                                    } else { // check for monotic incrase
                                        MonotonicIncreaseFound = true;
                                        for (StackDepth = 2; StackDepth <= DataConvergParams::ConvergLogStackDepth; ++StackDepth) {
                                            if (state.dataConvergeParams->ZoneInletConvergence(ZoneNum).InletNode(NodeIndex).MassFlowRate(StackDepth -
                                                                                                                                          1) <
                                                state.dataConvergeParams->ZoneInletConvergence(ZoneNum).InletNode(NodeIndex).MassFlowRate(
                                                    StackDepth)) {
                                                MonotonicIncreaseFound = false;
                                                break;
                                            }
                                        }
                                        if (MonotonicIncreaseFound) {
                                            ShowContinueError(
                                                state,
                                                format("Node named {} shows monotonically increasing mass flow rate with a trend "
                                                       "rate across iterations of {:.6R} [kg/s/iteration]",
                                                       state.dataLoopNodes->NodeID(
                                                           state.dataConvergeParams->ZoneInletConvergence(ZoneNum).InletNode(NodeIndex).NodeNum),
                                                       SlopeMdot));
                                        }
                                    }
                                } // significant slope in iterates
                            }     // no osciallation
                        }         // last value does not equal average of stack.

                        if (MonotonicDecreaseFound || MonotonicIncreaseFound || FoundOscillationByDuplicate) {
                            HistoryTrace = "";
                            for (StackDepth = 1; StackDepth <= DataConvergParams::ConvergLogStackDepth; ++StackDepth) {
                                HistoryTrace += format(
                                    "{:.6R},", state.dataConvergeParams->ZoneInletConvergence(ZoneNum).InletNode(NodeIndex).MassFlowRate(StackDepth));
                            }
                            ShowContinueError(state,
                                              "Node named " +
                                                  state.dataLoopNodes->NodeID(
                                                      state.dataConvergeParams->ZoneInletConvergence(ZoneNum).InletNode(NodeIndex).NodeNum) +
                                                  " mass flow rate [kg/s] iteration history trace (most recent first): " + HistoryTrace);
                        } // need to report trace
                        // end mass flow rate

                        // Check Temperatures
                        FoundOscillationByDuplicate = false;
                        MonotonicDecreaseFound = false;
                        MonotonicIncreaseFound = false;
                        // check for evidence of oscillation by indentify duplicates when latest value not equal to average
                        AvgValue = sum(state.dataConvergeParams->ZoneInletConvergence(ZoneNum).InletNode(NodeIndex).Temperature) /
                                   double(DataConvergParams::ConvergLogStackDepth);
                        if (std::abs(state.dataConvergeParams->ZoneInletConvergence(ZoneNum).InletNode(NodeIndex).Temperature(1) - AvgValue) >
                            DataConvergParams::HVACTemperatureOscillationToler) { // last iterate differs from average
                            FoundOscillationByDuplicate = false;
                            for (StackDepth = 2; StackDepth <= DataConvergParams::ConvergLogStackDepth; ++StackDepth) {
                                if (std::abs(state.dataConvergeParams->ZoneInletConvergence(ZoneNum).InletNode(NodeIndex).Temperature(1) -
                                             state.dataConvergeParams->ZoneInletConvergence(ZoneNum).InletNode(NodeIndex).Temperature(StackDepth)) <
                                    DataConvergParams::HVACTemperatureOscillationToler) {
                                    FoundOscillationByDuplicate = true;
                                    ShowContinueError(
                                        state,
                                        format("Node named {} shows oscillating temperatures across iterations with a repeated value of {:.6R}",
                                               state.dataLoopNodes->NodeID(
                                                   state.dataConvergeParams->ZoneInletConvergence(ZoneNum).InletNode(NodeIndex).NodeNum),
                                               state.dataConvergeParams->ZoneInletConvergence(ZoneNum).InletNode(NodeIndex).Temperature(1)));
                                    break;
                                }
                            }
                            if (!FoundOscillationByDuplicate) {
                                SlopeTemps =
                                    (sum_ConvergLogStackARR *
                                         sum(state.dataConvergeParams->ZoneInletConvergence(ZoneNum).InletNode(NodeIndex).Temperature) -
                                     double(DataConvergParams::ConvergLogStackDepth) *
                                         sum((ConvergLogStackARR *
                                              state.dataConvergeParams->ZoneInletConvergence(ZoneNum).InletNode(NodeIndex).Temperature))) /
                                    (square_sum_ConvergLogStackARR - double(DataConvergParams::ConvergLogStackDepth) * sum_square_ConvergLogStackARR);
                                if (std::abs(SlopeTemps) > DataConvergParams::HVACTemperatureSlopeToler) {
                                    if (SlopeTemps < 0.0) { // check for monotonic decrease
                                        MonotonicDecreaseFound = true;
                                        for (StackDepth = 2; StackDepth <= DataConvergParams::ConvergLogStackDepth; ++StackDepth) {
                                            if (state.dataConvergeParams->ZoneInletConvergence(ZoneNum).InletNode(NodeIndex).Temperature(StackDepth -
                                                                                                                                         1) >
                                                state.dataConvergeParams->ZoneInletConvergence(ZoneNum).InletNode(NodeIndex).Temperature(
                                                    StackDepth)) {
                                                MonotonicDecreaseFound = false;
                                                break;
                                            }
                                        }
                                        if (MonotonicDecreaseFound) {
                                            ShowContinueError(
                                                state,
                                                format("Node named {} shows monotonically decreasing temperature with a trend rate "
                                                       "across iterations of {:.4R} [C/iteration]",
                                                       state.dataLoopNodes->NodeID(
                                                           state.dataConvergeParams->ZoneInletConvergence(ZoneNum).InletNode(NodeIndex).NodeNum),
                                                       SlopeTemps));
                                        }
                                    } else { // check for monotic incrase
                                        MonotonicIncreaseFound = true;
                                        for (StackDepth = 2; StackDepth <= DataConvergParams::ConvergLogStackDepth; ++StackDepth) {
                                            if (state.dataConvergeParams->ZoneInletConvergence(ZoneNum).InletNode(NodeIndex).Temperature(StackDepth -
                                                                                                                                         1) <
                                                state.dataConvergeParams->ZoneInletConvergence(ZoneNum).InletNode(NodeIndex).Temperature(
                                                    StackDepth)) {
                                                MonotonicIncreaseFound = false;
                                                break;
                                            }
                                        }
                                        if (MonotonicIncreaseFound) {
                                            ShowContinueError(
                                                state,
                                                format("Node named {} shows monotonically increasing temperatures with a trend "
                                                       "rate across iterations of {:.4R} [C/iteration]",
                                                       state.dataLoopNodes->NodeID(
                                                           state.dataConvergeParams->ZoneInletConvergence(ZoneNum).InletNode(NodeIndex).NodeNum),
                                                       SlopeTemps));
                                        }
                                    }
                                } // significant slope in iterates
                            }     // no osciallation
                        }         // last value does not equal average of stack.

                        if (MonotonicDecreaseFound || MonotonicIncreaseFound || FoundOscillationByDuplicate) {
                            HistoryTrace = "";
                            for (StackDepth = 1; StackDepth <= DataConvergParams::ConvergLogStackDepth; ++StackDepth) {
                                HistoryTrace += format(
                                    "{:.6R},", state.dataConvergeParams->ZoneInletConvergence(ZoneNum).InletNode(NodeIndex).Temperature(StackDepth));
                            }
                            ShowContinueError(state,
                                              "Node named " +
                                                  state.dataLoopNodes->NodeID(
                                                      state.dataConvergeParams->ZoneInletConvergence(ZoneNum).InletNode(NodeIndex).NodeNum) +
                                                  " temperature [C] iteration history trace (most recent first): " + HistoryTrace);
                        } // need to report trace
                          // end Temperature checks

                    } // loop over zone inlet nodes
                }     // loop over zones

                for (LoopNum = 1; LoopNum <= state.dataPlnt->TotNumLoops; ++LoopNum) {

                    if (state.dataConvergeParams->PlantConvergence(LoopNum).PlantMassFlowNotConverged) {
                        ShowContinueError(state,
                                          "Plant System Named = " + state.dataPlnt->PlantLoop(LoopNum).Name + " did not converge for mass flow rate");
                        ShowContinueError(state, "Check values should be zero. Most Recent values listed first.");
                        HistoryTrace = "";
                        for (StackDepth = 1; StackDepth <= DataConvergParams::ConvergLogStackDepth; ++StackDepth) {
                            HistoryTrace +=
                                format("{:.6R},", state.dataConvergeParams->PlantConvergence(LoopNum).PlantFlowDemandToSupplyTolValue(StackDepth));
                        }
                        ShowContinueError(state, "Demand-to-Supply interface mass flow rate check value iteration history trace: " + HistoryTrace);
                        HistoryTrace = "";
                        for (StackDepth = 1; StackDepth <= DataConvergParams::ConvergLogStackDepth; ++StackDepth) {
                            HistoryTrace +=
                                format("{:.6R},", state.dataConvergeParams->PlantConvergence(LoopNum).PlantFlowSupplyToDemandTolValue(StackDepth));
                        }
                        ShowContinueError(state, "Supply-to-Demand interface mass flow rate check value iteration history trace: " + HistoryTrace);

                        // now work with history logs for mass flow to detect issues
                        for (ThisLoopSide = 1; ThisLoopSide <= isize(state.dataPlnt->PlantLoop(LoopNum).LoopSide); ++ThisLoopSide) {
                            // loop side inlet node
                            FoundOscillationByDuplicate = false;
                            MonotonicDecreaseFound = false;
                            MonotonicIncreaseFound = false;
                            AvgValue = sum(state.dataPlnt->PlantLoop(LoopNum).LoopSide(ThisLoopSide).InletNode.MassFlowRateHistory) /
                                       double(NumConvergenceHistoryTerms);
                            if (std::abs(state.dataPlnt->PlantLoop(LoopNum).LoopSide(ThisLoopSide).InletNode.MassFlowRateHistory(1) - AvgValue) >
                                DataConvergParams::PlantFlowRateOscillationToler) {
                                FoundOscillationByDuplicate = false;
                                for (StackDepth = 2; StackDepth <= NumConvergenceHistoryTerms; ++StackDepth) {
                                    if (std::abs(
                                            state.dataPlnt->PlantLoop(LoopNum).LoopSide(ThisLoopSide).InletNode.MassFlowRateHistory(1) -
                                            state.dataPlnt->PlantLoop(LoopNum).LoopSide(ThisLoopSide).InletNode.MassFlowRateHistory(StackDepth)) <
                                        DataConvergParams::PlantFlowRateOscillationToler) {
                                        FoundOscillationByDuplicate = true;
                                        ShowContinueError(
                                            state,
                                            format("Node named {} shows oscillating flow rates across iterations with a repeated value of {:.7R}",
                                                   state.dataPlnt->PlantLoop(LoopNum).LoopSide(ThisLoopSide).NodeNameIn,
                                                   state.dataPlnt->PlantLoop(LoopNum).LoopSide(ThisLoopSide).InletNode.MassFlowRateHistory(1)));
                                        break;
                                    }
                                }
                            }
                            if (!FoundOscillationByDuplicate) {
                                SlopeMdot =
                                    (sum_ConvergenceHistoryARR *
                                         sum(state.dataPlnt->PlantLoop(LoopNum).LoopSide(ThisLoopSide).InletNode.MassFlowRateHistory) -
                                     double(NumConvergenceHistoryTerms) *
                                         sum((ConvergenceHistoryARR *
                                              state.dataPlnt->PlantLoop(LoopNum).LoopSide(ThisLoopSide).InletNode.MassFlowRateHistory))) /
                                    (square_sum_ConvergenceHistoryARR - double(NumConvergenceHistoryTerms) * sum_square_ConvergenceHistoryARR);
                                if (std::abs(SlopeMdot) > DataConvergParams::PlantFlowRateSlopeToler) {
                                    if (SlopeMdot < 0.0) { // check for monotonic decrease
                                        MonotonicDecreaseFound = true;
                                        for (StackDepth = 2; StackDepth <= NumConvergenceHistoryTerms; ++StackDepth) {
                                            if (state.dataPlnt->PlantLoop(LoopNum)
                                                    .LoopSide(ThisLoopSide)
                                                    .InletNode.MassFlowRateHistory(StackDepth - 1) >
                                                state.dataPlnt->PlantLoop(LoopNum).LoopSide(ThisLoopSide).InletNode.MassFlowRateHistory(StackDepth)) {
                                                MonotonicDecreaseFound = false;
                                                break;
                                            }
                                        }
                                        if (MonotonicDecreaseFound) {
                                            ShowContinueError(state,
                                                              format("Node named {} shows monotonically decreasing mass flow rate with a trend "
                                                                     "rate across iterations of {:.7R} [kg/s/iteration]",
                                                                     state.dataPlnt->PlantLoop(LoopNum).LoopSide(ThisLoopSide).NodeNameIn,
                                                                     SlopeMdot));
                                        }
                                    } else { // check for monotonic incrase
                                        MonotonicIncreaseFound = true;
                                        for (StackDepth = 2; StackDepth <= NumConvergenceHistoryTerms; ++StackDepth) {
                                            if (state.dataPlnt->PlantLoop(LoopNum)
                                                    .LoopSide(ThisLoopSide)
                                                    .InletNode.MassFlowRateHistory(StackDepth - 1) <
                                                state.dataPlnt->PlantLoop(LoopNum).LoopSide(ThisLoopSide).InletNode.MassFlowRateHistory(StackDepth)) {
                                                MonotonicIncreaseFound = false;
                                                break;
                                            }
                                        }
                                        if (MonotonicIncreaseFound) {
                                            ShowContinueError(state,
                                                              format("Node named {} shows monotonically increasing mass flow rate with a trend "
                                                                     "rate across iterations of {:.7R} [kg/s/iteration]",
                                                                     state.dataPlnt->PlantLoop(LoopNum).LoopSide(ThisLoopSide).NodeNameIn,
                                                                     SlopeMdot));
                                        }
                                    }
                                } // significant slope found
                            }     // no oscillation found

                            if (MonotonicDecreaseFound || MonotonicIncreaseFound || FoundOscillationByDuplicate) {
                                HistoryTrace = "";
                                for (StackDepth = 1; StackDepth <= NumConvergenceHistoryTerms; ++StackDepth) {
                                    HistoryTrace +=
                                        format("{:.7R},",
                                               state.dataPlnt->PlantLoop(LoopNum).LoopSide(ThisLoopSide).InletNode.MassFlowRateHistory(StackDepth));
                                }
                                ShowContinueError(state,
                                                  "Node named " + state.dataPlnt->PlantLoop(LoopNum).LoopSide(ThisLoopSide).NodeNameIn +
                                                      " mass flow rate [kg/s] iteration history trace (most recent first): " + HistoryTrace);
                            } // need to report trace
                            // end of inlet node

                            // loop side outlet node
                            FoundOscillationByDuplicate = false;
                            MonotonicDecreaseFound = false;
                            MonotonicIncreaseFound = false;
                            AvgValue = sum(state.dataPlnt->PlantLoop(LoopNum).LoopSide(ThisLoopSide).OutletNode.MassFlowRateHistory) /
                                       double(NumConvergenceHistoryTerms);
                            if (std::abs(state.dataPlnt->PlantLoop(LoopNum).LoopSide(ThisLoopSide).OutletNode.MassFlowRateHistory(1) - AvgValue) >
                                DataConvergParams::PlantFlowRateOscillationToler) {
                                FoundOscillationByDuplicate = false;
                                for (StackDepth = 2; StackDepth <= NumConvergenceHistoryTerms; ++StackDepth) {
                                    if (std::abs(
                                            state.dataPlnt->PlantLoop(LoopNum).LoopSide(ThisLoopSide).OutletNode.MassFlowRateHistory(1) -
                                            state.dataPlnt->PlantLoop(LoopNum).LoopSide(ThisLoopSide).OutletNode.MassFlowRateHistory(StackDepth)) <
                                        DataConvergParams::PlantFlowRateOscillationToler) {
                                        FoundOscillationByDuplicate = true;
                                        ShowContinueError(
                                            state,
                                            format("Node named {} shows oscillating flow rates across iterations with a repeated value of {:.7R}",
                                                   state.dataPlnt->PlantLoop(LoopNum).LoopSide(ThisLoopSide).NodeNameOut,
                                                   state.dataPlnt->PlantLoop(LoopNum).LoopSide(ThisLoopSide).OutletNode.MassFlowRateHistory(1)));
                                        break;
                                    }
                                }
                            }
                            if (!FoundOscillationByDuplicate) {
                                SlopeMdot =
                                    (sum_ConvergenceHistoryARR *
                                         sum(state.dataPlnt->PlantLoop(LoopNum).LoopSide(ThisLoopSide).OutletNode.MassFlowRateHistory) -
                                     double(NumConvergenceHistoryTerms) *
                                         sum((ConvergenceHistoryARR *
                                              state.dataPlnt->PlantLoop(LoopNum).LoopSide(ThisLoopSide).OutletNode.MassFlowRateHistory))) /
                                    (square_sum_ConvergenceHistoryARR - double(NumConvergenceHistoryTerms) * sum_square_ConvergenceHistoryARR);
                                if (std::abs(SlopeMdot) > DataConvergParams::PlantFlowRateSlopeToler) {
                                    if (SlopeMdot < 0.0) { // check for monotonic decrease
                                        MonotonicDecreaseFound = true;
                                        for (StackDepth = 2; StackDepth <= NumConvergenceHistoryTerms; ++StackDepth) {
                                            if (state.dataPlnt->PlantLoop(LoopNum)
                                                    .LoopSide(ThisLoopSide)
                                                    .OutletNode.MassFlowRateHistory(StackDepth - 1) >
                                                state.dataPlnt->PlantLoop(LoopNum)
                                                    .LoopSide(ThisLoopSide)
                                                    .OutletNode.MassFlowRateHistory(StackDepth)) {
                                                MonotonicDecreaseFound = false;
                                                break;
                                            }
                                        }
                                        if (MonotonicDecreaseFound) {
                                            ShowContinueError(state,
                                                              format("Node named {} shows monotonically decreasing mass flow rate with a trend "
                                                                     "rate across iterations of {:.7R} [kg/s/iteration]",
                                                                     state.dataPlnt->PlantLoop(LoopNum).LoopSide(ThisLoopSide).NodeNameOut,
                                                                     SlopeMdot));
                                        }
                                    } else { // check for monotonic incrase
                                        MonotonicIncreaseFound = true;
                                        for (StackDepth = 2; StackDepth <= NumConvergenceHistoryTerms; ++StackDepth) {
                                            if (state.dataPlnt->PlantLoop(LoopNum)
                                                    .LoopSide(ThisLoopSide)
                                                    .OutletNode.MassFlowRateHistory(StackDepth - 1) <
                                                state.dataPlnt->PlantLoop(LoopNum)
                                                    .LoopSide(ThisLoopSide)
                                                    .OutletNode.MassFlowRateHistory(StackDepth)) {
                                                MonotonicIncreaseFound = false;
                                                break;
                                            }
                                        }
                                        if (MonotonicIncreaseFound) {
                                            ShowContinueError(state,
                                                              format("Node named {} shows monotonically increasing mass flow rate with a trend "
                                                                     "rate across iterations of {:.7R} [kg/s/iteration]",
                                                                     state.dataPlnt->PlantLoop(LoopNum).LoopSide(ThisLoopSide).NodeNameOut,
                                                                     SlopeMdot));
                                        }
                                    }
                                } // significant slope found
                            }     // no oscillation found

                            if (MonotonicDecreaseFound || MonotonicIncreaseFound || FoundOscillationByDuplicate) {
                                HistoryTrace = "";
                                for (StackDepth = 1; StackDepth <= NumConvergenceHistoryTerms; ++StackDepth) {
                                    HistoryTrace +=
                                        format("{:.7R},",
                                               state.dataPlnt->PlantLoop(LoopNum).LoopSide(ThisLoopSide).OutletNode.MassFlowRateHistory(StackDepth));
                                }
                                ShowContinueError(state,
                                                  "Node named " + state.dataPlnt->PlantLoop(LoopNum).LoopSide(ThisLoopSide).NodeNameOut +
                                                      " mass flow rate [kg/s] iteration history trace (most recent first): " + HistoryTrace);
                            } // need to report trace
                              // end of Outlet node

                        } // plant loop sides

                    } // mass flow not converged

                    if (state.dataConvergeParams->PlantConvergence(LoopNum).PlantTempNotConverged) {
                        ShowContinueError(state,
                                          "Plant System Named = " + state.dataPlnt->PlantLoop(LoopNum).Name + " did not converge for temperature");
                        ShowContinueError(state, "Check values should be zero. Most Recent values listed first.");
                        HistoryTrace = "";
                        for (StackDepth = 1; StackDepth <= DataConvergParams::ConvergLogStackDepth; ++StackDepth) {
                            HistoryTrace +=
                                format("{:.6R},", state.dataConvergeParams->PlantConvergence(LoopNum).PlantTempDemandToSupplyTolValue(StackDepth));
                        }
                        ShowContinueError(state, "Demand-to-Supply interface temperature check value iteration history trace: " + HistoryTrace);
                        HistoryTrace = "";
                        for (StackDepth = 1; StackDepth <= DataConvergParams::ConvergLogStackDepth; ++StackDepth) {
                            HistoryTrace +=
                                format("{:.6R},", state.dataConvergeParams->PlantConvergence(LoopNum).PlantTempSupplyToDemandTolValue(StackDepth));
                        }
                        ShowContinueError(state, "Supply-to-Demand interface temperature check value iteration history trace: " + HistoryTrace);

                        // now work with history logs for mass flow to detect issues
                        for (ThisLoopSide = 1; ThisLoopSide <= isize(state.dataPlnt->PlantLoop(LoopNum).LoopSide); ++ThisLoopSide) {
                            // loop side inlet node
                            FoundOscillationByDuplicate = false;
                            MonotonicDecreaseFound = false;
                            MonotonicIncreaseFound = false;
                            AvgValue = sum(state.dataPlnt->PlantLoop(LoopNum).LoopSide(ThisLoopSide).InletNode.TemperatureHistory) /
                                       double(NumConvergenceHistoryTerms);
                            if (std::abs(state.dataPlnt->PlantLoop(LoopNum).LoopSide(ThisLoopSide).InletNode.TemperatureHistory(1) - AvgValue) >
                                DataConvergParams::PlantTemperatureOscillationToler) {
                                FoundOscillationByDuplicate = false;
                                for (StackDepth = 2; StackDepth <= NumConvergenceHistoryTerms; ++StackDepth) {
                                    if (std::abs(state.dataPlnt->PlantLoop(LoopNum).LoopSide(ThisLoopSide).InletNode.TemperatureHistory(1) -
                                                 state.dataPlnt->PlantLoop(LoopNum).LoopSide(ThisLoopSide).InletNode.TemperatureHistory(StackDepth)) <
                                        DataConvergParams::PlantTemperatureOscillationToler) {
                                        FoundOscillationByDuplicate = true;
                                        ShowContinueError(
                                            state,
                                            format("Node named {} shows oscillating temperatures across iterations with a repeated value of {:.5R}",
                                                   state.dataPlnt->PlantLoop(LoopNum).LoopSide(ThisLoopSide).NodeNameIn,
                                                   state.dataPlnt->PlantLoop(LoopNum).LoopSide(ThisLoopSide).InletNode.TemperatureHistory(1)));
                                        break;
                                    }
                                }
                            }
                            if (!FoundOscillationByDuplicate) {
                                SlopeTemps =
                                    (sum_ConvergenceHistoryARR *
                                         sum(state.dataPlnt->PlantLoop(LoopNum).LoopSide(ThisLoopSide).InletNode.TemperatureHistory) -
                                     double(NumConvergenceHistoryTerms) *
                                         sum((ConvergenceHistoryARR *
                                              state.dataPlnt->PlantLoop(LoopNum).LoopSide(ThisLoopSide).InletNode.TemperatureHistory))) /
                                    (square_sum_ConvergenceHistoryARR - double(NumConvergenceHistoryTerms) * sum_square_ConvergenceHistoryARR);
                                if (std::abs(SlopeTemps) > DataConvergParams::PlantTemperatureSlopeToler) {
                                    if (SlopeTemps < 0.0) { // check for monotic decrease
                                        MonotonicDecreaseFound = true;
                                        for (StackDepth = 2; StackDepth <= NumConvergenceHistoryTerms; ++StackDepth) {
                                            if (state.dataPlnt->PlantLoop(LoopNum)
                                                    .LoopSide(ThisLoopSide)
                                                    .InletNode.TemperatureHistory(StackDepth - 1) >
                                                state.dataPlnt->PlantLoop(LoopNum).LoopSide(ThisLoopSide).InletNode.TemperatureHistory(StackDepth)) {
                                                MonotonicDecreaseFound = false;
                                                break;
                                            }
                                        }
                                        if (MonotonicDecreaseFound) {
                                            ShowContinueError(state,
                                                              format("Node named {} shows monotonically decreasing temperatures with a trend "
                                                                     "rate across iterations of {:.5R} [C/iteration]",
                                                                     state.dataPlnt->PlantLoop(LoopNum).LoopSide(ThisLoopSide).NodeNameIn,
                                                                     SlopeTemps));
                                        }
                                    } else { // check for monotic incrase
                                        MonotonicIncreaseFound = true;
                                        for (StackDepth = 2; StackDepth <= NumConvergenceHistoryTerms; ++StackDepth) {
                                            if (state.dataPlnt->PlantLoop(LoopNum)
                                                    .LoopSide(ThisLoopSide)
                                                    .InletNode.TemperatureHistory(StackDepth - 1) <
                                                state.dataPlnt->PlantLoop(LoopNum).LoopSide(ThisLoopSide).InletNode.TemperatureHistory(StackDepth)) {
                                                MonotonicIncreaseFound = false;
                                                break;
                                            }
                                        }
                                        if (MonotonicIncreaseFound) {
                                            ShowContinueError(state,
                                                              format("Node named {} shows monotonically increasing temperatures with a trend "
                                                                     "rate across iterations of {:.5R} [C/iteration]",
                                                                     state.dataPlnt->PlantLoop(LoopNum).LoopSide(ThisLoopSide).NodeNameIn,
                                                                     SlopeTemps));
                                        }
                                    }
                                } // significant slope found
                            }     // no oscillation found

                            if (MonotonicDecreaseFound || MonotonicIncreaseFound || FoundOscillationByDuplicate) {
                                HistoryTrace = "";
                                for (StackDepth = 1; StackDepth <= NumConvergenceHistoryTerms; ++StackDepth) {
                                    HistoryTrace +=
                                        format("{:.5R},",
                                               state.dataPlnt->PlantLoop(LoopNum).LoopSide(ThisLoopSide).InletNode.TemperatureHistory(StackDepth));
                                }
                                ShowContinueError(state,
                                                  "Node named " + state.dataPlnt->PlantLoop(LoopNum).LoopSide(ThisLoopSide).NodeNameIn +
                                                      " temperature [C] iteration history trace (most recent first): " + HistoryTrace);
                            } // need to report trace
                            // end of inlet node

                            // loop side outlet node
                            FoundOscillationByDuplicate = false;
                            MonotonicDecreaseFound = false;
                            MonotonicIncreaseFound = false;
                            AvgValue = sum(state.dataPlnt->PlantLoop(LoopNum).LoopSide(ThisLoopSide).OutletNode.TemperatureHistory) /
                                       double(NumConvergenceHistoryTerms);
                            if (std::abs(state.dataPlnt->PlantLoop(LoopNum).LoopSide(ThisLoopSide).OutletNode.TemperatureHistory(1) - AvgValue) >
                                DataConvergParams::PlantTemperatureOscillationToler) {
                                FoundOscillationByDuplicate = false;
                                for (StackDepth = 2; StackDepth <= NumConvergenceHistoryTerms; ++StackDepth) {
                                    if (std::abs(
                                            state.dataPlnt->PlantLoop(LoopNum).LoopSide(ThisLoopSide).OutletNode.TemperatureHistory(1) -
                                            state.dataPlnt->PlantLoop(LoopNum).LoopSide(ThisLoopSide).OutletNode.TemperatureHistory(StackDepth)) <
                                        DataConvergParams::PlantTemperatureOscillationToler) {
                                        FoundOscillationByDuplicate = true;
                                        ShowContinueError(
                                            state,
                                            format("Node named {} shows oscillating temperatures across iterations with a repeated value of {:.5R}",
                                                   state.dataPlnt->PlantLoop(LoopNum).LoopSide(ThisLoopSide).NodeNameOut,
                                                   state.dataPlnt->PlantLoop(LoopNum).LoopSide(ThisLoopSide).OutletNode.TemperatureHistory(1)));
                                        break;
                                    }
                                }
                            }
                            if (!FoundOscillationByDuplicate) {
                                SlopeTemps =
                                    (sum_ConvergenceHistoryARR *
                                         sum(state.dataPlnt->PlantLoop(LoopNum).LoopSide(ThisLoopSide).OutletNode.TemperatureHistory) -
                                     double(NumConvergenceHistoryTerms) *
                                         sum((ConvergenceHistoryARR *
                                              state.dataPlnt->PlantLoop(LoopNum).LoopSide(ThisLoopSide).OutletNode.TemperatureHistory))) /
                                    (square_sum_ConvergenceHistoryARR - double(NumConvergenceHistoryTerms) * sum_square_ConvergenceHistoryARR);
                                if (std::abs(SlopeTemps) > DataConvergParams::PlantFlowRateSlopeToler) {
                                    if (SlopeTemps < 0.0) { // check for monotic decrease
                                        MonotonicDecreaseFound = true;
                                        for (StackDepth = 2; StackDepth <= NumConvergenceHistoryTerms; ++StackDepth) {
                                            if (state.dataPlnt->PlantLoop(LoopNum)
                                                    .LoopSide(ThisLoopSide)
                                                    .OutletNode.TemperatureHistory(StackDepth - 1) >
                                                state.dataPlnt->PlantLoop(LoopNum).LoopSide(ThisLoopSide).OutletNode.TemperatureHistory(StackDepth)) {
                                                MonotonicDecreaseFound = false;
                                                break;
                                            }
                                        }
                                        if (MonotonicDecreaseFound) {
                                            ShowContinueError(state,
                                                              format("Node named {} shows monotonically decreasing temperatures with a trend "
                                                                     "rate across iterations of {:.5R} [C/iteration]",
                                                                     state.dataPlnt->PlantLoop(LoopNum).LoopSide(ThisLoopSide).NodeNameOut,
                                                                     SlopeTemps));
                                        }
                                    } else { // check for monotic incrase
                                        MonotonicIncreaseFound = true;
                                        for (StackDepth = 2; StackDepth <= NumConvergenceHistoryTerms; ++StackDepth) {
                                            if (state.dataPlnt->PlantLoop(LoopNum)
                                                    .LoopSide(ThisLoopSide)
                                                    .OutletNode.TemperatureHistory(StackDepth - 1) <
                                                state.dataPlnt->PlantLoop(LoopNum).LoopSide(ThisLoopSide).OutletNode.TemperatureHistory(StackDepth)) {
                                                MonotonicIncreaseFound = false;
                                                break;
                                            }
                                        }
                                        if (MonotonicIncreaseFound) {
                                            ShowContinueError(state,
                                                              format("Node named {} shows monotonically increasing temperatures with a trend "
                                                                     "rate across iterations of {:.5R} [C/iteration]",
                                                                     state.dataPlnt->PlantLoop(LoopNum).LoopSide(ThisLoopSide).NodeNameOut,
                                                                     SlopeTemps));
                                        }
                                    }
                                } // significant slope found
                            }     // no oscillation found

                            if (MonotonicDecreaseFound || MonotonicIncreaseFound || FoundOscillationByDuplicate) {
                                HistoryTrace = "";
                                for (StackDepth = 1; StackDepth <= NumConvergenceHistoryTerms; ++StackDepth) {
                                    HistoryTrace +=
                                        format("{:.5R},",
                                               state.dataPlnt->PlantLoop(LoopNum).LoopSide(ThisLoopSide).OutletNode.TemperatureHistory(StackDepth));
                                }
                                ShowContinueError(state,
                                                  "Node named " + state.dataPlnt->PlantLoop(LoopNum).LoopSide(ThisLoopSide).NodeNameOut +
                                                      " temperature [C] iteration history trace (most recent first): " + HistoryTrace);
                            } // need to report trace
                              // end of Outlet node

                        } // plant loop sides

                    } // temperature not converged
                }     // loop over plant loop systems
            }
        } else {
            if (state.dataEnvrn->EnvironmentName == ErrEnvironmentName) {
                ShowRecurringWarningErrorAtEnd(state,
                                               "SimHVAC: Exceeding Maximum iterations for all HVAC loops, during " +
                                                   state.dataEnvrn->EnvironmentName + " continues",
                                               MaxErrCount);
            } else {
                MaxErrCount = 0;
                ErrEnvironmentName = state.dataEnvrn->EnvironmentName;
                ShowRecurringWarningErrorAtEnd(state,
                                               "SimHVAC: Exceeding Maximum iterations for all HVAC loops, during " +
                                                   state.dataEnvrn->EnvironmentName + " continues",
                                               MaxErrCount);
            }
        }
    }

    CheckAirLoopFlowBalance(state);

    // Set node setpoints to a flag value so that controllers can check whether their sensed nodes
    // have a setpoint
    if (!state.dataGlobal->ZoneSizingCalc && !state.dataGlobal->SysSizingCalc) {
        if (state.dataHVACMgr->MySetPointInit) {
            if (state.dataLoopNodes->NumOfNodes > 0) {
                for (auto &e : state.dataLoopNodes->Node) {
                    e.TempSetPoint = SensedNodeFlagValue;
                    e.HumRatSetPoint = SensedNodeFlagValue;
                    e.HumRatMin = SensedNodeFlagValue;
                    e.HumRatMax = SensedNodeFlagValue;
                    e.MassFlowRateSetPoint = SensedNodeFlagValue; // BG 5-26-2009 (being checked in HVACControllers.cc)
                }
                state.dataLoopNodes->DefaultNodeValues.TempSetPoint = SensedNodeFlagValue;
                state.dataLoopNodes->DefaultNodeValues.HumRatSetPoint = SensedNodeFlagValue;
                state.dataLoopNodes->DefaultNodeValues.HumRatMin = SensedNodeFlagValue;
                state.dataLoopNodes->DefaultNodeValues.HumRatMax = SensedNodeFlagValue;
                state.dataLoopNodes->DefaultNodeValues.MassFlowRateSetPoint =
                    SensedNodeFlagValue; // BG 5-26-2009 (being checked in HVACControllers.cc)
            }
            state.dataHVACMgr->MySetPointInit = false;
            DoSetPointTest = true;
        } else {
            DoSetPointTest = false;
        }
    }
    if (SetPointErrorFlag) {
        ShowFatalError(state, "Previous severe set point errors cause program termination");
    }
}

void SimSelectedEquipment(EnergyPlusData &state,
                          bool &SimAirLoops,         // True when the air loops need to be (re)simulated
                          bool &SimZoneEquipment,    // True when zone equipment components need to be (re)simulated
                          bool &SimNonZoneEquipment, // True when non-zone equipment components need to be (re)simulated
                          bool &SimPlantLoops,       // True when the main plant loops need to be (re)simulated
                          bool &SimElecCircuits,     // True when electric circuits need to be (re)simulated
                          bool &FirstHVACIteration,  // True when solution technique on first iteration
                          bool const LockPlantFlows)
{

    // SUBROUTINE INFORMATION:
    //       AUTHOR         Russ Taylor, Rick Strand
    //       DATE WRITTEN   May 1998
    //       MODIFIED       na
    //       RE-ENGINEERED  na

    // PURPOSE OF THIS SUBROUTINE:
    // This subroutine receives the flags from SimHVAC which determines
    // which middle-level managers must be called.

    // METHODOLOGY EMPLOYED:
    // Each flag is checked and the appropriate manager is then called.

    // Using/Aliasing
    using AirflowNetworkBalanceManager::ManageAirflowNetworkBalance;
    using NonZoneEquipmentManager::ManageNonZoneEquipment;
    using PlantManager::ManagePlantLoops;
    using PlantUtilities::AnyPlantLoopSidesNeedSim;
    using PlantUtilities::ResetAllPlantInterConnectFlags;
    using PlantUtilities::SetAllFlowLocks;
    using SimAirServingZones::ManageAirLoops;
    using ZoneEquipmentManager::ManageZoneEquipment;

    // Locals
    // SUBROUTINE ARGUMENT DEFINITIONS:
    bool ResimulateAirZone; // True when solution technique on third iteration used in AirflowNetwork

    // SUBROUTINE PARAMETER DEFINITIONS:
    int const MaxAir(5); // Iteration Max for Air Simulation Iterations

    // SUBROUTINE LOCAL VARIABLE DECLARATIONS:
    int IterAir; // counts iterations to enforce maximum iteration limit

    IterAir = 0;

    // Set all plant flow locks to UNLOCKED to allow air side components to operate properly
    // This requires that the plant flow resolver carefully set the min/max avail limits on
    //  air side components to ensure they request within bounds.
    if (LockPlantFlows) {
        SetAllFlowLocks(state, DataPlant::iFlowLock::Locked);
    } else {
        SetAllFlowLocks(state, DataPlant::iFlowLock::Unlocked);
    }
    ResetAllPlantInterConnectFlags(state);

    if (state.dataGlobal->BeginEnvrnFlag && state.dataHVACMgr->MyEnvrnFlag2) {
        // Following comment is incorrect!  (LKL) Even the first time through this does more than read in data.
        // Zone equipment data needs to be read in before air loop data to allow the
        // determination of which zones are connected to which air loops.
        // This call of ManageZoneEquipment does nothing except force the
        // zone equipment data to be read in.
        ManageZoneEquipment(state, FirstHVACIteration, SimZoneEquipment, SimAirLoops);
        state.dataHVACMgr->MyEnvrnFlag2 = false;
    }
    if (!state.dataGlobal->BeginEnvrnFlag) {
        state.dataHVACMgr->MyEnvrnFlag2 = true;
    }

        if (FirstHVACIteration) {
            state.dataHVACMgr->RepIterAir = 0;
            // Call AirflowNetwork simulation to calculate air flows and pressures
            if (state.dataAirflowNetwork->SimulateAirflowNetwork > AirflowNetwork::AirflowNetworkControlSimple) {
                ManageAirflowNetworkBalance(state, FirstHVACIteration);
            }
            ManageAirLoops(state, FirstHVACIteration, SimAirLoops, SimZoneEquipment);
            state.dataAirLoop->AirLoopInputsFilled = true; // all air loop inputs have been read in
            SimAirLoops = true;         // Need to make sure that SimAirLoop is simulated at min twice to calculate PLR in some air loop equipment
            AirLoopsSimOnce = true;     // air loops simulated once for this environment
            ResetTerminalUnitFlowLimits(state);
            state.dataHVACMgr->FlowMaxAvailAlreadyReset = true;
            ManageZoneEquipment(state, FirstHVACIteration, SimZoneEquipment, SimAirLoops);
            SimZoneEquipment = true; // needs to be simulated at least twice for flow resolution to propagate to this routine
            ManageNonZoneEquipment(state, FirstHVACIteration, SimNonZoneEquipment);
            state.dataElectPwrSvcMgr->facilityElectricServiceObj->manageElectricPowerService(state, FirstHVACIteration, SimElecCircuitsFlag, false);

        ManagePlantLoops(state, FirstHVACIteration, SimAirLoops, SimZoneEquipment, SimNonZoneEquipment, SimPlantLoops, SimElecCircuits);

            state.dataErrTracking->AskForPlantCheckOnAbort = true; // need to make a first pass through plant calcs before this check make sense
            state.dataElectPwrSvcMgr->facilityElectricServiceObj->manageElectricPowerService(state, FirstHVACIteration, SimElecCircuitsFlag, false);
        } else {
            state.dataHVACMgr->FlowResolutionNeeded = false;
            while ((SimAirLoops || SimZoneEquipment) && (IterAir <= MaxAir)) {
                ++IterAir; // Increment the iteration counter
                // Call AirflowNetwork simulation to calculate air flows and pressures
                ResimulateAirZone = false;
                if (state.dataAirflowNetwork->SimulateAirflowNetwork > AirflowNetwork::AirflowNetworkControlSimple) {
                    ManageAirflowNetworkBalance(state, FirstHVACIteration, IterAir, ResimulateAirZone);
                }
                if (SimAirLoops) {
                    ManageAirLoops(state, FirstHVACIteration, SimAirLoops, SimZoneEquipment);
                    SimElecCircuits = true; // If this was simulated there are possible electric changes that need to be simulated
                }

            // make sure flow resolution gets done
            if (state.dataHVACMgr->FlowResolutionNeeded) {
                SimZoneEquipment = true;
            }
            if (SimZoneEquipment) {
                if ((IterAir == 1) && (!state.dataHVACMgr->FlowMaxAvailAlreadyReset)) { // don't do reset if already done in FirstHVACIteration
                    // ResetTerminalUnitFlowLimits(); // don't do reset at all - interferes with convergence and terminal unit flow controls
                    state.dataHVACMgr->FlowResolutionNeeded = true;
                } else {
                    ResolveAirLoopFlowLimits(state);
                    state.dataHVACMgr->FlowResolutionNeeded = false;
                }
                ManageZoneEquipment(state, FirstHVACIteration, SimZoneEquipment, SimAirLoops);
                SimElecCircuits = true; // If this was simulated there are possible electric changes that need to be simulated
            }
            state.dataHVACMgr->FlowMaxAvailAlreadyReset = false;

<<<<<<< HEAD
            //      IterAir = IterAir + 1   ! Increment the iteration counter
            if (AirflowNetwork::SimulateAirflowNetwork > AirflowNetwork::AirflowNetworkControlSimple) {
                if (ResimulateAirZone) { // Need to make sure that SimAirLoop and SimZoneEquipment are simulated
                    SimAirLoops = true;  // at min three times using ONOFF fan with the AirflowNetwork model
                    SimZoneEquipment = true;
=======
                //      IterAir = IterAir + 1   ! Increment the iteration counter
                if (state.dataAirflowNetwork->SimulateAirflowNetwork > AirflowNetwork::AirflowNetworkControlSimple) {
                    if (ResimulateAirZone) { // Need to make sure that SimAirLoop and SimZoneEquipment are simulated
                        SimAirLoops = true;  // at min three times using ONOFF fan with the AirflowNetwork model
                        SimZoneEquipment = true;
                    }
>>>>>>> 192452ce
                }
            }
        }

        state.dataHVACMgr->RepIterAir += IterAir;
        if (IterAir > MaxAir) {
            state.dataConvergeParams->AirLoopConvergFail = 1;
        } else {
            state.dataConvergeParams->AirLoopConvergFail = 0;
        }
        // Check to see if any components have been locked out. If so, SimAirLoops will be reset to TRUE.
        ResolveLockoutFlags(state, SimAirLoops);

        if (SimNonZoneEquipment) {
            ManageNonZoneEquipment(state, FirstHVACIteration, SimNonZoneEquipment);
            SimElecCircuits = true; // If this was simulated there are possible electric changes that need to be simulated
        }

            if (SimElecCircuits) {
                state.dataElectPwrSvcMgr->facilityElectricServiceObj->manageElectricPowerService(state, FirstHVACIteration, SimElecCircuitsFlag, false);
            }

        if (!SimPlantLoops) {
            // check to see if any air side component may have requested plant resim
            if (AnyPlantLoopSidesNeedSim(state)) {
                SimPlantLoops = true;
            }
        }

        if (SimPlantLoops) {
            ManagePlantLoops(state, FirstHVACIteration, SimAirLoops, SimZoneEquipment, SimNonZoneEquipment, SimPlantLoops, SimElecCircuits);
        }

            if (SimElecCircuits) {
                state.dataElectPwrSvcMgr->facilityElectricServiceObj->manageElectricPowerService(state, FirstHVACIteration, SimElecCircuitsFlag, false);
            }
        }
    }

void ResetTerminalUnitFlowLimits(EnergyPlusData &state)
{

    // SUBROUTINE INFORMATION:
    //       AUTHOR         Fred Buhl
    //       DATE WRITTEN   Feb 2010
    //       MODIFIED       na
    //       RE-ENGINEERED  na

    // PURPOSE OF THIS SUBROUTINE:
    // Reset the max flow available limits at the inlet nodes of terminal units

    // METHODOLOGY EMPLOYED:
    // Loops through all air loops, finds the inlet nodes of the terminal units
    // served by each air loop, and resets the node MassFlowRateMaxAvail (and MinAvail) to
    // the hard max and mins.

    // SUBROUTINE LOCAL VARIABLE DECLARATIONS:
    int AirLoopIndex;
    int ZonesCooledIndex;
    int ZonesHeatedIndex;
    int TermInletNode;

    for (AirLoopIndex = 1; AirLoopIndex <= NumPrimaryAirSys; ++AirLoopIndex) { // loop over the primary air loops
        for (ZonesCooledIndex = 1; ZonesCooledIndex <= state.dataAirLoop->AirToZoneNodeInfo(AirLoopIndex).NumZonesCooled;
             ++ZonesCooledIndex) { // loop over the zones cooled by this air loop
            TermInletNode = state.dataAirLoop->AirToZoneNodeInfo(AirLoopIndex).TermUnitCoolInletNodes(ZonesCooledIndex);
            // reset the max avail flow rate at the terminal unit cold air inlet to the max
            state.dataLoopNodes->Node(TermInletNode).MassFlowRateMaxAvail = state.dataLoopNodes->Node(TermInletNode).MassFlowRateMax;
            state.dataLoopNodes->Node(TermInletNode).MassFlowRateMinAvail = state.dataLoopNodes->Node(TermInletNode).MassFlowRateMin;
        }
        for (ZonesHeatedIndex = 1; ZonesHeatedIndex <= state.dataAirLoop->AirToZoneNodeInfo(AirLoopIndex).NumZonesHeated;
             ++ZonesHeatedIndex) { // loop over the zones heated by this air loop
            TermInletNode = state.dataAirLoop->AirToZoneNodeInfo(AirLoopIndex).TermUnitHeatInletNodes(ZonesHeatedIndex);
            // reset the max avail flow rate at the terminal unit hot air inlet to the max
            state.dataLoopNodes->Node(TermInletNode).MassFlowRateMaxAvail = state.dataLoopNodes->Node(TermInletNode).MassFlowRateMax;
            state.dataLoopNodes->Node(TermInletNode).MassFlowRateMinAvail = state.dataLoopNodes->Node(TermInletNode).MassFlowRateMin;
        }
    }
}

void ResolveAirLoopFlowLimits(EnergyPlusData &state)
{

    // SUBROUTINE INFORMATION:
    //       AUTHOR         Fred Buhl
    //       DATE WRITTEN   August 2003
    //       MODIFIED       na
    //       RE-ENGINEERED  na

    // PURPOSE OF THIS SUBROUTINE:
    // This subroutine is for resolving hard flow mismatches between zone equipment and
    // the primary air loop. Such a mismatch can occur when the air terminal units are
    // requesting more air than the central air system can supply.

    // METHODOLOGY EMPLOYED:
    // Sets the MassFlowRateMaxAvail on the terminal unit inlet nodes to match the
    // maximum available from the primary air loop.

    // SUBROUTINE LOCAL VARIABLE DECLARATIONS:
    int AirLoopIndex;
    int ZonesCooledIndex;
    int ZonesHeatedIndex;
    int TermInletNode;
    int SupplyIndex;
    int SupplyNode;
    Real64 FlowRatio;

    auto &AirToZoneNodeInfo(state.dataAirLoop->AirToZoneNodeInfo);

    for (AirLoopIndex = 1; AirLoopIndex <= NumPrimaryAirSys; ++AirLoopIndex) {                                // loop over the primary air loops
        for (SupplyIndex = 1; SupplyIndex <= AirToZoneNodeInfo(AirLoopIndex).NumSupplyNodes; ++SupplyIndex) { // loop over the air loop supply outlets
            if (AirToZoneNodeInfo(AirLoopIndex).SupplyDuctType(SupplyIndex) == Cooling) {                     // check for cooling duct
                // check if terminal units requesting more air than air loop can supply; if so, set terminal unit inlet
                // node mass flow max avail to what air loop can supply
                SupplyNode = AirToZoneNodeInfo(AirLoopIndex).AirLoopSupplyNodeNum(SupplyIndex);
                if (state.dataLoopNodes->Node(SupplyNode).MassFlowRate > 0.0) {
                    // must include bypass flow for ChangeoverBypass system so that terminal units are not restricted (e.g., MaxAvail is lowered)
                    if ((state.dataLoopNodes->Node(SupplyNode).MassFlowRateSetPoint - state.dataLoopNodes->Node(SupplyNode).MassFlowRate -
                         state.dataAirLoop->AirLoopFlow(AirLoopIndex).BypassMassFlow) > DataConvergParams::HVACFlowRateToler * 0.01) {
                        FlowRatio = state.dataLoopNodes->Node(SupplyNode).MassFlowRate / state.dataLoopNodes->Node(SupplyNode).MassFlowRateSetPoint;
                        for (ZonesCooledIndex = 1; ZonesCooledIndex <= AirToZoneNodeInfo(AirLoopIndex).NumZonesCooled; ++ZonesCooledIndex) {
                            TermInletNode = AirToZoneNodeInfo(AirLoopIndex).TermUnitCoolInletNodes(ZonesCooledIndex);
                            state.dataLoopNodes->Node(TermInletNode).MassFlowRateMaxAvail =
                                state.dataLoopNodes->Node(TermInletNode).MassFlowRate * FlowRatio;
                            state.dataLoopNodes->Node(TermInletNode).MassFlowRateMinAvail =
                                min(state.dataLoopNodes->Node(TermInletNode).MassFlowRateMaxAvail,
                                    state.dataLoopNodes->Node(TermInletNode).MassFlowRateMinAvail);
                        }
                    }
                    if ((state.dataLoopNodes->Node(SupplyNode).MassFlowRateSetPoint - state.dataLoopNodes->Node(SupplyNode).MassFlowRate -
                         state.dataAirLoop->AirLoopFlow(AirLoopIndex).BypassMassFlow) < -DataConvergParams::HVACFlowRateToler * 0.01) {
                        if (state.dataLoopNodes->Node(SupplyNode).MassFlowRateSetPoint == 0.0) {
                            //               CALL ShowFatalError('ResolveAirLoopFlowLimits: Node MassFlowRateSetPoint = 0.0, Node='//  &
                            //                                   TRIM(state.dataLoopNodes->NodeID(SupplyNode))//  &
                            //                                   ', check for Node Connection Errors in the following messages.')
                            for (ZonesCooledIndex = 1; ZonesCooledIndex <= AirToZoneNodeInfo(AirLoopIndex).NumZonesCooled; ++ZonesCooledIndex) {
                                TermInletNode = AirToZoneNodeInfo(AirLoopIndex).TermUnitCoolInletNodes(ZonesCooledIndex);
                                state.dataLoopNodes->Node(TermInletNode).MassFlowRateMaxAvail =
                                    state.dataLoopNodes->Node(TermInletNode).MassFlowRateMax;
                                state.dataLoopNodes->Node(TermInletNode).MassFlowRateMinAvail =
                                    state.dataLoopNodes->Node(SupplyNode).MassFlowRate / double(AirToZoneNodeInfo(AirLoopIndex).NumZonesCooled);
                            }
                        } else {
                            FlowRatio =
                                state.dataLoopNodes->Node(SupplyNode).MassFlowRate / state.dataLoopNodes->Node(SupplyNode).MassFlowRateSetPoint;
                            for (ZonesCooledIndex = 1; ZonesCooledIndex <= AirToZoneNodeInfo(AirLoopIndex).NumZonesCooled; ++ZonesCooledIndex) {
                                TermInletNode = AirToZoneNodeInfo(AirLoopIndex).TermUnitCoolInletNodes(ZonesCooledIndex);
                                state.dataLoopNodes->Node(TermInletNode).MassFlowRateMinAvail =
                                    state.dataLoopNodes->Node(TermInletNode).MassFlowRate * FlowRatio;
                                state.dataLoopNodes->Node(TermInletNode).MassFlowRateMaxAvail =
                                    max(state.dataLoopNodes->Node(TermInletNode).MassFlowRateMaxAvail,
                                        state.dataLoopNodes->Node(TermInletNode).MassFlowRateMinAvail);
                            }
                        }
                    }
                }
            }
        }
        for (SupplyIndex = 1; SupplyIndex <= AirToZoneNodeInfo(AirLoopIndex).NumSupplyNodes; ++SupplyIndex) { // loop over the air loop supply outlets
            if (AirToZoneNodeInfo(AirLoopIndex).SupplyDuctType(SupplyIndex) == Heating) {                     // check for heating duct
                // check if terminal units requesting more air than air loop can supply; if so, set terminal unit inlet
                // node mass flow max avail to what air loop can supply
                SupplyNode = AirToZoneNodeInfo(AirLoopIndex).AirLoopSupplyNodeNum(SupplyIndex);
                if (state.dataLoopNodes->Node(SupplyNode).MassFlowRate > 0.0) {
                    // must include bypass flow for ChangeoverBypass system so that terminal units are not restricted (e.g., MaxAvail is lowered)
                    if ((state.dataLoopNodes->Node(SupplyNode).MassFlowRateSetPoint - state.dataLoopNodes->Node(SupplyNode).MassFlowRate -
                         state.dataAirLoop->AirLoopFlow(AirLoopIndex).BypassMassFlow) > DataConvergParams::HVACFlowRateToler * 0.01) {
                        FlowRatio = state.dataLoopNodes->Node(SupplyNode).MassFlowRate / state.dataLoopNodes->Node(SupplyNode).MassFlowRateSetPoint;
                        for (ZonesHeatedIndex = 1; ZonesHeatedIndex <= AirToZoneNodeInfo(AirLoopIndex).NumZonesHeated; ++ZonesHeatedIndex) {
                            TermInletNode = AirToZoneNodeInfo(AirLoopIndex).TermUnitHeatInletNodes(ZonesHeatedIndex);
                            state.dataLoopNodes->Node(TermInletNode).MassFlowRateMaxAvail =
                                state.dataLoopNodes->Node(TermInletNode).MassFlowRate * FlowRatio;
                            state.dataLoopNodes->Node(TermInletNode).MassFlowRateMinAvail =
                                min(state.dataLoopNodes->Node(TermInletNode).MassFlowRateMaxAvail,
                                    state.dataLoopNodes->Node(TermInletNode).MassFlowRateMinAvail);
                        }
                    }
                    if ((state.dataLoopNodes->Node(SupplyNode).MassFlowRateSetPoint - state.dataLoopNodes->Node(SupplyNode).MassFlowRate -
                         state.dataAirLoop->AirLoopFlow(AirLoopIndex).BypassMassFlow) < -DataConvergParams::HVACFlowRateToler * 0.01) {
                        if (state.dataLoopNodes->Node(SupplyNode).MassFlowRateSetPoint == 0.0) {
                            // ', check for Node Connection Errors in the following messages.')
                            for (ZonesHeatedIndex = 1; ZonesHeatedIndex <= AirToZoneNodeInfo(AirLoopIndex).NumZonesHeated; ++ZonesHeatedIndex) {
                                TermInletNode = AirToZoneNodeInfo(AirLoopIndex).TermUnitHeatInletNodes(ZonesHeatedIndex);
                                state.dataLoopNodes->Node(TermInletNode).MassFlowRateMaxAvail =
                                    state.dataLoopNodes->Node(TermInletNode).MassFlowRateMax;
                                state.dataLoopNodes->Node(TermInletNode).MassFlowRateMinAvail =
                                    state.dataLoopNodes->Node(SupplyNode).MassFlowRate / double(AirToZoneNodeInfo(AirLoopIndex).NumZonesCooled);
                            }
                        } else {
                            FlowRatio =
                                state.dataLoopNodes->Node(SupplyNode).MassFlowRate / state.dataLoopNodes->Node(SupplyNode).MassFlowRateSetPoint;
                            for (ZonesHeatedIndex = 1; ZonesHeatedIndex <= AirToZoneNodeInfo(AirLoopIndex).NumZonesHeated; ++ZonesHeatedIndex) {
                                TermInletNode = AirToZoneNodeInfo(AirLoopIndex).TermUnitHeatInletNodes(ZonesHeatedIndex);
                                state.dataLoopNodes->Node(TermInletNode).MassFlowRateMinAvail =
                                    state.dataLoopNodes->Node(TermInletNode).MassFlowRate * FlowRatio;
                                state.dataLoopNodes->Node(TermInletNode).MassFlowRateMaxAvail =
                                    max(state.dataLoopNodes->Node(TermInletNode).MassFlowRateMaxAvail,
                                        state.dataLoopNodes->Node(TermInletNode).MassFlowRateMinAvail);
                            }
                        }
                    }
                }
            }
        }
    }
}

void ResolveLockoutFlags(EnergyPlusData &state, bool &SimAir) // TRUE means air loops must be (re)simulated
{

    // SUBROUTINE INFORMATION:
    //       AUTHOR         Fred Buhl
    //       DATE WRITTEN   December 2003
    //       MODIFIED       na
    //       RE-ENGINEERED  na

    // PURPOSE OF THIS SUBROUTINE:
    // This subroutine checks for components lockout flags and asks for air loop resimulation
    // if any components have been locked out

    // METHODOLOGY EMPLOYED:
    // Checks if loop lockout flags are .TRUE.; if so, sets SimAirLoops to .TRUE.

    auto &AirLoopControlInfo(state.dataAirLoop->AirLoopControlInfo);

    for (int AirLoopIndex = 1; AirLoopIndex <= NumPrimaryAirSys; ++AirLoopIndex) { // loop over the primary air loops
        // check if economizer ia active and if there is a request that it be locked out
        if (AirLoopControlInfo(AirLoopIndex).EconoActive &&
            (AirLoopControlInfo(AirLoopIndex).ReqstEconoLockoutWithCompressor || AirLoopControlInfo(AirLoopIndex).ReqstEconoLockoutWithHeating)) {
            AirLoopControlInfo(AirLoopIndex).EconoLockout = true;
            SimAir = true;
        }
    }
}

void ResetHVACControl(EnergyPlusData &state)
{

    // SUBROUTINE INFORMATION:
    //       AUTHOR         Fred Buhl
    //       DATE WRITTEN   December 2004
    //       MODIFIED       na
    //       RE-ENGINEERED  na

    // PURPOSE OF THIS SUBROUTINE:
    // This subroutine resets loop control flags and specified flow rates that may
    // have been set by the set point and availability managers in the previous
    // time step

    if (NumPrimaryAirSys == 0) return;
    for (auto &e : state.dataAirLoop->AirLoopControlInfo) {
        e.NightVent = false;
        e.LoopFlowRateSet = false;
    }
    for (auto &e : state.dataAirLoop->AirLoopFlow)
        e.ReqSupplyFrac = 1.0;
}

void ResetNodeData(EnergyPlusData &state)
{

    // SUBROUTINE INFORMATION:
    //       AUTHOR         Linda Lawrie
    //       DATE WRITTEN   March 2005
    //       MODIFIED       na
    //       RE-ENGINEERED  na

    // PURPOSE OF THIS SUBROUTINE:
    // This routine resets all node data to "initial" conditions.

    if (state.dataLoopNodes->NumOfNodes <= 0) return;

    for (auto &e : state.dataLoopNodes->Node) {
        e.Temp = state.dataLoopNodes->DefaultNodeValues.Temp;
        e.TempMin = state.dataLoopNodes->DefaultNodeValues.TempMin;
        e.TempMax = state.dataLoopNodes->DefaultNodeValues.TempMax;
        e.TempSetPoint = state.dataLoopNodes->DefaultNodeValues.TempSetPoint;
        e.MassFlowRate = state.dataLoopNodes->DefaultNodeValues.MassFlowRate;
        e.MassFlowRateMin = state.dataLoopNodes->DefaultNodeValues.MassFlowRateMin;
        e.MassFlowRateMax = state.dataLoopNodes->DefaultNodeValues.MassFlowRateMax;
        e.MassFlowRateMinAvail = state.dataLoopNodes->DefaultNodeValues.MassFlowRateMinAvail;
        e.MassFlowRateMaxAvail = state.dataLoopNodes->DefaultNodeValues.MassFlowRateMaxAvail;
        e.MassFlowRateSetPoint = state.dataLoopNodes->DefaultNodeValues.MassFlowRateSetPoint;
        e.Quality = state.dataLoopNodes->DefaultNodeValues.Quality;
        e.Press = state.dataLoopNodes->DefaultNodeValues.Press;
        e.Enthalpy = state.dataLoopNodes->DefaultNodeValues.Enthalpy;
        e.HumRat = state.dataLoopNodes->DefaultNodeValues.HumRat;
        e.HumRatMin = state.dataLoopNodes->DefaultNodeValues.HumRatMin;
        e.HumRatMax = state.dataLoopNodes->DefaultNodeValues.HumRatMax;
        e.HumRatSetPoint = state.dataLoopNodes->DefaultNodeValues.HumRatSetPoint;
        e.TempSetPointHi = state.dataLoopNodes->DefaultNodeValues.TempSetPointHi;
        e.TempSetPointLo = state.dataLoopNodes->DefaultNodeValues.TempSetPointLo;
    }

    if (allocated(state.dataLoopNodes->MoreNodeInfo)) {
        for (auto &e : state.dataLoopNodes->MoreNodeInfo) {
            e.WetBulbTemp = state.dataLoopNodes->DefaultNodeValues.Temp;
            e.RelHumidity = 0.0;
            e.ReportEnthalpy = state.dataLoopNodes->DefaultNodeValues.Enthalpy;
            e.VolFlowRateStdRho = 0.0;
            e.VolFlowRateCrntRho = 0.0;
            e.Density = 0.0;
        }
    }
<<<<<<< HEAD
}

void UpdateZoneListAndGroupLoads(EnergyPlusData &state)
{

    // SUBROUTINE INFORMATION:
    //       AUTHOR         Apparently someone who doesn't believe in documenting.
    //       DATE WRITTEN   ???
    //       MODIFIED       na
    //       RE-ENGINEERED  na

    // Using/Aliasing
    using namespace DataHeatBalance;

    // SUBROUTINE LOCAL VARIABLE DECLARATIONS:
    int ZoneNum;
    int ListNum;
    int GroupNum;
    int Mult;

    auto &ZoneList(state.dataHeatBal->ZoneList);
    auto &ZoneGroup(state.dataHeatBal->ZoneGroup);
    auto &ListSNLoadHeatEnergy(state.dataHeatBal->ListSNLoadHeatEnergy);
    auto &ListSNLoadCoolEnergy(state.dataHeatBal->ListSNLoadCoolEnergy);
    auto &ListSNLoadHeatRate(state.dataHeatBal->ListSNLoadHeatRate);
    auto &ListSNLoadCoolRate(state.dataHeatBal->ListSNLoadCoolRate);

    // Sum ZONE LIST and ZONE GROUP report variables
    ListSNLoadHeatEnergy = 0.0;
    ListSNLoadCoolEnergy = 0.0;
    ListSNLoadHeatRate = 0.0;
    ListSNLoadCoolRate = 0.0;

    for (ListNum = 1; ListNum <= state.dataHeatBal->NumOfZoneLists; ++ListNum) {
        for (ZoneNum = 1; ZoneNum <= ZoneList(ListNum).NumOfZones; ++ZoneNum) {
            Mult = state.dataHeatBal->Zone(ZoneNum).Multiplier;
            ListSNLoadHeatEnergy(ListNum) += state.dataHeatBal->SNLoadHeatEnergy(ZoneList(ListNum).Zone(ZoneNum)) * Mult;
            ListSNLoadCoolEnergy(ListNum) += state.dataHeatBal->SNLoadCoolEnergy(ZoneList(ListNum).Zone(ZoneNum)) * Mult;
            ListSNLoadHeatRate(ListNum) += state.dataHeatBal->SNLoadHeatRate(ZoneList(ListNum).Zone(ZoneNum)) * Mult;
            ListSNLoadCoolRate(ListNum) += state.dataHeatBal->SNLoadCoolRate(ZoneList(ListNum).Zone(ZoneNum)) * Mult;
        } // ZoneNum
    }     // ListNum

    for (GroupNum = 1; GroupNum <= state.dataHeatBal->NumOfZoneGroups; ++GroupNum) {
        Mult = state.dataHeatBal->ZoneGroup(GroupNum).Multiplier;
        state.dataHeatBal->GroupSNLoadHeatEnergy(GroupNum) = ListSNLoadHeatEnergy(ZoneGroup(GroupNum).ZoneList) * Mult;
        state.dataHeatBal->GroupSNLoadCoolEnergy(GroupNum) = ListSNLoadCoolEnergy(ZoneGroup(GroupNum).ZoneList) * Mult;
        state.dataHeatBal->GroupSNLoadHeatRate(GroupNum) = ListSNLoadHeatRate(ZoneGroup(GroupNum).ZoneList) * Mult;
        state.dataHeatBal->GroupSNLoadCoolRate(GroupNum) = ListSNLoadCoolRate(ZoneGroup(GroupNum).ZoneList) * Mult;
    } // GroupNum
}

void ReportAirHeatBalance(EnergyPlusData &state)
{

    // SUBROUTINE INFORMATION:
    //       AUTHOR         Linda Lawrie
    //       DATE WRITTEN   July 2000
    //       MODIFIED       Shirey, Jan 2008 (MIXING/CROSS MIXING outputs)
    //       RE-ENGINEERED  na

    // PURPOSE OF THIS SUBROUTINE:
    // This subroutine updates the report variables for the AirHeatBalance.

    // Using/Aliasing
    using AirflowNetworkBalanceManager::ReportAirflowNetwork;
    using DataHeatBalance::AirBalanceQuadrature;
    using DataHVACGlobals::CycleOn;
    using DataHVACGlobals::CycleOnZoneFansOnly;
    using DataHVACGlobals::FanType_ZoneExhaust;
    using Psychrometrics::PsyCpAirFnW;
    using Psychrometrics::PsyHgAirFnWTdb;
    using Psychrometrics::PsyRhoAirFnPbTdbW;

    // SUBROUTINE PARAMETER DEFINITIONS:
    static std::string const RoutineName3("ReportAirHeatBalance:3");

    // SUBROUTINE LOCAL VARIABLE DECLARATIONS:
    int ZoneLoop;                      // Counter for the # of zones (nz)
    int ZoneA;                         // Mated zone number for pair pf zones sharing refrigeration door opening
    int ZoneB;                         // Mated zone number for pair pf zones sharing refrigeration door opening
    int VentNum;                       // Counter for ventilation statements
    int FanNum;                        // Counter for exhaust fans
    Real64 AirDensity;                 // Density of air (kg/m^3)
    Real64 CpAir;                      // Heat capacity of air (J/kg-C)
    Real64 ADSCorrectionFactor;        // Correction factor of air flow model values when ADS is simulated
    Real64 H2OHtOfVap;                 // Heat of vaporization of air
    Real64 TotalLoad;                  // Total loss or gain
    int MixNum;                        // Counter for MIXING and Cross Mixing statements
    static Array1D<Real64> MixSenLoad; // Mixing sensible loss or gain
    static Array1D<Real64> MixLatLoad; // Mixing latent loss or gain
    int j;                             // Index in a do-loop
    int VentZoneNum;                   // Number of ventilation object per zone
    Real64 VentZoneMassflow;           // Total mass flow rate per zone
    Real64 VentZoneAirTemp;            // Average Zone inlet temperature

    state.dataHeatBal->ZoneTotalExfiltrationHeatLoss = 0.0;
    state.dataHeatBal->ZoneTotalExhaustHeatLoss = 0.0;

    auto &Zone(state.dataHeatBal->Zone);
    auto &ZnAirRpt(state.dataHeatBal->ZnAirRpt);
    auto &Ventilation(state.dataHeatBal->Ventilation);
    auto &Mixing(state.dataHeatBal->Mixing);
    auto &CrossMixing(state.dataHeatBal->CrossMixing);
    auto &RefDoorMixing(state.dataHeatBal->RefDoorMixing);
    auto &ZoneEquipConfig(state.dataZoneEquip->ZoneEquipConfig);
    auto &Fan(state.dataFans->Fan);

    // Ensure no airflownetwork and simple calculations
    if (AirflowNetwork::SimulateAirflowNetwork == 0) return;

    if (AirflowNetwork::SimulateAirflowNetwork > AirflowNetwork::AirflowNetworkControlSimple) ReportAirflowNetwork(state);

    // Reports zone exhaust loss by exhaust fans
    for (ZoneLoop = 1; ZoneLoop <= state.dataGlobal->NumOfZones; ++ZoneLoop) { // Start of zone loads report variable update loop ...
        CpAir = PsyCpAirFnW(state.dataEnvrn->OutHumRat);
        H2OHtOfVap = PsyHgAirFnWTdb(state.dataEnvrn->OutHumRat, Zone(ZoneLoop).OutDryBulbTemp);
        ADSCorrectionFactor = 1.0;
        if (AirflowNetwork::SimulateAirflowNetwork == AirflowNetwork::AirflowNetworkControlSimpleADS) {
            if ((state.dataZoneEquip->ZoneEquipAvail(ZoneLoop) == CycleOn || state.dataZoneEquip->ZoneEquipAvail(ZoneLoop) == CycleOnZoneFansOnly) &&
                AirflowNetwork::AirflowNetworkZoneFlag(ZoneLoop)) {
                ADSCorrectionFactor = 0.0;
=======

    void ReportAirHeatBalance(EnergyPlusData &state)
    {

        // SUBROUTINE INFORMATION:
        //       AUTHOR         Linda Lawrie
        //       DATE WRITTEN   July 2000
        //       MODIFIED       Shirey, Jan 2008 (MIXING/CROSS MIXING outputs)
        //       RE-ENGINEERED  na

        // PURPOSE OF THIS SUBROUTINE:
        // This subroutine updates the report variables for the AirHeatBalance.

        // Using/Aliasing
        using DataHeatBalance::AirBalanceQuadrature;
        using DataHVACGlobals::CycleOn;
        using DataHVACGlobals::CycleOnZoneFansOnly;
        using Psychrometrics::PsyCpAirFnW;
        using Psychrometrics::PsyHgAirFnWTdb;
        using Psychrometrics::PsyRhoAirFnPbTdbW;
        using AirflowNetworkBalanceManager::ReportAirflowNetwork;
        using DataHVACGlobals::FanType_ZoneExhaust;

        // SUBROUTINE PARAMETER DEFINITIONS:
        static std::string const RoutineName3("ReportAirHeatBalance:3");

        // SUBROUTINE LOCAL VARIABLE DECLARATIONS:
        int ZoneLoop;                      // Counter for the # of zones (nz)
        int ZoneA;                         // Mated zone number for pair pf zones sharing refrigeration door opening
        int ZoneB;                         // Mated zone number for pair pf zones sharing refrigeration door opening
        int VentNum;                       // Counter for ventilation statements
        int FanNum;                        // Counter for exhaust fans
        Real64 AirDensity;                 // Density of air (kg/m^3)
        Real64 CpAir;                      // Heat capacity of air (J/kg-C)
        Real64 ADSCorrectionFactor;        // Correction factor of air flow model values when ADS is simulated
        Real64 H2OHtOfVap;                 // Heat of vaporization of air
        Real64 TotalLoad;                  // Total loss or gain
        int MixNum;                        // Counter for MIXING and Cross Mixing statements
        static Array1D<Real64> MixSenLoad; // Mixing sensible loss or gain
        static Array1D<Real64> MixLatLoad; // Mixing latent loss or gain
        int j;                             // Index in a do-loop
        int VentZoneNum;                   // Number of ventilation object per zone
        Real64 VentZoneMassflow;           // Total mass flow rate per zone
        Real64 VentZoneAirTemp;            // Average Zone inlet temperature

        state.dataHeatBal->ZoneTotalExfiltrationHeatLoss = 0.0;
        state.dataHeatBal->ZoneTotalExhaustHeatLoss = 0.0;

        auto &Zone(state.dataHeatBal->Zone);
        auto &ZnAirRpt(state.dataHeatBal->ZnAirRpt);
        auto &Ventilation(state.dataHeatBal->Ventilation);
        auto &Mixing(state.dataHeatBal->Mixing);
        auto &CrossMixing(state.dataHeatBal->CrossMixing);
        auto &RefDoorMixing(state.dataHeatBal->RefDoorMixing);
        auto &ZoneEquipConfig(state.dataZoneEquip->ZoneEquipConfig);
        auto &Fan(state.dataFans->Fan);

        // Ensure no airflownetwork and simple calculations
        if (state.dataAirflowNetwork->SimulateAirflowNetwork == 0) return;

        if (state.dataAirflowNetwork->SimulateAirflowNetwork > AirflowNetwork::AirflowNetworkControlSimple) ReportAirflowNetwork(state);

        // Reports zone exhaust loss by exhaust fans
        for (ZoneLoop = 1; ZoneLoop <= state.dataGlobal->NumOfZones; ++ZoneLoop) { // Start of zone loads report variable update loop ...
            CpAir = PsyCpAirFnW(state.dataEnvrn->OutHumRat);
            H2OHtOfVap = PsyHgAirFnWTdb(state.dataEnvrn->OutHumRat, Zone(ZoneLoop).OutDryBulbTemp);
            ADSCorrectionFactor = 1.0;
            if (state.dataAirflowNetwork->SimulateAirflowNetwork == AirflowNetwork::AirflowNetworkControlSimpleADS) {
                if ((state.dataZoneEquip->ZoneEquipAvail(ZoneLoop) == CycleOn || state.dataZoneEquip->ZoneEquipAvail(ZoneLoop) == CycleOnZoneFansOnly) &&
                    state.dataAirflowNetwork->AirflowNetworkZoneFlag(ZoneLoop)) {
                    ADSCorrectionFactor = 0.0;
                }
>>>>>>> 192452ce
            }
        }

        ZnAirRpt(ZoneLoop).ExhTotalLoss = 0;
        ZnAirRpt(ZoneLoop).ExhSensiLoss = 0;

        for (FanNum = 1; FanNum <= state.dataFans->NumFans; ++FanNum) {
            //  Add reportable vars
            if (Fan(FanNum).FanType_Num == FanType_ZoneExhaust) {
                for (int ExhNum = 1; ExhNum <= ZoneEquipConfig(ZoneLoop).NumExhaustNodes; ExhNum++) {
                    if (Fan(FanNum).InletNodeNum == ZoneEquipConfig(ZoneLoop).ExhaustNode(ExhNum)) {
                        ZnAirRpt(ZoneLoop).ExhTotalLoss +=
                            Fan(FanNum).OutletAirMassFlowRate * (Fan(FanNum).OutletAirEnthalpy - state.dataEnvrn->OutEnthalpy) * ADSCorrectionFactor;
                        ZnAirRpt(ZoneLoop).ExhSensiLoss += Fan(FanNum).OutletAirMassFlowRate * CpAir *
                                                           (Fan(FanNum).OutletAirTemp - Zone(ZoneLoop).OutDryBulbTemp) * ADSCorrectionFactor;
                        break;
                    }
                }
            }
        }

<<<<<<< HEAD
        ZnAirRpt(ZoneLoop).ExhLatentLoss = ZnAirRpt(ZoneLoop).ExhTotalLoss - ZnAirRpt(ZoneLoop).ExhSensiLoss;
    }
=======
        // Report results for SIMPLE option only
        if (!(state.dataAirflowNetwork->SimulateAirflowNetwork == AirflowNetwork::AirflowNetworkControlSimple ||
              state.dataAirflowNetwork->SimulateAirflowNetwork == AirflowNetwork::AirflowNetworkControlSimpleADS))
            return;
>>>>>>> 192452ce

    // Report results for SIMPLE option only
    if (!(AirflowNetwork::SimulateAirflowNetwork == AirflowNetwork::AirflowNetworkControlSimple ||
          AirflowNetwork::SimulateAirflowNetwork == AirflowNetwork::AirflowNetworkControlSimpleADS))
        return;

    if (state.dataHVACMgr->ReportAirHeatBalanceFirstTimeFlag) {
        MixSenLoad.allocate(state.dataGlobal->NumOfZones);
        MixLatLoad.allocate(state.dataGlobal->NumOfZones);
        state.dataHVACMgr->ReportAirHeatBalanceFirstTimeFlag = false;
    }

    for (ZoneLoop = 1; ZoneLoop <= state.dataGlobal->NumOfZones; ++ZoneLoop) { // Start of zone loads report variable update loop ...

<<<<<<< HEAD
        // Break the infiltration load into heat gain and loss components
        ADSCorrectionFactor = 1.0;
=======
            if (state.dataAirflowNetwork->SimulateAirflowNetwork == AirflowNetwork::AirflowNetworkControlSimpleADS) {
                // CR7608 IF (TurnFansOn .AND. AirflowNetworkZoneFlag(ZoneLoop)) ADSCorrectionFactor=0
                if ((state.dataZoneEquip->ZoneEquipAvail(ZoneLoop) == CycleOn || state.dataZoneEquip->ZoneEquipAvail(ZoneLoop) == CycleOnZoneFansOnly) &&
                    state.dataAirflowNetwork->AirflowNetworkZoneFlag(ZoneLoop))
                    ADSCorrectionFactor = 0.0;
            }
>>>>>>> 192452ce

        if (AirflowNetwork::SimulateAirflowNetwork == AirflowNetwork::AirflowNetworkControlSimpleADS) {
            // CR7608 IF (TurnFansOn .AND. AirflowNetworkZoneFlag(ZoneLoop)) ADSCorrectionFactor=0
            if ((state.dataZoneEquip->ZoneEquipAvail(ZoneLoop) == CycleOn || state.dataZoneEquip->ZoneEquipAvail(ZoneLoop) == CycleOnZoneFansOnly) &&
                AirflowNetwork::AirflowNetworkZoneFlag(ZoneLoop))
                ADSCorrectionFactor = 0.0;
        }

        if (state.dataHeatBalFanSys->MAT(ZoneLoop) > Zone(ZoneLoop).OutDryBulbTemp) {

            ZnAirRpt(ZoneLoop).InfilHeatLoss = 0.001 * state.dataHeatBalFanSys->MCPI(ZoneLoop) *
                                               (state.dataHeatBalFanSys->MAT(ZoneLoop) - Zone(ZoneLoop).OutDryBulbTemp) * TimeStepSys *
                                               DataGlobalConstants::SecInHour * 1000.0 * ADSCorrectionFactor;
            ZnAirRpt(ZoneLoop).InfilHeatGain = 0.0;

        } else if (state.dataHeatBalFanSys->MAT(ZoneLoop) <= Zone(ZoneLoop).OutDryBulbTemp) {

            ZnAirRpt(ZoneLoop).InfilHeatGain = 0.001 * state.dataHeatBalFanSys->MCPI(ZoneLoop) *
                                               (Zone(ZoneLoop).OutDryBulbTemp - state.dataHeatBalFanSys->MAT(ZoneLoop)) * TimeStepSys *
                                               DataGlobalConstants::SecInHour * 1000.0 * ADSCorrectionFactor;
            ZnAirRpt(ZoneLoop).InfilHeatLoss = 0.0;
        }
        // Report infiltration latent gains and losses
        CpAir = PsyCpAirFnW(state.dataEnvrn->OutHumRat);
        H2OHtOfVap = PsyHgAirFnWTdb(state.dataHeatBalFanSys->ZoneAirHumRat(ZoneLoop), state.dataHeatBalFanSys->MAT(ZoneLoop));
        if (state.dataHeatBalFanSys->ZoneAirHumRat(ZoneLoop) > state.dataEnvrn->OutHumRat) {

            ZnAirRpt(ZoneLoop).InfilLatentLoss = 0.001 * state.dataHeatBalFanSys->MCPI(ZoneLoop) / CpAir *
                                                 (state.dataHeatBalFanSys->ZoneAirHumRat(ZoneLoop) - state.dataEnvrn->OutHumRat) * H2OHtOfVap *
                                                 TimeStepSys * DataGlobalConstants::SecInHour * 1000.0 * ADSCorrectionFactor;
            ZnAirRpt(ZoneLoop).InfilLatentGain = 0.0;

        } else if (state.dataHeatBalFanSys->ZoneAirHumRat(ZoneLoop) <= state.dataEnvrn->OutHumRat) {

            ZnAirRpt(ZoneLoop).InfilLatentGain = 0.001 * state.dataHeatBalFanSys->MCPI(ZoneLoop) / CpAir *
                                                 (state.dataEnvrn->OutHumRat - state.dataHeatBalFanSys->ZoneAirHumRat(ZoneLoop)) * H2OHtOfVap *
                                                 TimeStepSys * DataGlobalConstants::SecInHour * 1000.0 * ADSCorrectionFactor;
            ZnAirRpt(ZoneLoop).InfilLatentLoss = 0.0;
        }
        // Total infiltration losses and gains
        TotalLoad = ZnAirRpt(ZoneLoop).InfilHeatGain + ZnAirRpt(ZoneLoop).InfilLatentGain - ZnAirRpt(ZoneLoop).InfilHeatLoss -
                    ZnAirRpt(ZoneLoop).InfilLatentLoss;
        if (TotalLoad > 0) {
            ZnAirRpt(ZoneLoop).InfilTotalGain = TotalLoad * ADSCorrectionFactor;
            ZnAirRpt(ZoneLoop).InfilTotalLoss = 0.0;
        } else {
            ZnAirRpt(ZoneLoop).InfilTotalGain = 0.0;
            ZnAirRpt(ZoneLoop).InfilTotalLoss = -TotalLoad * ADSCorrectionFactor;
        }

        // first calculate mass flows using outside air heat capacity for consistency with input to heat balance
        CpAir = PsyCpAirFnW(state.dataEnvrn->OutHumRat);
        ZnAirRpt(ZoneLoop).InfilMass =
            (state.dataHeatBalFanSys->MCPI(ZoneLoop) / CpAir) * TimeStepSys * DataGlobalConstants::SecInHour * ADSCorrectionFactor;
        ZnAirRpt(ZoneLoop).InfilMdot = (state.dataHeatBalFanSys->MCPI(ZoneLoop) / CpAir) * ADSCorrectionFactor;
        ZnAirRpt(ZoneLoop).VentilMass =
            (state.dataHeatBalFanSys->MCPV(ZoneLoop) / CpAir) * TimeStepSys * DataGlobalConstants::SecInHour * ADSCorrectionFactor;
        ZnAirRpt(ZoneLoop).VentilMdot = (state.dataHeatBalFanSys->MCPV(ZoneLoop) / CpAir) * ADSCorrectionFactor;

        // CR7751  second, calculate using indoor conditions for density property
        AirDensity = PsyRhoAirFnPbTdbW(state,
                                       state.dataEnvrn->OutBaroPress,
                                       state.dataHeatBalFanSys->MAT(ZoneLoop),
                                       state.dataHeatBalFanSys->ZoneAirHumRatAvg(ZoneLoop),
                                       RoutineName3);
        ZnAirRpt(ZoneLoop).InfilVolumeCurDensity =
            (state.dataHeatBalFanSys->MCPI(ZoneLoop) / CpAir / AirDensity) * TimeStepSys * DataGlobalConstants::SecInHour * ADSCorrectionFactor;
        ZnAirRpt(ZoneLoop).InfilAirChangeRate = ZnAirRpt(ZoneLoop).InfilVolumeCurDensity / (TimeStepSys * Zone(ZoneLoop).Volume);
        ZnAirRpt(ZoneLoop).InfilVdotCurDensity = (state.dataHeatBalFanSys->MCPI(ZoneLoop) / CpAir / AirDensity) * ADSCorrectionFactor;
        ZnAirRpt(ZoneLoop).VentilVolumeCurDensity =
            (state.dataHeatBalFanSys->MCPV(ZoneLoop) / CpAir / AirDensity) * TimeStepSys * DataGlobalConstants::SecInHour * ADSCorrectionFactor;
        ZnAirRpt(ZoneLoop).VentilAirChangeRate = ZnAirRpt(ZoneLoop).VentilVolumeCurDensity / (TimeStepSys * Zone(ZoneLoop).Volume);
        ZnAirRpt(ZoneLoop).VentilVdotCurDensity = (state.dataHeatBalFanSys->MCPV(ZoneLoop) / CpAir / AirDensity) * ADSCorrectionFactor;

        // CR7751 third, calculate using standard dry air at nominal elevation
        AirDensity = state.dataEnvrn->StdRhoAir;
        ZnAirRpt(ZoneLoop).InfilVolumeStdDensity =
            (state.dataHeatBalFanSys->MCPI(ZoneLoop) / CpAir / AirDensity) * TimeStepSys * DataGlobalConstants::SecInHour * ADSCorrectionFactor;
        ZnAirRpt(ZoneLoop).InfilVdotStdDensity = (state.dataHeatBalFanSys->MCPI(ZoneLoop) / CpAir / AirDensity) * ADSCorrectionFactor;
        ZnAirRpt(ZoneLoop).VentilVolumeStdDensity =
            (state.dataHeatBalFanSys->MCPV(ZoneLoop) / CpAir / AirDensity) * TimeStepSys * DataGlobalConstants::SecInHour * ADSCorrectionFactor;
        ZnAirRpt(ZoneLoop).VentilVdotStdDensity = (state.dataHeatBalFanSys->MCPV(ZoneLoop) / CpAir / AirDensity) * ADSCorrectionFactor;

        //    ZnAirRpt(ZoneLoop)%VentilFanElec = 0.0
        ZnAirRpt(ZoneLoop).VentilAirTemp = 0.0;
        ZnAirRpt(ZoneLoop).VentilHeatLoss = 0.0;
        ZnAirRpt(ZoneLoop).VentilHeatGain = 0.0;
        VentZoneNum = 0;
        VentZoneMassflow = 0.0;
        VentZoneAirTemp = 0.0;

        for (VentNum = 1; VentNum <= state.dataHeatBal->TotVentilation; ++VentNum) {
            if (Ventilation(VentNum).ZonePtr == ZoneLoop) {
                // moved into CalcAirFlowSimple
                //        ZnAirRpt(ZoneLoop)%VentilFanElec  =
                //        ZnAirRpt(ZoneLoop)%VentilFanElec+Ventilation(VentNum)%FanPower*TimeStepSys*DataGlobalConstants::SecInHour()
                //        &
                //          *ADSCorrectionFactor
                if (ADSCorrectionFactor > 0) {
                    ZnAirRpt(ZoneLoop).VentilAirTemp += Ventilation(VentNum).AirTemp * state.dataZoneEquip->VentMCP(VentNum);
                    VentZoneMassflow += state.dataZoneEquip->VentMCP(VentNum);
                    VentZoneAirTemp += Ventilation(VentNum).AirTemp;
                } else {
                    ZnAirRpt(ZoneLoop).VentilAirTemp = Zone(ZoneLoop).OutDryBulbTemp;
                }
                // Break the ventilation load into heat gain and loss components
                if (state.dataHeatBalFanSys->MAT(ZoneLoop) > Ventilation(VentNum).AirTemp) {
                    ZnAirRpt(ZoneLoop).VentilHeatLoss += state.dataZoneEquip->VentMCP(VentNum) *
                                                         (state.dataHeatBalFanSys->MAT(ZoneLoop) - Ventilation(VentNum).AirTemp) * TimeStepSys *
                                                         DataGlobalConstants::SecInHour * ADSCorrectionFactor;
                } else if (state.dataHeatBalFanSys->MAT(ZoneLoop) <= Ventilation(VentNum).AirTemp) {
                    ZnAirRpt(ZoneLoop).VentilHeatGain += state.dataZoneEquip->VentMCP(VentNum) *
                                                         (Ventilation(VentNum).AirTemp - state.dataHeatBalFanSys->MAT(ZoneLoop)) * TimeStepSys *
                                                         DataGlobalConstants::SecInHour * ADSCorrectionFactor;
                }

                ++VentZoneNum;
                if (VentZoneNum > 1) continue;

                // Report ventilation latent gains and losses
                H2OHtOfVap = PsyHgAirFnWTdb(state.dataHeatBalFanSys->ZoneAirHumRat(ZoneLoop), state.dataHeatBalFanSys->MAT(ZoneLoop));
                if (state.dataHeatBalFanSys->ZoneAirHumRat(ZoneLoop) > state.dataEnvrn->OutHumRat) {
                    ZnAirRpt(ZoneLoop).VentilLatentLoss = 0.001 * state.dataHeatBalFanSys->MCPV(ZoneLoop) / CpAir *
                                                          (state.dataHeatBalFanSys->ZoneAirHumRat(ZoneLoop) - state.dataEnvrn->OutHumRat) *
                                                          H2OHtOfVap * TimeStepSys * DataGlobalConstants::SecInHour * 1000.0 * ADSCorrectionFactor;
                    ZnAirRpt(ZoneLoop).VentilLatentGain = 0.0;
                } else if (state.dataHeatBalFanSys->ZoneAirHumRat(ZoneLoop) <= state.dataEnvrn->OutHumRat) {
                    ZnAirRpt(ZoneLoop).VentilLatentGain = 0.001 * state.dataHeatBalFanSys->MCPV(ZoneLoop) / CpAir *
                                                          (state.dataEnvrn->OutHumRat - state.dataHeatBalFanSys->ZoneAirHumRat(ZoneLoop)) *
                                                          H2OHtOfVap * TimeStepSys * DataGlobalConstants::SecInHour * 1000.0 * ADSCorrectionFactor;
                    ZnAirRpt(ZoneLoop).VentilLatentLoss = 0.0;
                }
                // Total ventilation losses and gains
                TotalLoad = ZnAirRpt(ZoneLoop).VentilHeatGain + ZnAirRpt(ZoneLoop).VentilLatentGain - ZnAirRpt(ZoneLoop).VentilHeatLoss -
                            ZnAirRpt(ZoneLoop).VentilLatentLoss;
                if (TotalLoad > 0) {
                    ZnAirRpt(ZoneLoop).VentilTotalGain = TotalLoad * ADSCorrectionFactor;
                    ZnAirRpt(ZoneLoop).VentilTotalLoss = 0.0;
                } else {
                    ZnAirRpt(ZoneLoop).VentilTotalGain = 0.0;
                    ZnAirRpt(ZoneLoop).VentilTotalLoss = -TotalLoad * ADSCorrectionFactor;
                }
            }
        }

        if (ADSCorrectionFactor > 0 && VentZoneNum > 1 && VentZoneMassflow > 0.0) {
            ZnAirRpt(ZoneLoop).VentilAirTemp /= VentZoneMassflow;
        } else if (ADSCorrectionFactor > 0 && VentZoneNum == 1) {
            ZnAirRpt(ZoneLoop).VentilAirTemp = VentZoneAirTemp;
        } else { // Just in case
            ZnAirRpt(ZoneLoop).VentilAirTemp = Zone(ZoneLoop).OutDryBulbTemp;
        }

        // Report mixing sensible and latent loads
        MixSenLoad = 0.0; // Initialize arrays to zero before starting to sum
        MixLatLoad = 0.0;
        ZnAirRpt(ZoneLoop).MixVolume = 0.0;         // zero reported volume prior to summations below
        ZnAirRpt(ZoneLoop).MixVdotCurDensity = 0.0; // zero reported volume flow rate prior to summations below
        ZnAirRpt(ZoneLoop).MixVdotStdDensity = 0.0; // zero reported volume flow rate prior to summations below
        ZnAirRpt(ZoneLoop).MixMass = 0.0;           // ! zero reported mass prior to summations below
        ZnAirRpt(ZoneLoop).MixMdot = 0.0;           // ! zero reported mass flow rate prior to summations below
        //    MixingLoad = 0.0d0

        for (MixNum = 1; MixNum <= state.dataHeatBal->TotMixing; ++MixNum) {
            if ((Mixing(MixNum).ZonePtr == ZoneLoop) && state.dataZoneEquip->MixingReportFlag(MixNum)) {
                //        MixSenLoad(ZoneLoop) = MixSenLoad(ZoneLoop)+MCPM(ZoneLoop)*MAT(Mixing(MixNum)%FromZone)
                //        H2OHtOfVap = PsyHgAirFnWTdb(ZoneAirHumRat(ZoneLoop), MAT(ZoneLoop))
                //        Per Jan 17, 2008 conference call, agreed to use average conditions for Rho, Cp and Hfg
                //           and to recalculate the report variable using end of time step temps and humrats
                AirDensity = PsyRhoAirFnPbTdbW(
                    state,
                    state.dataEnvrn->OutBaroPress,
                    (state.dataHeatBalFanSys->MAT(ZoneLoop) + state.dataHeatBalFanSys->MAT(Mixing(MixNum).FromZone)) / 2.0,
                    (state.dataHeatBalFanSys->ZoneAirHumRat(ZoneLoop) + state.dataHeatBalFanSys->ZoneAirHumRat(Mixing(MixNum).FromZone)) / 2.0,
                    std::string());
                CpAir = PsyCpAirFnW(
                    (state.dataHeatBalFanSys->ZoneAirHumRat(ZoneLoop) + state.dataHeatBalFanSys->ZoneAirHumRat(Mixing(MixNum).FromZone)) / 2.0);
                ZnAirRpt(ZoneLoop).MixVolume +=
                    Mixing(MixNum).DesiredAirFlowRate * TimeStepSys * DataGlobalConstants::SecInHour * ADSCorrectionFactor;
                ZnAirRpt(ZoneLoop).MixVdotCurDensity += Mixing(MixNum).DesiredAirFlowRate * ADSCorrectionFactor;
                ZnAirRpt(ZoneLoop).MixMass +=
                    Mixing(MixNum).DesiredAirFlowRate * AirDensity * TimeStepSys * DataGlobalConstants::SecInHour * ADSCorrectionFactor;
                ZnAirRpt(ZoneLoop).MixMdot += Mixing(MixNum).DesiredAirFlowRate * AirDensity * ADSCorrectionFactor;
                ZnAirRpt(ZoneLoop).MixVdotStdDensity +=
                    Mixing(MixNum).DesiredAirFlowRate * (AirDensity / state.dataEnvrn->StdRhoAir) * ADSCorrectionFactor;
                MixSenLoad(ZoneLoop) += Mixing(MixNum).DesiredAirFlowRate * AirDensity * CpAir *
                                        (state.dataHeatBalFanSys->MAT(ZoneLoop) - state.dataHeatBalFanSys->MAT(Mixing(MixNum).FromZone));
                H2OHtOfVap = PsyHgAirFnWTdb(
                    (state.dataHeatBalFanSys->ZoneAirHumRat(ZoneLoop) + state.dataHeatBalFanSys->ZoneAirHumRat(Mixing(MixNum).FromZone)) / 2.0,
                    (state.dataHeatBalFanSys->MAT(ZoneLoop) + state.dataHeatBalFanSys->MAT(Mixing(MixNum).FromZone)) / 2.0);
                //        MixLatLoad(ZoneLoop) = MixLatLoad(ZoneLoop)+MixingMassFlowZone(ZoneLoop)*(ZoneAirHumRat(ZoneLoop)- &
                //                     ZoneAirHumRat(Mixing(MixNum)%FromZone))*H2OHtOfVap
                MixLatLoad(ZoneLoop) +=
                    Mixing(MixNum).DesiredAirFlowRate * AirDensity *
                    (state.dataHeatBalFanSys->ZoneAirHumRat(ZoneLoop) - state.dataHeatBalFanSys->ZoneAirHumRat(Mixing(MixNum).FromZone)) * H2OHtOfVap;
            }
        }

        for (MixNum = 1; MixNum <= state.dataHeatBal->TotCrossMixing; ++MixNum) {
            if ((CrossMixing(MixNum).ZonePtr == ZoneLoop) && state.dataZoneEquip->CrossMixingReportFlag(MixNum)) {
                //        MixSenLoad(ZoneLoop) = MixSenLoad(ZoneLoop)+MCPM(ZoneLoop)*MAT(CrossMixing(MixNum)%FromZone)
                //        Per Jan 17, 2008 conference call, agreed to use average conditions for Rho, Cp and Hfg
                //           and to recalculate the report variable using end of time step temps and humrats
                AirDensity = PsyRhoAirFnPbTdbW(
                    state,
                    state.dataEnvrn->OutBaroPress,
                    (state.dataHeatBalFanSys->MAT(ZoneLoop) + state.dataHeatBalFanSys->MAT(CrossMixing(MixNum).FromZone)) / 2.0,
                    (state.dataHeatBalFanSys->ZoneAirHumRat(ZoneLoop) + state.dataHeatBalFanSys->ZoneAirHumRat(CrossMixing(MixNum).FromZone)) / 2.0,
                    std::string());
                CpAir = PsyCpAirFnW(
                    (state.dataHeatBalFanSys->ZoneAirHumRat(ZoneLoop) + state.dataHeatBalFanSys->ZoneAirHumRat(CrossMixing(MixNum).FromZone)) / 2.0);
                ZnAirRpt(ZoneLoop).MixVolume +=
                    CrossMixing(MixNum).DesiredAirFlowRate * TimeStepSys * DataGlobalConstants::SecInHour * ADSCorrectionFactor;
                ZnAirRpt(ZoneLoop).MixVdotCurDensity += CrossMixing(MixNum).DesiredAirFlowRate * ADSCorrectionFactor;
                ZnAirRpt(ZoneLoop).MixMass +=
                    CrossMixing(MixNum).DesiredAirFlowRate * AirDensity * TimeStepSys * DataGlobalConstants::SecInHour * ADSCorrectionFactor;
                ZnAirRpt(ZoneLoop).MixMdot += CrossMixing(MixNum).DesiredAirFlowRate * AirDensity * ADSCorrectionFactor;
                ZnAirRpt(ZoneLoop).MixVdotStdDensity +=
                    CrossMixing(MixNum).DesiredAirFlowRate * (AirDensity / state.dataEnvrn->StdRhoAir) * ADSCorrectionFactor;
                MixSenLoad(ZoneLoop) += CrossMixing(MixNum).DesiredAirFlowRate * AirDensity * CpAir *
                                        (state.dataHeatBalFanSys->MAT(ZoneLoop) - state.dataHeatBalFanSys->MAT(CrossMixing(MixNum).FromZone));
                H2OHtOfVap = PsyHgAirFnWTdb(
                    (state.dataHeatBalFanSys->ZoneAirHumRat(ZoneLoop) + state.dataHeatBalFanSys->ZoneAirHumRat(CrossMixing(MixNum).FromZone)) / 2.0,
                    (state.dataHeatBalFanSys->MAT(ZoneLoop) + state.dataHeatBalFanSys->MAT(CrossMixing(MixNum).FromZone)) / 2.0);
                //       MixLatLoad(ZoneLoop) = MixLatLoad(ZoneLoop)+MixingMassFlowZone(ZoneLoop)*(ZoneAirHumRat(ZoneLoop)- &
                //                     ZoneAirHumRat(CrossMixing(MixNum)%FromZone))*H2OHtOfVap
                MixLatLoad(ZoneLoop) +=
                    CrossMixing(MixNum).DesiredAirFlowRate * AirDensity *
                    (state.dataHeatBalFanSys->ZoneAirHumRat(ZoneLoop) - state.dataHeatBalFanSys->ZoneAirHumRat(CrossMixing(MixNum).FromZone)) *
                    H2OHtOfVap;
            }
            if ((CrossMixing(MixNum).FromZone == ZoneLoop) && state.dataZoneEquip->CrossMixingReportFlag(MixNum)) {
                AirDensity = PsyRhoAirFnPbTdbW(
                    state,
                    state.dataEnvrn->OutBaroPress,
                    (state.dataHeatBalFanSys->MAT(ZoneLoop) + state.dataHeatBalFanSys->MAT(CrossMixing(MixNum).ZonePtr)) / 2.0,
                    (state.dataHeatBalFanSys->ZoneAirHumRat(ZoneLoop) + state.dataHeatBalFanSys->ZoneAirHumRat(CrossMixing(MixNum).ZonePtr)) / 2.0,
                    std::string());
                CpAir = PsyCpAirFnW(
                    (state.dataHeatBalFanSys->ZoneAirHumRat(ZoneLoop) + state.dataHeatBalFanSys->ZoneAirHumRat(CrossMixing(MixNum).ZonePtr)) / 2.0);
                ZnAirRpt(ZoneLoop).MixVolume +=
                    CrossMixing(MixNum).DesiredAirFlowRate * TimeStepSys * DataGlobalConstants::SecInHour * ADSCorrectionFactor;
                ZnAirRpt(ZoneLoop).MixVdotCurDensity += CrossMixing(MixNum).DesiredAirFlowRate * ADSCorrectionFactor;
                ZnAirRpt(ZoneLoop).MixMass +=
                    CrossMixing(MixNum).DesiredAirFlowRate * AirDensity * TimeStepSys * DataGlobalConstants::SecInHour * ADSCorrectionFactor;
                ZnAirRpt(ZoneLoop).MixMdot += CrossMixing(MixNum).DesiredAirFlowRate * AirDensity * ADSCorrectionFactor;
                ZnAirRpt(ZoneLoop).MixVdotStdDensity +=
                    CrossMixing(MixNum).DesiredAirFlowRate * (AirDensity / state.dataEnvrn->StdRhoAir) * ADSCorrectionFactor;
                MixSenLoad(ZoneLoop) += CrossMixing(MixNum).DesiredAirFlowRate * AirDensity * CpAir *
                                        (state.dataHeatBalFanSys->MAT(ZoneLoop) - state.dataHeatBalFanSys->MAT(CrossMixing(MixNum).ZonePtr));
                H2OHtOfVap = PsyHgAirFnWTdb(
                    (state.dataHeatBalFanSys->ZoneAirHumRat(ZoneLoop) + state.dataHeatBalFanSys->ZoneAirHumRat(CrossMixing(MixNum).ZonePtr)) / 2.0,
                    (state.dataHeatBalFanSys->MAT(ZoneLoop) + state.dataHeatBalFanSys->MAT(CrossMixing(MixNum).ZonePtr)) / 2.0);
                MixLatLoad(ZoneLoop) +=
                    CrossMixing(MixNum).DesiredAirFlowRate * AirDensity *
                    (state.dataHeatBalFanSys->ZoneAirHumRat(ZoneLoop) - state.dataHeatBalFanSys->ZoneAirHumRat(CrossMixing(MixNum).ZonePtr)) *
                    H2OHtOfVap;
            }
        }

        if (state.dataHeatBal->TotRefDoorMixing > 0) {
            // IF(ZoneLoop .NE. NumOfZones)THEN  !Refrigeration Door Mixing
            // Note - do each Pair a Single time, so must do increment reports for both zones
            //       Can't have a pair that has ZoneA zone number = NumOfZones because organized
            //       in input with lowest zone # first no matter how input in idf
            if (RefDoorMixing(ZoneLoop).RefDoorMixFlag) { // .TRUE. for both zoneA and zoneB
                if (RefDoorMixing(ZoneLoop).ZonePtr == ZoneLoop) {
                    for (j = 1; j <= RefDoorMixing(ZoneLoop).NumRefDoorConnections; ++j) {
                        //    Capture impact when zoneloop is the 'primary zone'
                        //    that is, the zone of a pair with the lower zone number
                        if (RefDoorMixing(ZoneLoop).VolRefDoorFlowRate(j) > 0.0) {
                            ZoneB = RefDoorMixing(ZoneLoop).MateZonePtr(j);
                            AirDensity = PsyRhoAirFnPbTdbW(
                                state,
                                state.dataEnvrn->OutBaroPress,
                                (state.dataHeatBalFanSys->MAT(ZoneLoop) + state.dataHeatBalFanSys->MAT(ZoneB)) / 2.0,
                                (state.dataHeatBalFanSys->ZoneAirHumRat(ZoneLoop) + state.dataHeatBalFanSys->ZoneAirHumRat(ZoneB)) / 2.0,
                                std::string());
                            CpAir =
                                PsyCpAirFnW((state.dataHeatBalFanSys->ZoneAirHumRat(ZoneLoop) + state.dataHeatBalFanSys->ZoneAirHumRat(ZoneB)) / 2.0);
                            H2OHtOfVap = PsyHgAirFnWTdb(
                                (state.dataHeatBalFanSys->ZoneAirHumRat(ZoneLoop) + state.dataHeatBalFanSys->ZoneAirHumRat(ZoneB)) / 2.0,
                                (state.dataHeatBalFanSys->MAT(ZoneLoop) + state.dataHeatBalFanSys->MAT(ZoneB)) / 2.0);
                            ZnAirRpt(ZoneLoop).MixVolume +=
                                RefDoorMixing(ZoneLoop).VolRefDoorFlowRate(j) * TimeStepSys * DataGlobalConstants::SecInHour * ADSCorrectionFactor;
                            ZnAirRpt(ZoneLoop).MixVdotCurDensity += RefDoorMixing(ZoneLoop).VolRefDoorFlowRate(j) * ADSCorrectionFactor;
                            ZnAirRpt(ZoneLoop).MixMass += RefDoorMixing(ZoneLoop).VolRefDoorFlowRate(j) * AirDensity * TimeStepSys *
                                                          DataGlobalConstants::SecInHour * ADSCorrectionFactor;
                            ZnAirRpt(ZoneLoop).MixMdot += RefDoorMixing(ZoneLoop).VolRefDoorFlowRate(j) * AirDensity * ADSCorrectionFactor;
                            ZnAirRpt(ZoneLoop).MixVdotStdDensity +=
                                RefDoorMixing(ZoneLoop).VolRefDoorFlowRate(j) * (AirDensity / state.dataEnvrn->StdRhoAir) * ADSCorrectionFactor;
                            MixSenLoad(ZoneLoop) += RefDoorMixing(ZoneLoop).VolRefDoorFlowRate(j) * AirDensity * CpAir *
                                                    (state.dataHeatBalFanSys->MAT(ZoneLoop) - state.dataHeatBalFanSys->MAT(ZoneB));
                            MixLatLoad(ZoneLoop) +=
                                RefDoorMixing(ZoneLoop).VolRefDoorFlowRate(j) * AirDensity *
                                (state.dataHeatBalFanSys->ZoneAirHumRat(ZoneLoop) - state.dataHeatBalFanSys->ZoneAirHumRat(ZoneB)) * H2OHtOfVap;
                        } // flow > 0
                    }     // J-1, numref connections
                }         // zone A (zoneptr = zoneloop)
                for (ZoneA = 1; ZoneA <= (ZoneLoop - 1); ++ZoneA) {
                    //    Capture impact when zoneloop is the 'mating zone'
                    //    that is, the zone of a pair with the higher zone number(matezoneptr = zoneloop)
                    if (RefDoorMixing(ZoneA).RefDoorMixFlag) {
                        for (j = 1; j <= RefDoorMixing(ZoneA).NumRefDoorConnections; ++j) {
                            if (RefDoorMixing(ZoneA).MateZonePtr(j) == ZoneLoop) {
                                if (RefDoorMixing(ZoneA).VolRefDoorFlowRate(j) > 0.0) {
                                    AirDensity = PsyRhoAirFnPbTdbW(
                                        state,
                                        state.dataEnvrn->OutBaroPress,
                                        (state.dataHeatBalFanSys->MAT(ZoneLoop) + state.dataHeatBalFanSys->MAT(ZoneA)) / 2.0,
                                        (state.dataHeatBalFanSys->ZoneAirHumRat(ZoneLoop) + state.dataHeatBalFanSys->ZoneAirHumRat(ZoneA)) / 2.0,
                                        std::string());
                                    CpAir = PsyCpAirFnW(
                                        (state.dataHeatBalFanSys->ZoneAirHumRat(ZoneLoop) + state.dataHeatBalFanSys->ZoneAirHumRat(ZoneA)) / 2.0);
                                    H2OHtOfVap = PsyHgAirFnWTdb(
                                        (state.dataHeatBalFanSys->ZoneAirHumRat(ZoneLoop) + state.dataHeatBalFanSys->ZoneAirHumRat(ZoneA)) / 2.0,
                                        (state.dataHeatBalFanSys->MAT(ZoneLoop) + state.dataHeatBalFanSys->MAT(ZoneA)) / 2.0);
                                    ZnAirRpt(ZoneLoop).MixVolume += RefDoorMixing(ZoneA).VolRefDoorFlowRate(j) * TimeStepSys *
                                                                    DataGlobalConstants::SecInHour * ADSCorrectionFactor;
                                    ZnAirRpt(ZoneLoop).MixVdotCurDensity += RefDoorMixing(ZoneA).VolRefDoorFlowRate(j) * ADSCorrectionFactor;
                                    ZnAirRpt(ZoneLoop).MixMass += RefDoorMixing(ZoneA).VolRefDoorFlowRate(j) * AirDensity * TimeStepSys *
                                                                  DataGlobalConstants::SecInHour * ADSCorrectionFactor;
                                    ZnAirRpt(ZoneLoop).MixMdot += RefDoorMixing(ZoneA).VolRefDoorFlowRate(j) * AirDensity * ADSCorrectionFactor;
                                    ZnAirRpt(ZoneLoop).MixVdotStdDensity +=
                                        RefDoorMixing(ZoneA).VolRefDoorFlowRate(j) * (AirDensity / state.dataEnvrn->StdRhoAir) * ADSCorrectionFactor;
                                    MixSenLoad(ZoneLoop) += RefDoorMixing(ZoneA).VolRefDoorFlowRate(j) * AirDensity * CpAir *
                                                            (state.dataHeatBalFanSys->MAT(ZoneLoop) - state.dataHeatBalFanSys->MAT(ZoneA));
                                    MixLatLoad(ZoneLoop) +=
                                        RefDoorMixing(ZoneA).VolRefDoorFlowRate(j) * AirDensity *
                                        (state.dataHeatBalFanSys->ZoneAirHumRat(ZoneLoop) - state.dataHeatBalFanSys->ZoneAirHumRat(ZoneA)) *
                                        H2OHtOfVap;
                                } // volflowrate > 0
                            }     // matezoneptr (zoneB) = Zonelooop
                        }         // NumRefDoorConnections
                    }             // Refdoormix flag on ZoneA
                }                 // zone A from 1 to (zoneloop - 1)
            }                     // Refdoormix flag on zoneloop
        }                         //(TotRefDoorMixing .GT. 0)
        // end refrigeration door mixing reports

        //    MixingLoad(ZoneLoop) = MCPM(ZoneLoop)*MAT(ZoneLoop) - MixSenLoad(ZoneLoop)
        if (MixSenLoad(ZoneLoop) > 0.0) {
            ZnAirRpt(ZoneLoop).MixHeatLoss = MixSenLoad(ZoneLoop) * TimeStepSys * DataGlobalConstants::SecInHour * ADSCorrectionFactor;
            ZnAirRpt(ZoneLoop).MixHeatGain = 0.0;
        } else {
            ZnAirRpt(ZoneLoop).MixHeatLoss = 0.0;
            ZnAirRpt(ZoneLoop).MixHeatGain = -MixSenLoad(ZoneLoop) * TimeStepSys * DataGlobalConstants::SecInHour * ADSCorrectionFactor;
        }
        // Report mixing latent loads
        //    MixingLoad(ZoneLoop) = MixLatLoad(ZoneLoop)
        if (MixLatLoad(ZoneLoop) > 0.0) {
            ZnAirRpt(ZoneLoop).MixLatentLoss = MixLatLoad(ZoneLoop) * TimeStepSys * DataGlobalConstants::SecInHour * ADSCorrectionFactor;
            ZnAirRpt(ZoneLoop).MixLatentGain = 0.0;
        } else {
            ZnAirRpt(ZoneLoop).MixLatentLoss = 0.0;
            ZnAirRpt(ZoneLoop).MixLatentGain = -MixLatLoad(ZoneLoop) * TimeStepSys * DataGlobalConstants::SecInHour * ADSCorrectionFactor;
        }
        // Total Mixing losses and gains
        TotalLoad =
            ZnAirRpt(ZoneLoop).MixHeatGain + ZnAirRpt(ZoneLoop).MixLatentGain - ZnAirRpt(ZoneLoop).MixHeatLoss - ZnAirRpt(ZoneLoop).MixLatentLoss;
        if (TotalLoad > 0) {
            ZnAirRpt(ZoneLoop).MixTotalGain = TotalLoad * ADSCorrectionFactor;
            ZnAirRpt(ZoneLoop).MixTotalLoss = 0.0;
        } else {
            ZnAirRpt(ZoneLoop).MixTotalGain = 0.0;
            ZnAirRpt(ZoneLoop).MixTotalLoss = -TotalLoad * ADSCorrectionFactor;
        }

        // Reporting combined outdoor air flows
        for (j = 1; j <= state.dataHeatBal->TotZoneAirBalance; ++j) {
            if (state.dataHeatBal->ZoneAirBalance(j).BalanceMethod == AirBalanceQuadrature &&
                ZoneLoop == state.dataHeatBal->ZoneAirBalance(j).ZonePtr) {
                if (state.dataHeatBalFanSys->MAT(ZoneLoop) > Zone(ZoneLoop).OutDryBulbTemp) {
                    ZnAirRpt(ZoneLoop).OABalanceHeatLoss = state.dataHeatBalFanSys->MDotCPOA(ZoneLoop) *
                                                           (state.dataHeatBalFanSys->MAT(ZoneLoop) - Zone(ZoneLoop).OutDryBulbTemp) * TimeStepSys *
                                                           DataGlobalConstants::SecInHour * ADSCorrectionFactor;
                    ZnAirRpt(ZoneLoop).OABalanceHeatGain = 0.0;
                } else {
                    ZnAirRpt(ZoneLoop).OABalanceHeatLoss = 0.0;
                    ZnAirRpt(ZoneLoop).OABalanceHeatGain = -state.dataHeatBalFanSys->MDotCPOA(ZoneLoop) *
                                                           (state.dataHeatBalFanSys->MAT(ZoneLoop) - Zone(ZoneLoop).OutDryBulbTemp) * TimeStepSys *
                                                           DataGlobalConstants::SecInHour * ADSCorrectionFactor;
                }
                H2OHtOfVap = PsyHgAirFnWTdb(state.dataEnvrn->OutHumRat, Zone(ZoneLoop).OutDryBulbTemp);
                if (state.dataHeatBalFanSys->ZoneAirHumRat(ZoneLoop) > state.dataEnvrn->OutHumRat) {
                    ZnAirRpt(ZoneLoop).OABalanceLatentLoss = 0.001 * state.dataHeatBalFanSys->MDotOA(ZoneLoop) *
                                                             (state.dataHeatBalFanSys->ZoneAirHumRat(ZoneLoop) - state.dataEnvrn->OutHumRat) *
                                                             H2OHtOfVap * TimeStepSys * DataGlobalConstants::SecInHour * 1000.0 * ADSCorrectionFactor;
                    ZnAirRpt(ZoneLoop).OABalanceLatentGain = 0.0;
                } else if (state.dataHeatBalFanSys->ZoneAirHumRat(ZoneLoop) <= state.dataEnvrn->OutHumRat) {
                    ZnAirRpt(ZoneLoop).OABalanceLatentGain = 0.001 * state.dataHeatBalFanSys->MDotOA(ZoneLoop) *
                                                             (state.dataEnvrn->OutHumRat - state.dataHeatBalFanSys->ZoneAirHumRat(ZoneLoop)) *
                                                             H2OHtOfVap * TimeStepSys * DataGlobalConstants::SecInHour * 1000.0 * ADSCorrectionFactor;
                    ZnAirRpt(ZoneLoop).OABalanceLatentLoss = 0.0;
                }
                // Total ventilation losses and gains
                TotalLoad = ZnAirRpt(ZoneLoop).OABalanceHeatGain + ZnAirRpt(ZoneLoop).OABalanceLatentGain - ZnAirRpt(ZoneLoop).OABalanceHeatLoss -
                            ZnAirRpt(ZoneLoop).OABalanceLatentLoss;
                if (TotalLoad > 0) {
                    ZnAirRpt(ZoneLoop).OABalanceTotalGain = TotalLoad * ADSCorrectionFactor;
                    ZnAirRpt(ZoneLoop).OABalanceTotalLoss = 0.0;
                } else {
                    ZnAirRpt(ZoneLoop).OABalanceTotalGain = 0.0;
                    ZnAirRpt(ZoneLoop).OABalanceTotalLoss = -TotalLoad * ADSCorrectionFactor;
                }
                ZnAirRpt(ZoneLoop).OABalanceMass =
                    (state.dataHeatBalFanSys->MDotOA(ZoneLoop)) * TimeStepSys * DataGlobalConstants::SecInHour * ADSCorrectionFactor;
                ZnAirRpt(ZoneLoop).OABalanceMdot = (state.dataHeatBalFanSys->MDotOA(ZoneLoop)) * ADSCorrectionFactor;
                AirDensity = PsyRhoAirFnPbTdbW(state,
                                               state.dataEnvrn->OutBaroPress,
                                               state.dataHeatBalFanSys->MAT(ZoneLoop),
                                               state.dataHeatBalFanSys->ZoneAirHumRatAvg(ZoneLoop),
                                               std::string());
                ZnAirRpt(ZoneLoop).OABalanceVolumeCurDensity =
                    (state.dataHeatBalFanSys->MDotOA(ZoneLoop) / AirDensity) * TimeStepSys * DataGlobalConstants::SecInHour * ADSCorrectionFactor;
                ZnAirRpt(ZoneLoop).OABalanceAirChangeRate = ZnAirRpt(ZoneLoop).OABalanceVolumeCurDensity / (TimeStepSys * Zone(ZoneLoop).Volume);
                ZnAirRpt(ZoneLoop).OABalanceVdotCurDensity = (state.dataHeatBalFanSys->MDotOA(ZoneLoop) / AirDensity) * ADSCorrectionFactor;
                AirDensity = state.dataEnvrn->StdRhoAir;
                ZnAirRpt(ZoneLoop).OABalanceVolumeStdDensity =
                    (state.dataHeatBalFanSys->MDotOA(ZoneLoop) / AirDensity) * TimeStepSys * DataGlobalConstants::SecInHour * ADSCorrectionFactor;
                ZnAirRpt(ZoneLoop).OABalanceVdotStdDensity = (state.dataHeatBalFanSys->MDotOA(ZoneLoop) / AirDensity) * ADSCorrectionFactor;
                ZnAirRpt(ZoneLoop).OABalanceFanElec = ZnAirRpt(ZoneLoop).VentilFanElec;
            }
        }
        // Reports exfiltration loss
        H2OHtOfVap = PsyHgAirFnWTdb(state.dataEnvrn->OutHumRat, Zone(ZoneLoop).OutDryBulbTemp);
        ZnAirRpt(ZoneLoop).SysInletMass = 0;
        ZnAirRpt(ZoneLoop).SysOutletMass = 0;
        if (!ZoneEquipConfig(ZoneLoop).IsControlled) {
            for (int j = 1; j <= ZoneEquipConfig(ZoneLoop).NumInletNodes; ++j) {
                ZnAirRpt(ZoneLoop).SysInletMass += state.dataLoopNodes->Node(ZoneEquipConfig(ZoneLoop).InletNode(j)).MassFlowRate * TimeStepSys *
                                                   DataGlobalConstants::SecInHour * ADSCorrectionFactor;
            }
            for (int j = 1; j <= ZoneEquipConfig(ZoneLoop).NumExhaustNodes; ++j) {
                ZnAirRpt(ZoneLoop).SysOutletMass += state.dataLoopNodes->Node(ZoneEquipConfig(ZoneLoop).ExhaustNode(j)).MassFlowRate * TimeStepSys *
                                                    DataGlobalConstants::SecInHour * ADSCorrectionFactor;
            }
            for (int j = 1; j <= ZoneEquipConfig(ZoneLoop).NumReturnNodes; ++j) {
                ZnAirRpt(ZoneLoop).SysOutletMass += state.dataLoopNodes->Node(ZoneEquipConfig(ZoneLoop).ReturnNode(j)).MassFlowRate * TimeStepSys *
                                                    DataGlobalConstants::SecInHour * ADSCorrectionFactor;
            }
        }

        ZnAirRpt(ZoneLoop).ExfilMass = ZnAirRpt(ZoneLoop).InfilMass + ZnAirRpt(ZoneLoop).VentilMass + ZnAirRpt(ZoneLoop).MixMass +
                                       ZnAirRpt(ZoneLoop).OABalanceMass + ZnAirRpt(ZoneLoop).SysInletMass - ZnAirRpt(ZoneLoop).SysOutletMass; // kg
        ZnAirRpt(ZoneLoop).ExfilSensiLoss = ZnAirRpt(ZoneLoop).ExfilMass / (TimeStepSys * DataGlobalConstants::SecInHour) *
                                            (state.dataHeatBalFanSys->MAT(ZoneLoop) - Zone(ZoneLoop).OutDryBulbTemp) * CpAir; // W
        ZnAirRpt(ZoneLoop).ExfilLatentLoss = ZnAirRpt(ZoneLoop).ExfilMass / (TimeStepSys * DataGlobalConstants::SecInHour) *
                                             (state.dataHeatBalFanSys->ZoneAirHumRat(ZoneLoop) - state.dataEnvrn->OutHumRat) * H2OHtOfVap;
        ZnAirRpt(ZoneLoop).ExfilTotalLoss = ZnAirRpt(ZoneLoop).ExfilLatentLoss + ZnAirRpt(ZoneLoop).ExfilSensiLoss;

        state.dataHeatBal->ZoneTotalExfiltrationHeatLoss += ZnAirRpt(ZoneLoop).ExfilTotalLoss * TimeStepSys * DataGlobalConstants::SecInHour;
        state.dataHeatBal->ZoneTotalExhaustHeatLoss += ZnAirRpt(ZoneLoop).ExhTotalLoss * TimeStepSys * DataGlobalConstants::SecInHour;
    }
}

void SetHeatToReturnAirFlag(EnergyPlusData &state)
{

    // SUBROUTINE INFORMATION:
    //       AUTHOR         Fred Buhl
    //       DATE WRITTEN   February 2008
    //       MODIFIED       na
    //       RE-ENGINEERED  na

    // PURPOSE OF THIS SUBROUTINE:
    // This sets some flags at the air loop and zone level: these flags indicate
    // whether an air loop represents a "unitary" system, and whether the system is operating
    // in a on/off (cycling fan) mode. At the zone level flags are set to indicate whether
    // the zone is served by a zonal system only, and whether the air loop serving the zone (idf any)
    // is in cycling fan mode. Using this information, the subroutine sets a flag at the zone level
    // to tell ManageZoneAirUpdates (predict and correct) what to do with the heat to return air.

    // METHODOLOGY EMPLOYED:
    // Uses program data structures AirLoopControlInfo and ZoneEquipInfo

    // Using/Aliasing
    using DataHVACGlobals::NumPrimaryAirSys;
    using DataSurfaces::AirFlowWindow_Destination_ReturnAir;
    using ScheduleManager::CheckScheduleValue;
    using ScheduleManager::GetCurrentScheduleValue;
    using ScheduleManager::GetScheduleMaxValue;

    // SUBROUTINE LOCAL VARIABLE DECLARATIONS:
    static int AirLoopNum(0);        // the air loop index
    int ControlledZoneNum;           // controlled zone index
    bool CyclingFan(false);          // TRUE means air loop operates in cycling fan mode at some point
    static int ZoneNum(0);           // zone index
    int LightNum;                    // Lights object index
    int SurfNum;                     // Surface index
    static Real64 CycFanMaxVal(0.0); // max value of cycling fan schedule

    auto &Zone(state.dataHeatBal->Zone);
    auto &AirLoopControlInfo(state.dataAirLoop->AirLoopControlInfo);
    auto &ZoneEquipConfig(state.dataZoneEquip->ZoneEquipConfig);

    if (!AirLoopsSimOnce) return;

    if (state.dataHVACMgr->MyOneTimeFlag) {
        // set the air loop Any Continuous Fan flag
        for (AirLoopNum = 1; AirLoopNum <= NumPrimaryAirSys; ++AirLoopNum) {
            if (AirLoopControlInfo(AirLoopNum).UnitarySys) { // for unitary systems check the cycling fan schedule
                if (AirLoopControlInfo(AirLoopNum).CycFanSchedPtr > 0) {
                    CycFanMaxVal = GetScheduleMaxValue(state, AirLoopControlInfo(AirLoopNum).CycFanSchedPtr);
                    if (CycFanMaxVal > 0.0) {
                        AirLoopControlInfo(AirLoopNum).AnyContFan = true;
                    } else {
                        AirLoopControlInfo(AirLoopNum).AnyContFan = false;
                    }
                } else { // no schedule means always cycling fan
                    AirLoopControlInfo(AirLoopNum).AnyContFan = false;
                }
            } else { // for nonunitary (central) all systems are continuous fan
                AirLoopControlInfo(AirLoopNum).AnyContFan = true;
            }
        }
        // check to see if a controlled zone is served exclusively by a zonal system
        for (ControlledZoneNum = 1; ControlledZoneNum <= state.dataGlobal->NumOfZones; ++ControlledZoneNum) {
            ZoneNum = ZoneEquipConfig(ControlledZoneNum).ActualZoneNum;
            bool airLoopFound = false;
            for (int zoneInNode = 1; zoneInNode <= ZoneEquipConfig(ControlledZoneNum).NumInletNodes; ++zoneInNode) {
                if (ZoneEquipConfig(ControlledZoneNum).InletNodeAirLoopNum(zoneInNode) > 0) {
                    airLoopFound = true;
                }
            }
            if (!airLoopFound && ZoneEquipConfig(ControlledZoneNum).NumInletNodes == ZoneEquipConfig(ControlledZoneNum).NumExhaustNodes) {
                ZoneEquipConfig(ControlledZoneNum).ZonalSystemOnly = true;
            }
        }
        // issue warning messages if zone is served by a zonal system or a cycling system and the input calls for
        // heat gain to return air
        for (ControlledZoneNum = 1; ControlledZoneNum <= state.dataGlobal->NumOfZones; ++ControlledZoneNum) {
            if (!ZoneEquipConfig(ControlledZoneNum).IsControlled) continue;
            ZoneNum = ZoneEquipConfig(ControlledZoneNum).ActualZoneNum;
            CyclingFan = false;
            for (int zoneInNode = 1; zoneInNode <= ZoneEquipConfig(ControlledZoneNum).NumInletNodes; ++zoneInNode) {
                AirLoopNum = ZoneEquipConfig(ControlledZoneNum).InletNodeAirLoopNum(zoneInNode);
                if (AirLoopNum > 0) {
                    if (AirLoopControlInfo(AirLoopNum).CycFanSchedPtr > 0) {
                        CyclingFan = CheckScheduleValue(state, AirLoopControlInfo(AirLoopNum).CycFanSchedPtr, 0.0);
                    }
                }
            }
            if (ZoneEquipConfig(ControlledZoneNum).ZonalSystemOnly || CyclingFan) {
                if (Zone(ZoneNum).RefrigCaseRA) {
                    ShowWarningError(state,
                                     "For zone=" + Zone(ZoneNum).Name + " return air cooling by refrigerated cases will be applied to the zone air.");
                    ShowContinueError(state, "  This zone has no return air or is served by an on/off HVAC system.");
                }
                for (LightNum = 1; LightNum <= state.dataHeatBal->TotLights; ++LightNum) {
                    if (state.dataHeatBal->Lights(LightNum).ZonePtr != ZoneNum) continue;
                    if (state.dataHeatBal->Lights(LightNum).FractionReturnAir > 0.0) {
                        ShowWarningError(state,
                                         "For zone=" + Zone(ZoneNum).Name + " return air heat gain from lights will be applied to the zone air.");
                        ShowContinueError(state, "  This zone has no return air or is served by an on/off HVAC system.");
                        break;
                    }
                }
                for (SurfNum = Zone(ZoneNum).HTSurfaceFirst; SurfNum <= Zone(ZoneNum).HTSurfaceLast; ++SurfNum) {
                    if (state.dataSurface->SurfWinAirflowDestination(SurfNum) == AirFlowWindow_Destination_ReturnAir) {
                        ShowWarningError(
                            state, "For zone=" + Zone(ZoneNum).Name + " return air heat gain from air flow windows will be applied to the zone air.");
                        ShowContinueError(state, "  This zone has no return air or is served by an on/off HVAC system.");
                    }
                }
            }
        }
        state.dataHVACMgr->MyOneTimeFlag = false;
    }

    // set the air loop fan operation mode
    for (AirLoopNum = 1; AirLoopNum <= NumPrimaryAirSys; ++AirLoopNum) {
        if (AirLoopControlInfo(AirLoopNum).CycFanSchedPtr > 0) {
            if (GetCurrentScheduleValue(state, AirLoopControlInfo(AirLoopNum).CycFanSchedPtr) == 0.0) {
                AirLoopControlInfo(AirLoopNum).FanOpMode = CycFanCycCoil;
            } else {
                AirLoopControlInfo(AirLoopNum).FanOpMode = ContFanCycCoil;
            }
        }
    }
    // set the zone level NoHeatToReturnAir flag
    // if any air loop in the zone is continuous fan, then set NoHeatToReturnAir = false and sort it out node-by-node
    for (ControlledZoneNum = 1; ControlledZoneNum <= state.dataGlobal->NumOfZones; ++ControlledZoneNum) {
        if (!ZoneEquipConfig(ControlledZoneNum).IsControlled) continue;
        ZoneNum = ZoneEquipConfig(ControlledZoneNum).ActualZoneNum;
        Zone(ZoneNum).NoHeatToReturnAir = true;
        if (!ZoneEquipConfig(ControlledZoneNum).ZonalSystemOnly) {
            for (int zoneInNode = 1; zoneInNode <= ZoneEquipConfig(ControlledZoneNum).NumInletNodes; ++zoneInNode) {
                AirLoopNum = ZoneEquipConfig(ControlledZoneNum).InletNodeAirLoopNum(zoneInNode);
                if (AirLoopNum > 0) {
                    if (AirLoopControlInfo(AirLoopNum).FanOpMode == ContFanCycCoil) {
                        Zone(ZoneNum).NoHeatToReturnAir = false;
                        break;
                    }
                }
            }
        }
    }
}

void UpdateZoneInletConvergenceLog(EnergyPlusData &state)
{

    // SUBROUTINE LOCAL VARIABLE DECLARATIONS:
    int ZoneNum;
    int NodeIndex;
    int NodeNum;
    Array1D<Real64> tmpRealARR(DataConvergParams::ConvergLogStackDepth);

    for (ZoneNum = 1; ZoneNum <= state.dataGlobal->NumOfZones; ++ZoneNum) {

        for (NodeIndex = 1; NodeIndex <= state.dataConvergeParams->ZoneInletConvergence(ZoneNum).NumInletNodes; ++NodeIndex) {
            NodeNum = state.dataConvergeParams->ZoneInletConvergence(ZoneNum).InletNode(NodeIndex).NodeNum;

            tmpRealARR = state.dataConvergeParams->ZoneInletConvergence(ZoneNum).InletNode(NodeIndex).HumidityRatio;
            state.dataConvergeParams->ZoneInletConvergence(ZoneNum).InletNode(NodeIndex).HumidityRatio(1) = state.dataLoopNodes->Node(NodeNum).HumRat;
            state.dataConvergeParams->ZoneInletConvergence(ZoneNum).InletNode(NodeIndex).HumidityRatio({2, DataConvergParams::ConvergLogStackDepth}) =
                tmpRealARR({1, DataConvergParams::ConvergLogStackDepth - 1});

            tmpRealARR = state.dataConvergeParams->ZoneInletConvergence(ZoneNum).InletNode(NodeIndex).MassFlowRate;
            state.dataConvergeParams->ZoneInletConvergence(ZoneNum).InletNode(NodeIndex).MassFlowRate(1) =
                state.dataLoopNodes->Node(NodeNum).MassFlowRate;
            state.dataConvergeParams->ZoneInletConvergence(ZoneNum).InletNode(NodeIndex).MassFlowRate({2, DataConvergParams::ConvergLogStackDepth}) =
                tmpRealARR({1, DataConvergParams::ConvergLogStackDepth - 1});

            tmpRealARR = state.dataConvergeParams->ZoneInletConvergence(ZoneNum).InletNode(NodeIndex).Temperature;
            state.dataConvergeParams->ZoneInletConvergence(ZoneNum).InletNode(NodeIndex).Temperature(1) = state.dataLoopNodes->Node(NodeNum).Temp;
            state.dataConvergeParams->ZoneInletConvergence(ZoneNum).InletNode(NodeIndex).Temperature({2, DataConvergParams::ConvergLogStackDepth}) =
                tmpRealARR({1, DataConvergParams::ConvergLogStackDepth - 1});
        }
    }
}

void CheckAirLoopFlowBalance(EnergyPlusData &state)
{
    // Check for unbalanced airloop
    if (!state.dataGlobal->WarmupFlag && AirLoopsSimOnce) {
        for (int AirLoopNum = 1; AirLoopNum <= NumPrimaryAirSys; ++AirLoopNum) {
            auto &thisAirLoopFlow(state.dataAirLoop->AirLoopFlow(AirLoopNum));
            if (!thisAirLoopFlow.FlowError) {
                Real64 unbalancedExhaustDelta = thisAirLoopFlow.SupFlow - thisAirLoopFlow.OAFlow - thisAirLoopFlow.SysRetFlow;
                if (unbalancedExhaustDelta > SmallMassFlow) {
                    ShowSevereError(state,
                                    "CheckAirLoopFlowBalance: AirLoopHVAC " + state.dataAirSystemsData->PrimaryAirSystems(AirLoopNum).Name +
                                        " is unbalanced. Supply is > return plus outdoor air.");
                    ShowContinueErrorTimeStamp(state, "");
                    ShowContinueError(state,
                                      format("  Flows [m3/s at standard density]: Supply={:.6R}  Return={:.6R}  Outdoor Air={:.6R}",
                                             thisAirLoopFlow.SupFlow / state.dataEnvrn->StdRhoAir,
                                             thisAirLoopFlow.SysRetFlow / state.dataEnvrn->StdRhoAir,
                                             thisAirLoopFlow.OAFlow / state.dataEnvrn->StdRhoAir));
                    ShowContinueError(state, format("  Imbalance={:.6R}", unbalancedExhaustDelta / state.dataEnvrn->StdRhoAir));
                    ShowContinueError(state, "  This error will only be reported once per system.");
                    thisAirLoopFlow.FlowError = true;
                }
            }
        }
    }
}

} // namespace EnergyPlus::HVACManager<|MERGE_RESOLUTION|>--- conflicted
+++ resolved
@@ -250,19 +250,11 @@
 
     ManageHybridVentilation(state);
 
-<<<<<<< HEAD
     CalcAirFlowSimple(state);
-    if (AirflowNetwork::SimulateAirflowNetwork > AirflowNetwork::AirflowNetworkControlSimple) {
-        AirflowNetwork::RollBackFlag = false;
+    if (state.dataAirflowNetwork->SimulateAirflowNetwork > AirflowNetwork::AirflowNetworkControlSimple) {
+        state.dataAirflowNetwork->RollBackFlag = false;
         ManageAirflowNetworkBalance(state, false);
     }
-=======
-        CalcAirFlowSimple(state);
-        if (state.dataAirflowNetwork->SimulateAirflowNetwork > AirflowNetwork::AirflowNetworkControlSimple) {
-            state.dataAirflowNetwork->RollBackFlag = false;
-            ManageAirflowNetworkBalance(state, false);
-        }
->>>>>>> 192452ce
 
     SetHeatToReturnAirFlag(state);
 
@@ -318,21 +310,12 @@
 
         if (TimeStepSys < state.dataGlobal->TimeStepZone) {
 
-<<<<<<< HEAD
             ManageHybridVentilation(state);
             CalcAirFlowSimple(state, SysTimestepLoop);
-            if (AirflowNetwork::SimulateAirflowNetwork > AirflowNetwork::AirflowNetworkControlSimple) {
-                AirflowNetwork::RollBackFlag = false;
+            if (state.dataAirflowNetwork->SimulateAirflowNetwork > AirflowNetwork::AirflowNetworkControlSimple) {
+                state.dataAirflowNetwork->RollBackFlag = false;
                 ManageAirflowNetworkBalance(state, false);
             }
-=======
-                ManageHybridVentilation(state);
-                CalcAirFlowSimple(state, SysTimestepLoop);
-                if (state.dataAirflowNetwork->SimulateAirflowNetwork > AirflowNetwork::AirflowNetworkControlSimple) {
-                    state.dataAirflowNetwork->RollBackFlag = false;
-                    ManageAirflowNetworkBalance(state, false);
-                }
->>>>>>> 192452ce
 
             UpdateInternalGainValues(state, true, true);
 
@@ -1914,20 +1897,11 @@
             }
             state.dataHVACMgr->FlowMaxAvailAlreadyReset = false;
 
-<<<<<<< HEAD
             //      IterAir = IterAir + 1   ! Increment the iteration counter
-            if (AirflowNetwork::SimulateAirflowNetwork > AirflowNetwork::AirflowNetworkControlSimple) {
+            if (state.dataAirflowNetwork->SimulateAirflowNetwork > AirflowNetwork::AirflowNetworkControlSimple) {
                 if (ResimulateAirZone) { // Need to make sure that SimAirLoop and SimZoneEquipment are simulated
                     SimAirLoops = true;  // at min three times using ONOFF fan with the AirflowNetwork model
                     SimZoneEquipment = true;
-=======
-                //      IterAir = IterAir + 1   ! Increment the iteration counter
-                if (state.dataAirflowNetwork->SimulateAirflowNetwork > AirflowNetwork::AirflowNetworkControlSimple) {
-                    if (ResimulateAirZone) { // Need to make sure that SimAirLoop and SimZoneEquipment are simulated
-                        SimAirLoops = true;  // at min three times using ONOFF fan with the AirflowNetwork model
-                        SimZoneEquipment = true;
-                    }
->>>>>>> 192452ce
                 }
             }
         }
@@ -2232,7 +2206,6 @@
             e.Density = 0.0;
         }
     }
-<<<<<<< HEAD
 }
 
 void UpdateZoneListAndGroupLoads(EnergyPlusData &state)
@@ -2342,93 +2315,19 @@
     auto &Fan(state.dataFans->Fan);
 
     // Ensure no airflownetwork and simple calculations
-    if (AirflowNetwork::SimulateAirflowNetwork == 0) return;
-
-    if (AirflowNetwork::SimulateAirflowNetwork > AirflowNetwork::AirflowNetworkControlSimple) ReportAirflowNetwork(state);
+    if (state.dataAirflowNetwork->SimulateAirflowNetwork == 0) return;
+
+    if (state.dataAirflowNetwork->SimulateAirflowNetwork > AirflowNetwork::AirflowNetworkControlSimple) ReportAirflowNetwork(state);
 
     // Reports zone exhaust loss by exhaust fans
     for (ZoneLoop = 1; ZoneLoop <= state.dataGlobal->NumOfZones; ++ZoneLoop) { // Start of zone loads report variable update loop ...
         CpAir = PsyCpAirFnW(state.dataEnvrn->OutHumRat);
         H2OHtOfVap = PsyHgAirFnWTdb(state.dataEnvrn->OutHumRat, Zone(ZoneLoop).OutDryBulbTemp);
         ADSCorrectionFactor = 1.0;
-        if (AirflowNetwork::SimulateAirflowNetwork == AirflowNetwork::AirflowNetworkControlSimpleADS) {
+        if (state.dataAirflowNetwork->SimulateAirflowNetwork == AirflowNetwork::AirflowNetworkControlSimpleADS) {
             if ((state.dataZoneEquip->ZoneEquipAvail(ZoneLoop) == CycleOn || state.dataZoneEquip->ZoneEquipAvail(ZoneLoop) == CycleOnZoneFansOnly) &&
-                AirflowNetwork::AirflowNetworkZoneFlag(ZoneLoop)) {
+                state.dataAirflowNetwork->AirflowNetworkZoneFlag(ZoneLoop)) {
                 ADSCorrectionFactor = 0.0;
-=======
-
-    void ReportAirHeatBalance(EnergyPlusData &state)
-    {
-
-        // SUBROUTINE INFORMATION:
-        //       AUTHOR         Linda Lawrie
-        //       DATE WRITTEN   July 2000
-        //       MODIFIED       Shirey, Jan 2008 (MIXING/CROSS MIXING outputs)
-        //       RE-ENGINEERED  na
-
-        // PURPOSE OF THIS SUBROUTINE:
-        // This subroutine updates the report variables for the AirHeatBalance.
-
-        // Using/Aliasing
-        using DataHeatBalance::AirBalanceQuadrature;
-        using DataHVACGlobals::CycleOn;
-        using DataHVACGlobals::CycleOnZoneFansOnly;
-        using Psychrometrics::PsyCpAirFnW;
-        using Psychrometrics::PsyHgAirFnWTdb;
-        using Psychrometrics::PsyRhoAirFnPbTdbW;
-        using AirflowNetworkBalanceManager::ReportAirflowNetwork;
-        using DataHVACGlobals::FanType_ZoneExhaust;
-
-        // SUBROUTINE PARAMETER DEFINITIONS:
-        static std::string const RoutineName3("ReportAirHeatBalance:3");
-
-        // SUBROUTINE LOCAL VARIABLE DECLARATIONS:
-        int ZoneLoop;                      // Counter for the # of zones (nz)
-        int ZoneA;                         // Mated zone number for pair pf zones sharing refrigeration door opening
-        int ZoneB;                         // Mated zone number for pair pf zones sharing refrigeration door opening
-        int VentNum;                       // Counter for ventilation statements
-        int FanNum;                        // Counter for exhaust fans
-        Real64 AirDensity;                 // Density of air (kg/m^3)
-        Real64 CpAir;                      // Heat capacity of air (J/kg-C)
-        Real64 ADSCorrectionFactor;        // Correction factor of air flow model values when ADS is simulated
-        Real64 H2OHtOfVap;                 // Heat of vaporization of air
-        Real64 TotalLoad;                  // Total loss or gain
-        int MixNum;                        // Counter for MIXING and Cross Mixing statements
-        static Array1D<Real64> MixSenLoad; // Mixing sensible loss or gain
-        static Array1D<Real64> MixLatLoad; // Mixing latent loss or gain
-        int j;                             // Index in a do-loop
-        int VentZoneNum;                   // Number of ventilation object per zone
-        Real64 VentZoneMassflow;           // Total mass flow rate per zone
-        Real64 VentZoneAirTemp;            // Average Zone inlet temperature
-
-        state.dataHeatBal->ZoneTotalExfiltrationHeatLoss = 0.0;
-        state.dataHeatBal->ZoneTotalExhaustHeatLoss = 0.0;
-
-        auto &Zone(state.dataHeatBal->Zone);
-        auto &ZnAirRpt(state.dataHeatBal->ZnAirRpt);
-        auto &Ventilation(state.dataHeatBal->Ventilation);
-        auto &Mixing(state.dataHeatBal->Mixing);
-        auto &CrossMixing(state.dataHeatBal->CrossMixing);
-        auto &RefDoorMixing(state.dataHeatBal->RefDoorMixing);
-        auto &ZoneEquipConfig(state.dataZoneEquip->ZoneEquipConfig);
-        auto &Fan(state.dataFans->Fan);
-
-        // Ensure no airflownetwork and simple calculations
-        if (state.dataAirflowNetwork->SimulateAirflowNetwork == 0) return;
-
-        if (state.dataAirflowNetwork->SimulateAirflowNetwork > AirflowNetwork::AirflowNetworkControlSimple) ReportAirflowNetwork(state);
-
-        // Reports zone exhaust loss by exhaust fans
-        for (ZoneLoop = 1; ZoneLoop <= state.dataGlobal->NumOfZones; ++ZoneLoop) { // Start of zone loads report variable update loop ...
-            CpAir = PsyCpAirFnW(state.dataEnvrn->OutHumRat);
-            H2OHtOfVap = PsyHgAirFnWTdb(state.dataEnvrn->OutHumRat, Zone(ZoneLoop).OutDryBulbTemp);
-            ADSCorrectionFactor = 1.0;
-            if (state.dataAirflowNetwork->SimulateAirflowNetwork == AirflowNetwork::AirflowNetworkControlSimpleADS) {
-                if ((state.dataZoneEquip->ZoneEquipAvail(ZoneLoop) == CycleOn || state.dataZoneEquip->ZoneEquipAvail(ZoneLoop) == CycleOnZoneFansOnly) &&
-                    state.dataAirflowNetwork->AirflowNetworkZoneFlag(ZoneLoop)) {
-                    ADSCorrectionFactor = 0.0;
-                }
->>>>>>> 192452ce
             }
         }
 
@@ -2450,19 +2349,12 @@
             }
         }
 
-<<<<<<< HEAD
         ZnAirRpt(ZoneLoop).ExhLatentLoss = ZnAirRpt(ZoneLoop).ExhTotalLoss - ZnAirRpt(ZoneLoop).ExhSensiLoss;
     }
-=======
-        // Report results for SIMPLE option only
-        if (!(state.dataAirflowNetwork->SimulateAirflowNetwork == AirflowNetwork::AirflowNetworkControlSimple ||
-              state.dataAirflowNetwork->SimulateAirflowNetwork == AirflowNetwork::AirflowNetworkControlSimpleADS))
-            return;
->>>>>>> 192452ce
 
     // Report results for SIMPLE option only
-    if (!(AirflowNetwork::SimulateAirflowNetwork == AirflowNetwork::AirflowNetworkControlSimple ||
-          AirflowNetwork::SimulateAirflowNetwork == AirflowNetwork::AirflowNetworkControlSimpleADS))
+    if (!(state.dataAirflowNetwork->SimulateAirflowNetwork == AirflowNetwork::AirflowNetworkControlSimple ||
+            state.dataAirflowNetwork->SimulateAirflowNetwork == AirflowNetwork::AirflowNetworkControlSimpleADS))
         return;
 
     if (state.dataHVACMgr->ReportAirHeatBalanceFirstTimeFlag) {
@@ -2473,22 +2365,13 @@
 
     for (ZoneLoop = 1; ZoneLoop <= state.dataGlobal->NumOfZones; ++ZoneLoop) { // Start of zone loads report variable update loop ...
 
-<<<<<<< HEAD
         // Break the infiltration load into heat gain and loss components
         ADSCorrectionFactor = 1.0;
-=======
-            if (state.dataAirflowNetwork->SimulateAirflowNetwork == AirflowNetwork::AirflowNetworkControlSimpleADS) {
-                // CR7608 IF (TurnFansOn .AND. AirflowNetworkZoneFlag(ZoneLoop)) ADSCorrectionFactor=0
-                if ((state.dataZoneEquip->ZoneEquipAvail(ZoneLoop) == CycleOn || state.dataZoneEquip->ZoneEquipAvail(ZoneLoop) == CycleOnZoneFansOnly) &&
-                    state.dataAirflowNetwork->AirflowNetworkZoneFlag(ZoneLoop))
-                    ADSCorrectionFactor = 0.0;
-            }
->>>>>>> 192452ce
-
-        if (AirflowNetwork::SimulateAirflowNetwork == AirflowNetwork::AirflowNetworkControlSimpleADS) {
+
+        if (state.dataAirflowNetwork->SimulateAirflowNetwork == AirflowNetwork::AirflowNetworkControlSimpleADS) {
             // CR7608 IF (TurnFansOn .AND. AirflowNetworkZoneFlag(ZoneLoop)) ADSCorrectionFactor=0
             if ((state.dataZoneEquip->ZoneEquipAvail(ZoneLoop) == CycleOn || state.dataZoneEquip->ZoneEquipAvail(ZoneLoop) == CycleOnZoneFansOnly) &&
-                AirflowNetwork::AirflowNetworkZoneFlag(ZoneLoop))
+                state.dataAirflowNetwork->AirflowNetworkZoneFlag(ZoneLoop))
                 ADSCorrectionFactor = 0.0;
         }
 
