// EnergyPlus, Copyright (c) 1996-2021, The Board of Trustees of the University of Illinois,
// The Regents of the University of California, through Lawrence Berkeley National Laboratory
// (subject to receipt of any required approvals from the U.S. Dept. of Energy), Oak Ridge
// National Laboratory, managed by UT-Battelle, Alliance for Sustainable Energy, LLC, and other
// contributors. All rights reserved.
//
// NOTICE: This Software was developed under funding from the U.S. Department of Energy and the
// U.S. Government consequently retains certain rights. As such, the U.S. Government has been
// granted for itself and others acting on its behalf a paid-up, nonexclusive, irrevocable,
// worldwide license in the Software to reproduce, distribute copies to the public, prepare
// derivative works, and perform publicly and display publicly, and to permit others to do so.
//
// Redistribution and use in source and binary forms, with or without modification, are permitted
// provided that the following conditions are met:
//
// (1) Redistributions of source code must retain the above copyright notice, this list of
//     conditions and the following disclaimer.
//
// (2) Redistributions in binary form must reproduce the above copyright notice, this list of
//     conditions and the following disclaimer in the documentation and/or other materials
//     provided with the distribution.
//
// (3) Neither the name of the University of California, Lawrence Berkeley National Laboratory,
//     the University of Illinois, U.S. Dept. of Energy nor the names of its contributors may be
//     used to endorse or promote products derived from this software without specific prior
//     written permission.
//
// (4) Use of EnergyPlus(TM) Name. If Licensee (i) distributes the software in stand-alone form
//     without changes from the version obtained under this License, or (ii) Licensee makes a
//     reference solely to the software portion of its product, Licensee must refer to the
//     software as "EnergyPlus version X" software, where "X" is the version number Licensee
//     obtained under this License and may not use a different name for the software. Except as
//     specifically required in this Section (4), Licensee shall not use in a company name, a
//     product name, in advertising, publicity, or other promotional activities any name, trade
//     name, trademark, logo, or other designation of "EnergyPlus", "E+", "e+" or confusingly
//     similar designation, without the U.S. Department of Energy's prior written consent.
//
// THIS SOFTWARE IS PROVIDED BY THE COPYRIGHT HOLDERS AND CONTRIBUTORS "AS IS" AND ANY EXPRESS OR
// IMPLIED WARRANTIES, INCLUDING, BUT NOT LIMITED TO, THE IMPLIED WARRANTIES OF MERCHANTABILITY
// AND FITNESS FOR A PARTICULAR PURPOSE ARE DISCLAIMED. IN NO EVENT SHALL THE COPYRIGHT OWNER OR
// CONTRIBUTORS BE LIABLE FOR ANY DIRECT, INDIRECT, INCIDENTAL, SPECIAL, EXEMPLARY, OR
// CONSEQUENTIAL DAMAGES (INCLUDING, BUT NOT LIMITED TO, PROCUREMENT OF SUBSTITUTE GOODS OR
// SERVICES; LOSS OF USE, DATA, OR PROFITS; OR BUSINESS INTERRUPTION) HOWEVER CAUSED AND ON ANY
// THEORY OF LIABILITY, WHETHER IN CONTRACT, STRICT LIABILITY, OR TORT (INCLUDING NEGLIGENCE OR
// OTHERWISE) ARISING IN ANY WAY OUT OF THE USE OF THIS SOFTWARE, EVEN IF ADVISED OF THE
// POSSIBILITY OF SUCH DAMAGE.

// ObjexxFCL Headers
#include <ObjexxFCL/Array.functions.hh>
#include <ObjexxFCL/Array2D.hh>
#include <ObjexxFCL/Fmath.hh>
#include <ObjexxFCL/numeric.hh>
#include <ObjexxFCL/string.functions.hh>

// EnergyPlus Headers
#include <EnergyPlus/Autosizing/Base.hh>
#include <EnergyPlus/Data/EnergyPlusData.hh>
#include <EnergyPlus/DataAirSystems.hh>
#include <EnergyPlus/DataConvergParams.hh>
#include <EnergyPlus/DataEnvironment.hh>
#include <EnergyPlus/DataHVACGlobals.hh>
#include <EnergyPlus/DataLoopNode.hh>
#include <EnergyPlus/DataPrecisionGlobals.hh>
#include <EnergyPlus/DataSizing.hh>
#include <EnergyPlus/DataSystemVariables.hh>
#include <EnergyPlus/EMSManager.hh>
#include <EnergyPlus/FaultsManager.hh>
#include <EnergyPlus/FluidProperties.hh>
#include <EnergyPlus/General.hh>
#include <EnergyPlus/HVACControllers.hh>
#include <EnergyPlus/InputProcessing/InputProcessor.hh>
#include <EnergyPlus/MixedAir.hh>
#include <EnergyPlus/NodeInputManager.hh>
#include <EnergyPlus/PlantUtilities.hh>
#include <EnergyPlus/RootFinder.hh>
#include <EnergyPlus/SetPointManager.hh>
#include <EnergyPlus/UtilityRoutines.hh>
#include <EnergyPlus/WaterCoils.hh>

namespace EnergyPlus::HVACControllers {
    // Module containing the controller simulation routines for the air loop

    // MODULE INFORMATION:
    //       AUTHOR         Richard J. Liesen
    //       DATE WRITTEN   July 1998
    //       MODIFIED       Feb 2006, Dimitri Curtil (LBNL)
    //                      - Added tracing mechanism for debugging convergence process.
    //                        - Trace operation of each individual controller in a file named
    //                          'controller.<Controller Name>.csv'
    //                        - Trace operation of all controllers per air loop in a file named
    //                          'controller.<Air Loop Name>.csv'
    //                      - Added operations to enable cold start/speculative warm restart
    //                        and final check.
    //       MODIFIED       March 2006, Dimitri Curtil (LBNL)
    //                      - Added mechanism to track runtime performance statistics.
    //                      - Added routine to dump controller statistics to a file named
    //                        'statistics.HVACControllers.csv'
    //                      - Integrated smart root finder from MODULE RootFinder implemented in
    //                        file RootFinder.cc.
    //       MODIFIED       April 2006, Dimitri Curtil (LBNL)
    //                      - Added speedup optimization scheme to reuse air loop solution
    //                        obtained at the current HVAC iteration from solving the previous controller
    //                        on the loop (see ReuseIntermediateSolutionFlag). Of course this works only
    //                        if there are 2 or more controllers on the same air loop.
    //                      - Added speedup optimization scheme to reuse solution obtained
    //                        at the previous HVAC iteration for this controller during the
    //                        bracketing phase (see ReusePreviousSolutionFlag).
    //       MODIFIED       May 2006, Dimitri Curtil (LBNL)
    //                      - Added mechanism to monitor min/max bounds to ensure that they remain invariant
    //                        between successive controller iterations.
    //                      - Modified setpoint calculation to force the setpoint to be computed only once.
    //                      - Modified setpoint calculation for TEMPandHUMRAT control strategy to
    //                        force the setpoint to be computed once the air loop has been evaluated with
    //                        the max actuated value.
    //       MODIFIED       June 2006, Dimitri Curtil (LBNL)
    //                      - Renamed parameter variables so as to use lower caps.
    //                      - Replaced $ edit descriptor in WRITE statements with ADVANCE='No'
    //                      - Replaced the preprocessing directives TRACK_AIRLOOP, TRACE_AIRLOOP,
    //                        TRACE_CONTROLLER with corresponding environment variables defined
    //                        in DataSystemVariables.cc.
    //       MODIFIED       Feb. 2010, Brent Griffith (NREL)
    //                       - changed plant loop interactions, Demand Side Update Phase 3
    //       RE-ENGINEERED  na

    // PURPOSE OF THIS MODULE:
    // To encapsulate the data and algorithms required to
    // manage the Controller System Component.

    // METHODOLOGY EMPLOYED:
    // The main entry point if the SUBROUTINE ManageControllers().
    // 1. For proper operation, the subroutine must first be called with either the
    //    iControllerOpColdStart or iControllerOpWarmRestart operation code to initialize
    //    the various controllers.
    // 2. Then the actuated variable for each controller is computed iteratively using
    //    root finding techniques that aim at forcing the sensed variable to be
    //    "equal" (within the user-specified tolerance) to the desired setpoint.
    //    This step is achieved by calling ManageController() with the iControllerOpIterate
    //    operation code.
    // 3. Finally, after all controllers have been successfully simulated,  the subroutine has
    //    to be called one last time with the iControllerOpEnd operation code to ensure that
    //    the sequential solution indeed represents a valid global solution across all controllers
    //    simultaneously.
    // The following pseudo-code shows the typical calling sequence for the SUBROUTINE
    // ManageControllers :
    // - for each controller on air loop
    //   - CALL ManageControllers( Operation=<iControllerOpColdStart or iControllerOpWarmRestart> )
    // - simulate air loop components with the initial values for all actuated variables
    // - for each controller on air loop
    //   - CALL ManageControllers( Operation=iControllerOpIterate, IsConvergedFlag )
    //   - if NOT IsConvergedFlag then
    //     - exit loop with error if too many iterations performed
    //     - simulate air loop components with the new candidate value for the actuated variable of
    //       the current controller
    // - simulate air loop components with the final values for all actuated variables
    // - for each controller on air loop
    //   - CALL ManageControllers( Operation=iControllerOpEnd, IsConvergedFlag )
    //   - if NOT IsConvergedFlag then
    //     - exit loop with error indicating no "global" convergence with final solution.
    // Check the subroutines SolveAirLoopControllers() and ReSolveAirLoopControllers()
    // invoked in the subroutine SimAirLoop() for the actual calling sequences.

    // OTHER NOTES:
    // To enable runtime statistics tracking for each air loop, define the environment variable
    // TRACK_AIRLOOP=YES or TRACK_AIRLOOP=Y.
    // To enable generating a trace file with the converged solution for all controllers on each air loop,
    // define the environment variable TRACE_AIRLOOP=YES or TRACE_AIRLOOP=Y.
    // To enable generating an individual, detailed trace file for each controller, define the
    // environment variable TRACE_CONTROLLER=YES or TRACE_CONTROLLER=Y.
    // See DataSystemVariables.cc for the definitions of the environment variables used to debug
    // the air loop simulation.

    // USE STATEMENTS:
    // Use statements for data only modules
    // Using/Aliasing
    using namespace DataLoopNode;
    using DataHVACGlobals::SetPointErrorFlag;
    using DataHVACGlobals::SmallWaterVolFlow;
    using namespace DataHVACControllers;
    using namespace DataRootFinder;

    // Number of significant digits to display in error messages for floating-point numbers
    constexpr Real64 SomeFloatingPoint(1.0);
    int const NumSigDigits(PRECISION(SomeFloatingPoint));

    std::string ControlVariableTypes(iCtrl const &c)
    {
        switch (c) {
        case iCtrl::NoControlVariable:
            return "No control variable";
        case iCtrl::Temperature:
            return "Temperature";
        case iCtrl::HumidityRatio:
            return "Humidity ratio";
        case iCtrl::TemperatureAndHumidityRatio:
            return "Temperature and humidity ratio";
        case iCtrl::Flow:
            return "Flow rate";
        }
        return "no controller type found";
    }

    void ManageControllers(EnergyPlusData &state,
                           std::string const &ControllerName,
                           int &ControllerIndex,
                           bool const FirstHVACIteration,
                           int const AirLoopNum,
                           int const Operation,
                           bool &IsConvergedFlag,
                           bool &IsUpToDateFlag,
                           bool &BypassOAController,
                           Optional_bool AllowWarmRestartFlag)
    {

        // SUBROUTINE INFORMATION:
        //       AUTHOR         Richard Liesen
        //       DATE WRITTEN   July 1998
        //       MODIFIED       Dimitri Curtil, February 2006
        //                      - Added air loop information
        //                      - Added tracing to csv files
        //                      - Added primitive operations to replace mixed
        //                        bag of ResetController, FirstCallConvergenceTest, ...
        //       RE-ENGINEERED  na

        // PURPOSE OF THIS SUBROUTINE:
        // This subroutine manages Controller component simulation.

        // Using/Aliasing
        using namespace DataSystemVariables;

        // Locals
        // SUBROUTINE ARGUMENT DEFINITIONS:
        // TRUE if first full HVAC iteration in an HVAC time step
        // Current air loop num 1...NumPrimaryAirSys
        // Current pass counter in SimAirLoop()
        // Operation to execute
        // TRUE if controller is converged
        // TRUE if air loop is up-to-date meaning that the current node values are consistent (air loop evaluated)
        // Only used within the Calc routines
        // TRUE if speculative warm restart is supported by this controller

        // SUBROUTINE LOCAL VARIABLE DECLARATIONS:
        // The Controller that you are currently loading input into
        int ControlNum;
        int ControllerType;

        auto & ControllerProps(state.dataHVACControllers->ControllerProps);
        auto & NumControllers(state.dataHVACControllers->NumControllers);
        auto & CheckEquipName(state.dataHVACControllers->CheckEquipName);
        auto & RootFinders(state.dataHVACControllers->RootFinders);

        // Obtains and Allocates Controller related parameters from input file
        if (state.dataHVACControllers->GetControllerInputFlag) { // First time subroutine has been entered
            GetControllerInput(state);
            state.dataHVACControllers->GetControllerInputFlag = false;
        }

        if (ControllerIndex == 0) {
            ControlNum = UtilityRoutines::FindItemInList(ControllerName, ControllerProps, &ControllerPropsType::ControllerName);
            if (ControlNum == 0) {
                ShowFatalError(state, "ManageControllers: Invalid controller=" + ControllerName +
                               ". The only valid controller type for an AirLoopHVAC is Controller:WaterCoil.");
            }
            ControllerIndex = ControlNum;
        } else {
            ControlNum = ControllerIndex;
            if (ControlNum > NumControllers || ControlNum < 1) {
                ShowFatalError(state,
                               format("ManageControllers: Invalid ControllerIndex passed={}, Number of controllers={}, Controller name={}",
                                      ControlNum,
                                      NumControllers,
                                      ControllerName));
            }
            if (CheckEquipName(ControlNum)) {
                if (ControllerName != ControllerProps(ControlNum).ControllerName) {
                    ShowFatalError(
                        state,
                        format("ManageControllers: Invalid ControllerIndex passed={}, Controller name={}, stored Controller Name for that index={}",
                               ControlNum,
                               ControllerName,
                               ControllerProps(ControlNum).ControllerName));
                }
                CheckEquipName(ControlNum) = false;
            }
        }

        if (ControllerProps(ControlNum).BypassControllerCalc && BypassOAController) {
            IsUpToDateFlag = true;
            IsConvergedFlag = true;
            if (present(AllowWarmRestartFlag)) AllowWarmRestartFlag = true;
            return;
        }

        // Find the correct ControllerNumber with the AirLoop & CompNum from AirLoop Derived Type
        // ControlNum = AirLoopEquip(AirLoopNum)%ComponentOfTypeNum(CompNum)

        // detect if plant is locked and flow cannot change
        if (ControllerProps(ControlNum).ActuatedNodePlantLoopNum > 0) {

            if (state.dataPlnt->PlantLoop(ControllerProps(ControlNum).ActuatedNodePlantLoopNum)
                    .LoopSide(ControllerProps(ControlNum).ActuatedNodePlantLoopSide)
                    .FlowLock == DataPlant::iFlowLock::Locked) {
                // plant is rigid so controller cannot change anything.
                // Update the current Controller to the outlet nodes
                UpdateController(state, ControlNum);

                IsConvergedFlag = true;
                return;
            }
        }

        // Detect if speculative warm restart is supported by this computer
        if (present(AllowWarmRestartFlag)) {
            // NOTE: Never allow speculative warm restart with dual humidity ratio and temperature control
            //       because the actual setpoint depends on the current temperature and max hum ratio at
            //       the sensed node, and therefore might not be known until after one air loop simulation.
            if (ControllerProps(ControlNum).ControlVar == iCtrl::TemperatureAndHumidityRatio) {
                AllowWarmRestartFlag = false;
            } else {
                AllowWarmRestartFlag = true;
            }
        }

        if (ControllerProps(ControlNum).InitFirstPass) {
            // Coil must first be sized to:
            // Initialize ControllerProps(ControlNum)%MinActuated and ControllerProps(ControlNum)%MaxActuated
            InitController(state, ControlNum, IsConvergedFlag);
            ControllerProps(ControlNum).InitFirstPass = false;
        }

        // Perform requested operation
        // Note that InitController() is not called upon START/RESTART ops in order to avoid
        // side-effects on the calculation of Node(ActuatedNode)%MassFlowRateMaxAvail used to
        // determine ControllerProps(ControlNum)%MaxAvailActuated.
        // Plant upgrades for V7 added init to these cases because MassFlowRateMaxAvail is better controlled
        {
            auto const SELECT_CASE_var(Operation);
            if (SELECT_CASE_var == iControllerOpColdStart) {
                // For temperature and humidity control reset humidity control override if it was set
                if (ControllerProps(ControlNum).HumRatCtrlOverride) {
                    ControllerProps(ControlNum).HumRatCtrlOverride = false;
                    // Put the controller tolerance (offset) back to it's original value
                    RootFinder::SetupRootFinder(state,
                                                RootFinders(ControlNum),
                                                iSlopeDecreasing,
                                                DataRootFinder::iMethod::Brent,
                                                DataPrecisionGlobals::constant_zero,
                                                1.0e-6,
                                                ControllerProps(ControlNum).Offset);
                }

                // If a iControllerOpColdStart call, reset the actuator inlet flows
                ResetController(state, ControlNum, false, IsConvergedFlag);
                // Update the current Controller to the outlet nodes
                UpdateController(state, ControlNum);

            } else if (SELECT_CASE_var == iControllerOpWarmRestart) {
                // If a iControllerOpWarmRestart call, set the actuator inlet flows to previous solution
                ResetController(state, ControlNum, true, IsConvergedFlag);
                // Update the current Controller to the outlet nodes
                UpdateController(state, ControlNum);

            } else if (SELECT_CASE_var == iControllerOpIterate) {
                // With the correct ControlNum Initialize all Controller related parameters
                InitController(state, ControlNum, IsConvergedFlag);

                // No initialization needed: should have been done before
                // Simulate the correct Controller with the current ControlNum
                ControllerType = ControllerProps(ControlNum).ControllerType_Num;

                {
                    auto const SELECT_CASE_var1(ControllerType);
                    if (SELECT_CASE_var1 == ControllerSimple_Type) { // 'Controller:WaterCoil'
                        CalcSimpleController(state, ControlNum, FirstHVACIteration, IsConvergedFlag, IsUpToDateFlag, ControllerName);
                    } else {
                        ShowFatalError(state, "Invalid controller type in ManageControllers=" + ControllerProps(ControlNum).ControllerType);
                    }
                }

                // Update the current Controller to the outlet nodes
                UpdateController(state, ControlNum);

                CheckTempAndHumRatCtrl(state, ControlNum, IsConvergedFlag);

            } else if (SELECT_CASE_var == iControllerOpEnd) {
                // With the correct ControlNum Initialize all Controller related parameters
                InitController(state, ControlNum, IsConvergedFlag);

                // No initialization needed: should have been done before
                // Check convergence for the correct Controller with the current ControlNum
                ControllerType = ControllerProps(ControlNum).ControllerType_Num;

                {
                    auto const SELECT_CASE_var1(ControllerType);
                    if (SELECT_CASE_var1 == ControllerSimple_Type) { // 'Controller:WaterCoil'
                        CheckSimpleController(state, ControlNum, IsConvergedFlag);
                        SaveSimpleController(state, ControlNum, FirstHVACIteration, IsConvergedFlag);
                    } else {
                        ShowFatalError(state, "Invalid controller type in ManageControllers=" + ControllerProps(ControlNum).ControllerType);
                    }
                }

            } else {
                ShowFatalError(state, format("ManageControllers: Invalid Operation passed={}, Controller name={}", Operation, ControllerName));
            }
        }

        // Write detailed diagnostic for individual controller
        // To enable generating an individual, detailed trace file for each controller on each air loop,
        // define the environment variable TRACE_CONTROLLER=YES or TRACE_CONTROLLER=Y
        if (state.dataSysVars->TraceHVACControllerEnvFlag) {
            TraceIndividualController(state, ControlNum, FirstHVACIteration, state.dataAirLoop->AirLoopControlInfo(AirLoopNum).AirLoopPass, Operation, IsConvergedFlag);
        }
    }

    // Get Input Section of the Module
    //******************************************************************************

    void GetControllerInput(EnergyPlusData &state)
    {

        // SUBROUTINE INFORMATION:
        //       AUTHOR         Richard Liesen
        //       DATE WRITTEN   July 1998
        //       MODIFIED       February 2006, Dimitri Curtil
        //                      - Added processing for air loop controller stats
        //       RE-ENGINEERED  na

        // PURPOSE OF THIS SUBROUTINE:
        // This subroutine is the main routine to call other input routines and Get routines

        // METHODOLOGY EMPLOYED:
        // Uses the status flags to trigger events.

        // REFERENCES:
        // Gets the object:
        // Controller:WaterCoil,
        //   \min-fields 9
        //   A1 , \field Name
        //        \type alpha
        //        \required-field
        //        \reference AirLoopControllers
        //   A2 , \field Control Variable
        //        \type choice
        //        \key Temperature
        //        \key HumidityRatio
        //        \key TemperatureAndHumidityRatio
        //        \key Flow
        //        \note TemperatureAndHumidityRatio requires a SetpointManager:SingleZone:Humidity:Maximum object
        //   A3 , \field Action
        //        \type choice
        //        \key Normal
        //        \key Reverse
        //   A4 , \field Actuator Variable
        //        \type choice
        //        \key Flow
        //   A5 , \field Sensor Node Name
        //        \type alpha
        //   A6 , \field Actuator Node Name
        //        \type alpha
        //   N1 , \field Controller Convergence Tolerance
        //        \units deltaC
        //        \type real
        //        \default AutoSize
        //        \autosizable
        //   N2 , \field Maximum Actuated Flow
        //        \type real
        //        \units m3/s
        //        \autosizable
        //   N3 ; \field Minimum Actuated Flow
        //        \type real
        //        \default 0.0000001
        //        \units m3/s

        // Using/Aliasing
        using DataHVACGlobals::NumPrimaryAirSys;
        using EMSManager::CheckIfNodeSetPointManagedByEMS;
        using MixedAir::CheckForControllerWaterCoil;
        using NodeInputManager::GetOnlySingleNode;
        using SetPointManager::iCtrlVarType;
        using SetPointManager::NodeHasSPMCtrlVarType;
        using SetPointManager::ResetHumidityRatioCtrlVarType;
        using WaterCoils::CheckActuatorNode;
        using WaterCoils::CheckForSensorAndSetPointNode;

        // SUBROUTINE PARAMETER DEFINITIONS:
        static std::string const RoutineName("HVACControllers: GetControllerInput: "); // include trailing blank space

        // SUBROUTINE LOCAL VARIABLE DECLARATIONS:
        int Num; // The Controller that you are currently loading input into
        int NumSimpleControllers;
        int NumAlphas;
        int NumNums;
        int NumArgs;
        int IOStat;
        int AirLoopNum;            // DO index for each air loop
        bool ActuatorNodeNotFound; // true if no water coil inlet node match for actuator node
        Array1D<Real64> NumArray;
        Array1D_string AlphArray;
        Array1D_string cAlphaFields;     // Alpha field names
        Array1D_string cNumericFields;   // Numeric field names
        Array1D_bool lAlphaBlanks;       // Logical array, alpha field input BLANK = .TRUE.
        Array1D_bool lNumericBlanks;     // Logical array, numeric field input BLANK = .TRUE.
        std::string CurrentModuleObject; // for ease in getting objects
        bool ErrorsFound(false);
        bool NodeNotFound;         // flag true if the sensor node is on the coil air outlet node
        bool EMSSetPointErrorFlag; // flag true is EMS is used to set node setpoints

        auto & NumControllers(state.dataHVACControllers->NumControllers);
        auto & NumAirLoopStats(state.dataHVACControllers->NumAirLoopStats);
        auto & AirLoopStats(state.dataHVACControllers->AirLoopStats);
        auto & ControllerProps(state.dataHVACControllers->ControllerProps);
        auto & RootFinders(state.dataHVACControllers->RootFinders);
        auto & CheckEquipName(state.dataHVACControllers->CheckEquipName);

        // All the controllers are loaded into the same derived type, both the PI and Limit
        // These controllers are separate objects and loaded sequentially, but will
        // be retrieved by name as they are needed.

        CurrentModuleObject = "Controller:WaterCoil";
        NumSimpleControllers = inputProcessor->getNumObjectsFound(state, CurrentModuleObject);
        NumControllers = NumSimpleControllers;

        // Allocate stats data structure for each air loop and controller if needed
        if (state.dataSysVars->TrackAirLoopEnvFlag || state.dataSysVars->TraceAirLoopEnvFlag || state.dataSysVars->TraceHVACControllerEnvFlag) {
            if (NumPrimaryAirSys > 0) {
                NumAirLoopStats = NumPrimaryAirSys;
                AirLoopStats.allocate(NumAirLoopStats);

                // Allocate controller statistics data for each controller on each air loop
                for (AirLoopNum = 1; AirLoopNum <= NumPrimaryAirSys; ++AirLoopNum) {
                    AirLoopStats(AirLoopNum).ControllerStats.allocate(state.dataAirSystemsData->PrimaryAirSystems(AirLoopNum).NumControllers);
                }
            }
        }

        if (NumControllers == 0) return;
        // Condition of no controllers will be taken care of elsewhere, if necessary

        ControllerProps.allocate(NumControllers);
        RootFinders.allocate(NumControllers);
        CheckEquipName.dimension(NumControllers, true);

        inputProcessor->getObjectDefMaxArgs(state, CurrentModuleObject, NumArgs, NumAlphas, NumNums);
        AlphArray.allocate(NumAlphas);
        cAlphaFields.allocate(NumAlphas);
        cNumericFields.allocate(NumNums);
        NumArray.dimension(NumNums, 0.0);
        lAlphaBlanks.dimension(NumAlphas, true);
        lNumericBlanks.dimension(NumNums, true);

        // Now find and load all of the simple controllers.
        if (NumSimpleControllers > 0) {
            for (Num = 1; Num <= NumSimpleControllers; ++Num) {
                inputProcessor->getObjectItem(state,
                                              CurrentModuleObject,
                                              Num,
                                              AlphArray,
                                              NumAlphas,
                                              NumArray,
                                              NumNums,
                                              IOStat,
                                              lNumericBlanks,
                                              lAlphaBlanks,
                                              cAlphaFields,
                                              cNumericFields);
                UtilityRoutines::IsNameEmpty(state, AlphArray(1), CurrentModuleObject, ErrorsFound);

                ControllerProps(Num).ControllerName = AlphArray(1);
                ControllerProps(Num).ControllerType = CurrentModuleObject;
                {
                    auto const SELECT_CASE_var(AlphArray(2));
                    if (SELECT_CASE_var == "TEMPERATURE") {
                        ControllerProps(Num).ControlVar = iCtrl::Temperature;
                    } else if (SELECT_CASE_var == "HUMIDITYRATIO") {
                        ControllerProps(Num).ControlVar = iCtrl::HumidityRatio;
                    } else if (SELECT_CASE_var == "TEMPERATUREANDHUMIDITYRATIO") {
                        ControllerProps(Num).ControlVar = iCtrl::TemperatureAndHumidityRatio;
                        //        CASE ('FLOW')
                        //          ControllerProps(Num)%ControlVar  = iFlow
                    } else {
                        ShowSevereError(state, RoutineName + CurrentModuleObject + "=\"" + AlphArray(1) + "\".");
                        ShowSevereError(state, "...Invalid " + cAlphaFields(2) + "=\"" + AlphArray(2) +
                                        "\", must be Temperature, HumidityRatio, or TemperatureAndHumidityRatio.");
                        ErrorsFound = true;
                    }
                }
                if (UtilityRoutines::SameString(AlphArray(3), "Normal")) {
                    ControllerProps(Num).Action = iNormalAction;
                } else if (UtilityRoutines::SameString(AlphArray(3), "Reverse")) {
                    ControllerProps(Num).Action = iReverseAction;
                } else if (lAlphaBlanks(3)) {
                    ControllerProps(Num).Action = 0;
                } else {
                    ShowSevereError(state, RoutineName + CurrentModuleObject + "=\"" + AlphArray(1) + "\".");
                    ShowSevereError(state, "...Invalid " + cAlphaFields(3) + "=\"" + AlphArray(3) + R"(", must be "Normal", "Reverse" or blank.)");
                    ErrorsFound = true;
                }
                if (AlphArray(4) == "FLOW") {
                    ControllerProps(Num).ActuatorVar = iCtrl::Flow;
                } else {
                    ShowSevereError(state, RoutineName + CurrentModuleObject + "=\"" + AlphArray(1) + "\".");
                    ShowContinueError(state, "...Invalid " + cAlphaFields(4) + "=\"" + AlphArray(4) + "\", only FLOW is allowed.");
                    ErrorsFound = true;
                }
                ControllerProps(Num).SensedNode = GetOnlySingleNode(state,
                                                                    AlphArray(5),
                                                                    ErrorsFound,
                                                                    CurrentModuleObject,
                                                                    AlphArray(1),
                                                                    DataLoopNode::NodeFluidType::blank,
                                                                    DataLoopNode::NodeConnectionType::Sensor,
                                                                    1,
                                                                    ObjectIsNotParent);
                ControllerProps(Num).ActuatedNode = GetOnlySingleNode(state, AlphArray(6),
                                                                      ErrorsFound,
                                                                      CurrentModuleObject,
                                                                      AlphArray(1),
                                                                      DataLoopNode::NodeFluidType::blank,
                                                                      DataLoopNode::NodeConnectionType::Actuator,
                                                                      1,
                                                                      ObjectIsNotParent);
                ControllerProps(Num).Offset = NumArray(1);
                ControllerProps(Num).MaxVolFlowActuated = NumArray(2);
                ControllerProps(Num).MinVolFlowActuated = NumArray(3);

                if (!CheckForControllerWaterCoil(state, CurrentModuleObject, AlphArray(1))) {
                    ShowSevereError(state, RoutineName + CurrentModuleObject + "=\"" + AlphArray(1) + "\" not found on any AirLoopHVAC:ControllerList.");
                    ErrorsFound = true;
                }

                if (ControllerProps(Num).SensedNode > 0) {

                    if (ControllerProps(Num).ControlVar == iCtrl::HumidityRatio || ControllerProps(Num).ControlVar == iCtrl::TemperatureAndHumidityRatio) {
                        ResetHumidityRatioCtrlVarType(state, ControllerProps(Num).SensedNode);
                    }
                    CheckForSensorAndSetPointNode(state, ControllerProps(Num).SensedNode, ControllerProps(Num).ControlVar, NodeNotFound);

                    if (NodeNotFound) {
                        // the sensor node is not on the water coil air outlet node
                        ShowWarningError(state, RoutineName + ControllerProps(Num).ControllerType + "=\"" + ControllerProps(Num).ControllerName + "\". ");
                        ShowContinueError(state, " ..Sensor node not found on water coil air outlet node.");
                        ShowContinueError(state, " ..The sensor node may have been placed on a node downstream of the coil or on an airloop outlet node.");
                    } else {
                        // check if the setpoint is also on the same node where the sensor is placed on
                        EMSSetPointErrorFlag = false;
                        {
                            auto const SELECT_CASE_var(ControllerProps(Num).ControlVar);
                            if (SELECT_CASE_var == iCtrl::Temperature) {
                                CheckIfNodeSetPointManagedByEMS(state, ControllerProps(Num).SensedNode, EMSManager::SPControlType::iTemperatureSetPoint, EMSSetPointErrorFlag);
                                state.dataLoopNodes->NodeSetpointCheck(ControllerProps(Num).SensedNode).needsSetpointChecking = false;
                                if (EMSSetPointErrorFlag) {
                                    if (!NodeHasSPMCtrlVarType(state, ControllerProps(Num).SensedNode, iCtrlVarType::Temp)) {
                                        ShowContinueError(state, " ..Temperature setpoint not found on coil air outlet node.");
                                        ShowContinueError(state,
                                            " ..The setpoint may have been placed on a node downstream of the coil or on an airloop outlet node.");
                                        ShowContinueError(state, " ..Specify the setpoint and the sensor on the coil air outlet node when possible.");
                                    }
                                }
                            } else if (SELECT_CASE_var == iCtrl::HumidityRatio) {
                                CheckIfNodeSetPointManagedByEMS(state, ControllerProps(Num).SensedNode, EMSManager::SPControlType::iHumidityRatioMaxSetPoint, EMSSetPointErrorFlag);
                                state.dataLoopNodes->NodeSetpointCheck(ControllerProps(Num).SensedNode).needsSetpointChecking = false;
                                if (EMSSetPointErrorFlag) {
                                    if (!NodeHasSPMCtrlVarType(state, ControllerProps(Num).SensedNode, iCtrlVarType::MaxHumRat)) {
                                        ShowContinueError(state, " ..Humidity ratio setpoint not found on coil air outlet node.");
                                        ShowContinueError(state,
                                            " ..The setpoint may have been placed on a node downstream of the coil or on an airloop outlet node.");
                                        ShowContinueError(state, " ..Specify the setpoint and the sensor on the coil air outlet node when possible.");
                                    }
                                }
                            } else if (SELECT_CASE_var == iCtrl::TemperatureAndHumidityRatio) {
                                CheckIfNodeSetPointManagedByEMS(state, ControllerProps(Num).SensedNode, EMSManager::SPControlType::iTemperatureSetPoint, EMSSetPointErrorFlag);
                                state.dataLoopNodes->NodeSetpointCheck(ControllerProps(Num).SensedNode).needsSetpointChecking = false;
                                if (EMSSetPointErrorFlag) {
                                    if (!NodeHasSPMCtrlVarType(state, ControllerProps(Num).SensedNode, iCtrlVarType::Temp)) {
                                        ShowContinueError(state, " ..Temperature setpoint not found on coil air outlet node.");
                                        ShowContinueError(state,
                                            " ..The setpoint may have been placed on a node downstream of the coil or on an airloop outlet node.");
                                        ShowContinueError(state, " ..Specify the setpoint and the sensor on the coil air outlet node when possible.");
                                    }
                                }
                                EMSSetPointErrorFlag = false;
                                CheckIfNodeSetPointManagedByEMS(state, ControllerProps(Num).SensedNode, EMSManager::SPControlType::iHumidityRatioMaxSetPoint, EMSSetPointErrorFlag);
                                state.dataLoopNodes->NodeSetpointCheck(ControllerProps(Num).SensedNode).needsSetpointChecking = false;
                                if (EMSSetPointErrorFlag) {
                                    if (!NodeHasSPMCtrlVarType(state, ControllerProps(Num).SensedNode, iCtrlVarType::MaxHumRat)) {
                                        ShowContinueError(state, " ..Humidity ratio setpoint not found on coil air outlet node.");
                                        ShowContinueError(state,
                                            " ..The setpoint may have been placed on a node downstream of the coil or on an airloop outlet node.");
                                        ShowContinueError(state, " ..Specify the setpoint and the sensor on the coil air outlet node when possible.");
                                    }
                                }
                            }
                        }
                    }
                }
            }
        }

        // check that actuator nodes are matched by a water coil inlet node
        for (Num = 1; Num <= NumSimpleControllers; ++Num) {
            int iNodeType;
            CheckActuatorNode(state, ControllerProps(Num).ActuatedNode, iNodeType, ActuatorNodeNotFound);
            if (ActuatorNodeNotFound) {
                ErrorsFound = true;
                ShowSevereError(state, RoutineName + CurrentModuleObject + "=\"" + ControllerProps(Num).ControllerName + "\":");
                ShowContinueError(state, "...the actuator node must also be a water inlet node of a water coil");
            } else { // Node found, check type and action
                if (iNodeType == DataPlant::TypeOf_CoilWaterCooling) {
                    if (ControllerProps(Num).Action == 0) {
                        ControllerProps(Num).Action = iReverseAction;
                    } else if (ControllerProps(Num).Action == iNormalAction) {
                        ShowWarningError(state, RoutineName + CurrentModuleObject + "=\"" + ControllerProps(Num).ControllerName + "\":");
                        ShowContinueError(state, "...Normal action has been specified for a cooling coil - should be Reverse.");
                        ShowContinueError(state, "...overriding user input action with Reverse Action.");
                        ControllerProps(Num).Action = iReverseAction;
                    }
                } else if (iNodeType == DataPlant::TypeOf_CoilWaterSimpleHeating) {
                    if (ControllerProps(Num).Action == 0) {
                        ControllerProps(Num).Action = iNormalAction;
                    } else if (ControllerProps(Num).Action == iReverseAction) {
                        ShowWarningError(state, RoutineName + CurrentModuleObject + "=\"" + ControllerProps(Num).ControllerName + "\":");
                        ShowContinueError(state, "...Reverse action has been specified for a heating coil - should be Normal.");
                        ShowContinueError(state, "...overriding user input action with Normal Action.");
                        ControllerProps(Num).Action = iNormalAction;
                    }
                }
            }
        }

        AlphArray.deallocate();
        cAlphaFields.deallocate();
        cNumericFields.deallocate();
        NumArray.deallocate();
        lAlphaBlanks.deallocate();
        lNumericBlanks.deallocate();

        // CR 8253 check that the sensed nodes in the controllers are in flow order in controller List
        CheckControllerListOrder(state);

        if (ErrorsFound) {
            ShowFatalError(state, RoutineName + "Errors found in getting " + CurrentModuleObject + " input.");
        }
    }

    // End of Get Input subroutines for the Module
    //******************************************************************************

    // Beginning Initialization Section of the Module
    //******************************************************************************

    void ResetController(EnergyPlusData &state, int const ControlNum, bool const DoWarmRestartFlag, bool &IsConvergedFlag)
    {

        // SUBROUTINE INFORMATION:
        //       AUTHOR         Fred Buhl
        //       DATE WRITTEN   April 2004
        //       MODIFIED       Dimitri Curtil (LBNL), Feb 2006
        //                      - Added capability for speculative warm restart
        //                      Brent Griffith (NREL), Feb 2010
        //                      - use SetActuatedBranchFlowRate in Plant Utilities (honor hardware min > 0.0)
        //                      - add FirstHVACIteration logic, don't reset if false,
        //       RE-ENGINEERED  na

        // PURPOSE OF THIS SUBROUTINE:
        // This subroutine resets the actuator inlet flows.

        // Using/Aliasing
        using PlantUtilities::SetActuatedBranchFlowRate;

        // SUBROUTINE LOCAL VARIABLE DECLARATIONS:
        int ActuatedNode;
        int SensedNode;
        Real64 NoFlowResetValue;

        auto & ControllerProps(state.dataHVACControllers->ControllerProps);
        auto & RootFinders(state.dataHVACControllers->RootFinders);

        ActuatedNode = ControllerProps(ControlNum).ActuatedNode;
        SensedNode = ControllerProps(ControlNum).SensedNode;

        NoFlowResetValue = 0.0;
        SetActuatedBranchFlowRate(state, NoFlowResetValue,
                                  ControllerProps(ControlNum).ActuatedNode,
                                  ControllerProps(ControlNum).ActuatedNodePlantLoopNum,
                                  ControllerProps(ControlNum).ActuatedNodePlantLoopSide,
                                  ControllerProps(ControlNum).ActuatedNodePlantLoopBranchNum,
                                  true);

        //  ENDIF

        // Reset iteration counter and internal variables
        ControllerProps(ControlNum).NumCalcCalls = 0;

        ControllerProps(ControlNum).DeltaSensed = 0.0;
        ControllerProps(ControlNum).SensedValue = 0.0;
        ControllerProps(ControlNum).ActuatedValue = 0.0;

        // Reset setpoint-related quantities
        ControllerProps(ControlNum).SetPointValue = 0.0;
        ControllerProps(ControlNum).IsSetPointDefinedFlag = false;

        // MinAvailActuated and MaxAvailActuated set in InitController()
        ControllerProps(ControlNum).MinAvailActuated = 0.0;
        ControllerProps(ControlNum).MinAvailSensed = 0.0;
        ControllerProps(ControlNum).MaxAvailActuated = 0.0;
        ControllerProps(ControlNum).MaxAvailSensed = 0.0;

        // Restart from previous solution if speculative warm restart flag set
        // Keep same mode and next actuated value unchanged from last controller simulation.
        if (DoWarmRestartFlag) {
            ControllerProps(ControlNum).DoWarmRestartFlag = true;
        } else {
            ControllerProps(ControlNum).DoWarmRestartFlag = false;
            // If no speculative warm restart then reset stored mode and actucated value
            ControllerProps(ControlNum).Mode = iModeNone;
            ControllerProps(ControlNum).NextActuatedValue = 0.0;
        }

        // Only set once per HVAC iteration.
        // Might be overwritten in the InitController() routine.
        // Allow reusing the previous solution while identifying brackets if
        // this is not the first HVAC step of the environment
        ControllerProps(ControlNum).ReusePreviousSolutionFlag = true;
        // Always reset to false by default. Set in CalcSimpleController() on the first controller iteration.
        ControllerProps(ControlNum).ReuseIntermediateSolutionFlag = false;
        // By default not converged
        IsConvergedFlag = false;

        // Reset root finder
        // This is independent of the processing in InitializeRootFinder() performed in Calc() routine.
        RootFinders(ControlNum).StatusFlag = iStatus::None;
        RootFinders(ControlNum).CurrentMethodType = DataRootFinder::iMethod::None;

        RootFinders(ControlNum).CurrentPoint.DefinedFlag = false;
        RootFinders(ControlNum).CurrentPoint.X = 0.0;
        RootFinders(ControlNum).CurrentPoint.Y = 0.0;

        RootFinders(ControlNum).MinPoint.DefinedFlag = false;
        RootFinders(ControlNum).MaxPoint.DefinedFlag = false;
        RootFinders(ControlNum).LowerPoint.DefinedFlag = false;
        RootFinders(ControlNum).UpperPoint.DefinedFlag = false;
    }

    void InitController(EnergyPlusData &state, int const ControlNum, bool &IsConvergedFlag)
    {

        // SUBROUTINE INFORMATION:
        //       AUTHOR         Richard J. Liesen
        //       DATE WRITTEN   July 1998
        //       MODIFIED       Jan. 2004, Shirey/Raustad (FSEC),
        //       MODIFIED       Feb. 2006, Dimitri Curtil (LBNL), Moved first call convergence test code to ResetController()
        //                      Jul. 2016, R. Zhang (LBNL), Applied the water coil supply air temperature sensor offset fault model

        // PURPOSE OF THIS SUBROUTINE:
        // This subroutine is for  initializations of the Controller Components.

        // METHODOLOGY EMPLOYED:
        // Uses the status flags to trigger events.

        using DataHVACGlobals::DoSetPointTest;
        using EMSManager::CheckIfNodeSetPointManagedByEMS;
        using FluidProperties::GetDensityGlycol;
        using PlantUtilities::ScanPlantLoopsForNodeNum;
        using PlantUtilities::SetActuatedBranchFlowRate;
        using RootFinder::SetupRootFinder;
        using SetPointManager::GetHumidityRatioVariableType;
        using SetPointManager::iCtrlVarType;

        static std::string const RoutineName("InitController");

        int ActuatedNode;
        int SensedNode;
        int ControllerIndex;
        Real64 rho; // local fluid density

        auto & NumControllers(state.dataHVACControllers->NumControllers);
        auto & InitControllerOneTimeFlag(state.dataHVACControllers->InitControllerOneTimeFlag);
        auto & InitControllerSetPointCheckFlag(state.dataHVACControllers->InitControllerSetPointCheckFlag);
        auto & ControllerProps(state.dataHVACControllers->ControllerProps);
        auto & RootFinders(state.dataHVACControllers->RootFinders);
        auto & MyEnvrnFlag(state.dataHVACControllers->MyEnvrnFlag);
        auto & MySizeFlag(state.dataHVACControllers->MySizeFlag);
        auto & MyPlantIndexsFlag(state.dataHVACControllers->MyPlantIndexsFlag);

        if (InitControllerOneTimeFlag) {

            MyEnvrnFlag.allocate(NumControllers);
            MySizeFlag.allocate(NumControllers);
            MyPlantIndexsFlag.allocate(NumControllers);
            MyEnvrnFlag = true;
            MySizeFlag = true;
            MyPlantIndexsFlag = true;
            InitControllerOneTimeFlag = false;
        }

        if (!state.dataGlobal->SysSizingCalc && InitControllerSetPointCheckFlag && DoSetPointTest) {
            // check for missing setpoints
            for (ControllerIndex = 1; ControllerIndex <= NumControllers; ++ControllerIndex) {
                SensedNode = ControllerProps(ControllerIndex).SensedNode;
                {
                    auto const SELECT_CASE_var(ControllerProps(ControllerIndex).ControlVar);
<<<<<<< HEAD
                    if (SELECT_CASE_var == iCtrl::Temperature) { // 'Temperature'
                        if (Node(SensedNode).TempSetPoint == SensedNodeFlagValue) {
=======
                    if (SELECT_CASE_var == iTemperature) { // 'Temperature'
                        if (state.dataLoopNodes->Node(SensedNode).TempSetPoint == SensedNodeFlagValue) {
>>>>>>> d1cc6cda
                            if (!state.dataGlobal->AnyEnergyManagementSystemInModel) {
                                ShowSevereError(state, "HVACControllers: Missing temperature setpoint for controller type=" +
                                                ControllerProps(ControllerIndex).ControllerType + " Name=\"" +
                                                ControllerProps(ControllerIndex).ControllerName + "\"");
                                ShowContinueError(state, "Node Referenced (by Controller)=" + state.dataLoopNodes->NodeID(SensedNode));
                                ShowContinueError(state, "  use a Setpoint Manager with Control Variable = \"Temperature\" to establish a setpoint at the "
                                                  "controller sensed node.");
                                SetPointErrorFlag = true;
                            } else {
                                // call to check node is actuated by EMS
                                CheckIfNodeSetPointManagedByEMS(state, SensedNode, EMSManager::SPControlType::iTemperatureSetPoint, SetPointErrorFlag);
                                if (SetPointErrorFlag) {
                                    ShowSevereError(state, "HVACControllers: Missing temperature setpoint for controller type=" +
                                                    ControllerProps(ControllerIndex).ControllerType + " Name=\"" +
                                                    ControllerProps(ControllerIndex).ControllerName + "\"");
                                    ShowContinueError(state, "Node Referenced (by Controller)=" + state.dataLoopNodes->NodeID(SensedNode));
                                    ShowContinueError(state, "  use a Setpoint Manager with Control Variable = \"Temperature\" to establish a setpoint at "
                                                      "the controller sensed node.");
                                    ShowContinueError(state, "Or add EMS Actuator to provide temperature setpoint at this node");
                                }
                            }
                        } else {
                            //           Warn if humidity setpoint is detected (only for cooling coils) and control varible is TEMP.
                            if (state.dataLoopNodes->Node(SensedNode).HumRatMax != SensedNodeFlagValue &&
                                ControllerProps(ControllerIndex).Action == iReverseAction) {
                                ShowWarningError(state, "HVACControllers: controller type=" + ControllerProps(ControllerIndex).ControllerType + " Name=\"" +
                                                 ControllerProps(ControllerIndex).ControllerName +
                                                 "\" has detected a maximum humidity ratio setpoint at the control node.");
                                ShowContinueError(state, "Node referenced (by controller)=" + state.dataLoopNodes->NodeID(SensedNode));
                                ShowContinueError(state,
                                    "  set the controller control variable to TemperatureAndHumidityRatio if humidity control is desired.");
                                //              SetPointErrorFlag = .TRUE.
                            }
                        }
                    } else if (SELECT_CASE_var == iCtrl::HumidityRatio) { // 'HumidityRatio'
                        ControllerProps(ControllerIndex).HumRatCntrlType = GetHumidityRatioVariableType(state, SensedNode);
                        if ((ControllerProps(ControlNum).HumRatCntrlType == iCtrlVarType::HumRat &&
                             state.dataLoopNodes->Node(SensedNode).HumRatSetPoint == SensedNodeFlagValue) ||
                            (ControllerProps(ControlNum).HumRatCntrlType == iCtrlVarType::MaxHumRat &&
                             state.dataLoopNodes->Node(SensedNode).HumRatMax == SensedNodeFlagValue)) {
                            if (!state.dataGlobal->AnyEnergyManagementSystemInModel) {
                                ShowSevereError(state, "HVACControllers: Missing humidity ratio setpoint for controller type=" +
                                                ControllerProps(ControllerIndex).ControllerType + " Name=\"" +
                                                ControllerProps(ControllerIndex).ControllerName + "\"");
                                ShowContinueError(state, "Node referenced (by controller)=" + state.dataLoopNodes->NodeID(SensedNode));
                                ShowContinueError(state, "  use a SetpointManager with the field Control Variable = \"MaximumHumidityRatio\" to establish a "
                                                  "setpoint at the controller sensed node.");
                                SetPointErrorFlag = true;
                            } else {
                                CheckIfNodeSetPointManagedByEMS(state, SensedNode, EMSManager::SPControlType::iHumidityRatioSetPoint, SetPointErrorFlag);
                                if (SetPointErrorFlag) {
                                    ShowSevereError(state, "HVACControllers: Missing humidity ratio setpoint for controller type=" +
                                                    ControllerProps(ControllerIndex).ControllerType + " Name=\"" +
                                                    ControllerProps(ControllerIndex).ControllerName + "\"");
                                    ShowContinueError(state, "Node referenced (by controller)=" + state.dataLoopNodes->NodeID(SensedNode));
                                    ShowContinueError(state, "  use a SetpointManager with the field Control Variable = \"MaximumHumidityRatio\" to "
                                                      "establish a setpoint at the controller sensed node.");
                                    ShowContinueError(state, "Or add EMS Actuator to provide Humidity Ratio setpoint at this node");
                                }
                            }

                        } else if (ControllerProps(ControlNum).HumRatCntrlType == iCtrlVarType::MinHumRat) {
                            ShowSevereError(state, "HVACControllers: incorrect humidity ratio setpoint for controller type=" +
                                            ControllerProps(ControllerIndex).ControllerType + " Name=\"" +
                                            ControllerProps(ControllerIndex).ControllerName + "\"");
                            ShowContinueError(state, "Node referenced (by controller)=" + state.dataLoopNodes->NodeID(SensedNode));
                            ShowContinueError(state, "  use a SetpointManager with the field Control Variable = \"MaximumHumidityRatio\" to establish a "
                                              "setpoint at the controller sensed node.");
                            SetPointErrorFlag = true;
                        }
<<<<<<< HEAD
                    } else if (SELECT_CASE_var == iCtrl::TemperatureAndHumidityRatio) { // 'TemperatureAndHumidityRatio'
                        if (Node(SensedNode).TempSetPoint == SensedNodeFlagValue) {
=======
                    } else if (SELECT_CASE_var == iTemperatureAndHumidityRatio) { // 'TemperatureAndHumidityRatio'
                        if (state.dataLoopNodes->Node(SensedNode).TempSetPoint == SensedNodeFlagValue) {
>>>>>>> d1cc6cda
                            if (!state.dataGlobal->AnyEnergyManagementSystemInModel) {
                                ShowSevereError(state, "HVACControllers: Missing temperature setpoint for controller type=" +
                                                ControllerProps(ControllerIndex).ControllerType + " Name=\"" +
                                                ControllerProps(ControllerIndex).ControllerName + "\"");
                                ShowContinueError(state, "Node Referenced (by Controller)=" + state.dataLoopNodes->NodeID(SensedNode));
                                ShowContinueError(state, "  use a Setpoint Manager with Control Variable = \"Temperature\" to establish a setpoint at the "
                                                  "controller sensed node.");
                                SetPointErrorFlag = true;
                            } else {
                                // call to check node is actuated by EMS
                                CheckIfNodeSetPointManagedByEMS(state, SensedNode, EMSManager::SPControlType::iTemperatureSetPoint, SetPointErrorFlag);
                                if (SetPointErrorFlag) {
                                    ShowSevereError(state, "HVACControllers: Missing temperature setpoint for controller type=" +
                                                    ControllerProps(ControllerIndex).ControllerType + " Name=\"" +
                                                    ControllerProps(ControllerIndex).ControllerName + "\"");
                                    ShowContinueError(state, "Node Referenced (by Controller)=" + state.dataLoopNodes->NodeID(SensedNode));
                                    ShowContinueError(state, "  use a Setpoint Manager with Control Variable = \"Temperature\" to establish a setpoint at "
                                                      "the controller sensed node.");
                                    ShowContinueError(state, "Or add EMS Actuator to provide temperature setpoint at this node");
                                }
                            }
                        }
                        if (state.dataLoopNodes->Node(SensedNode).HumRatMax == SensedNodeFlagValue) {
                            if (!state.dataGlobal->AnyEnergyManagementSystemInModel) {
                                ShowSevereError(state, "HVACControllers: Missing maximum humidity ratio setpoint for controller type=" +
                                                ControllerProps(ControllerIndex).ControllerType + " Name=\"" +
                                                ControllerProps(ControllerIndex).ControllerName + "\"");
                                ShowContinueError(state, "Node Referenced (by Controller)=" + state.dataLoopNodes->NodeID(SensedNode));
                                ShowContinueError(state, "  use a SetpointManager with the field Control Variable = \"MaximumHumidityRatio\" to establish a "
                                                  "setpoint at the controller sensed node.");
                                SetPointErrorFlag = true;
                            } else {
                                // call to check node is actuated by EMS
                                CheckIfNodeSetPointManagedByEMS(state, SensedNode, EMSManager::SPControlType::iHumidityRatioMaxSetPoint, SetPointErrorFlag);
                                if (SetPointErrorFlag) {
                                    ShowSevereError(state, "HVACControllers: Missing maximum humidity ratio setpoint for controller type=" +
                                                    ControllerProps(ControllerIndex).ControllerType + " Name=\"" +
                                                    ControllerProps(ControllerIndex).ControllerName + "\"");
                                    ShowContinueError(state, "Node Referenced (by Controller)=" + state.dataLoopNodes->NodeID(SensedNode));
                                    ShowContinueError(state, "  use a SetpointManager with the field Control Variable = \"MaximumHumidityRatio\" to "
                                                      "establish a setpoint at the controller sensed node.");
                                    ShowContinueError(state, "Or add EMS Actuator to provide maximum Humidity Ratio setpoint at this node");
                                }
                            }
                        }
<<<<<<< HEAD
                    } else if (SELECT_CASE_var == iCtrl::Flow) { // 'Flow'
                        if (Node(SensedNode).MassFlowRateSetPoint == SensedNodeFlagValue) {
=======
                    } else if (SELECT_CASE_var == iFlow) { // 'Flow'
                        if (state.dataLoopNodes->Node(SensedNode).MassFlowRateSetPoint == SensedNodeFlagValue) {
>>>>>>> d1cc6cda
                            if (!state.dataGlobal->AnyEnergyManagementSystemInModel) {
                                ShowSevereError(state, "HVACControllers: Missing mass flow rate setpoint for controller type=" +
                                                ControllerProps(ControllerIndex).ControllerType + " Name=\"" +
                                                ControllerProps(ControllerIndex).ControllerName + "\"");
                                ShowContinueError(state, "Node Referenced (in Controller)=" + state.dataLoopNodes->NodeID(SensedNode));
                                ShowContinueError(state, "  use a SetpointManager with the field Control Variable = \"MassFlowRate\" to establish a "
                                                  "setpoint at the controller sensed node.");
                                SetPointErrorFlag = true;
                            } else {
                                // call to check node is actuated by EMS
                                CheckIfNodeSetPointManagedByEMS(state, SensedNode, EMSManager::SPControlType::iMassFlowRateSetPoint, SetPointErrorFlag);
                                if (SetPointErrorFlag) {
                                    ShowSevereError(state, "HVACControllers: Missing mass flow rate setpoint for controller type=" +
                                                    ControllerProps(ControllerIndex).ControllerType + " Name=\"" +
                                                    ControllerProps(ControllerIndex).ControllerName + "\"");
                                    ShowContinueError(state, "Node Referenced (in Controller)=" + state.dataLoopNodes->NodeID(SensedNode));
                                    ShowContinueError(state, "  use a SetpointManager with the field Control Variable = \"MassFlowRate\" to establish a "
                                                      "setpoint at the controller sensed node.");
                                    ShowContinueError(state, "Or add EMS Actuator to provide Mass Flow Rate setpoint at this node");
                                }
                            }
                        }
                    }
                }
            }

            InitControllerSetPointCheckFlag = false;
        }

        if (allocated(state.dataPlnt->PlantLoop) && MyPlantIndexsFlag(ControlNum)) {
            ScanPlantLoopsForNodeNum(state,
                                     ControllerProps(ControlNum).ControllerName,
                                     ControllerProps(ControlNum).ActuatedNode,
                                     ControllerProps(ControlNum).ActuatedNodePlantLoopNum,
                                     ControllerProps(ControlNum).ActuatedNodePlantLoopSide,
                                     ControllerProps(ControlNum).ActuatedNodePlantLoopBranchNum);
            MyPlantIndexsFlag(ControlNum) = false;
        }

        if (!state.dataGlobal->SysSizingCalc && MySizeFlag(ControlNum)) {

            SizeController(state, ControlNum);

            // Check to make sure that the Minimum Flow rate is less than the max.
            if (ControllerProps(ControlNum).MaxVolFlowActuated == 0.0) {
                ShowWarningError(state, RoutineName + ": Controller:WaterCoil=\"" + ControllerProps(ControlNum).ControllerName +
                                 "\", Maximum Actuated Flow is zero.");
                ControllerProps(ControlNum).MinVolFlowActuated = 0.0;
            } else if (ControllerProps(ControlNum).MinVolFlowActuated >= ControllerProps(ControlNum).MaxVolFlowActuated) {
                ShowFatalError(state, RoutineName + ": Controller:WaterCoil=\"" + ControllerProps(ControlNum).ControllerName +
                               "\", Minimum control flow is > or = Maximum control flow.");
            }

            // Setup root finder after sizing calculation
            {
                auto const SELECT_CASE_var(ControllerProps(ControlNum).Action);
                if (SELECT_CASE_var == iNormalAction) {
                    SetupRootFinder(state,
                                    RootFinders(ControlNum),
                                    iSlopeIncreasing,
                                    DataRootFinder::iMethod::Brent,
                                    DataPrecisionGlobals::constant_zero,
                                    1.0e-6,
                                    ControllerProps(ControlNum).Offset); // Slope type | Method type | TolX: no relative tolerance for X variables |
                                                                         // ATolX: absolute tolerance for X variables | ATolY: absolute tolerance for
                                                                         // Y variables

                } else if (SELECT_CASE_var == iReverseAction) {
                    SetupRootFinder(state,
                                    RootFinders(ControlNum),
                                    iSlopeDecreasing,
                                    DataRootFinder::iMethod::Brent,
                                    DataPrecisionGlobals::constant_zero,
                                    1.0e-6,
                                    ControllerProps(ControlNum).Offset); // Slope type | Method type | TolX: no relative tolerance for X variables |
                                                                         // ATolX: absolute tolerance for X variables | ATolY: absolute tolerance for
                                                                         // Y variables
                } else {
                    ShowFatalError(state, R"(InitController: Invalid controller action. Valid choices are "Normal" or "Reverse")");
                }
            }

            MySizeFlag(ControlNum) = false;
        }

        // Set the sensed and actuated node numbers
        ActuatedNode = ControllerProps(ControlNum).ActuatedNode;
        SensedNode = ControllerProps(ControlNum).SensedNode;

        // Do the Begin Environment initializations
        if (state.dataGlobal->BeginEnvrnFlag && MyEnvrnFlag(ControlNum)) {

            rho = GetDensityGlycol(state,
                                   state.dataPlnt->PlantLoop(ControllerProps(ControlNum).ActuatedNodePlantLoopNum).FluidName,
                                   DataGlobalConstants::CWInitConvTemp,
                                   state.dataPlnt->PlantLoop(ControllerProps(ControlNum).ActuatedNodePlantLoopNum).FluidIndex,
                                   RoutineName);

            ControllerProps(ControlNum).MinActuated = rho * ControllerProps(ControlNum).MinVolFlowActuated;
            ControllerProps(ControlNum).MaxActuated = rho * ControllerProps(ControlNum).MaxVolFlowActuated;

            // Turn off scheme to reuse previous solution obtained at last SimAirLoop() call
            ControllerProps(ControlNum).ReusePreviousSolutionFlag = false;
            // Reset solution trackers
            for (auto &e : ControllerProps(ControlNum).SolutionTrackers) {
                e.DefinedFlag = false;
                e.Mode = iModeNone;
                e.ActuatedValue = 0.0;
            }

            MyEnvrnFlag(ControlNum) = false;
        }

        if (!state.dataGlobal->BeginEnvrnFlag) {
            MyEnvrnFlag(ControlNum) = true;
        }

        SetActuatedBranchFlowRate(state, ControllerProps(ControlNum).NextActuatedValue,
                                  ActuatedNode,
                                  ControllerProps(ControlNum).ActuatedNodePlantLoopNum,
                                  ControllerProps(ControlNum).ActuatedNodePlantLoopSide,
                                  ControllerProps(ControlNum).ActuatedNodePlantLoopBranchNum,
                                  false);

        // Do the following initializations (every time step): This should be the info from
        // the previous components outlets or the node data in this section.
        // Load the node data in this section for the component simulation
        IsConvergedFlag = false;

        {
            auto const SELECT_CASE_var(ControllerProps(ControlNum).ControlVar);
<<<<<<< HEAD
            if (SELECT_CASE_var == iCtrl::Temperature) { // 'Temperature'
                ControllerProps(ControlNum).SensedValue = Node(SensedNode).Temp;
=======
            if (SELECT_CASE_var == iTemperature) { // 'Temperature'
                ControllerProps(ControlNum).SensedValue = state.dataLoopNodes->Node(SensedNode).Temp;
>>>>>>> d1cc6cda
                // Done once per HVAC step
                if (!ControllerProps(ControlNum).IsSetPointDefinedFlag) {
                    ControllerProps(ControlNum).SetPointValue = state.dataLoopNodes->Node(SensedNode).TempSetPoint;
                    ControllerProps(ControlNum).IsSetPointDefinedFlag = true;

                    // If there is a fault of water coil SAT sensor
                    if (ControllerProps(ControlNum).FaultyCoilSATFlag && (!state.dataGlobal->WarmupFlag) && (!state.dataGlobal->DoingSizing) && (!state.dataGlobal->KickOffSimulation)) {
                        // calculate the sensor offset using fault information
                        int FaultIndex = ControllerProps(ControlNum).FaultyCoilSATIndex;
                        ControllerProps(ControlNum).FaultyCoilSATOffset = state.dataFaultsMgr->FaultsCoilSATSensor(FaultIndex).CalFaultOffsetAct(state);
                        // update the SetPointValue
                        ControllerProps(ControlNum).SetPointValue =
                            state.dataLoopNodes->Node(SensedNode).TempSetPoint - ControllerProps(ControlNum).FaultyCoilSATOffset;
                    }
                }

            } else if (SELECT_CASE_var == iCtrl::TemperatureAndHumidityRatio) { // 'TemperatureAndHumidityRatio'
                if (ControllerProps(ControlNum).HumRatCtrlOverride) {
                    // Humidity ratio control
                    ControllerProps(ControlNum).SensedValue = state.dataLoopNodes->Node(SensedNode).HumRat;
                } else {
                    // Temperature control
                    ControllerProps(ControlNum).SensedValue = state.dataLoopNodes->Node(SensedNode).Temp;
                }
                if (!ControllerProps(ControlNum).IsSetPointDefinedFlag) {
                    if (ControllerProps(ControlNum).HumRatCtrlOverride) {
                        // Humidity ratio control
                        ControllerProps(ControlNum).SetPointValue = state.dataLoopNodes->Node(SensedNode).HumRatMax;
                    } else {
                        // Pure temperature setpoint control strategy
                        ControllerProps(ControlNum).SetPointValue = state.dataLoopNodes->Node(SensedNode).TempSetPoint;
                    }
                    // Finally indicate thate the setpoint has been computed
                    ControllerProps(ControlNum).IsSetPointDefinedFlag = true;
                }

<<<<<<< HEAD
            } else if (SELECT_CASE_var == iCtrl::HumidityRatio) { // 'HumidityRatio'
                ControllerProps(ControlNum).SensedValue = Node(SensedNode).HumRat;
=======
            } else if (SELECT_CASE_var == iHumidityRatio) { // 'HumidityRatio'
                ControllerProps(ControlNum).SensedValue = state.dataLoopNodes->Node(SensedNode).HumRat;
>>>>>>> d1cc6cda
                // Done once per HVAC step
                if (!ControllerProps(ControlNum).IsSetPointDefinedFlag) {
                    {
                        auto const SELECT_CASE_var1(ControllerProps(ControlNum).HumRatCntrlType);
                        if (SELECT_CASE_var1 == iCtrlVarType::MaxHumRat) {
                            ControllerProps(ControlNum).SetPointValue = state.dataLoopNodes->Node(SensedNode).HumRatMax;
                        } else {
                            ControllerProps(ControlNum).SetPointValue = state.dataLoopNodes->Node(SensedNode).HumRatSetPoint;
                        }
                    }
                    ControllerProps(ControlNum).IsSetPointDefinedFlag = true;
                }

<<<<<<< HEAD
            } else if (SELECT_CASE_var == iCtrl::Flow) { // 'Flow'
                ControllerProps(ControlNum).SensedValue = Node(SensedNode).MassFlowRate;
=======
            } else if (SELECT_CASE_var == iFlow) { // 'Flow'
                ControllerProps(ControlNum).SensedValue = state.dataLoopNodes->Node(SensedNode).MassFlowRate;
>>>>>>> d1cc6cda
                // Done once per HVAC step
                if (!ControllerProps(ControlNum).IsSetPointDefinedFlag) {
                    ControllerProps(ControlNum).SetPointValue = state.dataLoopNodes->Node(SensedNode).MassFlowRateSetPoint;
                    ControllerProps(ControlNum).IsSetPointDefinedFlag = true;
                }

            } else {
                ShowFatalError(state, "Invalid Controller Variable Type=" + ControlVariableTypes(ControllerProps(ControlNum).ControlVar));
            }
        }

        {
            auto const SELECT_CASE_var(ControllerProps(ControlNum).ActuatorVar);
            if (SELECT_CASE_var == iCtrl::Flow) { // 'Flow'
                // At the beginning of every time step the value is reset to the User Input
                // The interface managers can reset the Max or Min to available values during the time step
                // and these will then be the new setpoint limits for the controller to work within.
                ControllerProps(ControlNum).ActuatedValue = state.dataLoopNodes->Node(ActuatedNode).MassFlowRate;
                // Compute the currently available min and max bounds for controller.
                // Done only once per HVAC step, as it would not make any sense to modify the min/max
                // bounds during successive iterations of the root finder.
                if (ControllerProps(ControlNum).NumCalcCalls == 0) {
                    ControllerProps(ControlNum).MinAvailActuated =
                        max(state.dataLoopNodes->Node(ActuatedNode).MassFlowRateMinAvail, ControllerProps(ControlNum).MinActuated);
                    ControllerProps(ControlNum).MaxAvailActuated =
                        min(state.dataLoopNodes->Node(ActuatedNode).MassFlowRateMaxAvail, ControllerProps(ControlNum).MaxActuated);
                    // MinActuated is user input for minimum actuated flow, use that value if allowed
                    // (i.e., reset MinAvailActuated based on Node%MassFlowRateMaxAvail)
                    ControllerProps(ControlNum).MinAvailActuated =
                        min(ControllerProps(ControlNum).MinAvailActuated, ControllerProps(ControlNum).MaxAvailActuated);
                }

            } else {
                ShowFatalError(state, "Invalid Actuator Variable Type=" + ControlVariableTypes(ControllerProps(ControlNum).ActuatorVar));
            }
        }

        // Compute residual for control function using desired setpoint value and current sensed value
        // NOTE: The delta sensed value might be wrong if the setpoint has not yet been computed.
        //       Make sure not to use it until the setpoint has been computed.
        if (ControllerProps(ControlNum).IsSetPointDefinedFlag) {
            ControllerProps(ControlNum).DeltaSensed = ControllerProps(ControlNum).SensedValue - ControllerProps(ControlNum).SetPointValue;
        } else {
            ControllerProps(ControlNum).DeltaSensed = 0.0;
        }
    }

    void SizeController(EnergyPlusData &state, int const ControlNum)
    {

        // SUBROUTINE INFORMATION:
        //       AUTHOR         Fred Buhl
        //       DATE WRITTEN   November 2001
        //       MODIFIED       na
        //       RE-ENGINEERED  na

        // PURPOSE OF THIS SUBROUTINE:
        // This subroutine is for sizing Controller Components for which max flow rates have not been
        // specified in the input.

        // METHODOLOGY EMPLOYED:
        // Obtains flow rates from the actuated node. Should have been set by the water coils.

        // Using/Aliasing
        using namespace DataSizing;

        // SUBROUTINE LOCAL VARIABLE DECLARATIONS:
        int ActuatedNode; // node number of actuated node
        int WaterCompNum;

        auto & ControllerProps(state.dataHVACControllers->ControllerProps);

        ActuatedNode = ControllerProps(ControlNum).ActuatedNode;

        if (ControllerProps(ControlNum).MaxVolFlowActuated == AutoSize) {
            for (WaterCompNum = 1; WaterCompNum <= state.dataSize->SaveNumPlantComps; ++WaterCompNum) {
                if (state.dataSize->CompDesWaterFlow(WaterCompNum).SupNode == ActuatedNode) {
                    ControllerProps(ControlNum).MaxVolFlowActuated = state.dataSize->CompDesWaterFlow(WaterCompNum).DesVolFlowRate;
                }
            }

            if (ControllerProps(ControlNum).MaxVolFlowActuated < SmallWaterVolFlow) {
                ControllerProps(ControlNum).MaxVolFlowActuated = 0.0;
            }
            BaseSizer::reportSizerOutput(state, ControllerProps(ControlNum).ControllerType,
                                         ControllerProps(ControlNum).ControllerName,
                                         "Maximum Actuated Flow [m3/s]",
                                         ControllerProps(ControlNum).MaxVolFlowActuated);
        }

        if (ControllerProps(ControlNum).Offset == AutoSize) {
            // 2100 = 0.5 * 4.2 * 1000/1.2 * 1.2 where 0.5 is the ratio of chilled water delta T to supply air delta T,
            //   4.2 is the ratio of water density to air density, 1000/1.2 is the ratio of water specific heat to
            //   air specific heat, and 1.2 converts the result from air volumetric flow rate to air mass flow rate.
            //   The assumption is that a temperature tolerance of 0.001 C is good for an air mass flow rate of 1 kg/s.
            //   So we divide .001 by the air mass flow rate estimated from the water volumetric flow rate to come up
            //   with a temperature tolerance that won't exceed the loop energy error tolerance (10 W).
            // Finally we need to take into account the fact that somebody might change the energy tolerance.
            ControllerProps(ControlNum).Offset =
                (0.001 / (2100.0 * max(ControllerProps(ControlNum).MaxVolFlowActuated, SmallWaterVolFlow))) * (DataConvergParams::HVACEnergyToler / 10.0);
            // do not let the controller tolerance exceed 1/10 of the loop temperature tolerance.
            ControllerProps(ControlNum).Offset = min(0.1 * DataConvergParams::HVACTemperatureToler, ControllerProps(ControlNum).Offset);
            BaseSizer::reportSizerOutput(state, ControllerProps(ControlNum).ControllerType,
                                         ControllerProps(ControlNum).ControllerName,
                                         "Controller Convergence Tolerance",
                                         ControllerProps(ControlNum).Offset);
        }
    }

    void CalcSimpleController(EnergyPlusData &state,
                              int const ControlNum,
                              bool const FirstHVACIteration,
                              bool &IsConvergedFlag,
                              bool &IsUpToDateFlag,
                              std::string const &ControllerName // used when errors occur
    )
    {

        // SUBROUTINE INFORMATION:
        //       AUTHOR         Dimitri Curtil
        //       DATE WRITTEN   May 2006
        //       MODIFIED       Dimitri Curtil (LBNL), May 2006
        //                      - Added IsPointFlagDefinedFlag to control when the setpoiont should be
        //                        computed depending on the control strategy. This was needed to
        //                        trigger the setpoint calculation for the dual temperature and
        //                        humidity ratio control strategy only once the air loop has been
        //                        evaluated with the max actuated flow.
        //                        See the routine InitController() for more details on the setpoint
        //                        calculation.
        //       MODIFIED       Dimitri Curtil (LBNL), March 2006
        //                      - Added IsUpToDateFlag to detect whether or not the air loop
        //                        has been evaluated prior the first iteration, which allows
        //                        to use the current node values as the first iterate for the root
        //                        finder (for COLD RESTART ONLY).
        //       MODIFIED       Dimitri Curtil (LBNL), Feb 2006
        //                      - Added mode detection capability.
        //                      - Now trying min actuated variable first to
        //                        detect min-constrained cases in 1 iteration.
        //                      - Trying max actuated variable second.
        //                        Checks for max-constrained here instead of in
        //                        NormActuatedCalc mode.
        //                      - Checking for inactive mode as soon as min and max
        //                        support points are known instead of in NormActuatedCalc
        //                        mode.
        //       RE-ENGINEERED  na

        using RootFinder::CheckRootFinderCandidate;
        using RootFinder::InitializeRootFinder;

        // SUBROUTINE ARGUMENT DEFINITIONS:
        // Set to TRUE if current controller is converged; FALSE if more iteration are needed.
        // Note that an error in the root finding process can be mapped onto IsConvergedFlag=TRUE
        // to avoid continue iterating.
        // TRUE if air loop is up-to-date meaning that the current node values are consistent (air loop evaluated)
        // Only used within the Calc routines

        // SUBROUTINE LOCAL VARIABLE DECLARATIONS:
        int ActuatedNode;
        int SensedNode;

        auto & ControllerProps(state.dataHVACControllers->ControllerProps);
        auto & RootFinders(state.dataHVACControllers->RootFinders);

        // Increment counter
        ++ControllerProps(ControlNum).NumCalcCalls;

        // Obtain actuated and sensed nodes
        ActuatedNode = ControllerProps(ControlNum).ActuatedNode;
        SensedNode = ControllerProps(ControlNum).SensedNode;

        // Check to see if the component is running; if not converged and return.  This check will be done
        // by looking at the component mass flow rate at the sensed node.
<<<<<<< HEAD
        if (Node(SensedNode).MassFlowRate == 0.0) {
            ExitCalcController(state, ControlNum, DataPrecisionGlobals::constant_zero, iModeOff, IsConvergedFlag, IsUpToDateFlag);
=======
        if (state.dataLoopNodes->Node(SensedNode).MassFlowRate == 0.0) {
            ExitCalcController(ControlNum, DataPrecisionGlobals::constant_zero, iModeOff, IsConvergedFlag, IsUpToDateFlag);
>>>>>>> d1cc6cda
            return;
        }

        // Intialize root finder
        if (ControllerProps(ControlNum).NumCalcCalls == 1) {
            // Set min/max boundaries for root finder on first iteration
            InitializeRootFinder(state,
                                 RootFinders(ControlNum),
                                 ControllerProps(ControlNum).MinAvailActuated,
                                 ControllerProps(ControlNum).MaxAvailActuated); // XMin | XMax

            // Only allow to reuse initial evaluation if the air loop is up-to-date.
            // Set in SolveAirLoopControllers()
            // Only reuse initial evaluation if setpoint is already available for the current controller
            // Note that in the case of dual temperature and humidity ratio control strategy since the
            // setpoint at a later iteration, the initial solution cannot be reused.
            // Make sure that the initial candidate value lies within range
            ControllerProps(ControlNum).ReuseIntermediateSolutionFlag =
                IsUpToDateFlag && ControllerProps(ControlNum).IsSetPointDefinedFlag &&
                CheckRootFinderCandidate(RootFinders(ControlNum), ControllerProps(ControlNum).ActuatedValue);

            if (ControllerProps(ControlNum).ReuseIntermediateSolutionFlag) {

                // Reuse intermediate solution obtained with previous controller for the current HVAC step
                // and fire root finder to get next root candidate
                FindRootSimpleController(state, ControlNum, FirstHVACIteration, IsConvergedFlag, IsUpToDateFlag, ControllerName);

            } else {
                // Always start with min point by default
                ControllerProps(ControlNum).NextActuatedValue = RootFinders(ControlNum).MinPoint.X;
            }

            // Process current iterate and compute next candidate if needed
            // We assume that after the first controller iteration:
            // - the setpoint is defined
            // - the min and max available bounds are defined
            // NOTE: Not explicitly checked but the air mass flow rate must remain constant across successive
            //       controller iterations to ensure that the root finder converges.
        } else {
            // Check that the setpoint is defined
            if (!ControllerProps(ControlNum).IsSetPointDefinedFlag) {
                ShowSevereError(state, "CalcSimpleController: Root finder failed at " + CreateHVACStepFullString(state));
                ShowContinueError(state, " Controller name=\"" + ControllerName + "\"");
                ShowContinueError(state, " Setpoint is not available/defined.");
                ShowFatalError(state, "Preceding error causes program termination.");
            }
            // Monitor invariants across successive controller iterations
            // - min bound
            // - max bound
            if (RootFinders(ControlNum).MinPoint.X != ControllerProps(ControlNum).MinAvailActuated) {
                ShowSevereError(state, "CalcSimpleController: Root finder failed at " + CreateHVACStepFullString(state));
                ShowContinueError(state, " Controller name=\"" + ControllerName + "\"");
                ShowContinueError(state, " Minimum bound must remain invariant during successive iterations.");
                ShowContinueError(state, format(" Minimum root finder point={:.{}T}", RootFinders(ControlNum).MinPoint.X, NumSigDigits));
                ShowContinueError(state, format(" Minimum avail actuated={:.{}T}", ControllerProps(ControlNum).MinAvailActuated, NumSigDigits));
                ShowFatalError(state, "Preceding error causes program termination.");
            }
            if (RootFinders(ControlNum).MaxPoint.X != ControllerProps(ControlNum).MaxAvailActuated) {
                ShowSevereError(state, "CalcSimpleController: Root finder failed at " + CreateHVACStepFullString(state));
                ShowContinueError(state, " Controller name=\"" + ControllerName + "\"");
                ShowContinueError(state, " Maximum bound must remain invariant during successive iterations.");
                ShowContinueError(state, format(" Maximum root finder point={:.{}T}", RootFinders(ControlNum).MaxPoint.X, NumSigDigits));
                ShowContinueError(state, format(" Maximum avail actuated={:.{}T}", ControllerProps(ControlNum).MaxAvailActuated, NumSigDigits));
                ShowFatalError(state, "Preceding error causes program termination.");
            }

            // Updates root finder with current iterate and computes next one if needed
            FindRootSimpleController(state, ControlNum, FirstHVACIteration, IsConvergedFlag, IsUpToDateFlag, ControllerName);
        }
    }

    void FindRootSimpleController(EnergyPlusData &state,
                                  int const ControlNum,
                                  bool const FirstHVACIteration,
                                  bool &IsConvergedFlag,
                                  bool &IsUpToDateFlag,
                                  std::string const &ControllerName // used when errors occur
    )
    {

        // SUBROUTINE INFORMATION:
        //       AUTHOR         Dimitri Curtil (LBNL)
        //       DATE WRITTEN   March 2006
        //       MODIFIED       na
        //       MODIFIED       na
        //       RE-ENGINEERED  na

        // PURPOSE OF THIS SUBROUTINE:
        // New routine to fire the root finder using the current actuated and sensed values.
        // - Updates IsConvergedFlag depending ou iteration status.
        // - Sets next actuated value to try in ControllerProps(ControlNum)%NextActuatedValue

        using RootFinder::CheckRootFinderCandidate;
        using RootFinder::IterateRootFinder;

        // SUBROUTINE LOCAL VARIABLE DECLARATIONS:
        int ActuatedNode;
        int SensedNode;
        bool IsDoneFlag; // TRUE if root finder needs to continue iterating, FALSE otherwise.
        bool ReusePreviousSolutionFlag;
        int PreviousSolutionIndex;
        bool PreviousSolutionDefinedFlag;
        int PreviousSolutionMode;
        Real64 PreviousSolutionValue;

        auto & ControllerProps(state.dataHVACControllers->ControllerProps);
        auto & RootFinders(state.dataHVACControllers->RootFinders);

        // Obtain actuated and sensed nodes
        ActuatedNode = ControllerProps(ControlNum).ActuatedNode;
        SensedNode = ControllerProps(ControlNum).SensedNode;

        // Update root finder with latest solution point
        // Check for unconstrained/constrained convergence
        // Compute next candidate if not converged yet.
        IterateRootFinder(state,
                          RootFinders(ControlNum),
                          ControllerProps(ControlNum).ActuatedValue,
                          ControllerProps(ControlNum).DeltaSensed,
                          IsDoneFlag); // root finder's data | X | Y | not used

        // Process root finder if converged or error
        // Map root finder status onto controller mode
        {
            auto const SELECT_CASE_var(RootFinders(ControlNum).StatusFlag);
            if ((SELECT_CASE_var == iStatus::None) || (SELECT_CASE_var == iStatus::WarningNonMonotonic) || (SELECT_CASE_var == iStatus::WarningSingular)) {
                // We need to keep iterating...
                IsConvergedFlag = false;

                if (FirstHVACIteration) {
                    PreviousSolutionIndex = 1;
                } else {
                    PreviousSolutionIndex = 2;
                }

                PreviousSolutionDefinedFlag = ControllerProps(ControlNum).SolutionTrackers(PreviousSolutionIndex).DefinedFlag;
                PreviousSolutionMode = ControllerProps(ControlNum).SolutionTrackers(PreviousSolutionIndex).Mode;
                PreviousSolutionValue = ControllerProps(ControlNum).SolutionTrackers(PreviousSolutionIndex).ActuatedValue;

                // Attempt to use root at previous HVAC step in place of the candidate produced by the
                // root finder.
                // Set in InitController() depending on controller mode at previous HVAC step iteration
                // Only attempted during bracketing phase of root finder.
                // Check that a previous solution is available
                // Make sure that mode of previous solution was active
                // Make sure that proposed candidate does not conflict with current min/max range and lower/upper brackets
                ReusePreviousSolutionFlag = ControllerProps(ControlNum).ReusePreviousSolutionFlag &&
                                            (RootFinders(ControlNum).CurrentMethodType == DataRootFinder::iMethod::Bracket) &&
                                            PreviousSolutionDefinedFlag && (PreviousSolutionMode == iModeActive) &&
                                            CheckRootFinderCandidate(RootFinders(ControlNum), PreviousSolutionValue);

                if (ReusePreviousSolutionFlag) {
                    // Try to reuse saved solution from previous call to SolveAirLoopControllers()
                    // instead of candidate proposed by the root finder
                    ControllerProps(ControlNum).NextActuatedValue = PreviousSolutionValue;

                    // Turn off flag since we can only use the previous solution once per HVAC iteration
                    ControllerProps(ControlNum).ReusePreviousSolutionFlag = false;
                } else {
                    // By default, use candidate value computed by root finder
                    ControllerProps(ControlNum).NextActuatedValue = RootFinders(ControlNum).XCandidate;
                }

            } else if ((SELECT_CASE_var == iStatus::OK) || (SELECT_CASE_var == iStatus::OKRoundOff)) {
                // Indicate convergence with base value (used to obtain DeltaSensed!)
                ExitCalcController(state, ControlNum, RootFinders(ControlNum).XCandidate, iModeActive, IsConvergedFlag, IsUpToDateFlag);

            } else if (SELECT_CASE_var == iStatus::OKMin) {
                // Indicate convergence with min value
                // Should be the same as ControllerProps(ControlNum)%MinAvailActuated
                ExitCalcController(state, ControlNum, RootFinders(ControlNum).MinPoint.X, iModeMinActive, IsConvergedFlag, IsUpToDateFlag);

            } else if (SELECT_CASE_var == iStatus::OKMax) {
                // Indicate convergence with max value
                // Should be the same as ControllerProps(ControlNum)%MaxAvailActuated
                ExitCalcController(state, ControlNum, RootFinders(ControlNum).MaxPoint.X, iModeMaxActive, IsConvergedFlag, IsUpToDateFlag);

            } else if (SELECT_CASE_var == iStatus::ErrorSingular) {
                // Indicate inactive mode with min actuated value
                // NOTE: Original code returned Node(ActuatedNode)%MassFlowRateMinAvail
                //       This was not portable in case the actuated variable was NOT a mass flow rate!
                //       Replaced   Node(ActuatedNode)%MassFlowRateMinAvail
                //       with       RootFinders(ControlNum)%MinPoint%X
                //       which is the same as (see SUBROUTINE InitController)
                //                  ControllerProps(ControlNum)%MinAvailActuated
                ExitCalcController(state, ControlNum, RootFinders(ControlNum).MinPoint.X, iModeInactive, IsConvergedFlag, IsUpToDateFlag);

                // Abnormal case: should never happen
            } else if (SELECT_CASE_var == iStatus::ErrorRange) {
                ShowSevereError(state, "FindRootSimpleController: Root finder failed at " + CreateHVACStepFullString(state));
                ShowContinueError(state, " Controller name=\"" + ControllerName + "\"");
                ShowContinueError(state,
                                  format(" Root candidate x={:.{}T} does not lie within the min/max bounds.",
                                         ControllerProps(ControlNum).ActuatedValue,
                                         NumSigDigits));
                ShowContinueError(state, format(" Min bound is x={:.{}T}", RootFinders(ControlNum).MinPoint.X, NumSigDigits));
                ShowContinueError(state, format(" Max bound is x={:.{}T}", RootFinders(ControlNum).MaxPoint.X, NumSigDigits));
                ShowFatalError(state, "Preceding error causes program termination.");

                // Abnormal case: should never happen
            } else if (SELECT_CASE_var == iStatus::ErrorBracket) {
                ShowSevereError(state, "FindRootSimpleController: Root finder failed at " + CreateHVACStepFullString(state));
                ShowContinueError(state, " Controller name=" + ControllerProps(ControlNum).ControllerName);
                ShowContinueError(state, " Controller action=" + ActionTypes(ControllerProps(ControlNum).Action));
                ShowContinueError(state,
                                  format(" Root candidate x={:.{}T} does not lie within the lower/upper brackets.",
                                         ControllerProps(ControlNum).ActuatedValue,
                                         NumSigDigits));
                if (RootFinders(ControlNum).LowerPoint.DefinedFlag) {
                    ShowContinueError(state, format(" Lower bracket is x={:.{}T}", RootFinders(ControlNum).LowerPoint.X, NumSigDigits));
                }
                if (RootFinders(ControlNum).UpperPoint.DefinedFlag) {
                    ShowContinueError(state, format(" Upper bracket is x={:.{}T}", RootFinders(ControlNum).UpperPoint.X, NumSigDigits));
                }
                ShowFatalError(state, "Preceding error causes program termination.");

                // Detected control function with wrong action between the min and max points.
                // Should never happen: probably indicative of some serious problems in IDFs
                // NOTE: This approach is more robust and consistent than what was done in version 1.3.
                //       Indeed, such a function with the wrong action characteristic would have silently returned
                //       either of the following values depending on the specified action:
                //       - NORMAL ACTION:
                //         - If y(xMin) > ySetPoint && y(xMax) < y(xMin), then  x = xMin
                //         - If y(xMin) < ySetPoint && y(xMax) < y(xMin), then  x = xMax
                //       - REVERSE ACTION:
                //         - If y(xMin) < ySetPoint && y(xMax) > y(xMin), then  x = xMin
                //         - If y(xMin) > ySetPoint && y(xMax) > y(xMin), then  x = xMax
            } else if (SELECT_CASE_var == iStatus::ErrorSlope) {
                if (!state.dataGlobal->WarmupFlag && ControllerProps(ControlNum).BadActionErrCount == 0) {
                    ++ControllerProps(ControlNum).BadActionErrCount;
                    ShowSevereError(state, "FindRootSimpleController: Controller error for controller = \"" + ControllerName + "\"");
                    ShowContinueErrorTimeStamp(state, "");
                    ShowContinueError(state, "  Controller function is inconsistent with user specified controller action = " +
                                      ActionTypes(ControllerProps(ControlNum).Action));
                    ShowContinueError(state, "  Actuator will be set to maximum action");
                    ShowContinueError(state, "Controller control type=" + ControlVariableTypes(ControllerProps(ControlNum).ControlVar));
                    if (ControllerProps(ControlNum).ControlVar == iCtrl::Temperature) {
                        ShowContinueError(state, format("Controller temperature setpoint = {:.2T} [C]", ControllerProps(ControlNum).SetPointValue));
                        ShowContinueError(state, format("Controller sensed temperature = {:.2T} [C]", ControllerProps(ControlNum).SensedValue));
                    } else if (ControllerProps(ControlNum).ControlVar == iCtrl::HumidityRatio) {
                        ShowContinueError(
                            state,
                            format("Controller humidity ratio setpoint = {:.2T} [kgWater/kgDryAir]", ControllerProps(ControlNum).SetPointValue));
                        ShowContinueError(
                            state, format("Controller sensed humidity ratio = {:.2T} [kgWater/kgDryAir]", ControllerProps(ControlNum).SensedValue));
                    } else if (ControllerProps(ControlNum).ControlVar == iCtrl::TemperatureAndHumidityRatio) {
                        ShowContinueError(state, format("Controller temperature setpoint = {:.2T} [C]", ControllerProps(ControlNum).SetPointValue));
                        ShowContinueError(state, format("Controller sensed temperature = {:.2T} [C]", ControllerProps(ControlNum).SensedValue));
                        ShowContinueError(state,
                                          format("Controller humidity ratio setpoint = {:.2T} [kgWater/kgDryAir]",
                                                 state.dataLoopNodes->Node(ControllerProps(ControlNum).SensedNode).HumRatMax));
                        ShowContinueError(state,
                                          format("Controller sensed humidity ratio = {:.2T} [kgWater/kgDryAir]",
<<<<<<< HEAD
                                                 Node(ControllerProps(ControlNum).SensedNode).HumRat));
                    } else if (ControllerProps(ControlNum).ControlVar == iCtrl::Flow) {
=======
                                                 state.dataLoopNodes->Node(ControllerProps(ControlNum).SensedNode).HumRat));
                    } else if (ControllerProps(ControlNum).ControlVar == iFlow) {
>>>>>>> d1cc6cda
                        ShowContinueError(state,
                                          format("Controller mass flow rate setpoint = {:.2T} [kg/s]", ControllerProps(ControlNum).SetPointValue));
                        ShowContinueError(state, format("Controller sensed mass flow rate = {:.2T} [kg/s]", ControllerProps(ControlNum).SensedValue));
                    } else {
                        // bad control variable input checked in input routine
                    }
                    if (ControllerProps(ControlNum).ActuatorVar == iCtrl::Flow) {
                        ShowContinueError(
                            state, format("Controller actuator mass flow rate set to {:.2T} [kg/s]", ControllerProps(ControlNum).MaxAvailActuated));
<<<<<<< HEAD
                        if (ControllerProps(ControlNum).ControlVar == iCtrl::Temperature) {
                            ShowContinueError(
                                state, format("Controller actuator temperature = {:.2T} [C]", Node(ControllerProps(ControlNum).ActuatedNode).Temp));
=======
                        if (ControllerProps(ControlNum).ControlVar == iTemperature) {
                            ShowContinueError(state,
                                              format("Controller actuator temperature = {:.2T} [C]",
                                                     state.dataLoopNodes->Node(ControllerProps(ControlNum).ActuatedNode).Temp));
>>>>>>> d1cc6cda
                            ShowContinueError(state, "  Note: Chilled water coils should be reverse action and the entering chilled");
                            ShowContinueError(state, "        water temperature (controller actuator temperature) should be below the setpoint temperature");
                            ShowContinueError(state, "  Note: Hot water coils should be normal action and the entering hot");
                            ShowContinueError(state, "        water temperature (controller actuator temperature) should be above the setpoint temperature");
                        }
                    } else {
                        // bad actuator variable input checked in input routine
                    }
                } else if (!state.dataGlobal->WarmupFlag) {
                    ++ControllerProps(ControlNum).BadActionErrCount;
                    ShowRecurringSevereErrorAtEnd(state, "FindRootSimpleController: Previous controller action error continues for controller = " +
                                                      ControllerName,
                                                  ControllerProps(ControlNum).BadActionErrIndex);
                } else {
                    // do nothing
                }
                // Indicate convergence with min value
                // Should be the same as ControllerProps(ControlNum)%MaxAvailActuated
                ExitCalcController(state, ControlNum, RootFinders(ControlNum).MaxPoint.X, iModeMaxActive, IsConvergedFlag, IsUpToDateFlag);

            } else {
                // Should never happen
                ShowSevereError(state, "FindRootSimpleController: Root finder failed at " + CreateHVACStepFullString(state));
                ShowContinueError(state, " Controller name=" + ControllerName);
                ShowContinueError(state, format(" Unrecognized root finder status flag={}", RootFinders(ControlNum).StatusFlag));
                ShowFatalError(state, "Preceding error causes program termination.");
            }
        }
    }

    void CheckSimpleController(EnergyPlusData &state, int const ControlNum, bool &IsConvergedFlag)
    {

        // SUBROUTINE INFORMATION:
        //       AUTHOR         Dimitri Curtil (LBNL)
        //       DATE WRITTEN   Feb 2006
        //       MODIFIED       na
        //       MODIFIED       na
        //       RE-ENGINEERED  na

        // PURPOSE OF THIS SUBROUTINE:
        // New routine used to detect whether controller can be considered converged
        // depending on its mode of operation.
        // Used after all controllers on an air loop have been solved in order
        // to make sure that final air loop state still represents a converged
        // state.
        // PRECONDITION: Setpoint must be known. See ControllerProps%IsSetPointDefinedFlag

        using RootFinder::CheckRootFinderConvergence;

        // SUBROUTINE LOCAL VARIABLE DECLARATIONS:
        int ActuatedNode;
        int SensedNode;

        auto & ControllerProps(state.dataHVACControllers->ControllerProps);
        auto & RootFinders(state.dataHVACControllers->RootFinders);

        // Obtain actuated and sensed nodes
        ActuatedNode = ControllerProps(ControlNum).ActuatedNode;
        SensedNode = ControllerProps(ControlNum).SensedNode;

        // Default initialization: assuming no convergence unless detected in the following code!
        IsConvergedFlag = false;

        {
            auto const SELECT_CASE_var(ControllerProps(ControlNum).Mode);
            if (SELECT_CASE_var == iModeOff) {
                // Check whether the component is running
                // This check is performed by looking at the component mass flow rate at the sensed node.
                // Since the components have been simulated before getting here, if they are zero they should be OFF.
                if (state.dataLoopNodes->Node(SensedNode).MassFlowRate == 0.0) {
                    if (ControllerProps(ControlNum).ActuatedValue == 0.0) {
                        IsConvergedFlag = true;
                        return;
                    }
                }

            } else if (SELECT_CASE_var == iModeInactive) {
                // Controller component NOT available (ie, inactive)
                // Make sure that the actuated variable is still equal to the node min avail
                // NOTE: Replaced Node(ActuatedNode)%MassFlowRateMinAvail         in release 1.3
                //       with     ControllerProps(ControlNum)%MinAvailActuated    in release 1.4
                if (ControllerProps(ControlNum).ActuatedValue == ControllerProps(ControlNum).MinAvailActuated) {
                    IsConvergedFlag = true;
                    return;
                }

            } else if (SELECT_CASE_var == iModeMinActive) {
                // Check for min constrained convergence
                if (CheckMinActiveController(state, ControlNum)) {
                    IsConvergedFlag = true;
                    return;
                }
                // Check for unconstrained convergence assuming that there is more than one controller controlling
                // the same sensed node and that the other controller was able to meet the setpoint although this one
                // was min-constrained.
                if (CheckRootFinderConvergence(RootFinders(ControlNum), ControllerProps(ControlNum).DeltaSensed)) {
                    // Indicate convergence with base value (used to compute DeltaSensed!)
                    IsConvergedFlag = true;
                    return;
                }

            } else if (SELECT_CASE_var == iModeMaxActive) {
                // Check for max constrained convergence
                if (CheckMaxActiveController(state, ControlNum)) {
                    IsConvergedFlag = true;
                    return;
                }
                // Check for unconstrained convergence assuming that there is more than one controller controlling
                // the same sensed node and that the other controller was able to meet the setpoint although this one
                // was max-constrained.
                if (CheckRootFinderConvergence(RootFinders(ControlNum), ControllerProps(ControlNum).DeltaSensed)) {
                    // Indicate convergence with base value (used to compute DeltaSensed!)
                    IsConvergedFlag = true;
                    return;
                }

            } else if (SELECT_CASE_var == iModeActive) {
                // Check min constraint on actuated variable
                if (ControllerProps(ControlNum).ActuatedValue < ControllerProps(ControlNum).MinAvailActuated) {
                    IsConvergedFlag = false;
                    return;
                }
                // Check max constraint on actuated variable
                if (ControllerProps(ControlNum).ActuatedValue > ControllerProps(ControlNum).MaxAvailActuated) {
                    IsConvergedFlag = false;
                    return;
                }

                // Check for unconstrained convergence
                // Equivalent to:
                // IF ((ABS(ControllerProps(ControlNum)%DeltaSensed) .LE. ControllerProps(ControlNum)%Offset)) THEN
                // NOTE: If setpoint has changed since last call, then the following test will most likely fail.
                if (CheckRootFinderConvergence(RootFinders(ControlNum), ControllerProps(ControlNum).DeltaSensed)) {
                    // Indicate convergence with base value (used to compute DeltaSensed!)
                    IsConvergedFlag = true;
                    return;
                }
                // Check for min constrained convergence
                if (CheckMinActiveController(state, ControlNum)) {
                    IsConvergedFlag = true;
                    return;
                }
                // Check for max constrained convergence
                if (CheckMaxActiveController(state, ControlNum)) {
                    IsConvergedFlag = true;
                    return;
                }

            } else {
                // Can only happen if controller is not converged after MaxIter in SolveAirLoopControllers()
                // which will produce ControllerProps(ControlNum)%Mode = iModeNone
                IsConvergedFlag = false;
            }
        }
    }

    bool CheckMinActiveController(EnergyPlusData &state, int const ControlNum)
    {
        // FUNCTION INFORMATION:
        //       AUTHOR         Dimitri Curtil
        //       DATE WRITTEN   May 2006
        //       MODIFIED       na
        //       RE-ENGINEERED  na

        // PURPOSE OF THIS FUNCTION:
        // Returns true if controller is min-constrained. false otherwise.

        // Return value
        bool CheckMinActiveController;

        CheckMinActiveController = false;

        auto & ControllerProps(state.dataHVACControllers->ControllerProps);

        // Check that actuated value is the min avail actuated value
        if (ControllerProps(ControlNum).ActuatedValue != ControllerProps(ControlNum).MinAvailActuated) {
            CheckMinActiveController = false;
            return CheckMinActiveController;
        }

        {
            auto const SELECT_CASE_var(ControllerProps(ControlNum).Action);
            if (SELECT_CASE_var == iNormalAction) { // "NORMAL"
                // Check for min constrained convergence
                if (ControllerProps(ControlNum).SetPointValue <= ControllerProps(ControlNum).SensedValue) {
                    CheckMinActiveController = true;
                    return CheckMinActiveController;
                }

            } else if (SELECT_CASE_var == iReverseAction) { // "REVERSE"
                // Check for min constrained convergence
                if (ControllerProps(ControlNum).SetPointValue >= ControllerProps(ControlNum).SensedValue) {
                    CheckMinActiveController = true;
                    return CheckMinActiveController;
                }

            } else {
                // Should never happen
                ShowSevereError(state, "CheckMinActiveController: Invalid controller action during " + CreateHVACStepFullString(state) + '.');
                ShowContinueError(state, "CheckMinActiveController: Controller name=" + ControllerProps(ControlNum).ControllerName);
                ShowContinueError(state, R"(CheckMinActiveController: Valid choices are "NORMAL" or "REVERSE")");
                ShowFatalError(state, "CheckMinActiveController: Preceding error causes program termination.");
            }
        }

        return CheckMinActiveController;
    }

    bool CheckMaxActiveController(EnergyPlusData &state, int const ControlNum)
    {
        // FUNCTION INFORMATION:
        //       AUTHOR         Dimitri Curtil
        //       DATE WRITTEN   May 2006
        //       MODIFIED       na
        //       RE-ENGINEERED  na

        // PURPOSE OF THIS FUNCTION:
        // Returns true if controller is max-constrained. false otherwise.

        // Return value
        bool CheckMaxActiveController;

        CheckMaxActiveController = false;

        auto & ControllerProps(state.dataHVACControllers->ControllerProps);

        // Check that actuated value is the max avail actuated value
        if (ControllerProps(ControlNum).ActuatedValue != ControllerProps(ControlNum).MaxAvailActuated) {
            CheckMaxActiveController = false;
            return CheckMaxActiveController;
        }

        {
            auto const SELECT_CASE_var(ControllerProps(ControlNum).Action);
            if (SELECT_CASE_var == iNormalAction) { // "NORMAL"
                // Check for max constrained convergence
                if (ControllerProps(ControlNum).SetPointValue >= ControllerProps(ControlNum).SensedValue) {
                    CheckMaxActiveController = true;
                    return CheckMaxActiveController;
                }

            } else if (SELECT_CASE_var == iReverseAction) { // "REVERSE"
                // Check for max constrained convergence
                if (ControllerProps(ControlNum).SetPointValue <= ControllerProps(ControlNum).SensedValue) {
                    CheckMaxActiveController = true;
                    return CheckMaxActiveController;
                }

            } else {
                // Should never happen
                ShowSevereError(state, "CheckMaxActiveController: Invalid controller action during " + CreateHVACStepFullString(state) + '.');
                ShowContinueError(state, "CheckMaxActiveController: Controller name=" + ControllerProps(ControlNum).ControllerName);
                ShowContinueError(state, R"(CheckMaxActiveController: Valid choices are "NORMAL" or "REVERSE")");
                ShowFatalError(state, "CheckMaxActiveController: Preceding error causes program termination.");
            }
        }

        return CheckMaxActiveController;
    }

    void SaveSimpleController(EnergyPlusData &state, int const ControlNum, bool const FirstHVACIteration, bool const IsConvergedFlag)
    {

        // SUBROUTINE INFORMATION:
        //       AUTHOR         Dimitri Curtil
        //       DATE WRITTEN   April 2006
        //       MODIFIED       na
        //       RE-ENGINEERED  na

        // PURPOSE OF THIS SUBROUTINE:
        // Updates solution trackers if simple controller is converged.

        // SUBROUTINE LOCAL VARIABLE DECLARATIONS:
        int PreviousSolutionIndex;

        auto & ControllerProps(state.dataHVACControllers->ControllerProps);

        // Save solution and mode for next call only if converged
        if (IsConvergedFlag) {
            if (FirstHVACIteration) {
                PreviousSolutionIndex = 1;
            } else {
                PreviousSolutionIndex = 2;
            }

            if (ControllerProps(ControlNum).Mode == iModeActive) {
                ControllerProps(ControlNum).SolutionTrackers(PreviousSolutionIndex).DefinedFlag = true;
                ControllerProps(ControlNum).SolutionTrackers(PreviousSolutionIndex).Mode = ControllerProps(ControlNum).Mode;
                ControllerProps(ControlNum).SolutionTrackers(PreviousSolutionIndex).ActuatedValue = ControllerProps(ControlNum).NextActuatedValue;
            } else {
                ControllerProps(ControlNum).SolutionTrackers(PreviousSolutionIndex).DefinedFlag = false;
                ControllerProps(ControlNum).SolutionTrackers(PreviousSolutionIndex).Mode = ControllerProps(ControlNum).Mode;
                ControllerProps(ControlNum).SolutionTrackers(PreviousSolutionIndex).ActuatedValue = ControllerProps(ControlNum).NextActuatedValue;
            }
        }
    }

    void UpdateController(EnergyPlusData &state, int const ControlNum)
    {

        // SUBROUTINE INFORMATION:
        //       AUTHOR         <author>
        //       DATE WRITTEN   <date_written>
        //       MODIFIED       na
        //       RE-ENGINEERED  na

        // PURPOSE OF THIS SUBROUTINE:
        // This subroutine updates the actuated node with the next candidate value.

        // Using/Aliasing
        using PlantUtilities::SetActuatedBranchFlowRate;

        // SUBROUTINE LOCAL VARIABLE DECLARATIONS:
        int ActuatedNode;
        int SensedNode;

        auto & ControllerProps(state.dataHVACControllers->ControllerProps);

        // Set the sensed and actuated node numbers
        ActuatedNode = ControllerProps(ControlNum).ActuatedNode;
        SensedNode = ControllerProps(ControlNum).SensedNode;

        // Set the actuated node of the Controller
        {
            auto const SELECT_CASE_var(ControllerProps(ControlNum).ActuatorVar);
            if (SELECT_CASE_var == iCtrl::Flow) { // 'Flow'
                SetActuatedBranchFlowRate(state, ControllerProps(ControlNum).NextActuatedValue,
                                          ControllerProps(ControlNum).ActuatedNode,
                                          ControllerProps(ControlNum).ActuatedNodePlantLoopNum,
                                          ControllerProps(ControlNum).ActuatedNodePlantLoopSide,
                                          ControllerProps(ControlNum).ActuatedNodePlantLoopBranchNum,
                                          false);
                //     Node(ActuatedNode)%MassFlowRate = ControllerProps(ControlNum)%NextActuatedValue

            } else {
                ShowFatalError(state, "UpdateController: Invalid Actuator Variable Type=" + ControlVariableTypes(ControllerProps(ControlNum).ActuatorVar));
            }
        }
    }

    void CheckTempAndHumRatCtrl(EnergyPlusData &state, int const ControlNum, bool &IsConvergedFlag)
    {

        {
            auto &thisController(state.dataHVACControllers->ControllerProps(ControlNum));
            if (IsConvergedFlag) {
                if (thisController.ControlVar == iCtrl::TemperatureAndHumidityRatio) {
                    // For temperature and humidity control, after temperature control is converged, check if humidity setpoint is met
                    if (!thisController.HumRatCtrlOverride) {
                        // For humidity control tolerance, always use 0.0001 which is roughly equivalent to a 0.015C change in dewpoint
<<<<<<< HEAD
                        if (Node(thisController.SensedNode).HumRat > (Node(thisController.SensedNode).HumRatMax + 1.0e-5)) {
                            // Turn on humidity control and restart controller
=======
                        if (state.dataLoopNodes->Node(thisController.SensedNode).HumRat >
                            (state.dataLoopNodes->Node(thisController.SensedNode).HumRatMax + 1.0e-5)) {
                            // Turn on humdity control and restart controller
>>>>>>> d1cc6cda
                            IsConvergedFlag = false;
                            thisController.HumRatCtrlOverride = true;
                            if (thisController.Action == iReverseAction) {
                                // Cooling coil controller should always be ReverseAction, but skip this if not
                                RootFinder::SetupRootFinder(state,
                                                            state.dataHVACControllers->RootFinders(ControlNum),
                                                            iSlopeDecreasing,
                                                            DataRootFinder::iMethod::FalsePosition,
                                                            DataPrecisionGlobals::constant_zero,
                                                            1.0e-6,
                                                            1.0e-5);
                            }
                            // Do a cold start reset, same as iControllerOpColdStart
                            ResetController(state, ControlNum, false, IsConvergedFlag);
                        }
                    }
                }
            }
        }
    }

    void ExitCalcController(EnergyPlusData &state, int const ControlNum, Real64 const NextActuatedValue, int const Mode, bool &IsConvergedFlag, bool &IsUpToDateFlag)
    {

        // SUBROUTINE INFORMATION:
        //       AUTHOR         Dimitri Curtil
        //       DATE WRITTEN   February 06
        //       MODIFIED       na
        //       RE-ENGINEERED  na

        // PURPOSE OF THIS SUBROUTINE:
        // Only called when controller is considered as "converged", meaning that we do no longer
        // need to continue iterating.

        // METHODOLOGY EMPLOYED:
        // Updates:
        // - next actuated value
        // - controller mode
        // - IsConvergedFlag
        // - IsUpToDateFlag

        auto & ControllerProps(state.dataHVACControllers->ControllerProps);

        ControllerProps(ControlNum).NextActuatedValue = NextActuatedValue;
        ControllerProps(ControlNum).Mode = Mode;
        IsConvergedFlag = true;

        // Set IsUpToDateFlag upon exiting to indicate caller whether or not the air loop needs to be
        // re-simulated with the current candidate value, ie ControllerProps(ControlNum)%NextActuatedValue
        if (ControllerProps(ControlNum).ActuatedValue != ControllerProps(ControlNum).NextActuatedValue) {
            IsUpToDateFlag = false;
        } else {
            IsUpToDateFlag = true;
        }
    }

    void TrackAirLoopControllers(EnergyPlusData &state,
        int const AirLoopNum, int const WarmRestartStatus, int const AirLoopIterMax, int const AirLoopIterTot, int const AirLoopNumCalls)
    {

        // SUBROUTINE INFORMATION:
        //       AUTHOR         Dimitri Curtil
        //       DATE WRITTEN   April 2006
        //       MODIFIED       na
        //       RE-ENGINEERED  na

        // PURPOSE OF THIS SUBROUTINE:
        // Updates runtime statistics for controllers on the specified air loop.
        // Used to produce objective metrics when analyzing runtime performance
        // of HVAC controllers for different implementations.

        // Using/Aliasing
        using DataHVACGlobals::NumPrimaryAirSys;

        // SUBROUTINE PARAMETER DEFINITIONS:
        // See CONTROLLER_WARM_RESTART_<> parameters in DataHVACControllers.cc
        // If Status<0, no speculative warm restart.
        // If Status==0, speculative warm restart failed.
        // If Status>0, speculative warm restart succeeded.
        // Max number of iterations performed by controllers on this air loop (per call to SimAirLoop)
        // Aggregated number of iterations performed by controllers on this air loop (per call to SimAirLoop)
        // Number of times SimAirLoopComponents() has been invoked

        // SUBROUTINE LOCAL VARIABLE DECLARATIONS:
        int ControllerNum;

        auto & AirLoopStats(state.dataHVACControllers->AirLoopStats);

        // If no controllers on this air loop then we have nothing to do
        if (state.dataAirSystemsData->PrimaryAirSystems(AirLoopNum).NumControllers == 0) return;
        // To avoid tracking statistics in case of no air loop or no HVAC controllers are defined
        if (state.dataHVACControllers->NumAirLoopStats == 0) return;

        // Update performance statistics for air loop
        ++AirLoopStats(AirLoopNum).NumCalls;

        {
            auto const SELECT_CASE_var(WarmRestartStatus);
            if (SELECT_CASE_var == iControllerWarmRestartSuccess) {
                ++AirLoopStats(AirLoopNum).NumSuccessfulWarmRestarts;
            } else if (SELECT_CASE_var == iControllerWarmRestartFail) {
                ++AirLoopStats(AirLoopNum).NumFailedWarmRestarts;
            } else {
                // Nothing to do if no speculative warm restart used
            }
        }

        AirLoopStats(AirLoopNum).TotSimAirLoopComponents += AirLoopNumCalls;

        AirLoopStats(AirLoopNum).MaxSimAirLoopComponents = max(AirLoopStats(AirLoopNum).MaxSimAirLoopComponents, AirLoopNumCalls);

        AirLoopStats(AirLoopNum).TotIterations += AirLoopIterTot;

        AirLoopStats(AirLoopNum).MaxIterations = max(AirLoopStats(AirLoopNum).MaxIterations, AirLoopIterMax);

        // Update performance statistics for each controller on air loop
        for (ControllerNum = 1; ControllerNum <= state.dataAirSystemsData->PrimaryAirSystems(AirLoopNum).NumControllers; ++ControllerNum) {
            TrackAirLoopController(state, AirLoopNum, ControllerNum);
        }
    }

    void TrackAirLoopController(EnergyPlusData &state,
                                int const AirLoopNum,       // Air loop index
                                int const AirLoopControlNum // Controller index on this air loop
    )
    {

        // SUBROUTINE INFORMATION:
        //       AUTHOR         Dimitri Curtil
        //       DATE WRITTEN   April 2006
        //       MODIFIED       na
        //       RE-ENGINEERED  na

        // PURPOSE OF THIS SUBROUTINE:
        // Updates runtime statistics for the specified controller.
        // Used to produce objective metrics when analyzing runtime performance
        // of HVAC controllers for different implementations.

        using DataHVACGlobals::NumPrimaryAirSys;

        // Corresponding index in ControllerProps array
        int ControlIndex;
        // Number of iterations needed to solve this controller
        int IterationCount;
        // Current operating mode
        int Mode;

        auto & AirLoopStats(state.dataHVACControllers->AirLoopStats);
        auto & ControllerProps(state.dataHVACControllers->ControllerProps);

        ControlIndex = state.dataAirSystemsData->PrimaryAirSystems(AirLoopNum).ControllerIndex(AirLoopControlNum);

        // We use NumCalcCalls instead of the iteration counter used in SolveAirLoopControllers()
        // to avoid having to call TrackAirLoopController() directly from SolveAirLoopControllers().
        // The 2 counters should be the same anyway as NumCalcCalls is first reset to zero and
        // incremented each time ManageControllers() is invoked with iControllerOpIterate
        IterationCount = ControllerProps(ControlIndex).NumCalcCalls;
        Mode = ControllerProps(ControlIndex).Mode;

        if (Mode != iModeNone) {

            ++AirLoopStats(AirLoopNum).ControllerStats(AirLoopControlNum).NumCalls(Mode);

            AirLoopStats(AirLoopNum).ControllerStats(AirLoopControlNum).TotIterations(Mode) += IterationCount;

            AirLoopStats(AirLoopNum).ControllerStats(AirLoopControlNum).MaxIterations(Mode) =
                max(AirLoopStats(AirLoopNum).ControllerStats(AirLoopControlNum).MaxIterations(Mode), IterationCount);
        }
    }

    void DumpAirLoopStatistics(EnergyPlusData &state)
    {

        // SUBROUTINE INFORMATION:
        //       AUTHOR         Dimitri Curtil
        //       DATE WRITTEN   April 2006
        //       MODIFIED       na
        //       RE-ENGINEERED  na

        // PURPOSE OF THIS SUBROUTINE:
        // Writes runtime statistics for controllers on all air loops
        // to a CSV file named "statistics.HVACControllers.csv".

        using DataHVACGlobals::NumPrimaryAirSys;

        // Detect if statistics have been generated or not for this run
        if (!state.dataSysVars->TrackAirLoopEnvFlag) {
            return;
        }

        InputOutputFileName StatisticsFileName{"statistics.HVACControllers.csv"};
        auto statisticsFile = StatisticsFileName.open(state, "DumpAirLoopStatistics");

        // note that the AirLoopStats object does not seem to be initialized when this code
        // is executed and it causes a crash here
        for (int AirLoopNum = 1; AirLoopNum <= NumPrimaryAirSys; ++AirLoopNum) {
            WriteAirLoopStatistics(statisticsFile, state.dataAirSystemsData->PrimaryAirSystems(AirLoopNum), state.dataHVACControllers->AirLoopStats(AirLoopNum));
        }
    }

    void WriteAirLoopStatistics(InputOutputFile &statisticsFile,
                                DefinePrimaryAirSystem const &ThisPrimaryAirSystem,
                                AirLoopStatsType const &ThisAirLoopStats)
    {

        // SUBROUTINE INFORMATION:
        //       AUTHOR         Dimitri Curtil
        //       DATE WRITTEN   April 2006
        //       MODIFIED       na
        //       RE-ENGINEERED  na

        // PURPOSE OF THIS SUBROUTINE:
        // Writes runtime statistics for controllers on the specified air loop
        // to the specified file.

        using namespace DataAirSystems;

        // SUBROUTINE LOCAL VARIABLE DECLARATIONS:
        int AirLoopControlNum;
        int NumWarmRestarts;
        Real64 WarmRestartSuccessRatio;
        int NumCalls;
        int TotIterations;
        int MaxIterations;
        Real64 AvgIterations;
        int iModeNum;

        print(statisticsFile, "{},\n", ThisPrimaryAirSystem.Name);

        // Number of calls to SimAirLoop() has been invoked over the course of the simulation
        // to simulate the specified air loop
        print(statisticsFile, "NumCalls,{}\n", ThisAirLoopStats.NumCalls);

        // Warm restart success ratio
        NumWarmRestarts = ThisAirLoopStats.NumSuccessfulWarmRestarts + ThisAirLoopStats.NumFailedWarmRestarts;
        if (NumWarmRestarts == 0) {
            WarmRestartSuccessRatio = 0.0;
        } else {
            WarmRestartSuccessRatio = double(ThisAirLoopStats.NumSuccessfulWarmRestarts) / double(NumWarmRestarts);
        }

        print(statisticsFile, "NumWarmRestarts,{}\n", NumWarmRestarts);
        print(statisticsFile, "NumSuccessfulWarmRestarts,{}\n", ThisAirLoopStats.NumSuccessfulWarmRestarts);
        print(statisticsFile, "NumFailedWarmRestarts,{}\n", ThisAirLoopStats.NumFailedWarmRestarts);
        print(statisticsFile, "WarmRestartSuccessRatio,{:.10T}\n", WarmRestartSuccessRatio);

        // Total number of times SimAirLoopComponents() has been invoked over the course of the simulation
        // to simulate the specified air loop
        print(statisticsFile, "TotSimAirLoopComponents,{}\n", ThisAirLoopStats.TotSimAirLoopComponents);
        // Maximum number of times SimAirLoopComponents() has been invoked over the course of the simulation
        // to simulate the specified air loop
        print(statisticsFile, "MaxSimAirLoopComponents,{}\n", ThisAirLoopStats.MaxSimAirLoopComponents);

        // Aggregated number of iterations needed by all controllers to simulate the specified air loop
        print(statisticsFile, "TotIterations,{}\n", ThisAirLoopStats.TotIterations);
        // Maximum number of iterations needed by controllers to simulate the specified air loop
        print(statisticsFile, "MaxIterations,{}\n", ThisAirLoopStats.MaxIterations);

        // Average number of iterations needed by controllers to simulate the specified air loop
        if (ThisAirLoopStats.NumCalls == 0) {
            AvgIterations = 0.0;
        } else {
            AvgIterations = double(ThisAirLoopStats.TotIterations) / double(ThisAirLoopStats.NumCalls);
        }

        print(statisticsFile, "AvgIterations,{:.10T}\n", AvgIterations);

        // Dump statistics for each controller on this air loop
        for (AirLoopControlNum = 1; AirLoopControlNum <= ThisPrimaryAirSystem.NumControllers; ++AirLoopControlNum) {

            print(statisticsFile, "{},\n", ThisPrimaryAirSystem.ControllerName(AirLoopControlNum));

            // Aggregate iteration trackers across all operating modes
            NumCalls = 0;
            TotIterations = 0;
            MaxIterations = 0;

            for (iModeNum = iFirstMode; iModeNum <= iLastMode; ++iModeNum) {
                NumCalls += ThisAirLoopStats.ControllerStats(AirLoopControlNum).NumCalls(iModeNum);

                TotIterations += ThisAirLoopStats.ControllerStats(AirLoopControlNum).TotIterations(iModeNum);

                MaxIterations = max(MaxIterations, ThisAirLoopStats.ControllerStats(AirLoopControlNum).MaxIterations(iModeNum));
            }

            // Number of times this controller was simulated (should match air loop num calls)
            print(statisticsFile, "NumCalls,{}\n", NumCalls);
            // Aggregated number of iterations needed by this controller
            print(statisticsFile, "TotIterations,{}\n", TotIterations);
            // Aggregated number of iterations needed by this controller
            print(statisticsFile, "MaxIterations,{}\n", MaxIterations);

            // Average number of iterations needed by controllers to simulate the specified air loop
            if (NumCalls == 0) {
                AvgIterations = 0.0;
            } else {
                AvgIterations = double(TotIterations) / double(NumCalls);
            }
            print(statisticsFile, "AvgIterations,{:.10T}\n", AvgIterations);

            // Dump iteration trackers for each operating mode
            for (iModeNum = iFirstMode; iModeNum <= iLastMode; ++iModeNum) {

                print(statisticsFile, "{},\n", ControllerModeTypes(iModeNum));

                // Number of times this controller operated in this mode
                print(statisticsFile, "NumCalls,{}\n", ThisAirLoopStats.ControllerStats(AirLoopControlNum).NumCalls(iModeNum));

                // Aggregated number of iterations needed by this controller
                print(statisticsFile, "TotIterations,{}\n", ThisAirLoopStats.ControllerStats(AirLoopControlNum).TotIterations(iModeNum));
                // Aggregated number of iterations needed by this controller
                print(statisticsFile, "MaxIterations,{}\n", ThisAirLoopStats.ControllerStats(AirLoopControlNum).MaxIterations(iModeNum));

                // Average number of iterations needed by controllers to simulate the specified air loop
                if (ThisAirLoopStats.ControllerStats(AirLoopControlNum).NumCalls(iModeNum) == 0) {
                    AvgIterations = 0.0;
                } else {
                    AvgIterations = double(ThisAirLoopStats.ControllerStats(AirLoopControlNum).TotIterations(iModeNum)) /
                                    double(ThisAirLoopStats.ControllerStats(AirLoopControlNum).NumCalls(iModeNum));
                }
                print(statisticsFile, "AvgIterations,{:.10T}\n", AvgIterations);
            }
        }
    }

    void SetupAirLoopControllersTracer(EnergyPlusData &state, int const AirLoopNum)
    {

        // SUBROUTINE INFORMATION:
        //       AUTHOR         Dimitri Curtil
        //       DATE WRITTEN   February 2006
        //       MODIFIED       na
        //       RE-ENGINEERED  na

        // PURPOSE OF THIS SUBROUTINE:
        // Opens main trace file for controllers on specific air loop
        // and writes header row with titles.

        int ControllerNum;

        // Open main controller trace file for each air loop
        const auto TraceFileName = "controller." + state.dataAirSystemsData->PrimaryAirSystems(AirLoopNum).Name + ".csv";

        auto & AirLoopStats(state.dataHVACControllers->AirLoopStats);

        // Store file unit in air loop stats
        AirLoopStats(AirLoopNum).TraceFile->fileName = TraceFileName;
        AirLoopStats(AirLoopNum).TraceFile->open();

        if (!AirLoopStats(AirLoopNum).TraceFile->good()) {
            ShowFatalError(state, "SetupAirLoopControllersTracer: Failed to open air loop trace file \"" + TraceFileName + "\" for output (write).");
            return;
        }

        auto &TraceFile = *AirLoopStats(AirLoopNum).TraceFile;

        // List all controllers and their corresponding handles into main trace file
        print(TraceFile, "Num,Name,\n");

        for (ControllerNum = 1; ControllerNum <= state.dataAirSystemsData->PrimaryAirSystems(AirLoopNum).NumControllers; ++ControllerNum) {
            print(TraceFile, "{},{},\n", ControllerNum, state.dataAirSystemsData->PrimaryAirSystems(AirLoopNum).ControllerName(ControllerNum));
            // SAME AS ControllerProps(ControllerIndex)%ControllerName BUT NOT YET AVAILABLE
        }

        // Skip a bunch of lines
        print(TraceFile, "\n\n\n");

        // Write column header in main controller trace file
        print(TraceFile,
              "ZoneSizingCalc,SysSizingCalc,EnvironmentNum,WarmupFlag,SysTimeStamp,SysTimeInterval,BeginTimeStepFlag,FirstTimeStepSysFlag,"
              "FirstHVACIteration,AirLoopPass,AirLoopNumCallsTot,AirLoopConverged,");

        // Write headers for final state
        for (ControllerNum = 1; ControllerNum <= state.dataAirSystemsData->PrimaryAirSystems(AirLoopNum).NumControllers; ++ControllerNum) {
            print(TraceFile,
                  "Mode{},IterMax{},XRoot{},YRoot{},YSetPoint{},\n",
                  ControllerNum,
                  ControllerNum,
                  ControllerNum,
                  ControllerNum,
                  ControllerNum);
        }

        print(TraceFile, "\n");
    }

    void TraceAirLoopControllers(EnergyPlusData &state,
                                 bool const FirstHVACIteration,
                                 int const AirLoopNum,
                                 int const AirLoopPass,
                                 bool const AirLoopConverged,
                                 int const AirLoopNumCalls)
    {

        // SUBROUTINE INFORMATION:
        //       AUTHOR         Dimitri Curtil
        //       DATE WRITTEN   January 2006
        //       MODIFIED       na
        //       RE-ENGINEERED  na

        // PURPOSE OF THIS SUBROUTINE:
        // This subroutine writes diagnostic to the trace file attached to each air loop.

        // SUBROUTINE ARGUMENT DEFINITIONS:
        // TRUE when primary air system & controllers simulation has converged;
        // Number of times SimAirLoopComponents() has been invoked

        // SUBROUTINE LOCAL VARIABLE DECLARATIONS:
        int ControllerNum;

        auto & AirLoopStats(state.dataHVACControllers->AirLoopStats);

        // IF no controllers on this air loop then we have nothing to do
        if (state.dataAirSystemsData->PrimaryAirSystems(AirLoopNum).NumControllers == 0) return;
        // To avoid tracking statistics in case of no air loop or no HVAC controllers are defined
        if (state.dataHVACControllers->NumAirLoopStats == 0) return;

        // Setup trace file on first call only
        if (AirLoopStats(AirLoopNum).FirstTraceFlag) {
            SetupAirLoopControllersTracer(state, AirLoopNum);

            AirLoopStats(AirLoopNum).FirstTraceFlag = false;
        }

        auto &TraceFile = *AirLoopStats(AirLoopNum).TraceFile;

        if (!TraceFile.good()) return;

        // Write iteration stamp first
        TraceIterationStamp(state, TraceFile, FirstHVACIteration, AirLoopPass, AirLoopConverged, AirLoopNumCalls);

        // Loop over the air sys controllers and write diagnostic to trace file
        for (ControllerNum = 1; ControllerNum <= state.dataAirSystemsData->PrimaryAirSystems(AirLoopNum).NumControllers; ++ControllerNum) {
            TraceAirLoopController(state, TraceFile, state.dataAirSystemsData->PrimaryAirSystems(AirLoopNum).ControllerIndex(ControllerNum));
        }

        // Go to next line
        print(TraceFile, "\n");
    }

    void TraceIterationStamp(EnergyPlusData &state,
                             InputOutputFile &TraceFile,
                             bool const FirstHVACIteration,
                             int const AirLoopPass,
                             bool const AirLoopConverged,
                             int const AirLoopNumCalls)
    {

        // SUBROUTINE INFORMATION:
        //       AUTHOR         Dimitri Curtil
        //       DATE WRITTEN   February 2006
        //       MODIFIED       na
        //       RE-ENGINEERED  na

        // PURPOSE OF THIS SUBROUTINE:
        // Writes current iteration time stamp to specified trace file.

        // Using/Aliasing
        using DataHVACGlobals::FirstTimeStepSysFlag;
        using General::LogicalToInteger;

        // SUBROUTINE PARAMETER DEFINITIONS:
        // TRUE when primary air system and controllers simulation has converged;
        // Number of times SimAirLoopComponents() has been invoked

        // Write step stamp to air loop trace file after reset
        // Note that we do not go to the next line
        print(TraceFile,
              "{},{},{},{},{},{},{},{},{},{},{},{},",
              LogicalToInteger(state.dataGlobal->ZoneSizingCalc),
              LogicalToInteger(state.dataGlobal->SysSizingCalc),
              state.dataEnvrn->CurEnvirNum,
              LogicalToInteger(state.dataGlobal->WarmupFlag),
              CreateHVACTimeString(state),
              MakeHVACTimeIntervalString(state),
              LogicalToInteger(state.dataGlobal->BeginTimeStepFlag),
              LogicalToInteger(FirstTimeStepSysFlag),
              LogicalToInteger(FirstHVACIteration),
              AirLoopPass,
              AirLoopNumCalls,
              LogicalToInteger(AirLoopConverged));
    }

    void TraceAirLoopController(EnergyPlusData &state, InputOutputFile &TraceFile, int const ControlNum)
    {

        // SUBROUTINE INFORMATION:
        //       AUTHOR         Dimitri Curtil
        //       DATE WRITTEN   January 2006
        //       MODIFIED       na
        //       RE-ENGINEERED  na

        // PURPOSE OF THIS SUBROUTINE:
        // This subroutine writes convergence diagnostic to the air loop trace file
        // for the specified controller index.

        // SUBROUTINE LOCAL VARIABLE DECLARATIONS:
        int ActuatedNode;
        int SensedNode;

        auto & ControllerProps(state.dataHVACControllers->ControllerProps);

        // Set the sensed and actuated node numbers
        ActuatedNode = ControllerProps(ControlNum).ActuatedNode;
        SensedNode = ControllerProps(ControlNum).SensedNode;

        print(TraceFile,
              "{},{},{:.10T},{:.10T},{:.10T},",
              ControllerProps(ControlNum).Mode,
              ControllerProps(ControlNum).NumCalcCalls,
              state.dataLoopNodes->Node(ActuatedNode).MassFlowRate,
              state.dataLoopNodes->Node(SensedNode).Temp,
              state.dataLoopNodes->Node(SensedNode).TempSetPoint);
    }

    void SetupIndividualControllerTracer(EnergyPlusData &state, int const ControlNum)
    {

        // SUBROUTINE INFORMATION:
        //       AUTHOR         Dimitri Curtil
        //       DATE WRITTEN   February 2006
        //       MODIFIED       na
        //       RE-ENGINEERED  na

        // PURPOSE OF THIS SUBROUTINE:
        // Opens individual controller trace file for the specified controller
        // and writes header row.

        using RootFinder::WriteRootFinderTraceHeader;

        auto & ControllerProps(state.dataHVACControllers->ControllerProps);

        const auto TraceFileName = "controller." + ControllerProps(ControlNum).ControllerName + ".csv";
        auto &TraceFile = *ControllerProps(ControlNum).TraceFile;
        TraceFile.fileName = TraceFileName;
        TraceFile.open();

        if (!TraceFile.good()) {
            ShowFatalError(state, "SetupIndividualControllerTracer: Failed to open controller trace file \"" + TraceFileName + "\" for output (write).");
            return;
        }

        // Write header row
        // Masss flow rate
        // Convergence analysis
        print(TraceFile,
              "EnvironmentNum,WarmupFlag,SysTimeStamp,SysTimeInterval,AirLoopPass,FirstHVACIteration,Operation,NumCalcCalls,SensedNode%MassFlowRate,"
              "ActuatedNode%MassFlowRateMinAvail,ActuatedNode%MassFlowRateMaxAvail,X,Y,Setpoint,DeltaSensed,Offset,Mode,IsConvergedFlag,"
              "NextActuatedValue");

        WriteRootFinderTraceHeader(TraceFile);

        // Finally skip line
        print(TraceFile, "\n");
    }

    void TraceIndividualController(EnergyPlusData &state,
                                   int const ControlNum,
                                   bool const FirstHVACIteration,
                                   int const AirLoopPass,
                                   int const Operation, // Operation to execute
                                   bool const IsConvergedFlag)
    {

        // SUBROUTINE INFORMATION:
        //       AUTHOR         Dimitri Curtil
        //       DATE WRITTEN   January 2006
        //       MODIFIED       na
        //       RE-ENGINEERED  na

        // PURPOSE OF THIS SUBROUTINE:
        // This subroutine writes convergence diagnostic to the trace file for the specified
        // controller.

        using General::LogicalToInteger;
        using RootFinder::WriteRootFinderTrace;

        // SUBROUTINE LOCAL VARIABLE DECLARATIONS:
        int ActuatedNode;
        int SensedNode;
        bool SkipLineFlag;

        auto & ControllerProps(state.dataHVACControllers->ControllerProps);

        // Setup individual trace file on first trace only
        if (ControllerProps(ControlNum).FirstTraceFlag) {
            SetupIndividualControllerTracer(state, ControlNum);

            ControllerProps(ControlNum).FirstTraceFlag = false;
            SkipLineFlag = false;
        } else {
            SkipLineFlag = FirstHVACIteration && (ControllerProps(ControlNum).NumCalcCalls == 0);
        }

        auto &TraceFile = *ControllerProps(ControlNum).TraceFile;

        // Nothing to do if trace file not registered
        if (!TraceFile.good()) return;

        // Skip a line before each new HVAC step
        if (SkipLineFlag) {
            print(TraceFile, "\n");
        }

        // Set the sensed and actuated node numbers
        ActuatedNode = ControllerProps(ControlNum).ActuatedNode;
        SensedNode = ControllerProps(ControlNum).SensedNode;

        // Write iteration stamp
        print(TraceFile,
              "{},{},{},{},{},{},{},{},",
              state.dataEnvrn->CurEnvirNum,
              LogicalToInteger(state.dataGlobal->WarmupFlag),
              CreateHVACTimeString(state),
              MakeHVACTimeIntervalString(state),
              AirLoopPass,
              LogicalToInteger(FirstHVACIteration),
              Operation,
              ControllerProps(ControlNum).NumCalcCalls);

        // Write detailed diagnostic
        {
            auto const SELECT_CASE_var(Operation);
            if ((SELECT_CASE_var == iControllerOpColdStart) || (SELECT_CASE_var == iControllerOpWarmRestart)) {
                print(TraceFile,
                      "{:.10T},{:.10T},{:.10T},{:.10T},{:.10T},{:.10T},{},{},{},{},{:.10T},",
                      state.dataLoopNodes->Node(SensedNode).MassFlowRate,
                      state.dataLoopNodes->Node(ActuatedNode).MassFlowRateMinAvail,
                      state.dataLoopNodes->Node(ActuatedNode).MassFlowRateMaxAvail,
                      ControllerProps(ControlNum).ActuatedValue,
                      state.dataLoopNodes->Node(SensedNode).Temp,
                      ControllerProps(ControlNum).SetPointValue,
                      ' ',
                      ' ',
                      ControllerProps(ControlNum).Mode,
                      LogicalToInteger(IsConvergedFlag),
                      ControllerProps(ControlNum).NextActuatedValue);
                // X | Y | setpoint | DeltaSensed = Y - YRoot | Offset | Mode | IsConvergedFlag

                // No trace available for root finder yet
                // Skip call to WriteRootFinderTrace()

                // Finally skip line
                print(TraceFile, "\n");

            } else if (SELECT_CASE_var == iControllerOpIterate) {
                // Masss flow rate
                // Convergence analysis

                print(TraceFile,
                      "{:.10T},{:.10T},{:.10T},{:.10T},{:.10T},{:.10T},{:.10T},{:.10T},{},{},{:.10T},",
                      state.dataLoopNodes->Node(SensedNode).MassFlowRate,
                      state.dataLoopNodes->Node(ActuatedNode).MassFlowRateMinAvail,
                      state.dataLoopNodes->Node(ActuatedNode).MassFlowRateMaxAvail,
                      ControllerProps(ControlNum).ActuatedValue,
                      state.dataLoopNodes->Node(SensedNode).Temp,
                      ControllerProps(ControlNum).SetPointValue,
                      ControllerProps(ControlNum).DeltaSensed,
                      ControllerProps(ControlNum).Offset,
                      ControllerProps(ControlNum).Mode,
                      LogicalToInteger(IsConvergedFlag),
                      ControllerProps(ControlNum).NextActuatedValue);

                // X | Y | setpoint | DeltaSensed = Y - YRoot | Offset | Mode | IsConvergedFlag

                // Append trace for root finder
                WriteRootFinderTrace(TraceFile, state.dataHVACControllers->RootFinders(ControlNum));

                // Finally skip line
                print(TraceFile, "\n");

            } else if (SELECT_CASE_var == iControllerOpEnd) {
                // Masss flow rate
                // Convergence analysis
                print(TraceFile,
                      "{:.10T},{:.10T},{:.10T},{:.10T},{:.10T},{:.10T},{:.10T},{:.10T},{},{},{:.10T},",
                      state.dataLoopNodes->Node(SensedNode).MassFlowRate,
                      state.dataLoopNodes->Node(ActuatedNode).MassFlowRateMinAvail,
                      state.dataLoopNodes->Node(ActuatedNode).MassFlowRateMaxAvail,
                      ControllerProps(ControlNum).ActuatedValue,
                      state.dataLoopNodes->Node(SensedNode).Temp,
                      ControllerProps(ControlNum).SetPointValue,
                      ControllerProps(ControlNum).DeltaSensed,
                      ControllerProps(ControlNum).Offset,
                      ControllerProps(ControlNum).Mode,
                      LogicalToInteger(IsConvergedFlag),
                      ControllerProps(ControlNum).NextActuatedValue);

                // X | Y | setpoint | DeltaSensed = Y - YRoot | Offset | Mode | IsConvergedFlag

                // No trace available for root finder yet
                // Skip call to WriteRootFinderTrace()

                // Finally skip line
                print(TraceFile, "\n");

                // Skip an additional line to indicate end of current HVAC step
                print(TraceFile, "\n");

            } else {
                // Should never happen
                ShowFatalError(state,
                               format("TraceIndividualController: Invalid Operation passed={}, Controller name={}",
                                      Operation,
                                      ControllerProps(ControlNum).ControllerName));
            }
        }

        TraceFile.flush();
    }

    std::string CreateHVACTimeString(EnergyPlusData &state)
    {

        // FUNCTION INFORMATION:
        //       AUTHOR         Dimitri Curtil
        //       DATE WRITTEN   January 2006
        //       MODIFIED       na
        //       RE-ENGINEERED  na

        // PURPOSE OF THIS FUNCTION:
        // This function creates a string describing the current time stamp of the system
        // time step.

        using General::CreateTimeString;
        using General::GetCurrentHVACTime;

        // Return value
        std::string OutputString;

        // FUNCTION LOCAL VARIABLE DECLARATIONS:
        std::string Buffer;

        Buffer = CreateTimeString(GetCurrentHVACTime(state));
        OutputString = state.dataEnvrn->CurMnDy + ' ' + stripped(Buffer);

        return OutputString;
    }

    std::string CreateHVACStepFullString(EnergyPlusData &state)
    {

        // FUNCTION INFORMATION:
        //       AUTHOR         Dimitri Curtil
        //       DATE WRITTEN   April 2006
        //       MODIFIED       na
        //       RE-ENGINEERED  na

        // PURPOSE OF THIS FUNCTION:
        // This function creates a string describing the current HVAC step.
        // It includes the environment name, the current day/month and the current
        // time stamp for the system time step.
        // It is used in error messages only.

        // Return value
        std::string OutputString;

        OutputString = state.dataEnvrn->EnvironmentName + ", " + MakeHVACTimeIntervalString(state);

        return OutputString;
    }

    std::string MakeHVACTimeIntervalString(EnergyPlusData &state)
    {

        // FUNCTION INFORMATION:
        //       AUTHOR         Dimitri Curtil
        //       DATE WRITTEN   January 2006
        //       MODIFIED       na
        //       RE-ENGINEERED  na

        // PURPOSE OF THIS FUNCTION:
        // This function creates a string describing the current time interval of the system
        // time step.

        // Using/Aliasing
        using General::CreateHVACTimeIntervalString;

        // Return value
        std::string OutputString;

        OutputString = stripped(CreateHVACTimeIntervalString(state));

        return OutputString;
    }

    void CheckControllerListOrder(EnergyPlusData &state)
    {

        // SUBROUTINE INFORMATION:
        //       AUTHOR         B. Griffith
        //       DATE WRITTEN   Oct 10.
        //       MODIFIED       na
        //       RE-ENGINEERED  na

        // PURPOSE OF THIS SUBROUTINE:
        // check that if multiple controllers on an air loop, that they aren't listed in a bad order
        // CR 8253

        // METHODOLOGY EMPLOYED:
        // setup data for sensed nodes and compare positions if on the same branch

        // Using/Aliasing
        using DataHVACGlobals::NumPrimaryAirSys;

        // SUBROUTINE LOCAL VARIABLE DECLARATIONS:
        int AirSysNum;
        int ContrlNum;
        int WaterCoilContrlCount;
        Array2D_int ContrlSensedNodeNums; // array for storing sense node info
        int SensedNodeIndex;
        int BranchNodeIndex;
        int BranchNum;
        int foundControl;

        for (AirSysNum = 1; AirSysNum <= NumPrimaryAirSys; ++AirSysNum) {

            if (state.dataAirSystemsData->PrimaryAirSystems(AirSysNum).NumControllers > 1) {
                // first see how many are water coil controllers
                WaterCoilContrlCount = 0; // init
                for (ContrlNum = 1; ContrlNum <= state.dataAirSystemsData->PrimaryAirSystems(AirSysNum).NumControllers; ++ContrlNum) {
                    if (UtilityRoutines::SameString(state.dataAirSystemsData->PrimaryAirSystems(AirSysNum).ControllerType(ContrlNum), "CONTROLLER:WATERCOIL")) {
                        ++WaterCoilContrlCount;
                    }
                }

                if (WaterCoilContrlCount > 1) {
                    ContrlSensedNodeNums.allocate(3, WaterCoilContrlCount);
                    ContrlSensedNodeNums = 0;
                    SensedNodeIndex = 0;
                    for (ContrlNum = 1; ContrlNum <= state.dataAirSystemsData->PrimaryAirSystems(AirSysNum).NumControllers; ++ContrlNum) {
                        if (UtilityRoutines::SameString(state.dataAirSystemsData->PrimaryAirSystems(AirSysNum).ControllerType(ContrlNum), "CONTROLLER:WATERCOIL")) {
                            ++SensedNodeIndex;
                            foundControl = UtilityRoutines::FindItemInList(
                                state.dataAirSystemsData->PrimaryAirSystems(AirSysNum).ControllerName(ContrlNum), state.dataHVACControllers->ControllerProps, &ControllerPropsType::ControllerName);
                            if (foundControl > 0) {
                                ContrlSensedNodeNums(1, SensedNodeIndex) = state.dataHVACControllers->ControllerProps(foundControl).SensedNode;
                            }
                        }
                    }
                }

                // fill branch index for sensed nodes
                if (allocated(ContrlSensedNodeNums)) {
                    for (BranchNum = 1; BranchNum <= state.dataAirSystemsData->PrimaryAirSystems(AirSysNum).NumBranches; ++BranchNum) {
                        for (SensedNodeIndex = 1; SensedNodeIndex <= WaterCoilContrlCount; ++SensedNodeIndex) {
                            for (BranchNodeIndex = 1; BranchNodeIndex <= state.dataAirSystemsData->PrimaryAirSystems(AirSysNum).Branch(BranchNum).TotalNodes;
                                 ++BranchNodeIndex) {
                                if (ContrlSensedNodeNums(1, SensedNodeIndex) ==
                                    state.dataAirSystemsData->PrimaryAirSystems(AirSysNum).Branch(BranchNum).NodeNum(BranchNodeIndex)) {
                                    ContrlSensedNodeNums(2, SensedNodeIndex) = BranchNodeIndex;
                                    ContrlSensedNodeNums(3, SensedNodeIndex) = BranchNum;
                                }
                            }
                        }
                    }
                }
                // check if flow order doesn't agree with controller order
                if (allocated(ContrlSensedNodeNums)) {
                    for (SensedNodeIndex = 1; SensedNodeIndex <= WaterCoilContrlCount; ++SensedNodeIndex) {
                        if (SensedNodeIndex == 1) continue;
                        if (ContrlSensedNodeNums(2, SensedNodeIndex) < ContrlSensedNodeNums(2, SensedNodeIndex - 1)) {
                            // now see if on the same branch
                            if (ContrlSensedNodeNums(3, SensedNodeIndex) == ContrlSensedNodeNums(3, SensedNodeIndex - 1)) {
                                // we have a flow order problem with water coil controllers
                                ShowSevereError(state, "CheckControllerListOrder: A water coil controller list has the wrong order");
                                ShowContinueError(state, "Check the AirLoopHVAC:ControllerList for the air loop called \"" +
                                                  state.dataAirSystemsData->PrimaryAirSystems(AirSysNum).Name + "\"");
                                ShowContinueError(state, "When there are multiple Controller:WaterCoil objects for the same air loop, they need to be "
                                                  "listed in the proper order.");
                                ShowContinueError(state, "The controllers should be listed in natural flow order with those for upstream coils listed "
                                                  "before those for downstream coils.");
                                ShowContinueError(state, "The sensed nodes specified for the respective controllers should also reflect this order.");
                            }
                        }
                    }
                }

                if (allocated(ContrlSensedNodeNums)) ContrlSensedNodeNums.deallocate();

            } // controllers > 1
        }
    }

    void CheckCoilWaterInletNode(EnergyPlusData &state,
                                 int const WaterInletNodeNum, // input actuator node number
                                 bool &NodeNotFound           // true if matching actuator node not found
    )
    {

        // SUBROUTINE INFORMATION:
        //       AUTHOR         Heejin Cho
        //       DATE WRITTEN   November 2010
        //       MODIFIED       na
        //       RE-ENGINEERED  na

        // PURPOSE OF THIS FUNCTION:
        // This subroutine checks that the water inlet node number is matched by
        // the actuator node number of some water coil

        // FUNCTION LOCAL VARIABLE DECLARATIONS:
        int ControlNum;

        if (state.dataHVACControllers->GetControllerInputFlag) {
            GetControllerInput(state);
            state.dataHVACControllers->GetControllerInputFlag = false;
        }

        NodeNotFound = true;
        for (ControlNum = 1; ControlNum <= state.dataHVACControllers->NumControllers; ++ControlNum) {
            if (state.dataHVACControllers->ControllerProps(ControlNum).ActuatedNode == WaterInletNodeNum) {
                NodeNotFound = false;
            }
        }
    }

    void GetControllerNameAndIndex(EnergyPlusData &state,
                                   int const WaterInletNodeNum, // input actuator node number
                                   std::string &ControllerName, // controller name used by water coil
                                   int &ControllerIndex,        // controller index used by water coil
                                   bool &ErrorsFound            // true if matching actuator node not found
    )
    {

        // SUBROUTINE INFORMATION:
        //       AUTHOR         Richard Raustad
        //       DATE WRITTEN   June 2017

        // PURPOSE OF THIS FUNCTION:
        // This subroutine checks that the water inlet node number is matched by
        // the actuator node number of some water coil and passed back controller name and index

        // FUNCTION LOCAL VARIABLE DECLARATIONS:
        int ControlNum;

        if (state.dataHVACControllers->GetControllerInputFlag) {
            GetControllerInput(state);
            state.dataHVACControllers->GetControllerInputFlag = false;
        }

        ControllerName = " ";
        ControllerIndex = 0;
        for (ControlNum = 1; ControlNum <= state.dataHVACControllers->NumControllers; ++ControlNum) {
            if (state.dataHVACControllers->ControllerProps(ControlNum).ActuatedNode == WaterInletNodeNum) {
                ControllerIndex = ControlNum;
                ControllerName = state.dataHVACControllers->ControllerProps(ControlNum).ControllerName;
                break;
            }
        }

        if (ControllerIndex == 0) {
            ErrorsFound = true;
        }
    }

    void GetControllerActuatorNodeNum(EnergyPlusData &state,
                                      std::string const &ControllerName, // name of coil controller
                                      int &WaterInletNodeNum,            // input actuator node number
                                      bool &NodeNotFound                 // true if matching actuator node not found
    )
    {

        // SUBROUTINE INFORMATION:
        //       AUTHOR         Richard Raustad, FSEC
        //       DATE WRITTEN   September 2013
        //       MODIFIED       na
        //       RE-ENGINEERED  na

        // PURPOSE OF THIS FUNCTION:
        // This subroutine finds the controllers actuator node number

        // FUNCTION LOCAL VARIABLE DECLARATIONS:
        int ControlNum;

        if (state.dataHVACControllers->GetControllerInputFlag) {
            GetControllerInput(state);
            state.dataHVACControllers->GetControllerInputFlag = false;
        }

        NodeNotFound = true;
        ControlNum = UtilityRoutines::FindItemInList(ControllerName, state.dataHVACControllers->ControllerProps, &ControllerPropsType::ControllerName);
        if (ControlNum > 0 && ControlNum <= state.dataHVACControllers->NumControllers) {
            WaterInletNodeNum = state.dataHVACControllers->ControllerProps(ControlNum).ActuatedNode;
            NodeNotFound = false;
        }
    }

    int GetControllerIndex(EnergyPlusData &state, std::string const &ControllerName // name of coil controller
    )
    {

        // SUBROUTINE INFORMATION:
        //       AUTHOR         Richard Raustad, FSEC
        //       DATE WRITTEN   January 2018

        // This subroutine finds the controllers actuator node number

        if (state.dataHVACControllers->GetControllerInputFlag) {
            GetControllerInput(state);
            state.dataHVACControllers->GetControllerInputFlag = false;
        }

        int ControllerIndex = UtilityRoutines::FindItemInList(ControllerName, state.dataHVACControllers->ControllerProps, &ControllerPropsType::ControllerName);
        if (ControllerIndex == 0) {
            ShowFatalError(state, "ManageControllers: Invalid controller=" + ControllerName +
                           ". The only valid controller type for an AirLoopHVAC is Controller:WaterCoil.");
        }

        return ControllerIndex;
    }

} // namespace HVACControllers<|MERGE_RESOLUTION|>--- conflicted
+++ resolved
@@ -899,13 +899,8 @@
                 SensedNode = ControllerProps(ControllerIndex).SensedNode;
                 {
                     auto const SELECT_CASE_var(ControllerProps(ControllerIndex).ControlVar);
-<<<<<<< HEAD
                     if (SELECT_CASE_var == iCtrl::Temperature) { // 'Temperature'
-                        if (Node(SensedNode).TempSetPoint == SensedNodeFlagValue) {
-=======
-                    if (SELECT_CASE_var == iTemperature) { // 'Temperature'
                         if (state.dataLoopNodes->Node(SensedNode).TempSetPoint == SensedNodeFlagValue) {
->>>>>>> d1cc6cda
                             if (!state.dataGlobal->AnyEnergyManagementSystemInModel) {
                                 ShowSevereError(state, "HVACControllers: Missing temperature setpoint for controller type=" +
                                                 ControllerProps(ControllerIndex).ControllerType + " Name=\"" +
@@ -976,13 +971,8 @@
                                               "setpoint at the controller sensed node.");
                             SetPointErrorFlag = true;
                         }
-<<<<<<< HEAD
                     } else if (SELECT_CASE_var == iCtrl::TemperatureAndHumidityRatio) { // 'TemperatureAndHumidityRatio'
-                        if (Node(SensedNode).TempSetPoint == SensedNodeFlagValue) {
-=======
-                    } else if (SELECT_CASE_var == iTemperatureAndHumidityRatio) { // 'TemperatureAndHumidityRatio'
                         if (state.dataLoopNodes->Node(SensedNode).TempSetPoint == SensedNodeFlagValue) {
->>>>>>> d1cc6cda
                             if (!state.dataGlobal->AnyEnergyManagementSystemInModel) {
                                 ShowSevereError(state, "HVACControllers: Missing temperature setpoint for controller type=" +
                                                 ControllerProps(ControllerIndex).ControllerType + " Name=\"" +
@@ -1028,13 +1018,8 @@
                                 }
                             }
                         }
-<<<<<<< HEAD
                     } else if (SELECT_CASE_var == iCtrl::Flow) { // 'Flow'
-                        if (Node(SensedNode).MassFlowRateSetPoint == SensedNodeFlagValue) {
-=======
-                    } else if (SELECT_CASE_var == iFlow) { // 'Flow'
                         if (state.dataLoopNodes->Node(SensedNode).MassFlowRateSetPoint == SensedNodeFlagValue) {
->>>>>>> d1cc6cda
                             if (!state.dataGlobal->AnyEnergyManagementSystemInModel) {
                                 ShowSevereError(state, "HVACControllers: Missing mass flow rate setpoint for controller type=" +
                                                 ControllerProps(ControllerIndex).ControllerType + " Name=\"" +
@@ -1166,13 +1151,8 @@
 
         {
             auto const SELECT_CASE_var(ControllerProps(ControlNum).ControlVar);
-<<<<<<< HEAD
             if (SELECT_CASE_var == iCtrl::Temperature) { // 'Temperature'
-                ControllerProps(ControlNum).SensedValue = Node(SensedNode).Temp;
-=======
-            if (SELECT_CASE_var == iTemperature) { // 'Temperature'
                 ControllerProps(ControlNum).SensedValue = state.dataLoopNodes->Node(SensedNode).Temp;
->>>>>>> d1cc6cda
                 // Done once per HVAC step
                 if (!ControllerProps(ControlNum).IsSetPointDefinedFlag) {
                     ControllerProps(ControlNum).SetPointValue = state.dataLoopNodes->Node(SensedNode).TempSetPoint;
@@ -1209,13 +1189,8 @@
                     ControllerProps(ControlNum).IsSetPointDefinedFlag = true;
                 }
 
-<<<<<<< HEAD
             } else if (SELECT_CASE_var == iCtrl::HumidityRatio) { // 'HumidityRatio'
-                ControllerProps(ControlNum).SensedValue = Node(SensedNode).HumRat;
-=======
-            } else if (SELECT_CASE_var == iHumidityRatio) { // 'HumidityRatio'
                 ControllerProps(ControlNum).SensedValue = state.dataLoopNodes->Node(SensedNode).HumRat;
->>>>>>> d1cc6cda
                 // Done once per HVAC step
                 if (!ControllerProps(ControlNum).IsSetPointDefinedFlag) {
                     {
@@ -1229,13 +1204,8 @@
                     ControllerProps(ControlNum).IsSetPointDefinedFlag = true;
                 }
 
-<<<<<<< HEAD
             } else if (SELECT_CASE_var == iCtrl::Flow) { // 'Flow'
-                ControllerProps(ControlNum).SensedValue = Node(SensedNode).MassFlowRate;
-=======
-            } else if (SELECT_CASE_var == iFlow) { // 'Flow'
                 ControllerProps(ControlNum).SensedValue = state.dataLoopNodes->Node(SensedNode).MassFlowRate;
->>>>>>> d1cc6cda
                 // Done once per HVAC step
                 if (!ControllerProps(ControlNum).IsSetPointDefinedFlag) {
                     ControllerProps(ControlNum).SetPointValue = state.dataLoopNodes->Node(SensedNode).MassFlowRateSetPoint;
@@ -1408,13 +1378,8 @@
 
         // Check to see if the component is running; if not converged and return.  This check will be done
         // by looking at the component mass flow rate at the sensed node.
-<<<<<<< HEAD
-        if (Node(SensedNode).MassFlowRate == 0.0) {
+        if (state.dataLoopNodes->Node(SensedNode).MassFlowRate == 0.0) {
             ExitCalcController(state, ControlNum, DataPrecisionGlobals::constant_zero, iModeOff, IsConvergedFlag, IsUpToDateFlag);
-=======
-        if (state.dataLoopNodes->Node(SensedNode).MassFlowRate == 0.0) {
-            ExitCalcController(ControlNum, DataPrecisionGlobals::constant_zero, iModeOff, IsConvergedFlag, IsUpToDateFlag);
->>>>>>> d1cc6cda
             return;
         }
 
@@ -1668,13 +1633,8 @@
                                                  state.dataLoopNodes->Node(ControllerProps(ControlNum).SensedNode).HumRatMax));
                         ShowContinueError(state,
                                           format("Controller sensed humidity ratio = {:.2T} [kgWater/kgDryAir]",
-<<<<<<< HEAD
-                                                 Node(ControllerProps(ControlNum).SensedNode).HumRat));
+                                                 state.dataLoopNodes->Node(ControllerProps(ControlNum).SensedNode).HumRat));
                     } else if (ControllerProps(ControlNum).ControlVar == iCtrl::Flow) {
-=======
-                                                 state.dataLoopNodes->Node(ControllerProps(ControlNum).SensedNode).HumRat));
-                    } else if (ControllerProps(ControlNum).ControlVar == iFlow) {
->>>>>>> d1cc6cda
                         ShowContinueError(state,
                                           format("Controller mass flow rate setpoint = {:.2T} [kg/s]", ControllerProps(ControlNum).SetPointValue));
                         ShowContinueError(state, format("Controller sensed mass flow rate = {:.2T} [kg/s]", ControllerProps(ControlNum).SensedValue));
@@ -1684,16 +1644,10 @@
                     if (ControllerProps(ControlNum).ActuatorVar == iCtrl::Flow) {
                         ShowContinueError(
                             state, format("Controller actuator mass flow rate set to {:.2T} [kg/s]", ControllerProps(ControlNum).MaxAvailActuated));
-<<<<<<< HEAD
                         if (ControllerProps(ControlNum).ControlVar == iCtrl::Temperature) {
-                            ShowContinueError(
-                                state, format("Controller actuator temperature = {:.2T} [C]", Node(ControllerProps(ControlNum).ActuatedNode).Temp));
-=======
-                        if (ControllerProps(ControlNum).ControlVar == iTemperature) {
                             ShowContinueError(state,
                                               format("Controller actuator temperature = {:.2T} [C]",
                                                      state.dataLoopNodes->Node(ControllerProps(ControlNum).ActuatedNode).Temp));
->>>>>>> d1cc6cda
                             ShowContinueError(state, "  Note: Chilled water coils should be reverse action and the entering chilled");
                             ShowContinueError(state, "        water temperature (controller actuator temperature) should be below the setpoint temperature");
                             ShowContinueError(state, "  Note: Hot water coils should be normal action and the entering hot");
@@ -2045,14 +1999,9 @@
                     // For temperature and humidity control, after temperature control is converged, check if humidity setpoint is met
                     if (!thisController.HumRatCtrlOverride) {
                         // For humidity control tolerance, always use 0.0001 which is roughly equivalent to a 0.015C change in dewpoint
-<<<<<<< HEAD
-                        if (Node(thisController.SensedNode).HumRat > (Node(thisController.SensedNode).HumRatMax + 1.0e-5)) {
-                            // Turn on humidity control and restart controller
-=======
                         if (state.dataLoopNodes->Node(thisController.SensedNode).HumRat >
                             (state.dataLoopNodes->Node(thisController.SensedNode).HumRatMax + 1.0e-5)) {
                             // Turn on humdity control and restart controller
->>>>>>> d1cc6cda
                             IsConvergedFlag = false;
                             thisController.HumRatCtrlOverride = true;
                             if (thisController.Action == iReverseAction) {
