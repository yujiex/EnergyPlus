--- conflicted
+++ resolved
@@ -404,17 +404,11 @@
             {
                 auto const SELECT_CASE_var(state.dataPhotovoltaic->PVarray(PVnum).CellIntegrationMode);
 
-<<<<<<< HEAD
-                if ((SELECT_CASE_var == iSurfaceOutsideFaceCellIntegration) || (SELECT_CASE_var == iTranspiredCollectorCellIntegration) ||
-                    (SELECT_CASE_var == iExteriorVentedCavityCellIntegration) || (SELECT_CASE_var == iPVTSolarCollectorCellIntegration)) {
-                    dupPtr = UtilityRoutines::FindItemInList(PVarray(PVnum).SurfaceName, PVarray({PVnum + 1, NumPVs}), &PVArrayStruct::SurfaceName);
-=======
                 if ((SELECT_CASE_var == CellIntegration::SurfaceOutsideFace) || (SELECT_CASE_var == CellIntegration::TranspiredCollector) ||
                     (SELECT_CASE_var == CellIntegration::ExteriorVentedCavity)) {
                     dupPtr = UtilityRoutines::FindItemInList(state.dataPhotovoltaic->PVarray(PVnum).SurfaceName,
                                                              state.dataPhotovoltaic->PVarray({PVnum + 1, state.dataPhotovoltaic->NumPVs}),
                                                              &PVArrayStruct::SurfaceName);
->>>>>>> 7b568de8
                     if (dupPtr != 0) dupPtr += PVnum; // to correct for shortened array in find item
                     if (dupPtr != 0) {
                         if (state.dataPhotovoltaic->PVarray(dupPtr).CellIntegrationMode == CellIntegration::SurfaceOutsideFace) {
@@ -442,11 +436,11 @@
                                                   state.dataPhotovoltaic->PVarray(dupPtr).Name +
                                                   " are using exterior vented surface = " + state.dataPhotovoltaic->PVarray(PVnum).SurfaceName);
                             ErrorsFound = true;
-                        } else if (PVarray(dupPtr).CellIntegrationMode == iPVTSolarCollectorCellIntegration) {
-                            ShowSevereError(cCurrentModuleObject + ": problem detected with multiple PV arrays.");
-                            ShowContinueError("When using PhotovoltaicThermalSolarCollector heat transfer mode, only one PV array can be coupled");
-                            ShowContinueError("Both " + PVarray(PVnum).Name + " and " + PVarray(dupPtr).Name +
-                                " are using PVT surface = " + PVarray(PVnum).SurfaceName);
+                        } else if (state.dataPhotovoltaic->PVarray(dupPtr).CellIntegrationMode == CellIntegration::PVTSolarCollector) {
+                            ShowSevereError(state, cCurrentModuleObject + ": problem detected with multiple PV arrays.");
+                            ShowContinueError(state, "When using PhotovoltaicThermalSolarCollector heat transfer mode, only one PV array can be coupled");
+                            ShowContinueError(state, "Both " + state.dataPhotovoltaic->PVarray(PVnum).Name + " and " + state.dataPhotovoltaic->PVarray(dupPtr).Name +
+                                                  " are using PVT surface = " + state.dataPhotovoltaic->PVarray(PVnum).SurfaceName);
                             ErrorsFound = true;
                         }
                     }
@@ -762,13 +756,8 @@
                     state, state.dataPhotovoltaic->PVarray(PVnum).SurfacePtr, state.dataPhotovoltaic->PVarray(PVnum).ExtVentCavPtr);
             }
 
-<<<<<<< HEAD
-            if (PVarray(PVnum).CellIntegrationMode == iPVTSolarCollectorCellIntegration) {
-                GetPVTmodelIndex( PVarray(PVnum).SurfacePtr , PVarray(PVnum).PVTPtr );
-=======
             if (state.dataPhotovoltaic->PVarray(PVnum).CellIntegrationMode == CellIntegration::PVTSolarCollector) {
-                // Call GetPVTmodelIndex( state.dataPhotovoltaic->PVarray(PVNum)%SurfacePtr , state.dataPhotovoltaic->PVarray(PVNum)%PVTPtr )
->>>>>>> 7b568de8
+                GetPVTmodelIndex(state, state.dataPhotovoltaic->PVarray(PVnum).SurfacePtr, state.dataPhotovoltaic->PVarray(PVnum).PVTPtr);
             }
         }
 
@@ -911,12 +900,8 @@
                 SetVentedModuleQdotSource(
                     state, state.dataPhotovoltaic->PVarray(PVnum).ExtVentCavPtr, -1.0 * state.dataPhotovoltaic->PVarray(PVnum).SurfaceSink);
 
-<<<<<<< HEAD
-            } else if (SELECT_CASE_var == iPVTSolarCollectorCellIntegration) {
-                SetPVTQdotSource(PVarray(PVnum).PVTPtr,  -1 * PVarray(PVnum).SurfaceSink );
-=======
             } else if (SELECT_CASE_var == CellIntegration::PVTSolarCollector) {
->>>>>>> 7b568de8
+                SetPVTQdotSource(state, state.dataPhotovoltaic->PVarray(PVnum).PVTPtr, -1.0 * state.dataPhotovoltaic->PVarray(PVnum).SurfaceSink);
             }
         }
     }
@@ -1001,36 +986,6 @@
 
                 } else if (SELECT_CASE_var == CellIntegration::SurfaceOutsideFace) {
                     // get back-of-module temperature from elsewhere in EnergyPlus
-<<<<<<< HEAD
-                    PVarray(PVnum).SNLPVCalc.Tback = TempSurfOut(PVarray(PVnum).SurfacePtr);
-
-                    PVarray(PVnum).SNLPVCalc.Tcell = SandiaTcellFromTmodule(PVarray(PVnum).SNLPVCalc.Tback,
-                                                                            PVarray(PVnum).SNLPVinto.IcBeam,
-                                                                            PVarray(PVnum).SNLPVinto.IcDiffuse,
-                                                                            PVarray(PVnum).SNLPVModule.fd,
-                                                                            PVarray(PVnum).SNLPVModule.DT0);
-
-                } else if (SELECT_CASE_var == iTranspiredCollectorCellIntegration) {
-                    GetUTSCTsColl(PVarray(PVnum).UTSCPtr, PVarray(PVnum).SNLPVCalc.Tback);
-
-                    PVarray(PVnum).SNLPVCalc.Tcell = SandiaTcellFromTmodule(PVarray(PVnum).SNLPVCalc.Tback,
-                                                                            PVarray(PVnum).SNLPVinto.IcBeam,
-                                                                            PVarray(PVnum).SNLPVinto.IcDiffuse,
-                                                                            PVarray(PVnum).SNLPVModule.fd,
-                                                                            PVarray(PVnum).SNLPVModule.DT0);
-
-                } else if (SELECT_CASE_var == iExteriorVentedCavityCellIntegration) {
-                    GetExtVentedCavityTsColl(PVarray(PVnum).ExtVentCavPtr, PVarray(PVnum).SNLPVCalc.Tback);
-
-                    PVarray(PVnum).SNLPVCalc.Tcell = SandiaTcellFromTmodule(PVarray(PVnum).SNLPVCalc.Tback,
-                                                                            PVarray(PVnum).SNLPVinto.IcBeam,
-                                                                            PVarray(PVnum).SNLPVinto.IcDiffuse,
-                                                                            PVarray(PVnum).SNLPVModule.fd,
-                                                                            PVarray(PVnum).SNLPVModule.DT0);
-
-                } else if (SELECT_CASE_var == iPVTSolarCollectorCellIntegration) {
-                    GetPVTTsColl(PVarray(PVnum).PVTPtr, PVarray(PVnum).SNLPVCalc.Tback);
-=======
                     state.dataPhotovoltaic->PVarray(PVnum).SNLPVCalc.Tback =
                         state.dataHeatBalSurf->SurfTempOut(state.dataPhotovoltaic->PVarray(PVnum).SurfacePtr);
 
@@ -1063,14 +1018,13 @@
                                                state.dataPhotovoltaic->PVarray(PVnum).SNLPVModule.DT0);
 
                 } else if (SELECT_CASE_var == CellIntegration::PVTSolarCollector) {
-                    // add calls to PVT models here
->>>>>>> 7b568de8
-
-                    PVarray(PVnum).SNLPVCalc.Tcell = SandiaTcellFromTmodule(PVarray(PVnum).SNLPVCalc.Tback,
-                        PVarray(PVnum).SNLPVinto.IcBeam,
-                        PVarray(PVnum).SNLPVinto.IcDiffuse,
-                        PVarray(PVnum).SNLPVModule.fd,
-                        PVarray(PVnum).SNLPVModule.DT0);
+                    GetPVTTsColl(state, state.dataPhotovoltaic->PVarray(PVnum).PVTPtr, state.dataPhotovoltaic->PVarray(PVnum).SNLPVCalc.Tback);
+                    state.dataPhotovoltaic->PVarray(PVnum).SNLPVCalc.Tcell =
+                        SandiaTcellFromTmodule(state.dataPhotovoltaic->PVarray(PVnum).SNLPVCalc.Tback,
+                                               state.dataPhotovoltaic->PVarray(PVnum).SNLPVinto.IcBeam,
+                                               state.dataPhotovoltaic->PVarray(PVnum).SNLPVinto.IcDiffuse,
+                                               state.dataPhotovoltaic->PVarray(PVnum).SNLPVModule.fd,
+                                               state.dataPhotovoltaic->PVarray(PVnum).SNLPVModule.DT0);
                 } else {
                     ShowSevereError(state, "Sandia PV Simulation Temperature Modeling Mode Error in " + state.dataPhotovoltaic->PVarray(PVnum).Name);
                 }
@@ -1384,26 +1338,6 @@
                                                        state.dataPhotovoltaicState->PVTimeStep));
                     } else if (SELECT_CASE_var == CellIntegration::SurfaceOutsideFace) {
                         CellTemp =
-<<<<<<< HEAD
-                            Tambient +
-                            (PVarray(PVnum).TRNSYSPVcalc.LastCellTempK - Tambient) *
-                                std::exp(-PVarray(PVnum).TRNSYSPVModule.HeatLossCoef / PVarray(PVnum).TRNSYSPVModule.HeatCapacity * PVTimeStep) +
-                            (PVarray(PVnum).TRNSYSPVModule.TauAlpha - ETA) * PVarray(PVnum).TRNSYSPVcalc.Insolation /
-                                PVarray(PVnum).TRNSYSPVModule.HeatLossCoef *
-                                (1.0 -
-                                 std::exp(-PVarray(PVnum).TRNSYSPVModule.HeatLossCoef / PVarray(PVnum).TRNSYSPVModule.HeatCapacity * PVTimeStep));
-                    } else if (SELECT_CASE_var == iSurfaceOutsideFaceCellIntegration) {
-                        CellTemp = TempSurfOut(PVarray(PVnum).SurfacePtr) + KelvinConv;
-                    } else if (SELECT_CASE_var == iTranspiredCollectorCellIntegration) {
-                        GetUTSCTsColl(PVarray(PVnum).UTSCPtr, CellTemp);
-                        CellTemp += KelvinConv;
-                    } else if (SELECT_CASE_var == iExteriorVentedCavityCellIntegration) {
-                        GetExtVentedCavityTsColl(PVarray(PVnum).ExtVentCavPtr, CellTemp);
-                        CellTemp += KelvinConv;
-                    } else if (SELECT_CASE_var == iPVTSolarCollectorCellIntegration) {
-                        GetPVTTsColl(PVarray(PVnum).PVTPtr, CellTemp);
-                        CellTemp += KelvinConv;
-=======
                             state.dataHeatBalSurf->SurfTempOut(state.dataPhotovoltaic->PVarray(PVnum).SurfacePtr) + DataGlobalConstants::KelvinConv;
                     } else if (SELECT_CASE_var == CellIntegration::TranspiredCollector) {
                         GetUTSCTsColl(state, state.dataPhotovoltaic->PVarray(PVnum).UTSCPtr, CellTemp);
@@ -1412,8 +1346,8 @@
                         GetExtVentedCavityTsColl(state, state.dataPhotovoltaic->PVarray(PVnum).ExtVentCavPtr, CellTemp);
                         CellTemp += DataGlobalConstants::KelvinConv;
                     } else if (SELECT_CASE_var == CellIntegration::PVTSolarCollector) {
-                        // get PVT model result for cell temp..
->>>>>>> 7b568de8
+                        GetPVTTsColl(state, state.dataPhotovoltaic->PVarray(PVnum).PVTPtr, CellTemp);
+                        CellTemp += DataGlobalConstants::KelvinConv;
                     }
                 }
 
@@ -1482,23 +1416,6 @@
                 auto const SELECT_CASE_var(state.dataPhotovoltaic->PVarray(PVnum).CellIntegrationMode);
                 if (SELECT_CASE_var == CellIntegration::Decoupled) {
                     CellTemp = Tambient;
-<<<<<<< HEAD
-                } else if (SELECT_CASE_var == iDecoupledUllebergDynamicCellIntegration) {
-                    CellTemp = Tambient +
-                               (PVarray(PVnum).TRNSYSPVcalc.LastCellTempK - Tambient) *
-                                   std::exp(-PVarray(PVnum).TRNSYSPVModule.HeatLossCoef / PVarray(PVnum).TRNSYSPVModule.HeatCapacity * PVTimeStep);
-                } else if (SELECT_CASE_var == iSurfaceOutsideFaceCellIntegration) {
-                    CellTemp = TempSurfOut(PVarray(PVnum).SurfacePtr) + KelvinConv;
-                } else if (SELECT_CASE_var == iTranspiredCollectorCellIntegration) {
-                    GetUTSCTsColl(PVarray(PVnum).UTSCPtr, CellTemp);
-                    CellTemp += KelvinConv;
-                } else if (SELECT_CASE_var == iExteriorVentedCavityCellIntegration) {
-                    GetExtVentedCavityTsColl(PVarray(PVnum).ExtVentCavPtr, CellTemp);
-                    CellTemp += KelvinConv;
-                } else if (SELECT_CASE_var == iPVTSolarCollectorCellIntegration) {
-                    GetPVTTsColl(PVarray(PVnum).PVTPtr, CellTemp);
-                    CellTemp += KelvinConv;
-=======
                 } else if (SELECT_CASE_var == CellIntegration::DecoupledUllebergDynamic) {
                     CellTemp = Tambient + (state.dataPhotovoltaic->PVarray(PVnum).TRNSYSPVcalc.LastCellTempK - Tambient) *
                                               std::exp(-state.dataPhotovoltaic->PVarray(PVnum).TRNSYSPVModule.HeatLossCoef /
@@ -1514,8 +1431,8 @@
                     GetExtVentedCavityTsColl(state, state.dataPhotovoltaic->PVarray(PVnum).ExtVentCavPtr, CellTemp);
                     CellTemp += DataGlobalConstants::KelvinConv;
                 } else if (SELECT_CASE_var == CellIntegration::PVTSolarCollector) {
-                    // get PVT model result for cell temp.. //Bug CellTemp not set but used below
->>>>>>> 7b568de8
+                    GetPVTTsColl(state, state.dataPhotovoltaic->PVarray(PVnum).PVTPtr, CellTemp);
+                    CellTemp += DataGlobalConstants::KelvinConv;
                 } else {
                     assert(false);
                 }
