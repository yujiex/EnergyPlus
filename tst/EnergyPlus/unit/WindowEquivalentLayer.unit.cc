--- conflicted
+++ resolved
@@ -950,11 +950,7 @@
     EXPECT_TRUE(ErrorsFound); // error found due to invalid layer
 }
 
-<<<<<<< HEAD
 TEST_F(EnergyPlusFixture, WindowEquivalentLayer_AirGapOutdoorVentedTest)
-=======
-TEST_F(EnergyPlusFixture, WindowEquivalentLayer_VBEffectiveEmissivityTest)
->>>>>>> d4448883
 {
     // GitHub issue 7345
     std::string const idf_objects = delimited_string({
@@ -1183,11 +1179,7 @@
         "  FenestrationSurface:Detailed,",
         "    Zn001:Wall001:Win001,    !- Name",
         "    Window,                  !- Surface Type",
-<<<<<<< HEAD
         "    CLR AIRGAP CLR,          !- Construction Name",
-=======
-        "    CON_WIN_EQL,             !- Construction Name",
->>>>>>> d4448883
         "    Zn001:Wall001,           !- Building Surface Name",
         "    ,                        !- Outside Boundary Condition Object",
         "    0.5000000,               !- View Factor to Ground",
@@ -1199,7 +1191,6 @@
         "    5.548000,0,0.5000,       !- X,Y,Z ==> Vertex 3 {m}",
         "    5.548000,0,2.5000;       !- X,Y,Z ==> Vertex 4 {m}",
 
-<<<<<<< HEAD
         "  Construction:WindowEquivalentLayer,",
         "    CLR AIRGAP CLR,          !- Name",
         "    GLZCLR,                  !- Outside Layer",
@@ -1241,7 +1232,613 @@
         "   Air,                     !- Gas Type",
         "   0.0120,                  !- Thickness {m}",
         "   VentedOutdoor;           !- Gap Vent Type",
-=======
+
+    });
+    ASSERT_TRUE(process_idf(idf_objects));
+
+    SimulationManager::ManageSimulation();
+
+    int EQLNum(1);
+    Array1D<Real64> T({1, CFSMAXNL}, 0.0);
+    Array1D<Real64> Q({0, CFSMAXNL}, 0.0);
+    Array1D<Real64> JB({0, CFSMAXNL}, 0.0);
+    Array1D<Real64> QOCF({1, CFSMAXNL}, 0.0);
+    Array1D<Real64> H({0, CFSMAXNL + 1}, 0.0);
+    Array1D<Real64> JF({1, CFSMAXNL + 1}, 0.0);
+    Array1D<Real64> Source({1, CFSMAXNL + 1}, 0.0);
+
+    Real64 HcIn = 1.5;
+    Real64 HcOut = 6.0;
+    Real64 TOL = 0.001;
+    Real64 TIN = 301.5;
+    Real64 Tout = 310.0;
+    Real64 TRMIN = 301.5;
+    Real64 TRMOUT = 308.0;
+    Real64 QOCFRoom = 0.0;
+    H(0) = HcOut;
+    H(1) = 0.0;
+    H(2) = HcIn;
+
+    // check the window air gap vent type: vented to outdoor
+    EXPECT_EQ(CFS(EQLNum).G(1).GTYPE, gtyOPENout);
+    // zero solar absorbed on glazing layers or no solar input
+    Source = 0.0;
+    ASHWAT_ThermalCalc(CFS(EQLNum), TIN, Tout, HcIn, HcOut, TRMOUT, TRMIN, Source, TOL, QOCF, QOCFRoom, T, Q, JF, JB, H);
+    EXPECT_NEAR(T(1), 308.610, 0.001);
+    EXPECT_NEAR(T(2), 306.231, 0.001);
+
+    // with solar absrobed on glazing layers
+    Source(1) = 100.0; // outside glass layer
+    Source(2) = 50.0;  // inside glass layer
+    ASHWAT_ThermalCalc(CFS(EQLNum), TIN, Tout, HcIn, HcOut, TRMOUT, TRMIN, Source, TOL, QOCF, QOCFRoom, T, Q, JF, JB, H);
+    EXPECT_NEAR(T(1), 313.886, 0.001);
+    EXPECT_NEAR(T(2), 310.559, 0.001);
+}
+TEST_F(EnergyPlusFixture, WindowEquivalentLayer_AirGapIndoorVentedTest)
+{
+    // GitHub issue 7345
+    std::string const idf_objects = delimited_string({
+
+        "  Version,9.2;",
+
+        "  Timestep,1;",
+
+        "  Building,",
+        "    Simple One Zone w Windows,  !- Name",
+        "    0,                       !- North Axis {deg}",
+        "    Suburbs,                 !- Terrain",
+        "    0.04,                    !- Loads Convergence Tolerance Value",
+        "    0.004,                   !- Temperature Convergence Tolerance Value {deltaC}",
+        "    MinimalShadowing,        !- Solar Distribution",
+        "    30,                      !- Maximum Number of Warmup Days",
+        "    6;                       !- Minimum Number of Warmup Days",
+
+        "  HeatBalanceAlgorithm,ConductionTransferFunction;",
+
+        "  SurfaceConvectionAlgorithm:Inside,TARP;",
+
+        "  SurfaceConvectionAlgorithm:Outside,DOE-2;",
+
+        "  SimulationControl,",
+        "    No,                      !- Do Zone Sizing Calculation",
+        "    No,                      !- Do System Sizing Calculation",
+        "    No,                      !- Do Plant Sizing Calculation",
+        "    Yes,                     !- Run Simulation for Sizing Periods",
+        "    No;                      !- Run Simulation for Weather File Run Periods",
+
+        "  SizingPeriod:DesignDay,",
+        "    Denver Stapleton Intl Arpt Ann Clg 1% Condns DB=>MWB,  !- Name",
+        "    7,                       !- Month",
+        "    21,                      !- Day of Month",
+        "    SummerDesignDay,         !- Day Type",
+        "    32.6,                    !- Maximum Dry-Bulb Temperature {C}",
+        "    15.2,                    !- Daily Dry-Bulb Temperature Range {deltaC}",
+        "    ,                        !- Dry-Bulb Temperature Range Modifier Type",
+        "    ,                        !- Dry-Bulb Temperature Range Modifier Day Schedule Name",
+        "    Wetbulb,                 !- Humidity Condition Type",
+        "    15.6,                    !- Wetbulb or DewPoint at Maximum Dry-Bulb {C}",
+        "    ,                        !- Humidity Condition Day Schedule Name",
+        "    ,                        !- Humidity Ratio at Maximum Dry-Bulb {kgWater/kgDryAir}",
+        "    ,                        !- Enthalpy at Maximum Dry-Bulb {J/kg}",
+        "    ,                        !- Daily Wet-Bulb Temperature Range {deltaC}",
+        "    83411.,                  !- Barometric Pressure {Pa}",
+        "    4,                       !- Wind Speed {m/s}",
+        "    120,                     !- Wind Direction {deg}",
+        "    No,                      !- Rain Indicator",
+        "    No,                      !- Snow Indicator",
+        "    No,                      !- Daylight Saving Time Indicator",
+        "    ASHRAEClearSky,          !- Solar Model Indicator",
+        "    ,                        !- Beam Solar Day Schedule Name",
+        "    ,                        !- Diffuse Solar Day Schedule Name",
+        "    ,                        !- ASHRAE Clear Sky Optical Depth for Beam Irradiance (taub) {dimensionless}",
+        "    ,                        !- ASHRAE Clear Sky Optical Depth for Diffuse Irradiance (taud) {dimensionless}",
+        "    1.00;                    !- Sky Clearness",
+
+        "  Site:Location,",
+        "    Denver Stapleton Intl Arpt CO USA WMO=724690,  !- Name",
+        "    39.77,                   !- Latitude {deg}",
+        "    -104.87,                 !- Longitude {deg}",
+        "    -7.00,                   !- Time Zone {hr}",
+        "    1611.00;                 !- Elevation {m}",
+
+        "  Material:NoMass,",
+        "    R13LAYER,                !- Name",
+        "    Rough,                   !- Roughness",
+        "    2.290965,                !- Thermal Resistance {m2-K/W}",
+        "    0.9000000,               !- Thermal Absorptance",
+        "    0.7500000,               !- Solar Absorptance",
+        "    0.7500000;               !- Visible Absorptance",
+
+        "  Material:NoMass,",
+        "    R31LAYER,                !- Name",
+        "    Rough,                   !- Roughness",
+        "    5.456,                   !- Thermal Resistance {m2-K/W}",
+        "    0.9000000,               !- Thermal Absorptance",
+        "    0.7500000,               !- Solar Absorptance",
+        "    0.7500000;               !- Visible Absorptance",
+
+        "  Material,",
+        "    C5 - 4 IN HW CONCRETE,   !- Name",
+        "    MediumRough,             !- Roughness",
+        "    0.1014984,               !- Thickness {m}",
+        "    1.729577,                !- Conductivity {W/m-K}",
+        "    2242.585,                !- Density {kg/m3}",
+        "    836.8000,                !- Specific Heat {J/kg-K}",
+        "    0.9000000,               !- Thermal Absorptance",
+        "    0.6500000,               !- Solar Absorptance",
+        "    0.6500000;               !- Visible Absorptance",
+
+        "  Construction,",
+        "    R13WALL,                 !- Name",
+        "    R13LAYER;                !- Outside Layer",
+
+        "  Construction,",
+        "    FLOOR,                   !- Name",
+        "    C5 - 4 IN HW CONCRETE;   !- Outside Layer",
+
+        "  Construction,",
+        "    ROOF31,                  !- Name",
+        "    R31LAYER;                !- Outside Layer",
+
+        "  Site:GroundTemperature:BuildingSurface,18.89,18.92,19.02,19.12,19.21,19.23,19.07,19.32,19.09,19.21,19.13,18.96;",
+
+        "  Zone,",
+        "    ZONE ONE,                !- Name",
+        "    0,                       !- Direction of Relative North {deg}",
+        "    0,                       !- X Origin {m}",
+        "    0,                       !- Y Origin {m}",
+        "    0,                       !- Z Origin {m}",
+        "    1,                       !- Type",
+        "    1,                       !- Multiplier",
+        "    autocalculate,           !- Ceiling Height {m}",
+        "    autocalculate;           !- Volume {m3}",
+
+        "  ScheduleTypeLimits,",
+        "    Fraction,                !- Name",
+        "    0.0,                     !- Lower Limit Value",
+        "    1.0,                     !- Upper Limit Value",
+        "    CONTINUOUS;              !- Numeric Type",
+
+        "  GlobalGeometryRules,",
+        "    UpperLeftCorner,         !- Starting Vertex Position",
+        "    CounterClockWise,        !- Vertex Entry Direction",
+        "    World;                   !- Coordinate System",
+
+        "  BuildingSurface:Detailed,",
+        "    Zn001:Wall001,           !- Name",
+        "    Wall,                    !- Surface Type",
+        "    R13WALL,                 !- Construction Name",
+        "    ZONE ONE,                !- Zone Name",
+        "    Outdoors,                !- Outside Boundary Condition",
+        "    ,                        !- Outside Boundary Condition Object",
+        "    SunExposed,              !- Sun Exposure",
+        "    WindExposed,             !- Wind Exposure",
+        "    0.5000000,               !- View Factor to Ground",
+        "    4,                       !- Number of Vertices",
+        "    0,0,4.572000,            !- X,Y,Z ==> Vertex 1 {m}",
+        "    0,0,0,                   !- X,Y,Z ==> Vertex 2 {m}",
+        "    15.24000,0,0,            !- X,Y,Z ==> Vertex 3 {m}",
+        "    15.24000,0,4.572000;     !- X,Y,Z ==> Vertex 4 {m}",
+
+        "  BuildingSurface:Detailed,",
+        "    Zn001:Wall002,           !- Name",
+        "    Wall,                    !- Surface Type",
+        "    R13WALL,                 !- Construction Name",
+        "    ZONE ONE,                !- Zone Name",
+        "    Outdoors,                !- Outside Boundary Condition",
+        "    ,                        !- Outside Boundary Condition Object",
+        "    SunExposed,              !- Sun Exposure",
+        "    WindExposed,             !- Wind Exposure",
+        "    0.5000000,               !- View Factor to Ground",
+        "    4,                       !- Number of Vertices",
+        "    15.24000,0,4.572000,     !- X,Y,Z ==> Vertex 1 {m}",
+        "    15.24000,0,0,            !- X,Y,Z ==> Vertex 2 {m}",
+        "    15.24000,15.24000,0,     !- X,Y,Z ==> Vertex 3 {m}",
+        "    15.24000,15.24000,4.572000;  !- X,Y,Z ==> Vertex 4 {m}",
+
+        "  BuildingSurface:Detailed,",
+        "    Zn001:Wall003,           !- Name",
+        "    Wall,                    !- Surface Type",
+        "    R13WALL,                 !- Construction Name",
+        "    ZONE ONE,                !- Zone Name",
+        "    Outdoors,                !- Outside Boundary Condition",
+        "    ,                        !- Outside Boundary Condition Object",
+        "    SunExposed,              !- Sun Exposure",
+        "    WindExposed,             !- Wind Exposure",
+        "    0.5000000,               !- View Factor to Ground",
+        "    4,                       !- Number of Vertices",
+        "    15.24000,15.24000,4.572000,  !- X,Y,Z ==> Vertex 1 {m}",
+        "    15.24000,15.24000,0,     !- X,Y,Z ==> Vertex 2 {m}",
+        "    0,15.24000,0,            !- X,Y,Z ==> Vertex 3 {m}",
+        "    0,15.24000,4.572000;     !- X,Y,Z ==> Vertex 4 {m}",
+
+        "  BuildingSurface:Detailed,",
+        "    Zn001:Wall004,           !- Name",
+        "    Wall,                    !- Surface Type",
+        "    R13WALL,                 !- Construction Name",
+        "    ZONE ONE,                !- Zone Name",
+        "    Outdoors,                !- Outside Boundary Condition",
+        "    ,                        !- Outside Boundary Condition Object",
+        "    SunExposed,              !- Sun Exposure",
+        "    WindExposed,             !- Wind Exposure",
+        "    0.5000000,               !- View Factor to Ground",
+        "    4,                       !- Number of Vertices",
+        "    0,15.24000,4.572000,     !- X,Y,Z ==> Vertex 1 {m}",
+        "    0,15.24000,0,            !- X,Y,Z ==> Vertex 2 {m}",
+        "    0,0,0,                   !- X,Y,Z ==> Vertex 3 {m}",
+        "    0,0,4.572000;            !- X,Y,Z ==> Vertex 4 {m}",
+
+        "  BuildingSurface:Detailed,",
+        "    Zn001:Flr001,            !- Name",
+        "    Floor,                   !- Surface Type",
+        "    FLOOR,                   !- Construction Name",
+        "    ZONE ONE,                !- Zone Name",
+        "    Surface,                 !- Outside Boundary Condition",
+        "    Zn001:Flr001,            !- Outside Boundary Condition Object",
+        "    NoSun,                   !- Sun Exposure",
+        "    NoWind,                  !- Wind Exposure",
+        "    1.000000,                !- View Factor to Ground",
+        "    4,                       !- Number of Vertices",
+        "    15.24000,0.000000,0.0,   !- X,Y,Z ==> Vertex 1 {m}",
+        "    0.000000,0.000000,0.0,   !- X,Y,Z ==> Vertex 2 {m}",
+        "    0.000000,15.24000,0.0,   !- X,Y,Z ==> Vertex 3 {m}",
+        "    15.24000,15.24000,0.0;   !- X,Y,Z ==> Vertex 4 {m}",
+
+        "  BuildingSurface:Detailed,",
+        "    Zn001:Roof001,           !- Name",
+        "    Roof,                    !- Surface Type",
+        "    ROOF31,                  !- Construction Name",
+        "    ZONE ONE,                !- Zone Name",
+        "    Outdoors,                !- Outside Boundary Condition",
+        "    ,                        !- Outside Boundary Condition Object",
+        "    SunExposed,              !- Sun Exposure",
+        "    WindExposed,             !- Wind Exposure",
+        "    0,                       !- View Factor to Ground",
+        "    4,                       !- Number of Vertices",
+        "    0.000000,15.24000,4.572, !- X,Y,Z ==> Vertex 1 {m}",
+        "    0.000000,0.000000,4.572, !- X,Y,Z ==> Vertex 2 {m}",
+        "    15.24000,0.000000,4.572, !- X,Y,Z ==> Vertex 3 {m}",
+        "    15.24000,15.24000,4.572; !- X,Y,Z ==> Vertex 4 {m}",
+
+        "  FenestrationSurface:Detailed,",
+        "    Zn001:Wall001:Win001,    !- Name",
+        "    Window,                  !- Surface Type",
+        "    CLR AIRGAP CLR,          !- Construction Name",
+        "    Zn001:Wall001,           !- Building Surface Name",
+        "    ,                        !- Outside Boundary Condition Object",
+        "    0.5000000,               !- View Factor to Ground",
+        "    ,                        !- Frame and Divider Name",
+        "    1.0,                     !- Multiplier",
+        "    4,                       !- Number of Vertices",
+        "    0.548000,0,2.5000,       !- X,Y,Z ==> Vertex 1 {m}",
+        "    0.548000,0,0.5000,       !- X,Y,Z ==> Vertex 2 {m}",
+        "    5.548000,0,0.5000,       !- X,Y,Z ==> Vertex 3 {m}",
+        "    5.548000,0,2.5000;       !- X,Y,Z ==> Vertex 4 {m}",
+
+        "  Construction:WindowEquivalentLayer,",
+        "    CLR AIRGAP CLR,          !- Name",
+        "    GLZCLR,                  !- Outside Layer",
+        "    Air GAP 12mm,            !- Layer 2",
+        "    GLZCLR;                  !- Layer 3",
+
+        "  WindowMaterial:Glazing:EquivalentLayer,",
+        "    GLZCLR,                  !- Name",
+        "    SpectralAverage,         !- Optical Data Type",
+        "    ,                        !- Window Glass Spectral Data Set Name",
+        "    0.77,                    !- Front Side Beam-Beam Solar Transmittance {dimensionless}",
+        "    0.77,                    !- Back Side Beam-Beam Solar Transmittance {dimensionless}",
+        "    0.07,                    !- Front Side Beam-Beam Solar Reflectance {dimensionless}",
+        "    0.07,                    !- Back Side Beam-Beam Solar Reflectance {dimensionless}",
+        "    0.0,                     !- Front Side Beam-Beam Visible Solar Transmittance {dimensionless}",
+        "    0.0,                     !- Back Side Beam-Beam Visible Solar Transmittance {dimensionless}",
+        "    0.0,                     !- Front Side Beam-Beam Visible Solar Reflectance {dimensionless}",
+        "    0.0,                     !- Back Side Beam-Beam Visible Solar Reflectance {dimensionless}",
+        "    0.0,                     !- Front Side Beam-Diffuse Solar Transmittance {dimensionless}",
+        "    0.0,                     !- Back Side Beam-Diffuse Solar Transmittance {dimensionless}",
+        "    0.0,                     !- Front Side Beam-Diffuse Solar Reflectance {dimensionless}",
+        "    0.0,                     !- Back Side Beam-Diffuse Solar Reflectance {dimensionless}",
+        "    0.0,                     !- Front Side Beam-Diffuse Visible Solar Transmittance {dimensionless}",
+        "    0.0,                     !- Back Side Beam-Diffuse Visible Solar Transmittance {dimensionless}",
+        "    0.0,                     !- Front Side Beam-Diffuse Visible Solar Reflectance {dimensionless}",
+        "    0.0,                     !- Back Side Beam-Diffuse Visible Solar Reflectance {dimensionless}",
+        "    0.695,                   !- Diffuse-Diffuse Solar Transmittance {dimensionless}",
+        "    0.16,                    !- Front Side Diffuse-Diffuse Solar Reflectance {dimensionless}",
+        "    0.16,                    !- Back Side Diffuse-Diffuse Solar Reflectance {dimensionless}",
+        "    0.0,                     !- Diffuse-Diffuse Visible Solar Transmittance {dimensionless}",
+        "    0.0,                     !- Front Side Diffuse-Diffuse Visible Solar Reflectance {dimensionless}",
+        "    0.0,                     !- Back Side Diffuse-Diffuse Visible Solar Reflectance {dimensionless}",
+        "    0.0,                     !- Infrared Transmittance (applies to front and back) {dimensionless}",
+        "    0.84,                    !- Front Side Infrared Emissivity {dimensionless}",
+        "    0.84;                    !- Back Side Infrared Emissivity {dimensionless}",
+
+        "  WindowMaterial:Gap:EquivalentLayer,",
+        "   Air GAP 12mm,            !- Name",
+        "   Air,                     !- Gas Type",
+        "   0.0120,                  !- Thickness {m}",
+        "   VentedIndoor;            !- Gap Vent Type",
+
+    });
+    ASSERT_TRUE(process_idf(idf_objects));
+
+    SimulationManager::ManageSimulation();
+
+    int EQLNum(1);
+    Array1D<Real64> T({1, CFSMAXNL}, 0.0);
+    Array1D<Real64> Q({0, CFSMAXNL}, 0.0);
+    Array1D<Real64> JB({0, CFSMAXNL}, 0.0);
+    Array1D<Real64> QOCF({1, CFSMAXNL}, 0.0);
+    Array1D<Real64> H({0, CFSMAXNL + 1}, 0.0);
+    Array1D<Real64> JF({1, CFSMAXNL + 1}, 0.0);
+    Array1D<Real64> Source({1, CFSMAXNL + 1}, 0.0);
+
+    Real64 HcIn = 1.5;
+    Real64 HcOut = 6.0;
+    Real64 TOL = 0.001;
+    Real64 TIN = 301.5;
+    Real64 Tout = 310.0;
+    Real64 TRMIN = 301.5;
+    Real64 TRMOUT = 308.0;
+    Real64 QOCFRoom = 0.0;
+    H(0) = HcOut;
+    H(1) = 0.0;
+    H(2) = HcIn;
+
+    // check the window air gap vent type: vented to outdoor
+    EXPECT_EQ(CFS(EQLNum).G(1).GTYPE, gtyOPENin);
+    // zero solar absorbed on glazing layers or no solar input
+    Source = 0.0;
+    ASHWAT_ThermalCalc(CFS(EQLNum), TIN, Tout, HcIn, HcOut, TRMOUT, TRMIN, Source, TOL, QOCF, QOCFRoom, T, Q, JF, JB, H);
+    EXPECT_NEAR(T(1), 307.054, 0.001);
+    EXPECT_NEAR(T(2), 304.197, 0.001);
+
+    // with solar absrobed on glazing layers
+    Source(1) = 100.0; // outside glass layer
+    Source(2) = 50.0;  // inside glass layer
+    ASHWAT_ThermalCalc(CFS(EQLNum), TIN, Tout, HcIn, HcOut, TRMOUT, TRMIN, Source, TOL, QOCF, QOCFRoom, T, Q, JF, JB, H);
+    EXPECT_NEAR(T(1), 314.666, 0.001);
+    EXPECT_NEAR(T(2), 311.282, 0.001);
+}
+TEST_F(EnergyPlusFixture, WindowEquivalentLayer_VBEffectiveEmissivityTest)
+{
+    // GitHub issue 7345
+    std::string const idf_objects = delimited_string({
+
+        "  Version,9.2;",
+
+        "  Timestep,1;",
+
+        "  Building,",
+        "    Simple One Zone w Windows,  !- Name",
+        "    0,                       !- North Axis {deg}",
+        "    Suburbs,                 !- Terrain",
+        "    0.04,                    !- Loads Convergence Tolerance Value",
+        "    0.004,                   !- Temperature Convergence Tolerance Value {deltaC}",
+        "    MinimalShadowing,        !- Solar Distribution",
+        "    30,                      !- Maximum Number of Warmup Days",
+        "    6;                       !- Minimum Number of Warmup Days",
+
+        "  HeatBalanceAlgorithm,ConductionTransferFunction;",
+
+        "  SurfaceConvectionAlgorithm:Inside,TARP;",
+
+        "  SurfaceConvectionAlgorithm:Outside,DOE-2;",
+
+        "  SimulationControl,",
+        "    No,                      !- Do Zone Sizing Calculation",
+        "    No,                      !- Do System Sizing Calculation",
+        "    No,                      !- Do Plant Sizing Calculation",
+        "    Yes,                     !- Run Simulation for Sizing Periods",
+        "    No;                      !- Run Simulation for Weather File Run Periods",
+
+        "  SizingPeriod:DesignDay,",
+        "    Denver Stapleton Intl Arpt Ann Clg 1% Condns DB=>MWB,  !- Name",
+        "    7,                       !- Month",
+        "    21,                      !- Day of Month",
+        "    SummerDesignDay,         !- Day Type",
+        "    32.6,                    !- Maximum Dry-Bulb Temperature {C}",
+        "    15.2,                    !- Daily Dry-Bulb Temperature Range {deltaC}",
+        "    ,                        !- Dry-Bulb Temperature Range Modifier Type",
+        "    ,                        !- Dry-Bulb Temperature Range Modifier Day Schedule Name",
+        "    Wetbulb,                 !- Humidity Condition Type",
+        "    15.6,                    !- Wetbulb or DewPoint at Maximum Dry-Bulb {C}",
+        "    ,                        !- Humidity Condition Day Schedule Name",
+        "    ,                        !- Humidity Ratio at Maximum Dry-Bulb {kgWater/kgDryAir}",
+        "    ,                        !- Enthalpy at Maximum Dry-Bulb {J/kg}",
+        "    ,                        !- Daily Wet-Bulb Temperature Range {deltaC}",
+        "    83411.,                  !- Barometric Pressure {Pa}",
+        "    4,                       !- Wind Speed {m/s}",
+        "    120,                     !- Wind Direction {deg}",
+        "    No,                      !- Rain Indicator",
+        "    No,                      !- Snow Indicator",
+        "    No,                      !- Daylight Saving Time Indicator",
+        "    ASHRAEClearSky,          !- Solar Model Indicator",
+        "    ,                        !- Beam Solar Day Schedule Name",
+        "    ,                        !- Diffuse Solar Day Schedule Name",
+        "    ,                        !- ASHRAE Clear Sky Optical Depth for Beam Irradiance (taub) {dimensionless}",
+        "    ,                        !- ASHRAE Clear Sky Optical Depth for Diffuse Irradiance (taud) {dimensionless}",
+        "    1.00;                    !- Sky Clearness",
+
+        "  Site:Location,",
+        "    Denver Stapleton Intl Arpt CO USA WMO=724690,  !- Name",
+        "    39.77,                   !- Latitude {deg}",
+        "    -104.87,                 !- Longitude {deg}",
+        "    -7.00,                   !- Time Zone {hr}",
+        "    1611.00;                 !- Elevation {m}",
+
+        "  Material:NoMass,",
+        "    R13LAYER,                !- Name",
+        "    Rough,                   !- Roughness",
+        "    2.290965,                !- Thermal Resistance {m2-K/W}",
+        "    0.9000000,               !- Thermal Absorptance",
+        "    0.7500000,               !- Solar Absorptance",
+        "    0.7500000;               !- Visible Absorptance",
+
+        "  Material:NoMass,",
+        "    R31LAYER,                !- Name",
+        "    Rough,                   !- Roughness",
+        "    5.456,                   !- Thermal Resistance {m2-K/W}",
+        "    0.9000000,               !- Thermal Absorptance",
+        "    0.7500000,               !- Solar Absorptance",
+        "    0.7500000;               !- Visible Absorptance",
+
+        "  Material,",
+        "    C5 - 4 IN HW CONCRETE,   !- Name",
+        "    MediumRough,             !- Roughness",
+        "    0.1014984,               !- Thickness {m}",
+        "    1.729577,                !- Conductivity {W/m-K}",
+        "    2242.585,                !- Density {kg/m3}",
+        "    836.8000,                !- Specific Heat {J/kg-K}",
+        "    0.9000000,               !- Thermal Absorptance",
+        "    0.6500000,               !- Solar Absorptance",
+        "    0.6500000;               !- Visible Absorptance",
+
+        "  Construction,",
+        "    R13WALL,                 !- Name",
+        "    R13LAYER;                !- Outside Layer",
+
+        "  Construction,",
+        "    FLOOR,                   !- Name",
+        "    C5 - 4 IN HW CONCRETE;   !- Outside Layer",
+
+        "  Construction,",
+        "    ROOF31,                  !- Name",
+        "    R31LAYER;                !- Outside Layer",
+
+        "  Site:GroundTemperature:BuildingSurface,18.89,18.92,19.02,19.12,19.21,19.23,19.07,19.32,19.09,19.21,19.13,18.96;",
+
+        "  Zone,",
+        "    ZONE ONE,                !- Name",
+        "    0,                       !- Direction of Relative North {deg}",
+        "    0,                       !- X Origin {m}",
+        "    0,                       !- Y Origin {m}",
+        "    0,                       !- Z Origin {m}",
+        "    1,                       !- Type",
+        "    1,                       !- Multiplier",
+        "    autocalculate,           !- Ceiling Height {m}",
+        "    autocalculate;           !- Volume {m3}",
+
+        "  ScheduleTypeLimits,",
+        "    Fraction,                !- Name",
+        "    0.0,                     !- Lower Limit Value",
+        "    1.0,                     !- Upper Limit Value",
+        "    CONTINUOUS;              !- Numeric Type",
+
+        "  GlobalGeometryRules,",
+        "    UpperLeftCorner,         !- Starting Vertex Position",
+        "    CounterClockWise,        !- Vertex Entry Direction",
+        "    World;                   !- Coordinate System",
+
+        "  BuildingSurface:Detailed,",
+        "    Zn001:Wall001,           !- Name",
+        "    Wall,                    !- Surface Type",
+        "    R13WALL,                 !- Construction Name",
+        "    ZONE ONE,                !- Zone Name",
+        "    Outdoors,                !- Outside Boundary Condition",
+        "    ,                        !- Outside Boundary Condition Object",
+        "    SunExposed,              !- Sun Exposure",
+        "    WindExposed,             !- Wind Exposure",
+        "    0.5000000,               !- View Factor to Ground",
+        "    4,                       !- Number of Vertices",
+        "    0,0,4.572000,            !- X,Y,Z ==> Vertex 1 {m}",
+        "    0,0,0,                   !- X,Y,Z ==> Vertex 2 {m}",
+        "    15.24000,0,0,            !- X,Y,Z ==> Vertex 3 {m}",
+        "    15.24000,0,4.572000;     !- X,Y,Z ==> Vertex 4 {m}",
+
+        "  BuildingSurface:Detailed,",
+        "    Zn001:Wall002,           !- Name",
+        "    Wall,                    !- Surface Type",
+        "    R13WALL,                 !- Construction Name",
+        "    ZONE ONE,                !- Zone Name",
+        "    Outdoors,                !- Outside Boundary Condition",
+        "    ,                        !- Outside Boundary Condition Object",
+        "    SunExposed,              !- Sun Exposure",
+        "    WindExposed,             !- Wind Exposure",
+        "    0.5000000,               !- View Factor to Ground",
+        "    4,                       !- Number of Vertices",
+        "    15.24000,0,4.572000,     !- X,Y,Z ==> Vertex 1 {m}",
+        "    15.24000,0,0,            !- X,Y,Z ==> Vertex 2 {m}",
+        "    15.24000,15.24000,0,     !- X,Y,Z ==> Vertex 3 {m}",
+        "    15.24000,15.24000,4.572000;  !- X,Y,Z ==> Vertex 4 {m}",
+
+        "  BuildingSurface:Detailed,",
+        "    Zn001:Wall003,           !- Name",
+        "    Wall,                    !- Surface Type",
+        "    R13WALL,                 !- Construction Name",
+        "    ZONE ONE,                !- Zone Name",
+        "    Outdoors,                !- Outside Boundary Condition",
+        "    ,                        !- Outside Boundary Condition Object",
+        "    SunExposed,              !- Sun Exposure",
+        "    WindExposed,             !- Wind Exposure",
+        "    0.5000000,               !- View Factor to Ground",
+        "    4,                       !- Number of Vertices",
+        "    15.24000,15.24000,4.572000,  !- X,Y,Z ==> Vertex 1 {m}",
+        "    15.24000,15.24000,0,     !- X,Y,Z ==> Vertex 2 {m}",
+        "    0,15.24000,0,            !- X,Y,Z ==> Vertex 3 {m}",
+        "    0,15.24000,4.572000;     !- X,Y,Z ==> Vertex 4 {m}",
+
+        "  BuildingSurface:Detailed,",
+        "    Zn001:Wall004,           !- Name",
+        "    Wall,                    !- Surface Type",
+        "    R13WALL,                 !- Construction Name",
+        "    ZONE ONE,                !- Zone Name",
+        "    Outdoors,                !- Outside Boundary Condition",
+        "    ,                        !- Outside Boundary Condition Object",
+        "    SunExposed,              !- Sun Exposure",
+        "    WindExposed,             !- Wind Exposure",
+        "    0.5000000,               !- View Factor to Ground",
+        "    4,                       !- Number of Vertices",
+        "    0,15.24000,4.572000,     !- X,Y,Z ==> Vertex 1 {m}",
+        "    0,15.24000,0,            !- X,Y,Z ==> Vertex 2 {m}",
+        "    0,0,0,                   !- X,Y,Z ==> Vertex 3 {m}",
+        "    0,0,4.572000;            !- X,Y,Z ==> Vertex 4 {m}",
+
+        "  BuildingSurface:Detailed,",
+        "    Zn001:Flr001,            !- Name",
+        "    Floor,                   !- Surface Type",
+        "    FLOOR,                   !- Construction Name",
+        "    ZONE ONE,                !- Zone Name",
+        "    Surface,                 !- Outside Boundary Condition",
+        "    Zn001:Flr001,            !- Outside Boundary Condition Object",
+        "    NoSun,                   !- Sun Exposure",
+        "    NoWind,                  !- Wind Exposure",
+        "    1.000000,                !- View Factor to Ground",
+        "    4,                       !- Number of Vertices",
+        "    15.24000,0.000000,0.0,   !- X,Y,Z ==> Vertex 1 {m}",
+        "    0.000000,0.000000,0.0,   !- X,Y,Z ==> Vertex 2 {m}",
+        "    0.000000,15.24000,0.0,   !- X,Y,Z ==> Vertex 3 {m}",
+        "    15.24000,15.24000,0.0;   !- X,Y,Z ==> Vertex 4 {m}",
+
+        "  BuildingSurface:Detailed,",
+        "    Zn001:Roof001,           !- Name",
+        "    Roof,                    !- Surface Type",
+        "    ROOF31,                  !- Construction Name",
+        "    ZONE ONE,                !- Zone Name",
+        "    Outdoors,                !- Outside Boundary Condition",
+        "    ,                        !- Outside Boundary Condition Object",
+        "    SunExposed,              !- Sun Exposure",
+        "    WindExposed,             !- Wind Exposure",
+        "    0,                       !- View Factor to Ground",
+        "    4,                       !- Number of Vertices",
+        "    0.000000,15.24000,4.572, !- X,Y,Z ==> Vertex 1 {m}",
+        "    0.000000,0.000000,4.572, !- X,Y,Z ==> Vertex 2 {m}",
+        "    15.24000,0.000000,4.572, !- X,Y,Z ==> Vertex 3 {m}",
+        "    15.24000,15.24000,4.572; !- X,Y,Z ==> Vertex 4 {m}",
+
+        "  FenestrationSurface:Detailed,",
+        "    Zn001:Wall001:Win001,    !- Name",
+        "    Window,                  !- Surface Type",
+        "    CON_WIN_EQL,             !- Construction Name",
+        "    Zn001:Wall001,           !- Building Surface Name",
+        "    ,                        !- Outside Boundary Condition Object",
+        "    0.5000000,               !- View Factor to Ground",
+        "    ,                        !- Frame and Divider Name",
+        "    1.0,                     !- Multiplier",
+        "    4,                       !- Number of Vertices",
+        "    0.548000,0,2.5000,       !- X,Y,Z ==> Vertex 1 {m}",
+        "    0.548000,0,0.5000,       !- X,Y,Z ==> Vertex 2 {m}",
+        "    5.548000,0,0.5000,       !- X,Y,Z ==> Vertex 3 {m}",
+        "    5.548000,0,2.5000;       !- X,Y,Z ==> Vertex 4 {m}",
+
         "    Construction:WindowEquivalentLayer,",
         "      CON_WIN_EQL,             !- Name",
         "      WMTEUQL_Glss_SC,         !- Outside Layer",
@@ -1347,374 +1944,12 @@
         "      0.9,                     !- Front Side Slat Infrared Emissivity {dimensionless}",
         "      0.9,                     !- Back Side Slat Infrared Emissivity {dimensionless}",
         "      FixedSlatAngle;          !- Slat Angle Control",
->>>>>>> d4448883
 
     });
     ASSERT_TRUE(process_idf(idf_objects));
 
-    OutputProcessor::TimeValue.allocate(2);
     SimulationManager::ManageSimulation();
 
-<<<<<<< HEAD
-    int EQLNum(1);
-    Array1D<Real64> T({1, CFSMAXNL}, 0.0);
-    Array1D<Real64> Q({0, CFSMAXNL}, 0.0);
-    Array1D<Real64> JB({0, CFSMAXNL}, 0.0);
-    Array1D<Real64> QOCF({1, CFSMAXNL}, 0.0);
-    Array1D<Real64> H({0, CFSMAXNL + 1}, 0.0);
-    Array1D<Real64> JF({1, CFSMAXNL + 1}, 0.0);
-    Array1D<Real64> Source({1, CFSMAXNL + 1}, 0.0);
-
-    Real64 HcIn = 1.5;
-    Real64 HcOut = 6.0;
-    Real64 TOL = 0.001;
-    Real64 TIN = 301.5;
-    Real64 Tout = 310.0;
-    Real64 TRMIN = 301.5;
-    Real64 TRMOUT = 308.0;
-    Real64 QOCFRoom = 0.0;
-    H(0) = HcOut;
-    H(1) = 0.0;
-    H(2) = HcIn;
-
-    // check the window air gap vent type: vented to outdoor
-    EXPECT_EQ(CFS(EQLNum).G(1).GTYPE, gtyOPENout);
-    // zero solar absorbed on glazing layers or no solar input
-    Source = 0.0;
-    ASHWAT_ThermalCalc(CFS(EQLNum), TIN, Tout, HcIn, HcOut, TRMOUT, TRMIN, Source, TOL, QOCF, QOCFRoom, T, Q, JF, JB, H);
-    EXPECT_NEAR(T(1), 308.610, 0.001);
-    EXPECT_NEAR(T(2), 306.231, 0.001);
-
-    // with solar absrobed on glazing layers
-    Source(1) = 100.0; // outside glass layer
-    Source(2) = 50.0;  // inside glass layer
-    ASHWAT_ThermalCalc(CFS(EQLNum), TIN, Tout, HcIn, HcOut, TRMOUT, TRMIN, Source, TOL, QOCF, QOCFRoom, T, Q, JF, JB, H);
-    EXPECT_NEAR(T(1), 313.886, 0.001);
-    EXPECT_NEAR(T(2), 310.559, 0.001);
-}
-TEST_F(EnergyPlusFixture, WindowEquivalentLayer_AirGapIndoorVentedTest)
-{
-    // GitHub issue 7345
-    std::string const idf_objects = delimited_string({
-
-        "  Timestep,1;",
-
-        "  Building,",
-        "    Simple One Zone w Windows,  !- Name",
-        "    0,                       !- North Axis {deg}",
-        "    Suburbs,                 !- Terrain",
-        "    0.04,                    !- Loads Convergence Tolerance Value",
-        "    0.004,                   !- Temperature Convergence Tolerance Value {deltaC}",
-        "    MinimalShadowing,        !- Solar Distribution",
-        "    30,                      !- Maximum Number of Warmup Days",
-        "    6;                       !- Minimum Number of Warmup Days",
-
-        "  HeatBalanceAlgorithm,ConductionTransferFunction;",
-
-        "  SurfaceConvectionAlgorithm:Inside,TARP;",
-
-        "  SurfaceConvectionAlgorithm:Outside,DOE-2;",
-
-        "  SimulationControl,",
-        "    No,                      !- Do Zone Sizing Calculation",
-        "    No,                      !- Do System Sizing Calculation",
-        "    No,                      !- Do Plant Sizing Calculation",
-        "    Yes,                     !- Run Simulation for Sizing Periods",
-        "    No;                      !- Run Simulation for Weather File Run Periods",
-
-        "  SizingPeriod:DesignDay,",
-        "    Denver Stapleton Intl Arpt Ann Clg 1% Condns DB=>MWB,  !- Name",
-        "    7,                       !- Month",
-        "    21,                      !- Day of Month",
-        "    SummerDesignDay,         !- Day Type",
-        "    32.6,                    !- Maximum Dry-Bulb Temperature {C}",
-        "    15.2,                    !- Daily Dry-Bulb Temperature Range {deltaC}",
-        "    ,                        !- Dry-Bulb Temperature Range Modifier Type",
-        "    ,                        !- Dry-Bulb Temperature Range Modifier Day Schedule Name",
-        "    Wetbulb,                 !- Humidity Condition Type",
-        "    15.6,                    !- Wetbulb or DewPoint at Maximum Dry-Bulb {C}",
-        "    ,                        !- Humidity Condition Day Schedule Name",
-        "    ,                        !- Humidity Ratio at Maximum Dry-Bulb {kgWater/kgDryAir}",
-        "    ,                        !- Enthalpy at Maximum Dry-Bulb {J/kg}",
-        "    ,                        !- Daily Wet-Bulb Temperature Range {deltaC}",
-        "    83411.,                  !- Barometric Pressure {Pa}",
-        "    4,                       !- Wind Speed {m/s}",
-        "    120,                     !- Wind Direction {deg}",
-        "    No,                      !- Rain Indicator",
-        "    No,                      !- Snow Indicator",
-        "    No,                      !- Daylight Saving Time Indicator",
-        "    ASHRAEClearSky,          !- Solar Model Indicator",
-        "    ,                        !- Beam Solar Day Schedule Name",
-        "    ,                        !- Diffuse Solar Day Schedule Name",
-        "    ,                        !- ASHRAE Clear Sky Optical Depth for Beam Irradiance (taub) {dimensionless}",
-        "    ,                        !- ASHRAE Clear Sky Optical Depth for Diffuse Irradiance (taud) {dimensionless}",
-        "    1.00;                    !- Sky Clearness",
-
-        "  Site:Location,",
-        "    Denver Stapleton Intl Arpt CO USA WMO=724690,  !- Name",
-        "    39.77,                   !- Latitude {deg}",
-        "    -104.87,                 !- Longitude {deg}",
-        "    -7.00,                   !- Time Zone {hr}",
-        "    1611.00;                 !- Elevation {m}",
-
-        "  Material:NoMass,",
-        "    R13LAYER,                !- Name",
-        "    Rough,                   !- Roughness",
-        "    2.290965,                !- Thermal Resistance {m2-K/W}",
-        "    0.9000000,               !- Thermal Absorptance",
-        "    0.7500000,               !- Solar Absorptance",
-        "    0.7500000;               !- Visible Absorptance",
-
-        "  Material:NoMass,",
-        "    R31LAYER,                !- Name",
-        "    Rough,                   !- Roughness",
-        "    5.456,                   !- Thermal Resistance {m2-K/W}",
-        "    0.9000000,               !- Thermal Absorptance",
-        "    0.7500000,               !- Solar Absorptance",
-        "    0.7500000;               !- Visible Absorptance",
-
-        "  Material,",
-        "    C5 - 4 IN HW CONCRETE,   !- Name",
-        "    MediumRough,             !- Roughness",
-        "    0.1014984,               !- Thickness {m}",
-        "    1.729577,                !- Conductivity {W/m-K}",
-        "    2242.585,                !- Density {kg/m3}",
-        "    836.8000,                !- Specific Heat {J/kg-K}",
-        "    0.9000000,               !- Thermal Absorptance",
-        "    0.6500000,               !- Solar Absorptance",
-        "    0.6500000;               !- Visible Absorptance",
-
-        "  Construction,",
-        "    R13WALL,                 !- Name",
-        "    R13LAYER;                !- Outside Layer",
-
-        "  Construction,",
-        "    FLOOR,                   !- Name",
-        "    C5 - 4 IN HW CONCRETE;   !- Outside Layer",
-
-        "  Construction,",
-        "    ROOF31,                  !- Name",
-        "    R31LAYER;                !- Outside Layer",
-
-        "  Site:GroundTemperature:BuildingSurface,18.89,18.92,19.02,19.12,19.21,19.23,19.07,19.32,19.09,19.21,19.13,18.96;",
-
-        "  Zone,",
-        "    ZONE ONE,                !- Name",
-        "    0,                       !- Direction of Relative North {deg}",
-        "    0,                       !- X Origin {m}",
-        "    0,                       !- Y Origin {m}",
-        "    0,                       !- Z Origin {m}",
-        "    1,                       !- Type",
-        "    1,                       !- Multiplier",
-        "    autocalculate,           !- Ceiling Height {m}",
-        "    autocalculate;           !- Volume {m3}",
-
-        "  ScheduleTypeLimits,",
-        "    Fraction,                !- Name",
-        "    0.0,                     !- Lower Limit Value",
-        "    1.0,                     !- Upper Limit Value",
-        "    CONTINUOUS;              !- Numeric Type",
-
-        "  GlobalGeometryRules,",
-        "    UpperLeftCorner,         !- Starting Vertex Position",
-        "    CounterClockWise,        !- Vertex Entry Direction",
-        "    World;                   !- Coordinate System",
-
-        "  BuildingSurface:Detailed,",
-        "    Zn001:Wall001,           !- Name",
-        "    Wall,                    !- Surface Type",
-        "    R13WALL,                 !- Construction Name",
-        "    ZONE ONE,                !- Zone Name",
-        "    Outdoors,                !- Outside Boundary Condition",
-        "    ,                        !- Outside Boundary Condition Object",
-        "    SunExposed,              !- Sun Exposure",
-        "    WindExposed,             !- Wind Exposure",
-        "    0.5000000,               !- View Factor to Ground",
-        "    4,                       !- Number of Vertices",
-        "    0,0,4.572000,            !- X,Y,Z ==> Vertex 1 {m}",
-        "    0,0,0,                   !- X,Y,Z ==> Vertex 2 {m}",
-        "    15.24000,0,0,            !- X,Y,Z ==> Vertex 3 {m}",
-        "    15.24000,0,4.572000;     !- X,Y,Z ==> Vertex 4 {m}",
-
-        "  BuildingSurface:Detailed,",
-        "    Zn001:Wall002,           !- Name",
-        "    Wall,                    !- Surface Type",
-        "    R13WALL,                 !- Construction Name",
-        "    ZONE ONE,                !- Zone Name",
-        "    Outdoors,                !- Outside Boundary Condition",
-        "    ,                        !- Outside Boundary Condition Object",
-        "    SunExposed,              !- Sun Exposure",
-        "    WindExposed,             !- Wind Exposure",
-        "    0.5000000,               !- View Factor to Ground",
-        "    4,                       !- Number of Vertices",
-        "    15.24000,0,4.572000,     !- X,Y,Z ==> Vertex 1 {m}",
-        "    15.24000,0,0,            !- X,Y,Z ==> Vertex 2 {m}",
-        "    15.24000,15.24000,0,     !- X,Y,Z ==> Vertex 3 {m}",
-        "    15.24000,15.24000,4.572000;  !- X,Y,Z ==> Vertex 4 {m}",
-
-        "  BuildingSurface:Detailed,",
-        "    Zn001:Wall003,           !- Name",
-        "    Wall,                    !- Surface Type",
-        "    R13WALL,                 !- Construction Name",
-        "    ZONE ONE,                !- Zone Name",
-        "    Outdoors,                !- Outside Boundary Condition",
-        "    ,                        !- Outside Boundary Condition Object",
-        "    SunExposed,              !- Sun Exposure",
-        "    WindExposed,             !- Wind Exposure",
-        "    0.5000000,               !- View Factor to Ground",
-        "    4,                       !- Number of Vertices",
-        "    15.24000,15.24000,4.572000,  !- X,Y,Z ==> Vertex 1 {m}",
-        "    15.24000,15.24000,0,     !- X,Y,Z ==> Vertex 2 {m}",
-        "    0,15.24000,0,            !- X,Y,Z ==> Vertex 3 {m}",
-        "    0,15.24000,4.572000;     !- X,Y,Z ==> Vertex 4 {m}",
-
-        "  BuildingSurface:Detailed,",
-        "    Zn001:Wall004,           !- Name",
-        "    Wall,                    !- Surface Type",
-        "    R13WALL,                 !- Construction Name",
-        "    ZONE ONE,                !- Zone Name",
-        "    Outdoors,                !- Outside Boundary Condition",
-        "    ,                        !- Outside Boundary Condition Object",
-        "    SunExposed,              !- Sun Exposure",
-        "    WindExposed,             !- Wind Exposure",
-        "    0.5000000,               !- View Factor to Ground",
-        "    4,                       !- Number of Vertices",
-        "    0,15.24000,4.572000,     !- X,Y,Z ==> Vertex 1 {m}",
-        "    0,15.24000,0,            !- X,Y,Z ==> Vertex 2 {m}",
-        "    0,0,0,                   !- X,Y,Z ==> Vertex 3 {m}",
-        "    0,0,4.572000;            !- X,Y,Z ==> Vertex 4 {m}",
-
-        "  BuildingSurface:Detailed,",
-        "    Zn001:Flr001,            !- Name",
-        "    Floor,                   !- Surface Type",
-        "    FLOOR,                   !- Construction Name",
-        "    ZONE ONE,                !- Zone Name",
-        "    Surface,                 !- Outside Boundary Condition",
-        "    Zn001:Flr001,            !- Outside Boundary Condition Object",
-        "    NoSun,                   !- Sun Exposure",
-        "    NoWind,                  !- Wind Exposure",
-        "    1.000000,                !- View Factor to Ground",
-        "    4,                       !- Number of Vertices",
-        "    15.24000,0.000000,0.0,   !- X,Y,Z ==> Vertex 1 {m}",
-        "    0.000000,0.000000,0.0,   !- X,Y,Z ==> Vertex 2 {m}",
-        "    0.000000,15.24000,0.0,   !- X,Y,Z ==> Vertex 3 {m}",
-        "    15.24000,15.24000,0.0;   !- X,Y,Z ==> Vertex 4 {m}",
-
-        "  BuildingSurface:Detailed,",
-        "    Zn001:Roof001,           !- Name",
-        "    Roof,                    !- Surface Type",
-        "    ROOF31,                  !- Construction Name",
-        "    ZONE ONE,                !- Zone Name",
-        "    Outdoors,                !- Outside Boundary Condition",
-        "    ,                        !- Outside Boundary Condition Object",
-        "    SunExposed,              !- Sun Exposure",
-        "    WindExposed,             !- Wind Exposure",
-        "    0,                       !- View Factor to Ground",
-        "    4,                       !- Number of Vertices",
-        "    0.000000,15.24000,4.572, !- X,Y,Z ==> Vertex 1 {m}",
-        "    0.000000,0.000000,4.572, !- X,Y,Z ==> Vertex 2 {m}",
-        "    15.24000,0.000000,4.572, !- X,Y,Z ==> Vertex 3 {m}",
-        "    15.24000,15.24000,4.572; !- X,Y,Z ==> Vertex 4 {m}",
-
-        "  FenestrationSurface:Detailed,",
-        "    Zn001:Wall001:Win001,    !- Name",
-        "    Window,                  !- Surface Type",
-        "    CLR AIRGAP CLR,          !- Construction Name",
-        "    Zn001:Wall001,           !- Building Surface Name",
-        "    ,                        !- Outside Boundary Condition Object",
-        "    0.5000000,               !- View Factor to Ground",
-        "    ,                        !- Frame and Divider Name",
-        "    1.0,                     !- Multiplier",
-        "    4,                       !- Number of Vertices",
-        "    0.548000,0,2.5000,       !- X,Y,Z ==> Vertex 1 {m}",
-        "    0.548000,0,0.5000,       !- X,Y,Z ==> Vertex 2 {m}",
-        "    5.548000,0,0.5000,       !- X,Y,Z ==> Vertex 3 {m}",
-        "    5.548000,0,2.5000;       !- X,Y,Z ==> Vertex 4 {m}",
-
-        "  Construction:WindowEquivalentLayer,",
-        "    CLR AIRGAP CLR,          !- Name",
-        "    GLZCLR,                  !- Outside Layer",
-        "    Air GAP 12mm,            !- Layer 2",
-        "    GLZCLR;                  !- Layer 3",
-
-        "  WindowMaterial:Glazing:EquivalentLayer,",
-        "    GLZCLR,                  !- Name",
-        "    SpectralAverage,         !- Optical Data Type",
-        "    ,                        !- Window Glass Spectral Data Set Name",
-        "    0.77,                    !- Front Side Beam-Beam Solar Transmittance {dimensionless}",
-        "    0.77,                    !- Back Side Beam-Beam Solar Transmittance {dimensionless}",
-        "    0.07,                    !- Front Side Beam-Beam Solar Reflectance {dimensionless}",
-        "    0.07,                    !- Back Side Beam-Beam Solar Reflectance {dimensionless}",
-        "    0.0,                     !- Front Side Beam-Beam Visible Solar Transmittance {dimensionless}",
-        "    0.0,                     !- Back Side Beam-Beam Visible Solar Transmittance {dimensionless}",
-        "    0.0,                     !- Front Side Beam-Beam Visible Solar Reflectance {dimensionless}",
-        "    0.0,                     !- Back Side Beam-Beam Visible Solar Reflectance {dimensionless}",
-        "    0.0,                     !- Front Side Beam-Diffuse Solar Transmittance {dimensionless}",
-        "    0.0,                     !- Back Side Beam-Diffuse Solar Transmittance {dimensionless}",
-        "    0.0,                     !- Front Side Beam-Diffuse Solar Reflectance {dimensionless}",
-        "    0.0,                     !- Back Side Beam-Diffuse Solar Reflectance {dimensionless}",
-        "    0.0,                     !- Front Side Beam-Diffuse Visible Solar Transmittance {dimensionless}",
-        "    0.0,                     !- Back Side Beam-Diffuse Visible Solar Transmittance {dimensionless}",
-        "    0.0,                     !- Front Side Beam-Diffuse Visible Solar Reflectance {dimensionless}",
-        "    0.0,                     !- Back Side Beam-Diffuse Visible Solar Reflectance {dimensionless}",
-        "    0.695,                   !- Diffuse-Diffuse Solar Transmittance {dimensionless}",
-        "    0.16,                    !- Front Side Diffuse-Diffuse Solar Reflectance {dimensionless}",
-        "    0.16,                    !- Back Side Diffuse-Diffuse Solar Reflectance {dimensionless}",
-        "    0.0,                     !- Diffuse-Diffuse Visible Solar Transmittance {dimensionless}",
-        "    0.0,                     !- Front Side Diffuse-Diffuse Visible Solar Reflectance {dimensionless}",
-        "    0.0,                     !- Back Side Diffuse-Diffuse Visible Solar Reflectance {dimensionless}",
-        "    0.0,                     !- Infrared Transmittance (applies to front and back) {dimensionless}",
-        "    0.84,                    !- Front Side Infrared Emissivity {dimensionless}",
-        "    0.84;                    !- Back Side Infrared Emissivity {dimensionless}",
-
-        "  WindowMaterial:Gap:EquivalentLayer,",
-        "   Air GAP 12mm,            !- Name",
-        "   Air,                     !- Gas Type",
-        "   0.0120,                  !- Thickness {m}",
-        "   VentedIndoor;            !- Gap Vent Type",
-
-    });
-    ASSERT_TRUE(process_idf(idf_objects));
-
-    OutputProcessor::TimeValue.allocate(2);
-    SimulationManager::ManageSimulation();
-
-    int EQLNum(1);
-    Array1D<Real64> T({1, CFSMAXNL}, 0.0);
-    Array1D<Real64> Q({0, CFSMAXNL}, 0.0);
-    Array1D<Real64> JB({0, CFSMAXNL}, 0.0);
-    Array1D<Real64> QOCF({1, CFSMAXNL}, 0.0);
-    Array1D<Real64> H({0, CFSMAXNL + 1}, 0.0);
-    Array1D<Real64> JF({1, CFSMAXNL + 1}, 0.0);
-    Array1D<Real64> Source({1, CFSMAXNL + 1}, 0.0);
-
-    Real64 HcIn = 1.5;
-    Real64 HcOut = 6.0;
-    Real64 TOL = 0.001;
-    Real64 TIN = 301.5;
-    Real64 Tout = 310.0;
-    Real64 TRMIN = 301.5;
-    Real64 TRMOUT = 308.0;
-    Real64 QOCFRoom = 0.0;
-    H(0) = HcOut;
-    H(1) = 0.0;
-    H(2) = HcIn;
-
-    // check the window air gap vent type: vented to outdoor
-    EXPECT_EQ(CFS(EQLNum).G(1).GTYPE, gtyOPENin);
-    // zero solar absorbed on glazing layers or no solar input
-    Source = 0.0;
-    ASHWAT_ThermalCalc(CFS(EQLNum), TIN, Tout, HcIn, HcOut, TRMOUT, TRMIN, Source, TOL, QOCF, QOCFRoom, T, Q, JF, JB, H);
-    EXPECT_NEAR(T(1), 307.054, 0.001);
-    EXPECT_NEAR(T(2), 304.197, 0.001);
-
-    // with solar absrobed on glazing layers
-    Source(1) = 100.0; // outside glass layer
-    Source(2) = 50.0;  // inside glass layer
-    ASHWAT_ThermalCalc(CFS(EQLNum), TIN, Tout, HcIn, HcOut, TRMOUT, TRMIN, Source, TOL, QOCF, QOCFRoom, T, Q, JF, JB, H);
-    EXPECT_NEAR(T(1), 314.666, 0.001);
-    EXPECT_NEAR(T(2), 311.282, 0.001);
-=======
     int EQLNum(0);
     int SurfNum(0);
     int VBMatNum(0);
@@ -1754,5 +1989,4 @@
     EXPECT_NEAR(DataHeatBalance::Construct(ConstrNum).InsideAbsorpThermal, 0.91024, 0.00001);
     // for fixed slate angle the emissivity remains the same
     EXPECT_NEAR(EQLWindowInsideEffectiveEmiss(ConstrNum), 0.91024, 0.00001);
->>>>>>> d4448883
 }