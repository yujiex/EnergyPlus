--- conflicted
+++ resolved
@@ -463,12 +463,8 @@
             state.dataUnitVentilators->UnitVent(UnitVentNum).ZonePtr = DataZoneEquipment::GetZoneEquipControlledZoneNum(
                 state, DataZoneEquipment::UnitVentilator_Num, state.dataUnitVentilators->UnitVent(UnitVentNum).Name);
             if (state.dataUnitVentilators->UnitVent(UnitVentNum).ZonePtr == 0) {
-<<<<<<< HEAD
-                ShowSevereError(state, RoutineName + CurrentModuleObject + "=\"" + state.dataUnitVentilators->UnitVent(UnitVentNum).Name + "\",");
-=======
                 ShowSevereError(
                     state, std::string{RoutineName} + CurrentModuleObject + "=\"" + state.dataUnitVentilators->UnitVent(UnitVentNum).Name + "\",");
->>>>>>> b741b831
                 ShowContinueError(state, "... Unable to find the controlled zone based on Object Type and Name in the ZONEHVAC:EQUIPMENTLIST.");
                 ErrorsFound = true;
             }
@@ -1188,14 +1184,9 @@
                                     state.dataZoneEquip->ZoneEquipConfig(state.dataUnitVentilators->UnitVent(UnitVentNum).ZonePtr).ReturnNode);
                             }
                             if (!InletNodeFound) {
-<<<<<<< HEAD
-                                ShowSevereError(
-                                    state, RoutineName + CurrentModuleObject + "=\"" + state.dataUnitVentilators->UnitVent(UnitVentNum).Name + "\"");
-=======
                                 ShowSevereError(state,
                                                 std::string{RoutineName} + CurrentModuleObject + "=\"" +
                                                     state.dataUnitVentilators->UnitVent(UnitVentNum).Name + "\"");
->>>>>>> b741b831
                                 ShowContinueError(
                                     state,
                                     "..UnitVentilator inlet node name must be the same as either a zone exhaust node name or an induced "
