--- conflicted
+++ resolved
@@ -54,15 +54,6 @@
 
 int main(int argc, const char *argv[])
 {
-<<<<<<< HEAD
-#ifdef MSVC_DEBUG
-    // the following line enables NaN detection in Visual Studio debug builds. See
-    // https://github.com/NREL/EnergyPlus/wiki/Debugging-Tips
-    unsigned int fp_control_state = _controlfp(_EM_INEXACT | _EM_UNDERFLOW , _MCW_EM);
-#endif
-
-=======
->>>>>>> dcd039da
     EnergyPlus::EnergyPlusData state;
 
     ProcessArgs(state, argc, argv);
