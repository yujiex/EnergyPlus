--- conflicted
+++ resolved
@@ -291,53 +291,18 @@
                                             }
                                         }
                                     }
-<<<<<<< HEAD
-                                } else {
-                                    if (Util::SameString(
-                                            state.dataZoneEquip->ZoneEquipList(LoopZone).EquipName(I),
-                                            state.dataRoomAirMod->RoomAirflowNetworkZoneInfo(LoopZone).Node(LoopAirNode).HVAC(EquipLoop).Name)) {
-                                        if (state.dataRoomAirMod->RoomAirflowNetworkZoneInfo(LoopZone)
-                                                .Node(LoopAirNode)
-                                                .HVAC(EquipLoop)
-                                                .EquipConfigIndex == 0)
-                                            state.dataRoomAirMod->RoomAirflowNetworkZoneInfo(LoopZone)
-                                                .Node(LoopAirNode)
-                                                .HVAC(EquipLoop)
-                                                .EquipConfigIndex = I;
-                                        EquipFound(I) = true;
-                                        SupplyFrac(I) = SupplyFrac(I) + state.dataRoomAirMod->RoomAirflowNetworkZoneInfo(LoopZone)
-                                                                            .Node(LoopAirNode)
-                                                                            .HVAC(EquipLoop)
-                                                                            .SupplyFraction;
-                                        ReturnFrac(I) = ReturnFrac(I) + state.dataRoomAirMod->RoomAirflowNetworkZoneInfo(LoopZone)
-                                                                            .Node(LoopAirNode)
-                                                                            .HVAC(EquipLoop)
-                                                                            .ReturnFraction;
-=======
-                                } else if (UtilityRoutines::SameString(zoneEquipList.EquipName(I), afnHVAC.Name)) {
+                                } else if (Util::SameString(zoneEquipList.EquipName(I), afnHVAC.Name)) {
                                     if (afnHVAC.EquipConfigIndex == 0) {
                                         afnHVAC.EquipConfigIndex = I;
->>>>>>> 07b51a2c
                                     }
                                     EquipFound(I) = true;
                                     SupplyFrac(I) += afnHVAC.SupplyFraction;
                                     ReturnFrac(I) += afnHVAC.ReturnFraction;
                                 }
                             }
-<<<<<<< HEAD
-                            for (IdNode = 1; IdNode <= state.dataLoopNodes->NumOfNodes; ++IdNode) { // loop over all nodes to find supply node ID
-                                if (Util::SameString(state.dataLoopNodes->NodeID(IdNode),
-                                                                state.dataRoomAirMod->RoomAirflowNetworkZoneInfo(LoopZone)
-                                                                    .Node(LoopAirNode)
-                                                                    .HVAC(EquipLoop)
-                                                                    .SupplyNodeName)) {
-                                    state.dataRoomAirMod->RoomAirflowNetworkZoneInfo(LoopZone).Node(LoopAirNode).HVAC(EquipLoop).SupNodeNum = IdNode;
-=======
-
                             for (int iNode = 1; iNode <= state.dataLoopNodes->NumOfNodes; ++iNode) { // loop over all nodes to find supply node ID
-                                if (UtilityRoutines::SameString(state.dataLoopNodes->NodeID(iNode), afnHVAC.SupplyNodeName)) {
+                                if (Util::SameString(state.dataLoopNodes->NodeID(iNode), afnHVAC.SupplyNodeName)) {
                                     afnHVAC.SupNodeNum = iNode;
->>>>>>> 07b51a2c
                                     break;
                                 }
                             }
@@ -353,14 +318,7 @@
                                 }
                             }
 
-<<<<<<< HEAD
-                            if (state.dataRoomAirMod->RoomAirflowNetworkZoneInfo(LoopZone).Node(LoopAirNode).HVAC(EquipLoop).SupNodeNum > 0 &&
-                                Util::SameString(
-                                    state.dataRoomAirMod->RoomAirflowNetworkZoneInfo(LoopZone).Node(LoopAirNode).HVAC(EquipLoop).ReturnNodeName,
-                                    "")) {
-=======
                             if (afnHVAC.SupNodeNum > 0 && afnHVAC.ReturnNodeName.empty()) {
->>>>>>> 07b51a2c
                                 // Find matching return node
                                 for (int retNode = 1; retNode <= zoneEquipConfig.NumReturnNodes; ++retNode) {
                                     if ((zoneEquipConfig.ReturnNodeInletNum(retNode) == inletNodeIndex) &&
@@ -371,22 +329,10 @@
                                 }
                             }
 
-<<<<<<< HEAD
-                            if (state.dataRoomAirMod->RoomAirflowNetworkZoneInfo(LoopZone).Node(LoopAirNode).HVAC(EquipLoop).RetNodeNum == 0) {
-                                for (IdNode = 1; IdNode <= state.dataLoopNodes->NumOfNodes; ++IdNode) { // loop over all nodes to find return node ID
-                                    if (Util::SameString(state.dataLoopNodes->NodeID(IdNode),
-                                                                    state.dataRoomAirMod->RoomAirflowNetworkZoneInfo(LoopZone)
-                                                                        .Node(LoopAirNode)
-                                                                        .HVAC(EquipLoop)
-                                                                        .ReturnNodeName)) {
-                                        state.dataRoomAirMod->RoomAirflowNetworkZoneInfo(LoopZone).Node(LoopAirNode).HVAC(EquipLoop).RetNodeNum =
-                                            IdNode;
-=======
                             if (afnHVAC.RetNodeNum == 0) {
                                 for (int iNode = 1; iNode <= state.dataLoopNodes->NumOfNodes; ++iNode) { // loop over all nodes to find return node ID
-                                    if (UtilityRoutines::SameString(state.dataLoopNodes->NodeID(iNode), afnHVAC.ReturnNodeName)) {
+                                    if (Util::SameString(state.dataLoopNodes->NodeID(iNode), afnHVAC.ReturnNodeName)) {
                                         afnHVAC.RetNodeNum = iNode;
->>>>>>> 07b51a2c
                                         break;
                                     }
                                 }
