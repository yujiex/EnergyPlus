// EnergyPlus, Copyright (c) 1996-2022, The Board of Trustees of the University of Illinois,
// The Regents of the University of California, through Lawrence Berkeley National Laboratory
// (subject to receipt of any required approvals from the U.S. Dept. of Energy), Oak Ridge
// National Laboratory, managed by UT-Battelle, Alliance for Sustainable Energy, LLC, and other
// contributors. All rights reserved.
//
// NOTICE: This Software was developed under funding from the U.S. Department of Energy and the
// U.S. Government consequently retains certain rights. As such, the U.S. Government has been
// granted for itself and others acting on its behalf a paid-up, nonexclusive, irrevocable,
// worldwide license in the Software to reproduce, distribute copies to the public, prepare
// derivative works, and perform publicly and display publicly, and to permit others to do so.
//
// Redistribution and use in source and binary forms, with or without modification, are permitted
// provided that the following conditions are met:
//
// (1) Redistributions of source code must retain the above copyright notice, this list of
//     conditions and the following disclaimer.
//
// (2) Redistributions in binary form must reproduce the above copyright notice, this list of
//     conditions and the following disclaimer in the documentation and/or other materials
//     provided with the distribution.
//
// (3) Neither the name of the University of California, Lawrence Berkeley National Laboratory,
//     the University of Illinois, U.S. Dept. of Energy nor the names of its contributors may be
//     used to endorse or promote products derived from this software without specific prior
//     written permission.
//
// (4) Use of EnergyPlus(TM) Name. If Licensee (i) distributes the software in stand-alone form
//     without changes from the version obtained under this License, or (ii) Licensee makes a
//     reference solely to the software portion of its product, Licensee must refer to the
//     software as "EnergyPlus version X" software, where "X" is the version number Licensee
//     obtained under this License and may not use a different name for the software. Except as
//     specifically required in this Section (4), Licensee shall not use in a company name, a
//     product name, in advertising, publicity, or other promotional activities any name, trade
//     name, trademark, logo, or other designation of "EnergyPlus", "E+", "e+" or confusingly
//     similar designation, without the U.S. Department of Energy's prior written consent.
//
// THIS SOFTWARE IS PROVIDED BY THE COPYRIGHT HOLDERS AND CONTRIBUTORS "AS IS" AND ANY EXPRESS OR
// IMPLIED WARRANTIES, INCLUDING, BUT NOT LIMITED TO, THE IMPLIED WARRANTIES OF MERCHANTABILITY
// AND FITNESS FOR A PARTICULAR PURPOSE ARE DISCLAIMED. IN NO EVENT SHALL THE COPYRIGHT OWNER OR
// CONTRIBUTORS BE LIABLE FOR ANY DIRECT, INDIRECT, INCIDENTAL, SPECIAL, EXEMPLARY, OR
// CONSEQUENTIAL DAMAGES (INCLUDING, BUT NOT LIMITED TO, PROCUREMENT OF SUBSTITUTE GOODS OR
// SERVICES; LOSS OF USE, DATA, OR PROFITS; OR BUSINESS INTERRUPTION) HOWEVER CAUSED AND ON ANY
// THEORY OF LIABILITY, WHETHER IN CONTRACT, STRICT LIABILITY, OR TORT (INCLUDING NEGLIGENCE OR
// OTHERWISE) ARISING IN ANY WAY OUT OF THE USE OF THIS SOFTWARE, EVEN IF ADVISED OF THE
// POSSIBILITY OF SUCH DAMAGE.

// ObjexxFCL Headers
#include <ObjexxFCL/Array.functions.hh>
#include <ObjexxFCL/Fmath.hh>

// EnergyPlus Headers
#include <AirflowNetwork/Elements.hpp>
#include <EnergyPlus/Data/EnergyPlusData.hh>
#include <EnergyPlus/DataHVACGlobals.hh>
#include <EnergyPlus/DataIPShortCuts.hh>
#include <EnergyPlus/DataLoopNode.hh>
#include <EnergyPlus/DataZoneEquipment.hh>
#include <EnergyPlus/GeneralRoutines.hh>
#include <EnergyPlus/InputProcessing/InputProcessor.hh>
#include <EnergyPlus/MixerComponent.hh>
#include <EnergyPlus/NodeInputManager.hh>
#include <EnergyPlus/ReturnAirPathManager.hh>
#include <EnergyPlus/UtilityRoutines.hh>
#include <EnergyPlus/ZonePlenum.hh>

namespace EnergyPlus {

namespace ReturnAirPathManager {
    // Module containing the routines dealing with the AirLoopHVAC:ReturnPath (formerly Return Air Path)

    // MODULE INFORMATION:
    //       AUTHOR         Russ Taylor
    //       DATE WRITTEN   January 1998
    //       MODIFIED       Lawrie, September 1999 -- consolidate ReturnAirPath data structure
    //       RE-ENGINEERED  na

    // PURPOSE OF THIS MODULE:
    // To manage the return air path.

    void SimReturnAirPath(EnergyPlusData &state)
    {

        // SUBROUTINE INFORMATION:
        //       AUTHOR:          Russ Taylor
        //       DATE WRITTEN:    Nov 1997

        // Locals
        int ReturnAirPathNum;

        // Obtains and Allocates Mixer related parameters from input file
        if (state.dataRetAirPathMrg->GetInputFlag) { // First time subroutine has been entered
            GetReturnAirPathInput(state);
            state.dataRetAirPathMrg->GetInputFlag = false;
        }

        for (ReturnAirPathNum = 1; ReturnAirPathNum <= state.dataZoneEquip->NumReturnAirPaths; ++ReturnAirPathNum) {
            CalcReturnAirPath(state, ReturnAirPathNum);
        }
    }

    void GetReturnAirPathInput(EnergyPlusData &state)
    {
        // SUBROUTINE INFORMATION:
        //       AUTHOR:          Russ Taylor
        //       DATE WRITTEN:    Nov 1997

        // PURPOSE OF THIS SUBROUTINE: This subroutine

        // Using/Aliasing
        using NodeInputManager::GetOnlySingleNode;
        using namespace DataLoopNode;

        // Locals
        int PathNum;
        int CompNum;
        int NumAlphas;
        int NumNums;
        int IOStat;
        int Counter;
        //////////// hoisted into namespace ////////////////////////////////////////////////
        // static bool ErrorsFound( false );
        ////////////////////////////////////////////////////////////////////////////////////
        bool IsNotOK; // Flag to verify name

        bool ErrorsFound = false;

        if (allocated(state.dataZoneEquip->ReturnAirPath)) {
            return;
        }
        auto &cCurrentModuleObject = state.dataIPShortCut->cCurrentModuleObject;
        cCurrentModuleObject = "AirLoopHVAC:ReturnPath";
        state.dataZoneEquip->NumReturnAirPaths = state.dataInputProcessing->inputProcessor->getNumObjectsFound(state, cCurrentModuleObject);

        if (state.dataZoneEquip->NumReturnAirPaths > 0) {

            state.dataZoneEquip->ReturnAirPath.allocate(state.dataZoneEquip->NumReturnAirPaths);

            for (PathNum = 1; PathNum <= state.dataZoneEquip->NumReturnAirPaths; ++PathNum) {

                state.dataInputProcessing->inputProcessor->getObjectItem(state,
                                                                         cCurrentModuleObject,
                                                                         PathNum,
                                                                         state.dataIPShortCut->cAlphaArgs,
                                                                         NumAlphas,
                                                                         state.dataIPShortCut->rNumericArgs,
                                                                         NumNums,
                                                                         IOStat);
                UtilityRoutines::IsNameEmpty(state, state.dataIPShortCut->cAlphaArgs(1), cCurrentModuleObject, ErrorsFound);

                state.dataZoneEquip->ReturnAirPath(PathNum).Name = state.dataIPShortCut->cAlphaArgs(1);
                state.dataZoneEquip->ReturnAirPath(PathNum).NumOfComponents = nint((NumAlphas - 2.0) / 2.0);

                state.dataZoneEquip->ReturnAirPath(PathNum).OutletNodeNum = GetOnlySingleNode(state,
                                                                                              state.dataIPShortCut->cAlphaArgs(2),
                                                                                              ErrorsFound,
                                                                                              cCurrentModuleObject,
                                                                                              state.dataIPShortCut->cAlphaArgs(1),
                                                                                              DataLoopNode::NodeFluidType::Air,
                                                                                              DataLoopNode::NodeConnectionType::Outlet,
                                                                                              NodeInputManager::CompFluidStream::Primary,
                                                                                              ObjectIsParent);

                state.dataZoneEquip->ReturnAirPath(PathNum).ComponentType.allocate(state.dataZoneEquip->ReturnAirPath(PathNum).NumOfComponents);
                state.dataZoneEquip->ReturnAirPath(PathNum).ComponentType = "";
                state.dataZoneEquip->ReturnAirPath(PathNum).ComponentTypeEnum.allocate(state.dataZoneEquip->ReturnAirPath(PathNum).NumOfComponents);
                state.dataZoneEquip->ReturnAirPath(PathNum).ComponentTypeEnum = DataZoneEquipment::AirLoopHVACZone::Invalid;
                state.dataZoneEquip->ReturnAirPath(PathNum).ComponentName.allocate(state.dataZoneEquip->ReturnAirPath(PathNum).NumOfComponents);
                state.dataZoneEquip->ReturnAirPath(PathNum).ComponentName = "";
                state.dataZoneEquip->ReturnAirPath(PathNum).ComponentIndex.allocate(state.dataZoneEquip->ReturnAirPath(PathNum).NumOfComponents);
                state.dataZoneEquip->ReturnAirPath(PathNum).ComponentIndex = 0;
                Counter = 3;

                for (CompNum = 1; CompNum <= state.dataZoneEquip->ReturnAirPath(PathNum).NumOfComponents; ++CompNum) {

                    if ((UtilityRoutines::SameString(state.dataIPShortCut->cAlphaArgs(Counter), "AirLoopHVAC:ZoneMixer")) ||
                        (UtilityRoutines::SameString(state.dataIPShortCut->cAlphaArgs(Counter), "AirLoopHVAC:ReturnPlenum"))) {

                        state.dataZoneEquip->ReturnAirPath(PathNum).ComponentType(CompNum) = state.dataIPShortCut->cAlphaArgs(Counter);
                        state.dataZoneEquip->ReturnAirPath(PathNum).ComponentName(CompNum) = state.dataIPShortCut->cAlphaArgs(Counter + 1);
                        ValidateComponent(state,
                                          state.dataZoneEquip->ReturnAirPath(PathNum).ComponentType(CompNum),
                                          state.dataZoneEquip->ReturnAirPath(PathNum).ComponentName(CompNum),
                                          IsNotOK,
                                          "AirLoopHVAC:ReturnPath");
                        if (IsNotOK) {
                            ShowContinueError(state, "In AirLoopHVAC:ReturnPath =" + state.dataZoneEquip->ReturnAirPath(PathNum).Name);
                            ErrorsFound = true;
                        }
                        state.dataZoneEquip->ReturnAirPath(PathNum).ComponentTypeEnum(CompNum) = static_cast<DataZoneEquipment::AirLoopHVACZone>(
                            getEnumerationValue(DataZoneEquipment::AirLoopHVACTypeNamesCC, state.dataIPShortCut->cAlphaArgs(Counter)));

                    } else {
                        ShowSevereError(state, "Unhandled component type in AirLoopHVAC:ReturnPath of " + state.dataIPShortCut->cAlphaArgs(Counter));
                        ShowContinueError(state, "Occurs in AirLoopHVAC:ReturnPath = " + state.dataZoneEquip->ReturnAirPath(PathNum).Name);
                        ShowContinueError(state, "Must be \"AirLoopHVAC:ZoneMixer\" or \"AirLoopHVAC:ReturnPlenum\"");
                        ErrorsFound = true;
                    }

                    Counter += 2;
                }
            }
        }

        if (ErrorsFound) {
            ShowFatalError(state, "Errors found getting AirLoopHVAC:ReturnPath.  Preceding condition(s) causes termination.");
        }
    }

    void InitReturnAirPath([[maybe_unused]] int &ReturnAirPathNum) // unused1208
    {
        // SUBROUTINE INFORMATION:
        //       AUTHOR:          Russ Taylor
        //       DATE WRITTEN:    Nov 1997

        // PURPOSE OF THIS SUBROUTINE: This subroutine

        // METHODOLOGY EMPLOYED:

        // REFERENCES:

        // USE STATEMENTS:
    }

    void CalcReturnAirPath(EnergyPlusData &state, int &ReturnAirPathNum)
    {
        // SUBROUTINE INFORMATION:
        //       AUTHOR:          Russ Taylor
        //       DATE WRITTEN:    Nov 1997

        // PURPOSE OF THIS SUBROUTINE: This subroutine

        // METHODOLOGY EMPLOYED:

        // REFERENCES:

        // USE STATEMENTS:

        // Using/Aliasing
        using MixerComponent::SimAirMixer;
        using ZonePlenum::SimAirZonePlenum;

        // Locals
        int ComponentNum;

        for (ComponentNum = 1; ComponentNum <= state.dataZoneEquip->ReturnAirPath(ReturnAirPathNum).NumOfComponents; ++ComponentNum) {
            switch (state.dataZoneEquip->ReturnAirPath(ReturnAirPathNum).ComponentTypeEnum(ComponentNum)) {
            case DataZoneEquipment::AirLoopHVACZone::Mixer: // 'AirLoopHVAC:ZoneMixer'

                if (!(state.dataAirflowNetwork->AirflowNetworkFanActivated &&
                      state.dataAirflowNetwork->SimulateAirflowNetwork > AirflowNetwork::AirflowNetworkControlMultizone)) {
                    SimAirMixer(state,
                                state.dataZoneEquip->ReturnAirPath(ReturnAirPathNum).ComponentName(ComponentNum),
                                state.dataZoneEquip->ReturnAirPath(ReturnAirPathNum).ComponentIndex(ComponentNum));
                }

<<<<<<< HEAD
            switch (state.dataZoneEquip->ReturnAirPath(ReturnAirPathNum).ComponentTypeEnum(ComponentNum)) {
            case DataZoneEquipment::AirLoopHVAC::ZoneMixer: { // 'AirLoopHVAC:ZoneMixer'
                if (!(state.dataAirflowNetwork->AirflowNetworkFanActivated &&
                      state.dataAirflowNetwork->SimulateAirflowNetwork > AirflowNetwork::AirflowNetworkControlMultizone)) {
                    SimAirMixer(state,
                                state.dataZoneEquip->ReturnAirPath(ReturnAirPathNum).ComponentName(ComponentNum),
                                state.dataZoneEquip->ReturnAirPath(ReturnAirPathNum).ComponentIndex(ComponentNum));
                }
            } break;
            case DataZoneEquipment::AirLoopHVAC::ZoneReturnPlenum: { // 'AirLoopHVAC:ReturnPlenum'
                SimAirZonePlenum(state,
                                 state.dataZoneEquip->ReturnAirPath(ReturnAirPathNum).ComponentName(ComponentNum),
                                 DataZoneEquipment::AirLoopHVAC::ZoneReturnPlenum,
                                 state.dataZoneEquip->ReturnAirPath(ReturnAirPathNum).ComponentIndex(ComponentNum));
            } break;
            default: {
=======
                break;

            case DataZoneEquipment::AirLoopHVACZone::ReturnPlenum: // 'AirLoopHVAC:ReturnPlenum'

                SimAirZonePlenum(state,
                                 state.dataZoneEquip->ReturnAirPath(ReturnAirPathNum).ComponentName(ComponentNum),
                                 DataZoneEquipment::AirLoopHVACZone::ReturnPlenum,
                                 state.dataZoneEquip->ReturnAirPath(ReturnAirPathNum).ComponentIndex(ComponentNum));
                break;

            default:
>>>>>>> b3dd66c3
                ShowSevereError(state,
                                "Invalid AirLoopHVAC:ReturnPath Component=" +
                                    state.dataZoneEquip->ReturnAirPath(ReturnAirPathNum).ComponentType(ComponentNum));
                ShowContinueError(state, "Occurs in AirLoopHVAC:ReturnPath =" + state.dataZoneEquip->ReturnAirPath(ReturnAirPathNum).Name);
                ShowFatalError(state, "Preceding condition causes termination.");
<<<<<<< HEAD
            } break;
=======
                break;
>>>>>>> b3dd66c3
            }
        }
    }

    void ReportReturnAirPath([[maybe_unused]] int &ReturnAirPathNum) // unused1208
    {
        // SUBROUTINE INFORMATION:
        //       AUTHOR:          Russ Taylor
        //       DATE WRITTEN:    Nov 1997

        // PURPOSE OF THIS SUBROUTINE: This subroutine

        // METHODOLOGY EMPLOYED:

        // REFERENCES:

        // USE STATEMENTS:
    }

} // namespace ReturnAirPathManager

} // namespace EnergyPlus<|MERGE_RESOLUTION|>--- conflicted
+++ resolved
@@ -254,24 +254,6 @@
                                 state.dataZoneEquip->ReturnAirPath(ReturnAirPathNum).ComponentIndex(ComponentNum));
                 }
 
-<<<<<<< HEAD
-            switch (state.dataZoneEquip->ReturnAirPath(ReturnAirPathNum).ComponentTypeEnum(ComponentNum)) {
-            case DataZoneEquipment::AirLoopHVAC::ZoneMixer: { // 'AirLoopHVAC:ZoneMixer'
-                if (!(state.dataAirflowNetwork->AirflowNetworkFanActivated &&
-                      state.dataAirflowNetwork->SimulateAirflowNetwork > AirflowNetwork::AirflowNetworkControlMultizone)) {
-                    SimAirMixer(state,
-                                state.dataZoneEquip->ReturnAirPath(ReturnAirPathNum).ComponentName(ComponentNum),
-                                state.dataZoneEquip->ReturnAirPath(ReturnAirPathNum).ComponentIndex(ComponentNum));
-                }
-            } break;
-            case DataZoneEquipment::AirLoopHVAC::ZoneReturnPlenum: { // 'AirLoopHVAC:ReturnPlenum'
-                SimAirZonePlenum(state,
-                                 state.dataZoneEquip->ReturnAirPath(ReturnAirPathNum).ComponentName(ComponentNum),
-                                 DataZoneEquipment::AirLoopHVAC::ZoneReturnPlenum,
-                                 state.dataZoneEquip->ReturnAirPath(ReturnAirPathNum).ComponentIndex(ComponentNum));
-            } break;
-            default: {
-=======
                 break;
 
             case DataZoneEquipment::AirLoopHVACZone::ReturnPlenum: // 'AirLoopHVAC:ReturnPlenum'
@@ -283,17 +265,12 @@
                 break;
 
             default:
->>>>>>> b3dd66c3
                 ShowSevereError(state,
                                 "Invalid AirLoopHVAC:ReturnPath Component=" +
                                     state.dataZoneEquip->ReturnAirPath(ReturnAirPathNum).ComponentType(ComponentNum));
                 ShowContinueError(state, "Occurs in AirLoopHVAC:ReturnPath =" + state.dataZoneEquip->ReturnAirPath(ReturnAirPathNum).Name);
                 ShowFatalError(state, "Preceding condition causes termination.");
-<<<<<<< HEAD
-            } break;
-=======
                 break;
->>>>>>> b3dd66c3
             }
         }
     }
