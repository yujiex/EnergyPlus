--- conflicted
+++ resolved
@@ -666,24 +666,14 @@
                                 state.dataWindowAC->WindAC(WindACNum).LatCoolEnergy,
                                 "System",
                                 "Sum",
-<<<<<<< HEAD
                                 state.dataWindowAC->WindAC(WindACNum).Name);
-            SetupOutputVariable("Zone Window Air Conditioner Electric Power",
-=======
-                                state.dataWindowAC.WindAC(WindACNum).Name);
             SetupOutputVariable("Zone Window Air Conditioner Electricity Rate",
->>>>>>> 908c5ced
                                 OutputProcessor::Unit::W,
                                 state.dataWindowAC->WindAC(WindACNum).ElecPower,
                                 "System",
                                 "Average",
-<<<<<<< HEAD
                                 state.dataWindowAC->WindAC(WindACNum).Name);
-            SetupOutputVariable("Zone Window Air Conditioner Electric Energy",
-=======
-                                state.dataWindowAC.WindAC(WindACNum).Name);
             SetupOutputVariable("Zone Window Air Conditioner Electricity Energy",
->>>>>>> 908c5ced
                                 OutputProcessor::Unit::J,
                                 state.dataWindowAC->WindAC(WindACNum).ElecConsumption,
                                 "System",
