--- conflicted
+++ resolved
@@ -224,14 +224,7 @@
         tariff(iInObj).kindGasMtr = kindMeterNotGas;
 
         // Determine whether this meter is related to electricity, or water, or gas
-<<<<<<< HEAD
         if (tariff(iInObj).reportMeterIndx != -1) {
-=======
-        if (tariff(iInObj).reportMeterIndx != 0) {
-
-            std::string const &SELECT_CASE_var(
-                UtilityRoutines::makeUPPER(state.dataOutputProcessor->EnergyMeters(tariff(iInObj).reportMeterIndx).ResourceType));
->>>>>>> 9c03e1c5
 
             switch (state.dataOutputProcessor->meters[tariff(iInObj).reportMeterIndx]->resource) {
             // Various types of electricity meters
@@ -679,15 +672,8 @@
             OutputReportTabular::AddTOCEntry(state, "Tariff Report", tariff(iInObj).tariffName);
         }
         // associate the resource number with each tariff
-<<<<<<< HEAD
         if (tariff(iInObj).reportMeterIndx != -1) {
             tariff(iInObj).resource = state.dataOutputProcessor->meters[tariff(iInObj).reportMeterIndx]->resource;
-=======
-        if (tariff(iInObj).reportMeterIndx >= 1) {
-            tariff(iInObj).resource = static_cast<Constant::eResource>(
-                getEnumValue(Constant::eResourceNamesUC,
-                             UtilityRoutines::makeUPPER(state.dataOutputProcessor->EnergyMeters(tariff(iInObj).reportMeterIndx).ResourceType)));
->>>>>>> 9c03e1c5
         }
     }
 }
