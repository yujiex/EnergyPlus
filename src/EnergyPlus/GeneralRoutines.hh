--- conflicted
+++ resolved
@@ -53,17 +53,12 @@
 #include <ObjexxFCL/Optional.hh>
 
 // EnergyPlus Headers
-<<<<<<< HEAD
-#include "IOFiles.hh"
-#include <EnergyPlus/Data/EnergyPlusData.hh>
-=======
->>>>>>> 686ceeb8
 #include <EnergyPlus/EnergyPlus.hh>
 
 namespace EnergyPlus {
     // Forward declarations
     struct EnergyPlusData;
-    class OutputFiles;
+    class IOFiles;
 
 void ControlCompOutput(EnergyPlusData &state, std::string const &CompName,               // the component Name
                        std::string const &CompType,               // Type of component
@@ -154,11 +149,7 @@
 
 void TestAirPathIntegrity(EnergyPlusData &state, IOFiles &ioFiles, bool &ErrFound);
 
-<<<<<<< HEAD
-void TestSupplyAirPathIntegrity(EnergyPlusData &state, EnergyPlus::IOFiles &ioFiles, bool &ErrFound);
-=======
-void TestSupplyAirPathIntegrity(EnergyPlusData &state, OutputFiles &outputFiles, bool &ErrFound);
->>>>>>> 686ceeb8
+void TestSupplyAirPathIntegrity(EnergyPlusData &state, IOFiles &ioFiles, bool &ErrFound);
 
 void TestReturnAirPathIntegrity(EnergyPlusData &state, IOFiles &ioFiles, bool &ErrFound, Array2S_int ValRetAPaths);
 
