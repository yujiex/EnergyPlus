--- conflicted
+++ resolved
@@ -929,10 +929,6 @@
 
     // Simulate air loop component calls SimEvapCooler
     // SimEvapCooler calls InitEvapCooler(EvapCoolNum) and CalcDirectEvapCooler
-<<<<<<< HEAD
-    SimAirServingZones::SimAirLoopComponent(
-        *state, EvapCond(EvapCoolNum).EvapCoolerName, SimAirServingZones::CompType::EvapCooler, false, AirLoopNum, EvapCoolNum, 0, 0, 0, 0);
-=======
     // temporary arguments
     int airLoopNum = 0;
     int branchNum = 0;
@@ -947,7 +943,6 @@
                                             airLoopNum,
                                             branchNum,
                                             compNum);
->>>>>>> 13946463
 
     // air loop FanPLR successfully passed for pump power calculation
     EXPECT_EQ(EvapCond(EvapCoolNum).EvapCoolerPower, 60 * 0.8);
