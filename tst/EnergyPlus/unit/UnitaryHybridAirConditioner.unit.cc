--- conflicted
+++ resolved
@@ -1,4 +1,3 @@
-<<<<<<< HEAD
 // EnergyPlus, Copyright (c) 1996-2021, The Board of Trustees of the University of Illinois,
 // The Regents of the University of California, through Lawrence Berkeley National Laboratory
 // (subject to receipt of any required approvals from the U.S. Dept. of Energy), Oak Ridge
@@ -191,7 +190,7 @@
     EXPECT_FALSE(ErrorsFound);
     // Initialize unit
     InitZoneHybridUnitaryAirConditioners(*state, 1, 1);
-    Model *pZoneHybridUnitaryAirConditioner = &HybridUnitaryAirConditioners::ZoneHybridUnitaryAirConditioner(1);
+    Model *pZoneHybridUnitaryAirConditioner = &state->dataHybridUnitaryAC->ZoneHybridUnitaryAirConditioner(1);
     // setup local variables for model inputs
     Real64 Tosa, Tra, Wra, Wosa, RHosa, RHra, DesignMinVR, Requestedheating, RequestedCooling, Requested_Humidification, Requested_Dehumidification;
     RHosa = 0;
@@ -444,7 +443,7 @@
     pZoneHybridUnitaryAirConditioner->SecInletTemp = Tosa;
     pZoneHybridUnitaryAirConditioner->SecInletMassFlowRate = DesignMinVR;
     pZoneHybridUnitaryAirConditioner->doStep(*state, RequestedCooling, Requestedheating, Requested_Humidification, Requested_Dehumidification, DesignMinVR);
-    ReportZoneHybridUnitaryAirConditioners(1);
+    ReportZoneHybridUnitaryAirConditioners(*state, 1);
 
     SystemReports::ReportMaxVentilationLoads(*state);
     // output results
@@ -583,7 +582,7 @@
     bool ErrorsFound = false;
     GetInputZoneHybridUnitaryAirConditioners(*state, ErrorsFound);
     InitZoneHybridUnitaryAirConditioners(*state, 1, 1);
-    Model *pZoneHybridUnitaryAirConditioner = &HybridUnitaryAirConditioners::ZoneHybridUnitaryAirConditioner(1);
+    Model *pZoneHybridUnitaryAirConditioner = &state->dataHybridUnitaryAC->ZoneHybridUnitaryAirConditioner(1);
     pZoneHybridUnitaryAirConditioner->Initialize(1);
     pZoneHybridUnitaryAirConditioner->InitializeModelParams();
     unsigned long expectedOperatingModesSize = 2;
@@ -627,7 +626,7 @@
     bool ErrorsFound = false;
     GetInputZoneHybridUnitaryAirConditioners(*state, ErrorsFound);
     InitZoneHybridUnitaryAirConditioners(*state, 1, 1);
-    Model *pZoneHybridUnitaryAirConditioner = &HybridUnitaryAirConditioners::ZoneHybridUnitaryAirConditioner(1);
+    Model *pZoneHybridUnitaryAirConditioner = &state->dataHybridUnitaryAC->ZoneHybridUnitaryAirConditioner(1);
     pZoneHybridUnitaryAirConditioner->Initialize(1);
     pZoneHybridUnitaryAirConditioner->InitializeModelParams();
     constexpr unsigned long expectedOperatingModesSize = 1;
@@ -833,7 +832,7 @@
     EXPECT_FALSE(ErrorsFound);
 
     InitZoneHybridUnitaryAirConditioners(*state, 1, 1);
-    Model *pZoneHybridUnitaryAirConditioner = &HybridUnitaryAirConditioners::ZoneHybridUnitaryAirConditioner(1);
+    Model *pZoneHybridUnitaryAirConditioner = &state->dataHybridUnitaryAC->ZoneHybridUnitaryAirConditioner(1);
     pZoneHybridUnitaryAirConditioner->Initialize(1);
     pZoneHybridUnitaryAirConditioner->InitializeModelParams();
 
@@ -1234,7 +1233,7 @@
 
     InitZoneHybridUnitaryAirConditioners(*state, 1, 2);
 
-    Model *pZoneHybridUnitaryAirConditioner = &HybridUnitaryAirConditioners::ZoneHybridUnitaryAirConditioner(1);
+    Model *pZoneHybridUnitaryAirConditioner = &state->dataHybridUnitaryAC->ZoneHybridUnitaryAirConditioner(1);
 
     Real64 DesignMinVR = 1.622720855;       // Zone Hybrid Unitary HVAC Requested Outdoor Air Ventilation Mass Flow Rate
     Real64 Tra = 22.93929413;               // Zone Hybrid Unitary HVAC Return Air Temperature
@@ -1440,7 +1439,7 @@
     EXPECT_FALSE(ErrorsFound);
     // Initialize unit
     InitZoneHybridUnitaryAirConditioners(*state, 1, 1);
-    Model *pZoneHybridUnitaryAirConditioner = &HybridUnitaryAirConditioners::ZoneHybridUnitaryAirConditioner(1);
+    Model *pZoneHybridUnitaryAirConditioner = &state->dataHybridUnitaryAC->ZoneHybridUnitaryAirConditioner(1);
     // setup local variables for model inputs
     Real64 Tosa, Tra, Wra, Wosa, RHosa, RHra, DesignMinVR, Requestedheating, RequestedCooling, Requested_Humidification, Requested_Dehumidification;
     RHosa = 0;
@@ -1513,1521 +1512,4 @@
 
 }
 
-} // namespace EnergyPlus
-=======
-// EnergyPlus, Copyright (c) 1996-2021, The Board of Trustees of the University of Illinois,
-// The Regents of the University of California, through Lawrence Berkeley National Laboratory
-// (subject to receipt of any required approvals from the U.S. Dept. of Energy), Oak Ridge
-// National Laboratory, managed by UT-Battelle, Alliance for Sustainable Energy, LLC, and other
-// contributors. All rights reserved.
-//
-// NOTICE: This Software was developed under funding from the U.S. Department of Energy and the
-// U.S. Government consequently retains certain rights. As such, the U.S. Government has been
-// granted for itself and others acting on its behalf a paid-up, nonexclusive, irrevocable,
-// worldwide license in the Software to reproduce, distribute copies to the public, prepare
-// derivative works, and perform publicly and display publicly, and to permit others to do so.
-//
-// Redistribution and use in source and binary forms, with or without modification, are permitted
-// provided that the following conditions are met:
-//
-// (1) Redistributions of source code must retain the above copyright notice, this list of
-//     conditions and the following disclaimer.
-//
-// (2) Redistributions in binary form must reproduce the above copyright notice, this list of
-//     conditions and the following disclaimer in the documentation and/or other materials
-//     provided with the distribution.
-//
-// (3) Neither the name of the University of California, Lawrence Berkeley National Laboratory,
-//     the University of Illinois, U.S. Dept. of Energy nor the names of its contributors may be
-//     used to endorse or promote products derived from this software without specific prior
-//     written permission.
-//
-// (4) Use of EnergyPlus(TM) Name. If Licensee (i) distributes the software in stand-alone form
-//     without changes from the version obtained under this License, or (ii) Licensee makes a
-//     reference solely to the software portion of its product, Licensee must refer to the
-//     software as "EnergyPlus version X" software, where "X" is the version number Licensee
-//     obtained under this License and may not use a different name for the software. Except as
-//     specifically required in this Section (4), Licensee shall not use in a company name, a
-//     product name, in advertising, publicity, or other promotional activities any name, trade
-//     name, trademark, logo, or other designation of "EnergyPlus", "E+", "e+" or confusingly
-//     similar designation, without the U.S. Department of Energy's prior written consent.
-//
-// THIS SOFTWARE IS PROVIDED BY THE COPYRIGHT HOLDERS AND CONTRIBUTORS "AS IS" AND ANY EXPRESS OR
-// IMPLIED WARRANTIES, INCLUDING, BUT NOT LIMITED TO, THE IMPLIED WARRANTIES OF MERCHANTABILITY
-// AND FITNESS FOR A PARTICULAR PURPOSE ARE DISCLAIMED. IN NO EVENT SHALL THE COPYRIGHT OWNER OR
-// CONTRIBUTORS BE LIABLE FOR ANY DIRECT, INDIRECT, INCIDENTAL, SPECIAL, EXEMPLARY, OR
-// CONSEQUENTIAL DAMAGES (INCLUDING, BUT NOT LIMITED TO, PROCUREMENT OF SUBSTITUTE GOODS OR
-// SERVICES; LOSS OF USE, DATA, OR PROFITS; OR BUSINESS INTERRUPTION) HOWEVER CAUSED AND ON ANY
-// THEORY OF LIABILITY, WHETHER IN CONTRACT, STRICT LIABILITY, OR TORT (INCLUDING NEGLIGENCE OR
-// OTHERWISE) ARISING IN ANY WAY OUT OF THE USE OF THIS SOFTWARE, EVEN IF ADVISED OF THE
-// POSSIBILITY OF SUCH DAMAGE.
-
-// C++ Headers
-#include <fstream>
-
-// Google Test Headers
-#include <gtest/gtest.h>
-
-// EnergyPlus Headers
-#include "Fixtures/EnergyPlusFixture.hh"
-#include <EnergyPlus/ConfiguredFunctions.hh>
-#include <EnergyPlus/CurveManager.hh>
-#include <EnergyPlus/Data/EnergyPlusData.hh>
-#include <EnergyPlus/DataAirLoop.hh>
-#include <EnergyPlus/DataAirSystems.hh>
-#include <EnergyPlus/DataContaminantBalance.hh>
-#include <EnergyPlus/DataEnvironment.hh>
-#include <EnergyPlus/DataGlobalConstants.hh>
-#include <EnergyPlus/DataGlobals.hh>
-#include <EnergyPlus/DataHVACGlobals.hh>
-#include <EnergyPlus/DataHeatBalFanSys.hh>
-#include <EnergyPlus/DataHeatBalance.hh>
-#include <EnergyPlus/DataLoopNode.hh>
-#include <EnergyPlus/DataSizing.hh>
-#include <EnergyPlus/DataZoneControls.hh>
-#include <EnergyPlus/DataZoneEnergyDemands.hh>
-#include <EnergyPlus/DataZoneEquipment.hh>
-#include <EnergyPlus/EvaporativeCoolers.hh>
-#include <EnergyPlus/FileSystem.hh>
-#include <EnergyPlus/General.hh>
-#include <EnergyPlus/HeatBalanceManager.hh>
-#include <EnergyPlus/Humidifiers.hh>
-#include <EnergyPlus/HybridEvapCoolingModel.hh>
-#include <EnergyPlus/HybridUnitaryAirConditioners.hh>
-#include <EnergyPlus/IOFiles.hh>
-#include <EnergyPlus/MixedAir.hh>
-#include <EnergyPlus/OutputReportPredefined.hh>
-#include <EnergyPlus/Psychrometrics.hh>
-#include <EnergyPlus/ScheduleManager.hh>
-#include <EnergyPlus/SizingManager.hh>
-#include <EnergyPlus/SystemReports.hh>
-
-using namespace EnergyPlus::MixedAir;
-using namespace EnergyPlus::DataContaminantBalance;
-using namespace EnergyPlus::DataAirLoop;
-using namespace EnergyPlus::DataAirSystems;
-using namespace EnergyPlus::DataSizing;
-using namespace EnergyPlus::DataHeatBalance;
-using namespace EnergyPlus::ScheduleManager;
-using namespace EnergyPlus::DataEnvironment;
-using namespace EnergyPlus::DataHeatBalFanSys;
-using namespace EnergyPlus::DataZoneEquipment;
-using namespace EnergyPlus::DataLoopNode;
-using namespace EnergyPlus::DataZoneEnergyDemands;
-using namespace EnergyPlus::DataZoneControls;
-using namespace EnergyPlus::HeatBalanceManager;
-using namespace EnergyPlus::Humidifiers;
-using namespace EnergyPlus::OutputReportPredefined;
-using namespace EnergyPlus::SizingManager;
-using namespace EnergyPlus::SystemReports;
-
-using namespace EnergyPlus::DataContaminantBalance;
-using namespace EnergyPlus::MixedAir;
-using namespace EnergyPlus;
-using namespace EnergyPlus::SizingManager;
-using EnergyPlus::CurveManager::CurveValue;
-using EnergyPlus::CurveManager::GetCurveName;
-using EnergyPlus::CurveManager::GetNormalPoint;
-using EnergyPlus::Psychrometrics::PsyHFnTdbRhPb;
-using EnergyPlus::Psychrometrics::PsyRhFnTdbWPb;
-using EnergyPlus::Psychrometrics::PsyWFnTdbRhPb;
-using namespace EnergyPlus::ScheduleManager;
-using EnergyPlus::HybridEvapCoolingModel::CMode;
-using EnergyPlus::HybridEvapCoolingModel::CSetting;
-using EnergyPlus::HybridEvapCoolingModel::Model;
-using namespace EnergyPlus::HybridUnitaryAirConditioners;
-
-namespace EnergyPlus {
-std::vector<std::string> getAllLinesInFile2(std::string filePath)
-{
-    std::ifstream infile(filePath);
-    std::vector<std::string> lines;
-    std::string line;
-    while (std::getline(infile, line)) {
-        lines.push_back(line);
-    }
-    return lines;
-}
-
-std::vector<std::string> parseLine(std::string line)
-{
-    std::vector<std::string> vect;
-    std::stringstream ss(line);
-    std::string token;
-
-    while (std::getline(ss, token, ',')) {
-        vect.push_back(token);
-    }
-    return vect;
-}
-
-TEST_F(EnergyPlusFixture, Test_UnitaryHybridAirConditioner_Unittest)
-{
-    std::vector<std::string> snippet = getAllLinesInFile2(configured_source_directory() + "/tst/EnergyPlus/unit/Resources/UnitaryHybridUnitTest_DOSA.idf");
-    std::string string = delimited_string(snippet);
-    ASSERT_TRUE(process_idf(string));
-    // setup environment
-    bool ErrorsFound(false);
-    GetZoneData(*state, ErrorsFound);
-    EXPECT_FALSE(ErrorsFound);
-    // Initialize schedule values
-    state->dataGlobal->TimeStep = 1;
-    DataHVACGlobals::TimeStepSys = 1;
-    state->dataGlobal->NumOfTimeStepInHour = 1;
-    state->dataGlobal->MinutesPerTimeStep = 60;
-    state->dataEnvrn->Month = 1;
-    state->dataEnvrn->DayOfMonth = 21;
-    state->dataGlobal->HourOfDay = 1;
-    state->dataEnvrn->DSTIndicator = 0;
-    state->dataEnvrn->DayOfWeek = 2;
-    state->dataEnvrn->HolidayIndex = 0;
-    state->dataGlobal->WarmupFlag = false;
-    state->dataEnvrn->DayOfYear_Schedule = General::OrdinalDay(state->dataEnvrn->Month, state->dataEnvrn->DayOfMonth, 1);
-    ScheduleManager::UpdateScheduleValues(*state);
-    // Initialize zone areas and volumes - too many other things need to be set up to do these in the normal routines
-    DataHeatBalance::Zone(1).FloorArea = 232.26;
-    state->dataEnvrn->StdRhoAir = 1.225;
-    state->dataEnvrn->OutBaroPress = 101325;
-    DataHeatBalance::ZoneIntGain.allocate(1);
-
-    SizingManager::GetOARequirements(*state);
-    GetOAControllerInputs(*state);
-    using DataZoneEquipment::CalcDesignSpecificationOutdoorAir;
-
-    // Setup performance tables
-    using namespace EnergyPlus::DataEnvironment;
-    // process schedules
-    ProcessScheduleInput(*state); // read schedules
-    UpdateScheduleValues(*state);
-    // Get Unitary system
-    GetInputZoneHybridUnitaryAirConditioners(*state, ErrorsFound);
-    // All to get OA requirements
-    GetOARequirements(*state);
-
-    EXPECT_FALSE(ErrorsFound);
-    // Initialize unit
-    InitZoneHybridUnitaryAirConditioners(*state, 1, 1);
-    Model *pZoneHybridUnitaryAirConditioner = &state->dataHybridUnitaryAC->ZoneHybridUnitaryAirConditioner(1);
-    // setup local variables for model inputs
-    Real64 Tosa, Tra, Wra, Wosa, RHosa, RHra, DesignMinVR, Requestedheating, RequestedCooling, Requested_Humidification, Requested_Dehumidification;
-    RHosa = 0;
-    std::string TimeDate;
-    int modenumber = 0;
-    Real64 MsaRatio, OSAF;
-    MsaRatio = OSAF = 1;
-
-    Requestedheating = RequestedCooling = Requested_Humidification = Requested_Dehumidification = 0;
-
-    DesignMinVR = 1.622720855;       // Zone Hybrid Unitary HVAC Requested Outdoor Air Ventilation Mass Flow Rate
-    Tra = 22.93929413;               // Zone Hybrid Unitary HVAC Return Air Temperature
-    Tosa = 26.67733333;              // Zone Hybrid Unitary HVAC Outside Air Temperature
-    RHra = 17.3042157;               // Zone Hybrid Unitary HVAC Return Air Relative Humidity
-    RHosa = 13.1602401;              // Zone Hybrid Unitary HVAC Outside Air Relative Humidity
-    Wra = PsyWFnTdbRhPb(*state, Tra, RHra / 100, 101325);
-    Wosa = PsyWFnTdbRhPb(*state, Tosa, RHosa / 100, 101325);
-    pZoneHybridUnitaryAirConditioner->InletTemp = Tra;
-    pZoneHybridUnitaryAirConditioner->InletHumRat = Wra;
-    pZoneHybridUnitaryAirConditioner->InletEnthalpy = PsyHFnTdbRhPb(*state, Tra, RHra / 100, 101325, "test");
-    pZoneHybridUnitaryAirConditioner->InletPressure = 101325;
-    pZoneHybridUnitaryAirConditioner->InletRH = RHra / 100;
-    pZoneHybridUnitaryAirConditioner->SecInletTemp = Tosa;
-    pZoneHybridUnitaryAirConditioner->SecInletHumRat = Wosa;
-    pZoneHybridUnitaryAirConditioner->SecInletEnthalpy = PsyHFnTdbRhPb(*state, Tosa, RHosa / 100, 101325, "test");
-    pZoneHybridUnitaryAirConditioner->SecInletPressure = 101325;
-    pZoneHybridUnitaryAirConditioner->SecInletRH = RHosa / 100;
-
-    // Scenario 1: Hi Cooling
-
-    Requestedheating = -122396.255;  // Watts (Zone Predicted Sensible Load to Heating Setpoint Heat Transfer Rate
-    RequestedCooling = -58469.99445; // Watts (Zone Predicted Sensible Load to Cooling Setpoint Heat Transfer Rate
-    pZoneHybridUnitaryAirConditioner->Initialize(1);
-    pZoneHybridUnitaryAirConditioner->InitializeModelParams();
-    pZoneHybridUnitaryAirConditioner->doStep(*state, RequestedCooling, Requestedheating, Requested_Humidification, Requested_Dehumidification, DesignMinVR);
-
-    // output results
-    Real64 NormalizationDivisor = 3.0176;
-    Real64 ScaledMaxMsa = pZoneHybridUnitaryAirConditioner->ScaledSystemMaximumSupplyAirMassFlowRate;
-    Real64 MinFlowFraction = DesignMinVR / ScaledMaxMsa;
-    modenumber = pZoneHybridUnitaryAirConditioner->PrimaryMode;
-    Real64 Tsa = pZoneHybridUnitaryAirConditioner->OutletTemp;
-    Real64 Msa = pZoneHybridUnitaryAirConditioner->OutletMassFlowRate;
-    Real64 deliveredSC = pZoneHybridUnitaryAirConditioner->UnitSensibleCoolingRate;
-    Real64 deliveredSH = pZoneHybridUnitaryAirConditioner->UnitSensibleHeatingRate;
-    Real64 averageOSAF = pZoneHybridUnitaryAirConditioner->averageOSAF;
-    Real64 Electricpower = pZoneHybridUnitaryAirConditioner->FinalElectricalPower;
-
-    // checks
-    EXPECT_EQ(modenumber, 3); // IEC and DX2 Mode
-    EXPECT_NEAR(1.0, averageOSAF, 0.001);
-    EXPECT_GT(deliveredSC, 0);
-    EXPECT_NEAR(0.0, deliveredSH, 0.001);
-    EXPECT_LT(Tsa, Tra);
-    EXPECT_GT(Msa, DesignMinVR);
-    EXPECT_GT(Electricpower, 10500 / NormalizationDivisor * MinFlowFraction);
-    EXPECT_LT(Electricpower, 12500 / NormalizationDivisor);
-
-    // Scenario 2: high cooling larger system
-
-    pZoneHybridUnitaryAirConditioner->Initialize(1);
-    pZoneHybridUnitaryAirConditioner->InitializeModelParams();
-    pZoneHybridUnitaryAirConditioner->ScalingFactor = pZoneHybridUnitaryAirConditioner->ScalingFactor * 2;
-    pZoneHybridUnitaryAirConditioner->ScaledSystemMaximumSupplyAirMassFlowRate =
-        pZoneHybridUnitaryAirConditioner->ScaledSystemMaximumSupplyAirMassFlowRate * 2;
-    pZoneHybridUnitaryAirConditioner->doStep(*state, RequestedCooling, Requestedheating, Requested_Humidification, Requested_Dehumidification, DesignMinVR);
-
-    // output results
-    modenumber = pZoneHybridUnitaryAirConditioner->PrimaryMode;
-    Tsa = pZoneHybridUnitaryAirConditioner->OutletTemp;
-    Msa = pZoneHybridUnitaryAirConditioner->OutletMassFlowRate;
-    deliveredSC = pZoneHybridUnitaryAirConditioner->UnitSensibleCoolingRate;
-    deliveredSH = pZoneHybridUnitaryAirConditioner->UnitSensibleHeatingRate;
-    averageOSAF = pZoneHybridUnitaryAirConditioner->averageOSAF;
-    Electricpower = pZoneHybridUnitaryAirConditioner->FinalElectricalPower;
-
-    // checks
-    EXPECT_EQ(modenumber, 1); // IEC Mode
-    EXPECT_NEAR(1.0, averageOSAF, 0.001);
-    EXPECT_GT(deliveredSC, 0);
-    EXPECT_NEAR(0.0, deliveredSH, 0.001);
-    EXPECT_LT(Tsa, Tra);
-    EXPECT_GT(Msa, DesignMinVR);
-    EXPECT_GT(Electricpower, 4000 / NormalizationDivisor * MinFlowFraction);
-    EXPECT_LT(Electricpower, 5000 / NormalizationDivisor);
-
-    // Scenario 3: Outside of env conditions. should go to standby and have standby energy
-    pZoneHybridUnitaryAirConditioner->Initialize(1);
-    pZoneHybridUnitaryAirConditioner->InitializeModelParams();
-    pZoneHybridUnitaryAirConditioner->ScalingFactor = pZoneHybridUnitaryAirConditioner->ScalingFactor / 2; // reset back to original values
-    pZoneHybridUnitaryAirConditioner->ScaledSystemMaximumSupplyAirMassFlowRate =
-        pZoneHybridUnitaryAirConditioner->ScaledSystemMaximumSupplyAirMassFlowRate / 2; // reset back to original values
-    pZoneHybridUnitaryAirConditioner->SecInletTemp = 150;
-    pZoneHybridUnitaryAirConditioner->SecInletHumRat = 0;
-    pZoneHybridUnitaryAirConditioner->doStep(*state, RequestedCooling, Requestedheating, Requested_Humidification, Requested_Dehumidification, DesignMinVR);
-
-    // output results
-    modenumber = pZoneHybridUnitaryAirConditioner->PrimaryMode;
-    Electricpower = pZoneHybridUnitaryAirConditioner->FinalElectricalPower;
-
-    // checks
-    EXPECT_EQ(modenumber, 0); // Standby Mode
-    EXPECT_NEAR(Electricpower, 244 / NormalizationDivisor, 1);
-
-    // Scenario 4: Low Cooling
-    Requestedheating = -64358.68966; //-
-    RequestedCooling = -633.6613591; // W
-    /// add all the correct values to set in pZoneHybridUnitaryAirConditioner
-    pZoneHybridUnitaryAirConditioner->Initialize(1);
-    pZoneHybridUnitaryAirConditioner->InitializeModelParams();
-    pZoneHybridUnitaryAirConditioner->SecInletTemp = Tosa;
-    pZoneHybridUnitaryAirConditioner->SecInletHumRat = Wosa;
-    pZoneHybridUnitaryAirConditioner->doStep(*state, RequestedCooling, Requestedheating, Requested_Humidification, Requested_Dehumidification, DesignMinVR);
-
-    // output results
-    modenumber = pZoneHybridUnitaryAirConditioner->PrimaryMode;
-    Tsa = pZoneHybridUnitaryAirConditioner->OutletTemp;
-    deliveredSC = pZoneHybridUnitaryAirConditioner->UnitSensibleCoolingRate;
-    deliveredSH = pZoneHybridUnitaryAirConditioner->UnitSensibleHeatingRate;
-    averageOSAF = pZoneHybridUnitaryAirConditioner->averageOSAF;
-    Electricpower = pZoneHybridUnitaryAirConditioner->FinalElectricalPower;
-    // checks
-    EXPECT_EQ(modenumber, 1); // IEC Mode
-    EXPECT_NEAR(1.0, averageOSAF, 0.001);
-    EXPECT_GT(deliveredSC, 0);
-    EXPECT_NEAR(0.0, deliveredSH, 0.001);
-    EXPECT_LT(Tsa, Tra);
-    EXPECT_GT(Electricpower, 4000 / NormalizationDivisor * MinFlowFraction);
-    EXPECT_LT(Electricpower, 5000 / NormalizationDivisor);
-
-    // Scenario 5: No Heating or Cooling, Minimum Ventilation
-    Requestedheating = -55795.8058;
-    RequestedCooling = 8171.47128;
-    pZoneHybridUnitaryAirConditioner->Initialize(1);
-    pZoneHybridUnitaryAirConditioner->InitializeModelParams();
-    pZoneHybridUnitaryAirConditioner->SecInletTemp = Tosa;
-    pZoneHybridUnitaryAirConditioner->SecInletHumRat = Wosa;
-    pZoneHybridUnitaryAirConditioner->doStep(*state, RequestedCooling, Requestedheating, Requested_Humidification, Requested_Dehumidification, DesignMinVR);
-
-    // output results
-    modenumber = pZoneHybridUnitaryAirConditioner->PrimaryMode;
-    Tsa = pZoneHybridUnitaryAirConditioner->OutletTemp;
-    Msa = pZoneHybridUnitaryAirConditioner->OutletMassFlowRate;
-    Electricpower = pZoneHybridUnitaryAirConditioner->FinalElectricalPower;
-    // checks
-    EXPECT_EQ(modenumber, 4); // Ventilation Mode
-    EXPECT_NEAR(Tsa, Tosa, 1.0);
-    EXPECT_NEAR(Msa, DesignMinVR, 0.001);
-    EXPECT_GT(Electricpower, 4000 / NormalizationDivisor * MinFlowFraction);
-    EXPECT_LT(Electricpower, 5000 / NormalizationDivisor);
-
-    // check fan heat calculation in supply air stream if not included in lookup tables
-    pZoneHybridUnitaryAirConditioner->FanHeatGain = true;
-    pZoneHybridUnitaryAirConditioner->FanHeatGainLocation = "SUPPLYAIRSTREAM";
-    pZoneHybridUnitaryAirConditioner->FanHeatInAirFrac = 1.0;
-    pZoneHybridUnitaryAirConditioner->Initialize(1);
-    pZoneHybridUnitaryAirConditioner->InitializeModelParams();
-    pZoneHybridUnitaryAirConditioner->SecInletTemp = Tosa;
-    pZoneHybridUnitaryAirConditioner->SecInletHumRat = Wosa;
-    pZoneHybridUnitaryAirConditioner->doStep(*state, RequestedCooling, Requestedheating, Requested_Humidification, Requested_Dehumidification, DesignMinVR);
-
-    // output results
-
-    Tsa = pZoneHybridUnitaryAirConditioner->OutletTemp;
-    // check that supply air temperature increases due to fan heat
-    EXPECT_NEAR(Tsa, Tosa + 0.36, 0.1);
-
-    // check fan heat calculation in mixed air stream if not included in lookup tables
-    pZoneHybridUnitaryAirConditioner->FanHeatGain = true;
-    pZoneHybridUnitaryAirConditioner->FanHeatGainLocation = "MIXEDAIRSTREAM";
-    pZoneHybridUnitaryAirConditioner->FanHeatInAirFrac = 1.0;
-    pZoneHybridUnitaryAirConditioner->Initialize(1);
-    pZoneHybridUnitaryAirConditioner->InitializeModelParams();
-    pZoneHybridUnitaryAirConditioner->SecInletTemp = Tosa;
-    pZoneHybridUnitaryAirConditioner->SecInletHumRat = Wosa;
-    pZoneHybridUnitaryAirConditioner->doStep(*state, RequestedCooling, Requestedheating, Requested_Humidification, Requested_Dehumidification, DesignMinVR);
-
-    // output results
-    Tsa = pZoneHybridUnitaryAirConditioner->OutletTemp;
-    // check that supply air stream is increased due to fan heat added to the mixed air stream and passing through to the supply air stream
-    EXPECT_NEAR(Tsa, Tosa + 0.36, 0.1);
-
-    // Scenario 6: Availability Manager Off
-    Requestedheating = -122396.255;  // Watts (Zone Predicted Sensible Load to Heating Setpoint Heat Transfer Rate
-    RequestedCooling = -58469.99445; // Watts (Zone Predicted Sensible Load to Cooling Setpoint Heat Transfer Rate
-    pZoneHybridUnitaryAirConditioner->Initialize(1);
-    pZoneHybridUnitaryAirConditioner->InitializeModelParams();
-    pZoneHybridUnitaryAirConditioner->SecInletTemp = Tosa;
-    pZoneHybridUnitaryAirConditioner->SecInletHumRat = Wosa;
-    pZoneHybridUnitaryAirConditioner->AvailStatus = 1;
-    pZoneHybridUnitaryAirConditioner->doStep(*state, RequestedCooling, Requestedheating, Requested_Humidification, Requested_Dehumidification, DesignMinVR);
-
-    // output results
-    modenumber = pZoneHybridUnitaryAirConditioner->PrimaryMode;
-    Msa = pZoneHybridUnitaryAirConditioner->OutletMassFlowRate;
-    deliveredSC = pZoneHybridUnitaryAirConditioner->UnitSensibleCoolingRate;
-    Electricpower = pZoneHybridUnitaryAirConditioner->FinalElectricalPower;
-
-    // checks
-    EXPECT_EQ(modenumber, 0); // Standby Mode
-    EXPECT_EQ(Msa, 0);
-    EXPECT_EQ(deliveredSC, 0);
-    EXPECT_NEAR(Electricpower, 244 / NormalizationDivisor, 1);
-
-    // Scenario 7: Check ventilation load is being accounted for
-    state->dataGlobal->NumOfZones = 1;
-    state->dataZoneEnergyDemand->ZoneSysEnergyDemand.allocate(state->dataGlobal->NumOfZones);
-    state->dataZoneEnergyDemand->DeadBandOrSetback.allocate(state->dataGlobal->NumOfZones);
-
-    HeatBalanceManager::GetZoneData(*state, ErrorsFound); // read zone data
-    EXPECT_FALSE(ErrorsFound);                    // expect no errors
-    DataZoneEquipment::GetZoneEquipmentData(*state);    // read zone equipment    SystemReports::ReportMaxVentilationLoads();
-    state->dataZoneEquip->ZoneEquipInputsFilled = true;
-    state->dataSysRpts->ZoneOAMassFlow.allocate(state->dataGlobal->NumOfZones);
-    state->dataSysRpts->ZoneOAMass.allocate(state->dataGlobal->NumOfZones);
-    state->dataSysRpts->ZoneOAVolFlowStdRho.allocate(state->dataGlobal->NumOfZones);
-    state->dataSysRpts->ZoneOAVolFlowCrntRho.allocate(state->dataGlobal->NumOfZones);
-    state->dataSysRpts->ZoneOAVolStdRho.allocate(state->dataGlobal->NumOfZones);
-    state->dataSysRpts->ZoneOAVolCrntRho.allocate(state->dataGlobal->NumOfZones);
-    state->dataSysRpts->ZoneMechACH.allocate(state->dataGlobal->NumOfZones);
-    MAT.allocate(state->dataGlobal->NumOfZones);
-    ZoneAirHumRatAvg.allocate(state->dataGlobal->NumOfZones);
-    state->dataSysRpts->MaxHeatingLoadMetByVent.allocate(state->dataGlobal->NumOfZones);
-    state->dataSysRpts->MaxOverheatingByVent.allocate(state->dataGlobal->NumOfZones);
-    state->dataSysRpts->MaxCoolingLoadMetByVent.allocate(state->dataGlobal->NumOfZones);
-    state->dataSysRpts->MaxOvercoolingByVent.allocate(state->dataGlobal->NumOfZones);
-    state->dataZoneEnergyDemand->ZoneSysEnergyDemand(1).TotalOutputRequired = 58469.99445;
-    state->dataZoneEnergyDemand->DeadBandOrSetback(1) = false;
-    state->dataZoneEquip->ZoneEquipList(state->dataZoneEquip->ZoneEquipConfig(1).EquipListIndex).EquipIndex(1) = 1;
-    CreateEnergyReportStructure(*state);
-
-    SizingManager::GetOARequirements(*state);
-    using DataZoneEquipment::CalcDesignSpecificationOutdoorAir;
-
-    // Setup performance tables
-    using namespace EnergyPlus::DataEnvironment;
-    // process schedules
-    ProcessScheduleInput(*state); // read schedules
-    UpdateScheduleValues(*state);
-    // Get Unitary system
-    GetInputZoneHybridUnitaryAirConditioners(*state, ErrorsFound);
-    // All to get OA requirements
-    GetOARequirements(*state);
-
-    Requestedheating = -122396.255;  // Watts (Zone Predicted Sensible Load to Heating Setpoint Heat Transfer Rate
-    RequestedCooling = -58469.99445; // Watts (Zone Predicted Sensible Load to Cooling Setpoint Heat Transfer Rate
-    pZoneHybridUnitaryAirConditioner->Initialize(1);
-    pZoneHybridUnitaryAirConditioner->InitializeModelParams();
-    pZoneHybridUnitaryAirConditioner->InletTemp = Tra;
-    pZoneHybridUnitaryAirConditioner->SecInletTemp = Tosa;
-    pZoneHybridUnitaryAirConditioner->SecInletMassFlowRate = DesignMinVR;
-    pZoneHybridUnitaryAirConditioner->doStep(*state, RequestedCooling, Requestedheating, Requested_Humidification, Requested_Dehumidification, DesignMinVR);
-    ReportZoneHybridUnitaryAirConditioners(*state, 1);
-
-    SystemReports::ReportMaxVentilationLoads(*state);
-    // output results
-    Real64 zone_oa_mass_flow = state->dataSysRpts->ZoneOAMassFlow(1); // OA flow reported to the zone from the unitary hybrid system
-
-    // checks
-    EXPECT_EQ(zone_oa_mass_flow, DesignMinVR); // reported zone OA flow matches unitary hybrid OA flow
-
-    // Scenario 8: Check output meters and report
-    int NumFound;
-
-    std::string TypeOfComp = "ZoneHVAC:HybridUnitaryHVAC";
-    std::string NameOfComp = pZoneHybridUnitaryAirConditioner->Name;
-    int NumVariables = GetNumMeteredVariables(*state, TypeOfComp, NameOfComp);
-    Array1D_int VarIndexes(NumVariables);                     // Variable Numbers
-    Array1D_int VarTypes(NumVariables);                       // Variable Types (1=integer, 2=real, 3=meter)
-    Array1D<OutputProcessor::TimeStepType> IndexTypes(
-            NumVariables);                     // Variable Index Types (1=Zone,2=HVAC)
-    Array1D<OutputProcessor::Unit> unitsForVar(NumVariables); // units from enum for each variable
-    std::map<int, DataGlobalConstants::ResourceType> ResourceTypes;  // ResourceTypes for each variable
-    Array1D_string EndUses(NumVariables);                     // EndUses for each variable
-    Array1D_string Groups(NumVariables);                      // Groups for each variable
-    Array1D_string Names(NumVariables);                       // Variable Names for each variable
-
-    for (int varN = 1; varN <= NumVariables; ++varN) {
-        ResourceTypes.insert(std::pair<int, DataGlobalConstants::ResourceType>(varN, DataGlobalConstants::ResourceType::None));
-    }
-
-    GetMeteredVariables(*state, TypeOfComp, NameOfComp, VarIndexes, VarTypes, IndexTypes, unitsForVar, ResourceTypes,
-                        EndUses, Groups, Names, NumFound);
-
-    // output results
-    Real64 MaxFlow = pZoneHybridUnitaryAirConditioner->ScaledSystemMaximumSupplyAirVolumeFlowRate;
-
-    // Check the meters associated with the ZoneHVAC:HybridUnitaryHVAC outputs
-    EXPECT_EQ(21, NumFound);
-    EXPECT_EQ(ResourceTypes.at(1), DataGlobalConstants::ResourceType::EnergyTransfer); // ENERGYTRANSFER - Cooling
-    EXPECT_EQ(EndUses(1), "COOLINGCOILS");
-    EXPECT_EQ(Groups(1), "HVAC");
-    EXPECT_EQ(ResourceTypes.at(2), DataGlobalConstants::ResourceType::EnergyTransfer); // ENERGYTRANSFER - Heating
-    EXPECT_EQ(EndUses(2), "HEATINGCOILS");
-    EXPECT_EQ(Groups(2), "HVAC");
-    EXPECT_EQ(ResourceTypes.at(3), DataGlobalConstants::ResourceType::Electricity); // ELECTRIC - Cooling Energy
-    EXPECT_EQ(EndUses(3), "COOLING");
-    EXPECT_EQ(Groups(3), "HVAC");
-    EXPECT_EQ(ResourceTypes.at(4), DataGlobalConstants::ResourceType::Electricity); // ELECTRIC - Fan Energy
-    EXPECT_EQ(EndUses(4), "FANS");
-    EXPECT_EQ(Groups(4), "HVAC");
-    EXPECT_EQ(ResourceTypes.at(5), DataGlobalConstants::ResourceType::Natural_Gas); // NATURALGAS - Secondary Fuel Type - specified in UnitaryHybridUnitTest_DOSA.idf
-    EXPECT_EQ(EndUses(5), "COOLING");
-    EXPECT_EQ(Groups(5), "HVAC");
-    EXPECT_EQ(ResourceTypes.at(6), DataGlobalConstants::ResourceType::DistrictCooling); // DISTRICTCOOLING - Third Fuel Type - specified in UnitaryHybridUnitTest_DOSA.idf
-    EXPECT_EQ(EndUses(6), "COOLING");
-    EXPECT_EQ(Groups(6), "HVAC");
-    EXPECT_EQ(ResourceTypes.at(7), DataGlobalConstants::ResourceType::Water); // WATER - Cooling Water Use
-    EXPECT_EQ(EndUses(7), "COOLING");
-    EXPECT_EQ(Groups(7), "HVAC");
-
-    // Check that unit is included in Component Sizing Summary Report
-    EXPECT_EQ("ZoneHVAC:HybridUnitaryHVAC", state->dataOutRptPredefined->CompSizeTableEntry(1).typeField);
-    EXPECT_EQ("MUNTERSEPX5000", state->dataOutRptPredefined->CompSizeTableEntry(1).nameField);
-    EXPECT_EQ("Scaled Maximum Supply Air Volume Flow Rate [m3/s]", state->dataOutRptPredefined->CompSizeTableEntry(1).description);
-    EXPECT_EQ(MaxFlow, state->dataOutRptPredefined->CompSizeTableEntry(1).valField);
-
-}
-
-
-TEST_F(EnergyPlusFixture, Test_UnitaryHybridAirConditioner_ValidateFieldsParsing)
-{
-    std::string idf_objects = delimited_string({
-        "ZoneHVAC:HybridUnitaryHVAC,",
-        "MUNTERSEPX5000,          !- Name",
-        "ALWAYS_ON,               !- Availability Schedule Name",
-        ",                        !- Availability Manager List Name",
-        ",                        !- Minimum Supply Air Temperature Schedule Name",
-        ",                        !- Maximum Supply Air Temperature Schedule Name",
-        ",                        !- Minimum Supply Air Humidity Ratio Schedule Name",
-        ",                        !- Maximum Supply Air Humidity Ratio Schedule Name",
-        "AUTOMATIC,               !- Method to Choose Controlled Inputs and Part Runtime Fraction",
-        "Main Return Air Node Name,  !- Return Air Node Name",
-        "Outside Air Inlet Node,  !- Outside Air Node Name",
-        "Main Zone Inlet Node,    !- Supply Air Node Name",
-        "Main Relief Node,        !- Relief Node Name",
-        "2.51,                    !- System Maximum Supply AirFlow Rate {m3/s}",
-        ",                        !- External Static Pressure at System Maximum Supply Air Flow Rate {Pa}",
-        "Yes,                     !- Fan Heat Included in Lookup Tables",
-        ",                        !- Fan Heat Gain Location",
-        ",                        !- Fan Heat Gain In Airstream Fraction",
-        "1,                       !- Scaling Factor",
-        "10,                      !- Minimum Time Between Mode Change {minutes}",
-        "Electricity,             !- First fuel type",
-        "NaturalGas,              !- Second fuel type",
-        "DistrictCooling,         !- Third fuel type",
-        ",                        !- Objective Function Minimizes",
-        "SZ DSOA SPACE2-1,        !- Design Specification Outdoor Air Object Name",
-        "Mode0 Standby,           !- Mode0 Name",
-        ",                        !- Mode0 Supply Air Temperature Lookup Table Name",
-        ",                        !- Mode0 Supply Air Humidity Ratio Lookup Table Name",
-        ",                        !- Mode0 System Electric Power Lookup Table Name",
-        ",                        !- Mode0 Supply Fan Electric Power Lookup Table Name",
-        ",                        !- Mode0 External Static Pressure Lookup Table Name",
-        ",                        !- Mode0 System Second Fuel Consumption Lookup Table Name",
-        ",                        !- Mode0 System Third Fuel Consumption Lookup Table Name",
-        ",                        !- Mode0 System Water Use Lookup Table Name",
-        "0,                       !- Mode0 Outside Air Fraction",
-        "0,                       !- Mode0 Supply Air Mass Flow Rate Ratio",
-        "Mode1_IEC,               !- Mode1 Name",
-        ",                        !- Mode1 Supply Air Temperature Lookup Table Name",
-        ",                        !- Mode1 Supply Air Humidity Ratio Lookup Table Name",
-        ",                        !- Mode1 System Electric Power Lookup Table Name",
-        ",                        !- Mode1 Supply Fan Electric Power Lookup Table Name",
-        ",                        !- Mode1 External Static Pressure Lookup Table Name",
-        ",                        !- Mode1 System Second Fuel Consumption Lookup Table Name",
-        ",                        !- Mode1 System Third Fuel Consumption Lookup Table Name",
-        ",                        !- Mode1 System Water Use Lookup Table Name",
-        "-20,                     !- Mode1 Minimum Outside Air Temperature {C}",
-        "100,                     !- Mode1 Maximum Outside Air Temperature {C}",
-        "0,                       !- Mode1 Minimum Outside Air Humidity Ratio {kgWater/kgDryAir}",
-        "0.03,                    !- Mode1 Maximum Outside Air Humidity Ratio {kgWater/kgDryAir}",
-        "0,                       !- Mode1 Minimum Outside Air Relative Humidity {percent}",
-        "100,                     !- Mode1 Maximum Outside Air Relative Humidity {percent}",
-        "-20,                     !- Mode1 Minimum Return Air Temperature {C}",
-        "100,                     !- Mode1 Maximum Return Air Temperature {C}",
-        "0,                       !- Mode1 Minimum Return Air Humidity Ratio {kgWater/kgDryAir}",
-        "0.03,                    !- Mode1 Maximum Return Air Humidity Ratio {kgWater/kgDryAir}",
-        "0,                       !- Mode1 Minimum Return Air Relative Humidity {percent}",
-        "100,                     !- Mode1 Maximum Return Air Relative Humidity {percent}",
-        "1,                       !- Mode1 Minimum Outside Air Fraction",
-        "1,                       !- Mode1 Maximum Outside Air Fraction",
-        "0.715,                   !- Mode1 Minimum Supply Air Mass Flow Rate Ratio",
-        "0.964;                   !- Mode1 Maximum Supply Air Mass Flow Rate Ratio",
-
-    });
-
-    ASSERT_TRUE(process_idf(idf_objects));
-    bool ErrorsFound = false;
-    GetInputZoneHybridUnitaryAirConditioners(*state, ErrorsFound);
-    InitZoneHybridUnitaryAirConditioners(*state, 1, 1);
-    Model *pZoneHybridUnitaryAirConditioner = &state->dataHybridUnitaryAC->ZoneHybridUnitaryAirConditioner(1);
-    pZoneHybridUnitaryAirConditioner->Initialize(1);
-    pZoneHybridUnitaryAirConditioner->InitializeModelParams();
-    unsigned long expectedOperatingModesSize = 2;
-    EXPECT_EQ(pZoneHybridUnitaryAirConditioner->OperatingModes.size(), expectedOperatingModesSize);
-}
-
-
-TEST_F(EnergyPlusFixture, Test_UnitaryHybridAirConditioner_ValidateMinimumIdfInput)
-{
-    std::string idf_objects = delimited_string({
-        "ZoneHVAC:HybridUnitaryHVAC,",
-        "MUNTERSEPX5000,          !- Name",
-        "ALWAYS_ON,               !- Availability Schedule Name",
-        ",                        !- Availability Manager List Name",
-        ",                        !- Minimum Supply Air Temperature Schedule Name",
-        ",                        !- Maximum Supply Air Temperature Schedule Name",
-        ",                        !- Minimum Supply Air Humidity Ratio Schedule Name",
-        ",                        !- Maximum Supply Air Humidity Ratio Schedule Name",
-        "AUTOMATIC,               !- Method to Choose Controlled Inputs and Part Runtime Fraction",
-        "Main Return Air Node Name,  !- Return Air Node Name",
-        "Outside Air Inlet Node,  !- Outside Air Node Name",
-        "Main Zone Inlet Node,    !- Supply Air Node Name",
-        "Main Relief Node,        !- Relief Node Name",
-        "2.51,                    !- System Maximum Supply AirFlow Rate {m3/s}",
-        ",                        !- External Static Pressure at System Maximum Supply Air Flow Rate {Pa}",
-        "Yes,                     !- Fan Heat Included in Lookup Tables",
-        ",                        !- Fan Heat Gain Location",
-        ",                        !- Fan Heat Gain In Airstream Fraction",
-        "1,                       !- Scaling Factor",
-        "10,                      !- Minimum Time Between Mode Change {minutes}",
-        "Electricity,             !- First fuel type",
-        "NaturalGas,              !- Second fuel type",
-        "DistrictCooling,         !- Third fuel type",
-        ",                        !- Objective Function Minimizes",
-        "SZ DSOA SPACE2-1,        !- Design Specification Outdoor Air Object Name",
-        "Mode0 Standby;           !- Mode0 Name",
-
-    });
-
-    ASSERT_TRUE(process_idf(idf_objects));
-    bool ErrorsFound = false;
-    GetInputZoneHybridUnitaryAirConditioners(*state, ErrorsFound);
-    InitZoneHybridUnitaryAirConditioners(*state, 1, 1);
-    Model *pZoneHybridUnitaryAirConditioner = &state->dataHybridUnitaryAC->ZoneHybridUnitaryAirConditioner(1);
-    pZoneHybridUnitaryAirConditioner->Initialize(1);
-    pZoneHybridUnitaryAirConditioner->InitializeModelParams();
-    constexpr unsigned long expectedOperatingModesSize = 1;
-    EXPECT_EQ(pZoneHybridUnitaryAirConditioner->OperatingModes.size(), expectedOperatingModesSize);
-}
-
-TEST_F(EnergyPlusFixture, Test_UnitaryHybridAirConditioner_CalculateCurveVal)
-{
-    std::string const idf_objects = delimited_string({
-        "ZoneHVAC:HybridUnitaryHVAC,",
-        "MUNTERSEPX5000,          !- Name",
-        "ALWAYS_ON,               !- Availability Schedule Name",
-        ",                        !- Availability Manager List Name",
-        ",                        !- Minimum Supply Air Temperature Schedule Name",
-        ",                        !- Maximum Supply Air Temperature Schedule Name",
-        ",                        !- Minimum Supply Air Humidity Ratio Schedule Name",
-        ",                        !- Maximum Supply Air Humidity Ratio Schedule Name",
-        "AUTOMATIC,               !- Method to Choose Controlled Inputs and Part Runtime Fraction",
-        "Main Return Air Node Name,  !- Return Air Node Name",
-        "Outside Air Inlet Node,  !- Outside Air Node Name",
-        "Main Zone Inlet Node,    !- Supply Air Node Name",
-        "Main Relief Node,        !- Relief Node Name",
-        "2.51,                    !- System Maximum Supply AirFlow Rate {m3/s}",
-        ",                        !- External Static Pressure at System Maximum Supply Air Flow Rate {Pa}",
-        "Yes,                     !- Fan Heat Included in Lookup Tables",
-        ",                        !- Fan Heat Gain Location",
-        ",                        !- Fan Heat Gain In Airstream Fraction",
-        "2.0,                     !- Scaling Factor",
-        "10,                      !- Minimum Time Between Mode Change {minutes}",
-        "Electricity,             !- First fuel type",
-        "NaturalGas,              !- Second fuel type",
-        "DistrictCooling,         !- Third fuel type",
-        ",                        !- Objective Function Minimizes",
-        "SZ DSOA SPACE2-1,        !- Design Specification Outdoor Air Object Name",
-        "Mode0 Standby,           !- Mode0 Name",
-        "Mode0_Tsa_lookup,        !- Mode0 Supply Air Temperature Lookup Table Name",
-        "Mode0_Wsa_lookup,        !- Mode0 Supply Air Humidity Ratio Lookup Table Name",
-        "Mode0_Power_lookup,      !- Mode0 System Electric Power Lookup Table Name",
-        "Mode0_FanPower_lookup,   !- Mode0 Supply Fan Electric Power Lookup Table Name",
-        ",                        !- Mode0 External Static Pressure Lookup Table Name",
-        ",                        !- Mode0 System Second Fuel Consumption Lookup Table Name",
-        ",                        !- Mode0 System Third Fuel Consumption Lookup Table Name",
-        ",                        !- Mode0 System Water Use Lookup Table Name",
-        "0,                       !- Mode0 Outside Air Fraction",
-        "0;                       !- Mode0 Supply Air Mass Flow Rate Ratio",
-
-
-        "Table:IndependentVariableList,",
-        "Mode0_IndependentVariableList,  !- Name",
-        "Mode0_Toa,                      !- Independent Variable 1 Name",
-        "Mode0_Woa,                      !- Independent Variable 2 Name",
-        "Mode0_Tra,                      !- Extended Field",
-        "Mode0_Wra,                      !- Extended Field",
-        "Mode0_Ma,                       !- Extended Field",
-        "Mode0_OAF;                      !- Extended Field",
-
-
-        "Table:IndependentVariable,",
-        "Mode0_Toa,               !- Name",
-        "Linear,                  !- Interpolation Method",
-        "Constant,                !- Extrapolation Method",
-        "-20,                     !- Minimum Value",
-        "100,                     !- Maximum Value",
-        ",                        !- Normalization Reference Value",
-        "Dimensionless,           !- Unit Type",
-        ",                        !- External File Name",
-        ",                        !- External File Column Number",
-        ",                        !- External File Starting Row Number",
-        "10.0;                    !- Value 1",
-
-
-        "Table:IndependentVariable,",
-        "Mode0_Woa,               !- Name",
-        "Linear,                  !- Interpolation Method",
-        "Constant,                !- Extrapolation Method",
-        "0,                       !- Minimum Value",
-        "0.03,                    !- Maximum Value",
-        ",                        !- Normalization Reference Value",
-        "Dimensionless,           !- Unit Type",
-        ",                        !- External File Name",
-        ",                        !- External File Column Number",
-        ",                        !- External File Starting Row Number",
-        "0.005;                   !- Value 1",
-
-
-        "Table:IndependentVariable,",
-        "Mode0_Tra,               !- Name",
-        "Linear,                  !- Interpolation Method",
-        "Constant,                !- Extrapolation Method",
-        "-20,                     !- Minimum Value",
-        "100,                     !- Maximum Value",
-        ",                        !- Normalization Reference Value",
-        "Dimensionless,           !- Unit Type",
-        ",                        !- External File Name",
-        ",                        !- External File Column Number",
-        ",                        !- External File Starting Row Number",
-        "20.0;                    !- Value 1",
-
-
-        "Table:IndependentVariable,",
-        "Mode0_Wra,               !- Name",
-        "Linear,                  !- Interpolation Method",
-        "Constant,                !- Extrapolation Method",
-        "0,                       !- Minimum Value",
-        "0.03,                    !- Maximum Value",
-        ",                        !- Normalization Reference Value",
-        "Dimensionless,           !- Unit Type",
-        ",                        !- External File Name",
-        ",                        !- External File Column Number",
-        ",                        !- External File Starting Row Number",
-        "0.01;                    !- Value 1",
-
-
-        "Table:IndependentVariable,",
-        "Mode0_Ma,                !- Name",
-        "Linear,                  !- Interpolation Method",
-        "Constant,                !- Extrapolation Method",
-        "0,                       !- Minimum Value",
-        "1,                       !- Maximum Value",
-        ",                        !- Normalization Reference Value",
-        "Dimensionless,           !- Unit Type",
-        ",                        !- External File Name",
-        ",                        !- External File Column Number",
-        ",                        !- External File Starting Row Number",
-        "0.5;                     !- Value 1",
-
-        "Table:IndependentVariable,",
-        "Mode0_OAF,               !- Name",
-        "Linear,                  !- Interpolation Method",
-        "Constant,                !- Extrapolation Method",
-        "0,                       !- Minimum Value",
-        "1,                       !- Maximum Value",
-        ",                        !- Normalization Reference Value",
-        "Dimensionless,           !- Unit Type",
-        ",                        !- External File Name",
-        ",                        !- External File Column Number",
-        ",                        !- External File Starting Row Number",
-        "1;                       !- Value 1",
-
-        "Table:Lookup,",
-        "Mode0_Tsa_lookup,        !- Name",
-        "Mode0_IndependentVariableList,  !- Independent Variable List Name",
-        "DivisorOnly,             !- Normalization Method",
-        ",                        !- Normalization Divisor",
-        "-9999,                   !- Minimum Output",
-        "9999,                    !- Maximum Output",
-        "Dimensionless,           !- Output Unit Type",
-        ",                        !- External File Name",
-        ",                        !- External File Column Number",
-        ",                        !- External File Starting Row Number",
-        "5.0;                     !- Output Value 1",
-
-        "Table:Lookup,",
-        "Mode0_Wsa_lookup,        !- Name",
-        "Mode0_IndependentVariableList,  !- Independent Variable List Name",
-        "DivisorOnly,             !- Normalization Method",
-        "3.0,                     !- Normalization Divisor",
-        "-9999,                   !- Minimum Output",
-        "9999,                    !- Maximum Output",
-        "Dimensionless,           !- Output Unit Type",
-        ",                        !- External File Name",
-        ",                        !- External File Column Number",
-        ",                        !- External File Starting Row Number",
-        "0.005;                     !- Output Value 1",
-
-        "Table:Lookup,",
-        "Mode0_Power_lookup,      !- Name",
-        "Mode0_IndependentVariableList,  !- Independent Variable List Name",
-        "DivisorOnly,             !- Normalization Method",
-        "3.0176,                  !- Normalization Divisor",
-        "-9999,                   !- Minimum Output",
-        "9999,                    !- Maximum Output",
-        "Dimensionless,           !- Output Unit Type",
-        ",                        !- External File Name",
-        ",                        !- External File Column Number",
-        ",                        !- External File Starting Row Number",
-        "1000.0;                  !- Output Value 1",
-
-        "Table:Lookup,",
-        "Mode0_FanPower_lookup,   !- Name",
-        "Mode0_IndependentVariableList,  !- Independent Variable List Name",
-        "DivisorOnly,             !- Normalization Method",
-        "3.0176,                  !- Normalization Divisor",
-        "-9999,                   !- Minimum Output",
-        "9999,                    !- Maximum Output",
-        "Dimensionless,           !- Output Unit Type",
-        ",                        !- External File Name",
-        ",                        !- External File Column Number",
-        ",                        !- External File Starting Row Number",
-        "3.25;                    !- Output Value 1",
-
-    });
-
-    ASSERT_TRUE(process_idf(idf_objects));
-
-    CurveManager::GetCurveInput(*state);
-    state->dataCurveManager->GetCurvesInputFlag = false;
-    EXPECT_EQ(4, state->dataCurveManager->NumCurves);
-
-    bool ErrorsFound(false);
-    GetInputZoneHybridUnitaryAirConditioners(*state, ErrorsFound);
-    GetOARequirements(*state);
-    EXPECT_FALSE(ErrorsFound);
-
-    InitZoneHybridUnitaryAirConditioners(*state, 1, 1);
-    Model *pZoneHybridUnitaryAirConditioner = &state->dataHybridUnitaryAC->ZoneHybridUnitaryAirConditioner(1);
-    pZoneHybridUnitaryAirConditioner->Initialize(1);
-    pZoneHybridUnitaryAirConditioner->InitializeModelParams();
-
-    Real64 Toa = 10.0;
-    Real64 Woa = 0.005;
-    Real64 Tra = 20.0;
-    Real64 Wra = 0.01;
-    Real64 Ma = 0.5;
-    Real64 OAF = 1.0;
-    Real64 ExpectedTsa = 5.0;
-    Real64 ExpectedWsa = 0.005/3.0;
-    Real64 ExpectedPowerOutput = 1000.0*2.0/3.0176;
-    Real64 ExpectedFanPowerOutput = 3.25*2.0/3.0176;
-
-    std::vector<Real64> ExpectedResults{ExpectedTsa,ExpectedWsa,ExpectedPowerOutput,ExpectedFanPowerOutput };
-    CMode mode0 = pZoneHybridUnitaryAirConditioner->OperatingModes[0];
-
-    // The following loop is intended to loop through the valid curves in each operating mode, where i corresponds to the correct curve index in this operating mode, as well as the correct expected
-    // return value in the ExpectedResults array. The values of the curves currently being tested are as follow:
-    //
-    // TEMP_CURVE = 0;
-    // W_CURVE = 1;
-    // POWER_CURVE = 2;
-    // SUPPLY_FAN_POWER = 3;
-
-    for (std::size_t i=0; i<ExpectedResults.size(); i++){
-        Real64 testCurveVal = mode0.CalculateCurveVal(*state, Toa, Woa, Tra, Wra, Ma, OAF, i);
-        EXPECT_EQ(testCurveVal, ExpectedResults[i]);
-    }
-}
-
-TEST_F(EnergyPlusFixture, Test_UnitaryHybridAirConditioner_ModelOperatingSettings_SolutionSpaceSearching)
-{
-
-    std::string const idf_objects = delimited_string({
-        "ZoneHVAC:HybridUnitaryHVAC,",
-        "MUNTERSEPX5000,          !- Name",
-        "ALWAYS_ON,               !- Availability Schedule Name",
-        ",                        !- Availability Manager List Name",
-        ",                        !- Minimum Supply Air Temperature Schedule Name",
-        ",                        !- Maximum Supply Air Temperature Schedule Name",
-        ",                        !- Minimum Supply Air Humidity Ratio Schedule Name",
-        "1.0,                     !- Maximum Supply Air Humidity Ratio Schedule Name",
-        "AUTOMATIC,               !- Method to Choose Controlled Inputs and Part Runtime Fraction",
-        "Main Return Air Node Name,  !- Return Air Node Name",
-        "Outside Air Inlet Node,  !- Outside Air Node Name",
-        "Main Zone Inlet Node,    !- Supply Air Node Name",
-        "Main Relief Node,        !- Relief Node Name",
-        "2.51,                    !- System Maximum Supply AirFlow Rate {m3/s}",
-        ",                        !- External Static Pressure at System Maximum Supply Air Flow Rate {Pa}",
-        "Yes,                     !- Fan Heat Included in Lookup Tables",
-        ",                        !- Fan Heat Gain Location",
-        ",                        !- Fan Heat Gain In Airstream Fraction",
-        "2.0,                     !- Scaling Factor",
-        "10,                      !- Minimum Time Between Mode Change {minutes}",
-        "Electricity,             !- First fuel type",
-        "NaturalGas,              !- Second fuel type",
-        "DistrictCooling,         !- Third fuel type",
-        ",                        !- Objective Function Minimizes",
-        "SZ DSOA SPACE2-1,        !- Design Specification Outdoor Air Object Name",
-        "Mode0 Standby,           !- Mode0 Name",
-        "Mode0_Tsa_lookup,        !- Mode0 Supply Air Temperature Lookup Table Name",
-        "Mode0_Wsa_lookup,        !- Mode0 Supply Air Humidity Ratio Lookup Table Name",
-        "Mode0_Power_lookup,      !- Mode0 System Electric Power Lookup Table Name",
-        "Mode0_FanPower_lookup,   !- Mode0 Supply Fan Electric Power Lookup Table Name",
-        ",                        !- Mode0 External Static Pressure Lookup Table Name",
-        ",                        !- Mode0 System Second Fuel Consumption Lookup Table Name",
-        ",                        !- Mode0 System Third Fuel Consumption Lookup Table Name",
-        ",                        !- Mode0 System Water Use Lookup Table Name",
-        "0,                       !- Mode0 Outside Air Fraction",
-        "0,                       !- Mode0 Supply Air Mass Flow Rate Ratio",
-        "Mode1_IEC,               !- Mode1 Name",
-        "Mode1_Tsa_lookup,        !- Mode1 Supply Air Temperature Lookup Table Name",
-        "Mode1_Wsa_lookup,        !- Mode1 Supply Air Humidity Ratio Lookup Table Name",
-        "Mode1_Power_lookup,      !- Mode1 System Electric Power Lookup Table Name",
-        "Mode1_FanPower_lookup,   !- Mode1 Supply Fan Electric Power Lookup Table Name",
-        ",                        !- Mode1 External Static Pressure Lookup Table Name",
-        ",                        !- Mode1 System Second Fuel Consumption Lookup Table Name",
-        ",                        !- Mode1 System Third Fuel Consumption Lookup Table Name",
-        ",                        !- Mode1 System Water Use Lookup Table Name",
-        "-20,                     !- Mode1 Minimum Outside Air Temperature {C}",
-        "100,                     !- Mode1 Maximum Outside Air Temperature {C}",
-        "0,                       !- Mode1 Minimum Outside Air Humidity Ratio {kgWater/kgDryAir}",
-        "0.03,                    !- Mode1 Maximum Outside Air Humidity Ratio {kgWater/kgDryAir}",
-        "0,                       !- Mode1 Minimum Outside Air Relative Humidity {percent}",
-        "100,                     !- Mode1 Maximum Outside Air Relative Humidity {percent}",
-        "-20,                     !- Mode1 Minimum Return Air Temperature {C}",
-        "100,                     !- Mode1 Maximum Return Air Temperature {C}",
-        "0,                       !- Mode1 Minimum Return Air Humidity Ratio {kgWater/kgDryAir}",
-        "0.03,                    !- Mode1 Maximum Return Air Humidity Ratio {kgWater/kgDryAir}",
-        "0,                       !- Mode1 Minimum Return Air Relative Humidity {percent}",
-        "100,                     !- Mode1 Maximum Return Air Relative Humidity {percent}",
-        "0,                       !- Mode1 Minimum Outside Air Fraction",
-        "1,                       !- Mode1 Maximum Outside Air Fraction",
-        "0.715,                   !- Mode1 Minimum Supply Air Mass Flow Rate Ratio",
-        "0.964;                   !- Mode1 Maximum Supply Air Mass Flow Rate Ratio",
-
-        "Schedule:Compact,",
-        "ALWAYS_ON,               !- Name",
-        "On/Off,                  !- Schedule Type Limits Name",
-        "Through: 12/31,          !- Field 1",
-        "For: AllDays,            !- Field 2",
-        "Until: 24:00,1;          !- Field 3",
-
-        "Table:IndependentVariableList,",
-        "Mode0_IndependentVariableList,  !- Name",
-        "Mode0_Toa,                      !- Independent Variable 1 Name",
-        "Mode0_Woa,                      !- Independent Variable 2 Name",
-        "Mode0_Tra,                      !- Extended Field",
-        "Mode0_Wra,                      !- Extended Field",
-        "Mode0_Ma,                       !- Extended Field",
-        "Mode0_OAF;                      !- Extended Field",
-
-        "Table:IndependentVariable,",
-        "Mode0_Toa,               !- Name",
-        "Linear,                  !- Interpolation Method",
-        "Constant,                !- Extrapolation Method",
-        "-20,                     !- Minimum Value",
-        "100,                     !- Maximum Value",
-        ",                        !- Normalization Reference Value",
-        "Dimensionless,           !- Unit Type",
-        ",                        !- External File Name",
-        ",                        !- External File Column Number",
-        ",                        !- External File Starting Row Number",
-        "10.0;                    !- Value 1",
-
-        "Table:IndependentVariable,",
-        "Mode0_Woa,               !- Name",
-        "Linear,                  !- Interpolation Method",
-        "Constant,                !- Extrapolation Method",
-        "0,                       !- Minimum Value",
-        "0.03,                    !- Maximum Value",
-        ",                        !- Normalization Reference Value",
-        "Dimensionless,           !- Unit Type",
-        ",                        !- External File Name",
-        ",                        !- External File Column Number",
-        ",                        !- External File Starting Row Number",
-        "0.005;                   !- Value 1",
-
-        "Table:IndependentVariable,",
-        "Mode0_Tra,               !- Name",
-        "Linear,                  !- Interpolation Method",
-        "Constant,                !- Extrapolation Method",
-        "-20,                     !- Minimum Value",
-        "100,                     !- Maximum Value",
-        ",                        !- Normalization Reference Value",
-        "Dimensionless,           !- Unit Type",
-        ",                        !- External File Name",
-        ",                        !- External File Column Number",
-        ",                        !- External File Starting Row Number",
-        "20.0;                    !- Value 1",
-
-        "Table:IndependentVariable,",
-        "Mode0_Wra,               !- Name",
-        "Linear,                  !- Interpolation Method",
-        "Constant,                !- Extrapolation Method",
-        "0,                       !- Minimum Value",
-        "0.03,                    !- Maximum Value",
-        ",                        !- Normalization Reference Value",
-        "Dimensionless,           !- Unit Type",
-        ",                        !- External File Name",
-        ",                        !- External File Column Number",
-        ",                        !- External File Starting Row Number",
-        "0.01;                    !- Value 1",
-
-        "Table:IndependentVariable,",
-        "Mode0_Ma,                !- Name",
-        "Linear,                  !- Interpolation Method",
-        "Constant,                !- Extrapolation Method",
-        "0,                       !- Minimum Value",
-        "1,                       !- Maximum Value",
-        ",                        !- Normalization Reference Value",
-        "Dimensionless,           !- Unit Type",
-        ",                        !- External File Name",
-        ",                        !- External File Column Number",
-        ",                        !- External File Starting Row Number",
-        "0.5;                     !- Value 1",
-
-        "Table:IndependentVariable,",
-        "Mode0_OAF,               !- Name",
-        "Linear,                  !- Interpolation Method",
-        "Constant,                !- Extrapolation Method",
-        "0,                       !- Minimum Value",
-        "1,                       !- Maximum Value",
-        ",                        !- Normalization Reference Value",
-        "Dimensionless,           !- Unit Type",
-        ",                        !- External File Name",
-        ",                        !- External File Column Number",
-        ",                        !- External File Starting Row Number",
-        "1;                       !- Value 1",
-
-        "Table:Lookup,",
-        "Mode0_Tsa_lookup,        !- Name",
-        "Mode0_IndependentVariableList,  !- Independent Variable List Name",
-        "DivisorOnly,             !- Normalization Method",
-        ",                        !- Normalization Divisor",
-        "-9999,                   !- Minimum Output",
-        "9999,                    !- Maximum Output",
-        "Dimensionless,           !- Output Unit Type",
-        ",                        !- External File Name",
-        ",                        !- External File Column Number",
-        ",                        !- External File Starting Row Number",
-        "5.0;                     !- Output Value 1",
-
-        "Table:Lookup,",
-        "Mode0_Wsa_lookup,        !- Name",
-        "Mode0_IndependentVariableList,  !- Independent Variable List Name",
-        "DivisorOnly,             !- Normalization Method",
-        "3.0,                     !- Normalization Divisor",
-        "-9999,                   !- Minimum Output",
-        "9999,                    !- Maximum Output",
-        "Dimensionless,           !- Output Unit Type",
-        ",                        !- External File Name",
-        ",                        !- External File Column Number",
-        ",                        !- External File Starting Row Number",
-        "0.005;                     !- Output Value 1",
-
-        "Table:Lookup,",
-        "Mode0_Power_lookup,      !- Name",
-        "Mode0_IndependentVariableList,  !- Independent Variable List Name",
-        "DivisorOnly,             !- Normalization Method",
-        "3.0176,                  !- Normalization Divisor",
-        "-9999,                   !- Minimum Output",
-        "9999,                    !- Maximum Output",
-        "Dimensionless,           !- Output Unit Type",
-        ",                        !- External File Name",
-        ",                        !- External File Column Number",
-        ",                        !- External File Starting Row Number",
-        "1000.0;                  !- Output Value 1",
-
-        "Table:Lookup,",
-        "Mode0_FanPower_lookup,   !- Name",
-        "Mode0_IndependentVariableList,  !- Independent Variable List Name",
-        "DivisorOnly,             !- Normalization Method",
-        "3.0176,                  !- Normalization Divisor",
-        "-9999,                   !- Minimum Output",
-        "9999,                    !- Maximum Output",
-        "Dimensionless,           !- Output Unit Type",
-        ",                        !- External File Name",
-        ",                        !- External File Column Number",
-        ",                        !- External File Starting Row Number",
-        "3.25;                    !- Output Value 1",
-
-        "Table:IndependentVariableList,",
-        "Mode1_IndependentVariableList,  !- Name",
-        "Mode1_Toa,                      !- Independent Variable 1 Name",
-        "Mode1_Woa,                      !- Independent Variable 2 Name",
-        "Mode1_Tra,                      !- Extended Field",
-        "Mode1_Wra,                      !- Extended Field",
-        "Mode1_Ma,                       !- Extended Field",
-        "Mode1_OAF;                      !- Extended Field",
-
-
-        "Table:IndependentVariable,",
-        "Mode1_Toa,               !- Name",
-        "Linear,                  !- Interpolation Method",
-        "Constant,                !- Extrapolation Method",
-        "-20,                     !- Minimum Value",
-        "100,                     !- Maximum Value",
-        ",                        !- Normalization Reference Value",
-        "Dimensionless,           !- Unit Type",
-        ",                        !- External File Name",
-        ",                        !- External File Column Number",
-        ",                        !- External File Starting Row Number",
-        "10.0;                    !- Value 1",
-
-
-        "Table:IndependentVariable,",
-        "Mode1_Woa,               !- Name",
-        "Linear,                  !- Interpolation Method",
-        "Constant,                !- Extrapolation Method",
-        "0,                       !- Minimum Value",
-        "0.03,                    !- Maximum Value",
-        ",                        !- Normalization Reference Value",
-        "Dimensionless,           !- Unit Type",
-        ",                        !- External File Name",
-        ",                        !- External File Column Number",
-        ",                        !- External File Starting Row Number",
-        "0.005;                   !- Value 1",
-
-
-        "Table:IndependentVariable,",
-        "Mode1_Tra,               !- Name",
-        "Linear,                  !- Interpolation Method",
-        "Constant,                !- Extrapolation Method",
-        "-20,                     !- Minimum Value",
-        "100,                     !- Maximum Value",
-        ",                        !- Normalization Reference Value",
-        "Dimensionless,           !- Unit Type",
-        ",                        !- External File Name",
-        ",                        !- External File Column Number",
-        ",                        !- External File Starting Row Number",
-        "20.0;                    !- Value 1",
-
-
-        "Table:IndependentVariable,",
-        "Mode1_Wra,               !- Name",
-        "Linear,                  !- Interpolation Method",
-        "Constant,                !- Extrapolation Method",
-        "0,                       !- Minimum Value",
-        "0.03,                    !- Maximum Value",
-        ",                        !- Normalization Reference Value",
-        "Dimensionless,           !- Unit Type",
-        ",                        !- External File Name",
-        ",                        !- External File Column Number",
-        ",                        !- External File Starting Row Number",
-        "0.01;                    !- Value 1",
-
-
-        "Table:IndependentVariable,",
-        "Mode1_Ma,                !- Name",
-        "Linear,                  !- Interpolation Method",
-        "Constant,                !- Extrapolation Method",
-        "0,                       !- Minimum Value",
-        "1,                       !- Maximum Value",
-        ",                        !- Normalization Reference Value",
-        "Dimensionless,           !- Unit Type",
-        ",                        !- External File Name",
-        ",                        !- External File Column Number",
-        ",                        !- External File Starting Row Number",
-        "0.5;                     !- Value 1",
-
-        "Table:IndependentVariable,",
-        "Mode1_OAF,               !- Name",
-        "Linear,                  !- Interpolation Method",
-        "Constant,                !- Extrapolation Method",
-        "0,                       !- Minimum Value",
-        "1,                       !- Maximum Value",
-        ",                        !- Normalization Reference Value",
-        "Dimensionless,           !- Unit Type",
-        ",                        !- External File Name",
-        ",                        !- External File Column Number",
-        ",                        !- External File Starting Row Number",
-        "1;                       !- Value 1",
-
-        "Table:Lookup,",
-        "Mode1_Tsa_lookup,        !- Name",
-        "Mode1_IndependentVariableList,  !- Independent Variable List Name",
-        "DivisorOnly,             !- Normalization Method",
-        ",                        !- Normalization Divisor",
-        "-9999,                   !- Minimum Output",
-        "9999,                    !- Maximum Output",
-        "Dimensionless,           !- Output Unit Type",
-        ",                        !- External File Name",
-        ",                        !- External File Column Number",
-        ",                        !- External File Starting Row Number",
-        "15.0;                    !- Output Value 1",
-
-        "Table:Lookup,",
-        "Mode1_Wsa_lookup,        !- Name",
-        "Mode1_IndependentVariableList,  !- Independent Variable List Name",
-        "DivisorOnly,             !- Normalization Method",
-        "3.0,                     !- Normalization Divisor",
-        "-9999,                   !- Minimum Output",
-        "9999,                    !- Maximum Output",
-        "Dimensionless,           !- Output Unit Type",
-        ",                        !- External File Name",
-        ",                        !- External File Column Number",
-        ",                        !- External File Starting Row Number",
-        "0.005;                     !- Output Value 1",
-
-        "Table:Lookup,",
-        "Mode1_Power_lookup,      !- Name",
-        "Mode1_IndependentVariableList,  !- Independent Variable List Name",
-        "DivisorOnly,             !- Normalization Method",
-        "3.0176,                  !- Normalization Divisor",
-        "-9999,                   !- Minimum Output",
-        "9999,                    !- Maximum Output",
-        "Dimensionless,           !- Output Unit Type",
-        ",                        !- External File Name",
-        ",                        !- External File Column Number",
-        ",                        !- External File Starting Row Number",
-        "1000.0;                  !- Output Value 1",
-
-        "Table:Lookup,",
-        "Mode1_FanPower_lookup,   !- Name",
-        "Mode1_IndependentVariableList,  !- Independent Variable List Name",
-        "DivisorOnly,             !- Normalization Method",
-        "3.0176,                  !- Normalization Divisor",
-        "-9999,                   !- Minimum Output",
-        "9999,                    !- Maximum Output",
-        "Dimensionless,           !- Output Unit Type",
-        ",                        !- External File Name",
-        ",                        !- External File Column Number",
-        ",                        !- External File Starting Row Number",
-        "3.25;                    !- Output Value 1",
-    });
-    ASSERT_TRUE(process_idf(idf_objects));
-
-    CurveManager::GetCurveInput(*state);
-    state->dataCurveManager->GetCurvesInputFlag = false;
-    EXPECT_EQ(8, state->dataCurveManager->NumCurves);
-
-    bool ErrorsFound(false);
-    GetInputZoneHybridUnitaryAirConditioners(*state, ErrorsFound);
-    GetOARequirements(*state);
-    EXPECT_FALSE(ErrorsFound);
-
-    InitZoneHybridUnitaryAirConditioners(*state, 1, 2);
-
-    Model *pZoneHybridUnitaryAirConditioner = &state->dataHybridUnitaryAC->ZoneHybridUnitaryAirConditioner(1);
-
-    Real64 DesignMinVR = 1.622720855;       // Zone Hybrid Unitary HVAC Requested Outdoor Air Ventilation Mass Flow Rate
-    Real64 Tra = 22.93929413;               // Zone Hybrid Unitary HVAC Return Air Temperature
-    Real64 Tosa = 26.67733333;              // Zone Hybrid Unitary HVAC Outside Air Temperature
-    Real64 RHra = 17.3042157;               // Zone Hybrid Unitary HVAC Return Air Relative Humidity
-    Real64 RHosa = 13.1602401;              // Zone Hybrid Unitary HVAC Outside Air Relative Humidity
-    Real64 Wra = PsyWFnTdbRhPb(*state, Tra, RHra / 100, 101325);
-    Real64 Wosa = 0.001;
-    pZoneHybridUnitaryAirConditioner->InletTemp = Tra;
-    pZoneHybridUnitaryAirConditioner->InletHumRat = Wra;
-    pZoneHybridUnitaryAirConditioner->InletEnthalpy = PsyHFnTdbRhPb(*state, Tra, RHra / 100, 101325, "test");
-    pZoneHybridUnitaryAirConditioner->InletPressure = 101325;
-    pZoneHybridUnitaryAirConditioner->InletRH = RHra / 100;
-    pZoneHybridUnitaryAirConditioner->SecInletTemp = Tosa / 1000;
-    pZoneHybridUnitaryAirConditioner->SecInletHumRat = Wosa;
-    pZoneHybridUnitaryAirConditioner->SecInletEnthalpy = PsyHFnTdbRhPb(*state, Tosa, RHosa / 100, 101325, "test");
-    pZoneHybridUnitaryAirConditioner->SecInletPressure = 101325;
-    pZoneHybridUnitaryAirConditioner->SecInletRH = RHosa / 1000;
-
-    Real64 Requestedheating = -122396.255;  // Watts (Zone Predicted Sensible Load to Heating Setpoint Heat Transfer Rate
-    Real64 RequestedCooling = -58469.99445; // Watts (Zone Predicted Sensible Load to Cooling Setpoint Heat Transfer Rate
-    Real64 Requested_Humidification = 0;
-    Real64 Requested_Dehumidification = 0;
-
-    pZoneHybridUnitaryAirConditioner->Initialize(1);
-    pZoneHybridUnitaryAirConditioner->InitializeModelParams();
-    pZoneHybridUnitaryAirConditioner->doStep(*state, RequestedCooling, Requestedheating, Requested_Humidification, Requested_Dehumidification, DesignMinVR);
-
-    for(size_t i = 0; i < pZoneHybridUnitaryAirConditioner->Settings.size(); i++){
-        int MassFlowSolutionSize = pZoneHybridUnitaryAirConditioner->Settings[i].oMode.sol.MassFlowRatio.size();
-        int OutdoorAirFractionSolutionSize = pZoneHybridUnitaryAirConditioner->Settings[i].oMode.sol.OutdoorAirFraction.size();
-
-        EXPECT_EQ(6, MassFlowSolutionSize);
-        EXPECT_EQ(6, OutdoorAirFractionSolutionSize);
-    }
-}
-
-TEST_F(EnergyPlusFixture, Test_UnitaryHybridAirConditioner_ValidateOptionalErrors)
-{
-    std::string idf_objects = delimited_string({
-        "ZoneHVAC:HybridUnitaryHVAC,",
-        "MUNTERSEPX5000,          !- Name",
-        ",                        !- Availability Schedule Name",
-        ",                        !- Availability Manager List Name",
-        ",                        !- Minimum Supply Air Temperature Schedule Name",
-        ",                        !- Maximum Supply Air Temperature Schedule Name",
-        ",                        !- Minimum Supply Air Humidity Ratio Schedule Name",
-        ",                        !- Maximum Supply Air Humidity Ratio Schedule Name",
-        "AUTOMATIC,               !- Method to Choose Controlled Inputs and Part Runtime Fraction",
-        "Main Return Air Node Name,  !- Return Air Node Name",
-        "Outside Air Inlet Node,  !- Outside Air Node Name",
-        "Main Zone Inlet Node,    !- Supply Air Node Name",
-        ",                        !- Relief Node Name",
-        "2.51,                    !- System Maximum Supply AirFlow Rate {m3/s}",
-        ",                        !- External Static Pressure at System Maximum Supply Air Flow Rate {Pa}",
-        "Yes,                     !- Fan Heat Included in Lookup Tables",
-        ",                        !- Fan Heat Gain Location",
-        ",                        !- Fan Heat Gain In Airstream Fraction",
-        ",                        !- Scaling Factor",
-        ",                        !- Minimum Time Between Mode Change {minutes}",
-        ",                        !- First fuel type",
-        ",                        !- Second fuel type",
-        ",                        !- Third fuel type",
-        ",                        !- Objective Function Minimizes",
-        "SZ DSOA SPACE2-1,        !- Design Specification Outdoor Air Object Name",
-        "Mode0 Standby,           !- Mode0 Name",
-        ",                        !- Mode0 Supply Air Temperature Lookup Table Name",
-        ",                        !- Mode0 Supply Air Humidity Ratio Lookup Table Name",
-        ",                        !- Mode0 System Electric Power Lookup Table Name",
-        ",                        !- Mode0 Supply Fan Electric Power Lookup Table Name",
-        ",                        !- Mode0 External Static Pressure Lookup Table Name",
-        ",                        !- Mode0 System Second Fuel Consumption Lookup Table Name",
-        ",                        !- Mode0 System Third Fuel Consumption Lookup Table Name",
-        ",                        !- Mode0 System Water Use Lookup Table Name",
-        "0,                       !- Mode0 Outside Air Fraction",
-        "0,                       !- Mode0 Supply Air Mass Flow Rate Ratio",
-        "Mode1_IEC,               !- Mode1 Name",
-        ",                        !- Mode1 Supply Air Temperature Lookup Table Name",
-        ",                        !- Mode1 Supply Air Humidity Ratio Lookup Table Name",
-        ",                        !- Mode1 System Electric Power Lookup Table Name",
-        ",                        !- Mode1 Supply Fan Electric Power Lookup Table Name",
-        ",                        !- Mode1 External Static Pressure Lookup Table Name",
-        ",                        !- Mode1 System Second Fuel Consumption Lookup Table Name",
-        ",                        !- Mode1 System Third Fuel Consumption Lookup Table Name",
-        ",                        !- Mode1 System Water Use Lookup Table Name",
-        "-20,                     !- Mode1 Minimum Outside Air Temperature {C}",
-        "100,                     !- Mode1 Maximum Outside Air Temperature {C}",
-        "0,                       !- Mode1 Minimum Outside Air Humidity Ratio {kgWater/kgDryAir}",
-        "0.03,                    !- Mode1 Maximum Outside Air Humidity Ratio {kgWater/kgDryAir}",
-        "0,                       !- Mode1 Minimum Outside Air Relative Humidity {percent}",
-        "100,                     !- Mode1 Maximum Outside Air Relative Humidity {percent}",
-        "-20,                     !- Mode1 Minimum Return Air Temperature {C}",
-        "100,                     !- Mode1 Maximum Return Air Temperature {C}",
-        "0,                       !- Mode1 Minimum Return Air Humidity Ratio {kgWater/kgDryAir}",
-        "0.03,                    !- Mode1 Maximum Return Air Humidity Ratio {kgWater/kgDryAir}",
-        "0,                       !- Mode1 Minimum Return Air Relative Humidity {percent}",
-        "100,                     !- Mode1 Maximum Return Air Relative Humidity {percent}",
-        "1,                       !- Mode1 Minimum Outside Air Fraction",
-        "1,                       !- Mode1 Maximum Outside Air Fraction",
-        "0.715,                   !- Mode1 Minimum Supply Air Mass Flow Rate Ratio",
-        "0.964;                   !- Mode1 Maximum Supply Air Mass Flow Rate Ratio",
-
-        "Schedule:Compact,",
-        "MinSupplyT,              !- Name",
-        "Temperature,             !- Schedule Type Limits Name",
-        "Through: 12/31,          !- Field 1",
-        "For: AllDays,            !- Field 2",
-        "Until: 24:00,            !- Field 3",
-        "2;                       !- Field 4",
-
-        "Schedule:Compact,",
-        "MaxSupplyT,              !- Name",
-        "Temperature,             !- Schedule Type Limits Name",
-        "Through: 12/31,          !- Field 1",
-        "For: AllDays,            !- Field 2",
-        "Until: 24:00,            !- Field 3",
-        "50;                      !- Field 4",
-
-        "Schedule:Compact,",
-        "MinSupplyHR,             !- Name",
-        "Humidity,             !- Schedule Type Limits Name",
-        "Through: 12/31,          !- Field 1",
-        "For: AllDays,            !- Field 2",
-        "Until: 24:00,            !- Field 3",
-        "0;                       !- Field 4",
-
-        "Schedule:Compact,",
-        "MaxSupplyHR,             !- Name",
-        "Humidity,             !- Schedule Type Limits Name",
-        "Through: 12/31,          !- Field 1",
-        "For: AllDays,            !- Field 2",
-        "Until: 24:00,            !- Field 3",
-        "0.03;                    !- Field 4",
-
-        "ScheduleTypeLimits,",
-        "Temperature,             !- Name",
-        "-100,                    !- Lower Limit Value",
-        "100,                     !- Upper Limit Value",
-        "Continuous;              !- Numeric Type",
-
-        "ScheduleTypeLimits,",
-        "Humidity,                !- Name",
-        "0.0,                     !- Lower Limit Value",
-        "100.0,                   !- Upper Limit Value",
-        "Continuous;              !- Numeric Type",
-    });
-
-    ASSERT_TRUE(process_idf(idf_objects));
-    bool ErrorsFound = false;
-    GetInputZoneHybridUnitaryAirConditioners(*state, ErrorsFound);
-    // Design Specification Outdoor Air Object Name 'SZ DSOA SPACE2-1' is not defined in this model, thus an error is thrown
-    std::string const error_string = delimited_string({
-        "   ** Severe  ** GetInputZoneHybridUnitaryAirConditioners: ZoneHVAC:HybridUnitaryHVAC = MUNTERSEPX5000 invalid data",
-        "   **   ~~~   ** Invalid-not found Design Specification Outdoor Air Object Name=\"SZ DSOA SPACE2-1\"."
-    });
-    EXPECT_TRUE(compare_err_stream(error_string, true));
-
-}
-
-TEST_F(EnergyPlusFixture, Test_UnitaryHybridAirConditioner_RuntimeFraction_Initialization)
-{
-    std::vector<std::string> snippet = getAllLinesInFile2(configured_source_directory() + "/tst/EnergyPlus/unit/Resources/UnitaryHybridUnitTest_DOSA.idf");
-    std::string string = delimited_string(snippet);
-    ASSERT_TRUE(process_idf(string));
-    // setup environment
-    bool ErrorsFound(false);
-    GetZoneData(*state, ErrorsFound);
-    EXPECT_FALSE(ErrorsFound);
-    // Initialize schedule values
-    state->dataGlobal->TimeStep = 1;
-    DataHVACGlobals::TimeStepSys = 1;
-    state->dataGlobal->NumOfTimeStepInHour = 1;
-    state->dataGlobal->MinutesPerTimeStep = 60;
-    state->dataEnvrn->Month = 1;
-    state->dataEnvrn->DayOfMonth = 21;
-    state->dataGlobal->HourOfDay = 1;
-    state->dataEnvrn->DSTIndicator = 0;
-    state->dataEnvrn->DayOfWeek = 2;
-    state->dataEnvrn->HolidayIndex = 0;
-    state->dataGlobal->WarmupFlag = false;
-    state->dataEnvrn->DayOfYear_Schedule = General::OrdinalDay(state->dataEnvrn->Month, state->dataEnvrn->DayOfMonth, 1);
-    ScheduleManager::UpdateScheduleValues(*state);
-    // Initialize zone areas and volumes - too many other things need to be set up to do these in the normal routines
-    DataHeatBalance::Zone(1).FloorArea = 232.26;
-    state->dataEnvrn->StdRhoAir = 1.225;
-    state->dataEnvrn->OutBaroPress = 101325;
-    DataHeatBalance::ZoneIntGain.allocate(1);
-
-    SizingManager::GetOARequirements(*state);
-    GetOAControllerInputs(*state);
-    using DataZoneEquipment::CalcDesignSpecificationOutdoorAir;
-
-    // Setup performance tables
-    using namespace EnergyPlus::DataEnvironment;
-    // process schedules
-    ProcessScheduleInput(*state); // read schedules
-    UpdateScheduleValues(*state);
-    // Get Unitary system
-    GetInputZoneHybridUnitaryAirConditioners(*state, ErrorsFound);
-    // All to get OA requirements
-    GetOARequirements(*state);
-
-    EXPECT_FALSE(ErrorsFound);
-    // Initialize unit
-    InitZoneHybridUnitaryAirConditioners(*state, 1, 1);
-    Model *pZoneHybridUnitaryAirConditioner = &state->dataHybridUnitaryAC->ZoneHybridUnitaryAirConditioner(1);
-    // setup local variables for model inputs
-    Real64 Tosa, Tra, Wra, Wosa, RHosa, RHra, DesignMinVR, Requestedheating, RequestedCooling, Requested_Humidification, Requested_Dehumidification;
-    RHosa = 0;
-    std::string TimeDate;
-    Real64 MsaRatio, OSAF;
-    MsaRatio = OSAF = 1;
-
-    Requestedheating = RequestedCooling = Requested_Humidification = Requested_Dehumidification = 0;
-
-    DesignMinVR = 1.622720855; // Zone Hybrid Unitary HVAC Requested Outdoor Air Ventilation Mass Flow Rate
-    Tra = 22.93929413;         // Zone Hybrid Unitary HVAC Return Air Temperature
-    Tosa = 26.67733333;        // Zone Hybrid Unitary HVAC Outside Air Temperature
-    RHra = 17.3042157;         // Zone Hybrid Unitary HVAC Return Air Relative Humidity
-    RHosa = 13.1602401;        // Zone Hybrid Unitary HVAC Outside Air Relative Humidity
-    Wra = PsyWFnTdbRhPb(*state, Tra, RHra / 100, 101325);
-    Wosa = PsyWFnTdbRhPb(*state, Tosa, RHosa / 100, 101325);
-    pZoneHybridUnitaryAirConditioner->InletTemp = Tra;
-    pZoneHybridUnitaryAirConditioner->InletHumRat = Wra;
-    pZoneHybridUnitaryAirConditioner->InletEnthalpy = PsyHFnTdbRhPb(*state, Tra, RHra / 100, 101325, "test");
-    pZoneHybridUnitaryAirConditioner->InletPressure = 101325;
-    pZoneHybridUnitaryAirConditioner->InletRH = RHra / 100;
-    pZoneHybridUnitaryAirConditioner->SecInletTemp = Tosa;
-    pZoneHybridUnitaryAirConditioner->SecInletHumRat = Wosa;
-    pZoneHybridUnitaryAirConditioner->SecInletEnthalpy = PsyHFnTdbRhPb(*state, Tosa, RHosa / 100, 101325, "test");
-    pZoneHybridUnitaryAirConditioner->SecInletPressure = 101325;
-    pZoneHybridUnitaryAirConditioner->SecInletRH = RHosa / 100;
-
-    // Scenario 1: Low Cooling
-
-    Requestedheating = -64358.68966; //-
-    RequestedCooling = -633.6613591; // W
-    pZoneHybridUnitaryAirConditioner->Initialize(1);
-    pZoneHybridUnitaryAirConditioner->InitializeModelParams();
-    pZoneHybridUnitaryAirConditioner->doStep(
-        *state, RequestedCooling, Requestedheating, Requested_Humidification, Requested_Dehumidification, DesignMinVR);
-
-    // output results
-    Real64 Setting0Mode = pZoneHybridUnitaryAirConditioner->CurrentOperatingSettings[0].Mode;
-    Real64 Setting0RuntimeFraction = pZoneHybridUnitaryAirConditioner->CurrentOperatingSettings[0].Runtime_Fraction;
-    Real64 Setting1Mode = pZoneHybridUnitaryAirConditioner->CurrentOperatingSettings[1].Mode;
-    Real64 Setting1RuntimeFraction = pZoneHybridUnitaryAirConditioner->CurrentOperatingSettings[1].Runtime_Fraction;
-
-    // checks
-    EXPECT_EQ(Setting0Mode, 1); // IEC Mode
-    EXPECT_NEAR(Setting0RuntimeFraction, 0.547, 0.001); // IEC RTF
-    EXPECT_EQ(Setting1Mode, 0); // Standby Mode
-    EXPECT_NEAR(Setting1RuntimeFraction, 0.453, 0.001); // Standby Mode
-
-    // Scenario 2: Outside of env conditions. should go to standby and have standby energy
-    Requestedheating = -55795.8058;
-    RequestedCooling = 8171.47128;
-    pZoneHybridUnitaryAirConditioner->Initialize(1);
-    pZoneHybridUnitaryAirConditioner->InitializeModelParams();
-    pZoneHybridUnitaryAirConditioner->SecInletTemp = 150;
-    pZoneHybridUnitaryAirConditioner->SecInletHumRat = 0;
-    pZoneHybridUnitaryAirConditioner->doStep(
-        *state, RequestedCooling, Requestedheating, Requested_Humidification, Requested_Dehumidification, 0);
-
-    // output results
-    Setting0Mode = pZoneHybridUnitaryAirConditioner->CurrentOperatingSettings[0].Mode;
-    Setting0RuntimeFraction = pZoneHybridUnitaryAirConditioner->CurrentOperatingSettings[0].Runtime_Fraction;
-    Setting1Mode = pZoneHybridUnitaryAirConditioner->CurrentOperatingSettings[1].Mode;
-    Setting1RuntimeFraction = pZoneHybridUnitaryAirConditioner->CurrentOperatingSettings[1].Runtime_Fraction;
-
-    // checks
-    EXPECT_EQ(Setting0Mode, 0); // Standby Mode
-    EXPECT_EQ(Setting0RuntimeFraction, 1); // Standby RTF
-    EXPECT_EQ(Setting1Mode, 0); // Standby Mode
-    EXPECT_EQ(Setting1RuntimeFraction, 0); // Standby RTF
-
-}
-
-} // namespace EnergyPlus
->>>>>>> b84060be
+} // namespace EnergyPlus