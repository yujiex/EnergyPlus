// EnergyPlus, Copyright (c) 1996-2022, The Board of Trustees of the University of Illinois,
// The Regents of the University of California, through Lawrence Berkeley National Laboratory
// (subject to receipt of any required approvals from the U.S. Dept. of Energy), Oak Ridge
// National Laboratory, managed by UT-Battelle, Alliance for Sustainable Energy, LLC, and other
// contributors. All rights reserved.
//
// NOTICE: This Software was developed under funding from the U.S. Department of Energy and the
// U.S. Government consequently retains certain rights. As such, the U.S. Government has been
// granted for itself and others acting on its behalf a paid-up, nonexclusive, irrevocable,
// worldwide license in the Software to reproduce, distribute copies to the public, prepare
// derivative works, and perform publicly and display publicly, and to permit others to do so.
//
// Redistribution and use in source and binary forms, with or without modification, are permitted
// provided that the following conditions are met:
//
// (1) Redistributions of source code must retain the above copyright notice, this list of
//     conditions and the following disclaimer.
//
// (2) Redistributions in binary form must reproduce the above copyright notice, this list of
//     conditions and the following disclaimer in the documentation and/or other materials
//     provided with the distribution.
//
// (3) Neither the name of the University of California, Lawrence Berkeley National Laboratory,
//     the University of Illinois, U.S. Dept. of Energy nor the names of its contributors may be
//     used to endorse or promote products derived from this software without specific prior
//     written permission.
//
// (4) Use of EnergyPlus(TM) Name. If Licensee (i) distributes the software in stand-alone form
//     without changes from the version obtained under this License, or (ii) Licensee makes a
//     reference solely to the software portion of its product, Licensee must refer to the
//     software as "EnergyPlus version X" software, where "X" is the version number Licensee
//     obtained under this License and may not use a different name for the software. Except as
//     specifically required in this Section (4), Licensee shall not use in a company name, a
//     product name, in advertising, publicity, or other promotional activities any name, trade
//     name, trademark, logo, or other designation of "EnergyPlus", "E+", "e+" or confusingly
//     similar designation, without the U.S. Department of Energy's prior written consent.
//
// THIS SOFTWARE IS PROVIDED BY THE COPYRIGHT HOLDERS AND CONTRIBUTORS "AS IS" AND ANY EXPRESS OR
// IMPLIED WARRANTIES, INCLUDING, BUT NOT LIMITED TO, THE IMPLIED WARRANTIES OF MERCHANTABILITY
// AND FITNESS FOR A PARTICULAR PURPOSE ARE DISCLAIMED. IN NO EVENT SHALL THE COPYRIGHT OWNER OR
// CONTRIBUTORS BE LIABLE FOR ANY DIRECT, INDIRECT, INCIDENTAL, SPECIAL, EXEMPLARY, OR
// CONSEQUENTIAL DAMAGES (INCLUDING, BUT NOT LIMITED TO, PROCUREMENT OF SUBSTITUTE GOODS OR
// SERVICES; LOSS OF USE, DATA, OR PROFITS; OR BUSINESS INTERRUPTION) HOWEVER CAUSED AND ON ANY
// THEORY OF LIABILITY, WHETHER IN CONTRACT, STRICT LIABILITY, OR TORT (INCLUDING NEGLIGENCE OR
// OTHERWISE) ARISING IN ANY WAY OUT OF THE USE OF THIS SOFTWARE, EVEN IF ADVISED OF THE
// POSSIBILITY OF SUCH DAMAGE.

// ObjexxFCL Headers
#include <ObjexxFCL/Array.functions.hh>
#include <ObjexxFCL/Fmath.hh>

// EnergyPlus Headers
#include <AirflowNetwork/Solver.hpp>
#include <EnergyPlus/Autosizing/Base.hh>
#include <EnergyPlus/BranchNodeConnections.hh>
#include <EnergyPlus/Data/EnergyPlusData.hh>
#include <EnergyPlus/DataContaminantBalance.hh>
#include <EnergyPlus/DataEnvironment.hh>
#include <EnergyPlus/DataHVACGlobals.hh>
#include <EnergyPlus/DataHeatBalance.hh>
#include <EnergyPlus/DataIPShortCuts.hh>
#include <EnergyPlus/DataLoopNode.hh>
#include <EnergyPlus/DataSizing.hh>
#include <EnergyPlus/DataZoneEquipment.hh>
#include <EnergyPlus/ExhaustAirSystemManager.hh>
#include <EnergyPlus/Fans.hh>
#include <EnergyPlus/GeneralRoutines.hh>
#include <EnergyPlus/HVACFan.hh>
#include <EnergyPlus/InputProcessing/InputProcessor.hh>
#include <EnergyPlus/MixerComponent.hh>
#include <EnergyPlus/NodeInputManager.hh>
#include <EnergyPlus/Psychrometrics.hh>
#include <EnergyPlus/ScheduleManager.hh>
#include <EnergyPlus/UtilityRoutines.hh>
#include <EnergyPlus/ZoneTempPredictorCorrector.hh>

namespace EnergyPlus {

namespace ExhaustAirSystemManager {
    // Module containing the routines dealing with the AirLoopHVAC:ExhaustSystem

    std::map<int, int> mixerIndexMap;

    bool mappingDone = false;

    static constexpr std::array<std::string_view, static_cast<int>(ZoneExhaustControl::FlowControlType::Num)> flowControlTypeNamesUC = {
        "SCHEDULED", "FOLLOWSUPPLY"};

    void SimExhaustAirSystem(EnergyPlusData &state, bool FirstHVACIteration)
    {
        // Obtains and Allocates Mixer related parameters from input file
        if (state.dataExhAirSystemMrg->GetInputFlag) { // First time subroutine has been entered
            GetExhaustAirSystemInput(state);
            state.dataExhAirSystemMrg->GetInputFlag = false;
        }

        for (int ExhaustAirSystemNum = 1; ExhaustAirSystemNum <= state.dataZoneEquip->NumExhaustAirSystems; ++ExhaustAirSystemNum) {
            CalcExhaustAirSystem(state, ExhaustAirSystemNum, FirstHVACIteration);
        }

        // After this, update the exhaust flows according to zone grouping:
        UpdateZoneExhaustControl(state);
    }

    void GetExhaustAirSystemInput(EnergyPlusData &state)
    {
        if (!state.dataExhAirSystemMrg->GetInputFlag) return;
        // state.dataExhAirSystemMrg->GetInputFlag = false;

        // Locals
        bool IsNotOK; // Flag to verify name
        bool ErrorsFound = false;

        constexpr std::string_view RoutineName("GetExhaustAirSystemInput: ");
        std::string cCurrentModuleObject = "AirLoopHVAC:ExhaustSystem";
        auto &ip = state.dataInputProcessing->inputProcessor;
        auto const instances = ip->epJSON.find(cCurrentModuleObject);
        if (instances != ip->epJSON.end()) {
            auto const &objectSchemaProps = ip->getObjectSchemaProps(state, cCurrentModuleObject);
            auto &instancesValue = instances.value();
            int numExhaustSystems = instancesValue.size();
            int exhSysNum = 0;

            if (numExhaustSystems > 0) {
                state.dataZoneEquip->ExhaustAirSystem.allocate(numExhaustSystems);
            }

            for (auto instance = instancesValue.begin(); instance != instancesValue.end(); ++instance) {
                ++exhSysNum;
                auto const &objectFields = instance.value();
                auto &thisExhSys = state.dataZoneEquip->ExhaustAirSystem(exhSysNum);
                thisExhSys.Name = UtilityRoutines::MakeUPPERCase(instance.key());
                ip->markObjectAsUsed(cCurrentModuleObject, instance.key());

                std::string zoneMixerName = ip->getAlphaFieldValue(objectFields, objectSchemaProps, "zone_mixer_name");
                int zoneMixerIndex = 0;
                bool zoneMixerErrFound = false;
                MixerComponent::GetZoneMixerIndex(state, zoneMixerName, zoneMixerIndex, zoneMixerErrFound, thisExhSys.Name);

                if (!zoneMixerErrFound) {
                    // With the correct MixerNum Initialize
                    MixerComponent::InitAirMixer(state, zoneMixerIndex); // Initialize all Mixer related parameters

                    // See if need to do the zone mixer's CheckEquipName() function
                    ValidateComponent(state, "AirLoopHVAC:ZoneMixer", zoneMixerName, IsNotOK, "AirLoopHVAC:ExhaustSystem");
                    if (IsNotOK) {
                        ShowSevereError(state, format("{}{}={}", RoutineName, cCurrentModuleObject, thisExhSys.Name));
                        ShowContinueError(state, format("ZoneMixer Name ={} mismatch or not found.", zoneMixerName));
                        ErrorsFound = true;
                    } else {
                        // normal conditions
                    }
                } else {
                    ShowSevereError(state, format("{}{}={}", RoutineName, cCurrentModuleObject, thisExhSys.Name));
                    ShowContinueError(state, format("Zone Mixer Name ={} not found.", zoneMixerName));
                    ErrorsFound = true;
                }
                thisExhSys.ZoneMixerName = zoneMixerName;
                thisExhSys.ZoneMixerIndex = zoneMixerIndex;

                std::string centralFanType = ip->getAlphaFieldValue(objectFields, objectSchemaProps, "fan_object_type");
                int centralFanTypeNum = 0;
                // getEnumerationValue()?

                if (UtilityRoutines::SameString(centralFanType, "Fan:SystemModel")) {
                    centralFanTypeNum = DataHVACGlobals::FanType_SystemModelObject;
                } else if (UtilityRoutines::SameString(centralFanType, "Fan:ComponentModel")) {
                    centralFanTypeNum = DataHVACGlobals::FanType_ComponentModel;
                } else {
                    ShowSevereError(state, format("{}{}={}", RoutineName, cCurrentModuleObject, thisExhSys.Name));
                    ShowContinueError(state, format("Fan Type ={} is not supported.", centralFanType));
                    ShowContinueError(state, "It needs to be either a Fan:SystemModel or a Fan:ComponentModel type.");
                    ErrorsFound = true;
                }
                thisExhSys.CentralFanTypeNum = centralFanTypeNum;

                std::string centralFanName = ip->getAlphaFieldValue(objectFields, objectSchemaProps, "fan_name");
                int centralFanIndex = -1; // zero based or 1 based
                if (centralFanTypeNum == DataHVACGlobals::FanType_SystemModelObject) {
                    // zero-based index
                    state.dataHVACFan->fanObjs.emplace_back(new HVACFan::FanSystem(state, centralFanName));

                    centralFanIndex = HVACFan::getFanObjectVectorIndex(state, centralFanName); // zero-based
                    if (centralFanIndex >= 0) {
                        thisExhSys.AvailScheduleNum = state.dataHVACFan->fanObjs[centralFanIndex]->availSchedIndex;
                        // normal

                        BranchNodeConnections::SetUpCompSets(state,
                                                             cCurrentModuleObject,
                                                             thisExhSys.Name,
                                                             centralFanType,
                                                             centralFanName,
                                                             state.dataLoopNodes->NodeID(state.dataHVACFan->fanObjs[centralFanIndex]->inletNodeNum),
                                                             state.dataLoopNodes->NodeID(state.dataHVACFan->fanObjs[centralFanIndex]->outletNodeNum));

                        SetupOutputVariable(state,
                                            "Central Exhaust Fan Mass Flow Rate",
                                            OutputProcessor::Unit::kg_s,
                                            thisExhSys.centralFan_MassFlowRate,
                                            OutputProcessor::SOVTimeStepType::System,
                                            OutputProcessor::SOVStoreType::Average,
                                            thisExhSys.Name);

                        SetupOutputVariable(state,
                                            "Central Exhaust Fan Volumetric Flow Rate Standard",
                                            OutputProcessor::Unit::m3_s,
                                            thisExhSys.centralFan_VolumeFlowRate_Std,
                                            OutputProcessor::SOVTimeStepType::System,
                                            OutputProcessor::SOVStoreType::Average,
                                            thisExhSys.Name);

                        SetupOutputVariable(state,
                                            "Central Exhaust Fan Volumetric Flow Rate Current",
                                            OutputProcessor::Unit::m3_s,
                                            thisExhSys.centralFan_VolumeFlowRate_Cur,
                                            OutputProcessor::SOVTimeStepType::System,
                                            OutputProcessor::SOVStoreType::Average,
                                            thisExhSys.Name);

                        SetupOutputVariable(state,
                                            "Central Exhaust Fan Power",
                                            OutputProcessor::Unit::W,
                                            thisExhSys.centralFan_Power,
                                            OutputProcessor::SOVTimeStepType::System,
                                            OutputProcessor::SOVStoreType::Average,
                                            thisExhSys.Name);

                        SetupOutputVariable(state,
                                            "Central Exhaust Fan Energy",
                                            OutputProcessor::Unit::J,
                                            thisExhSys.centralFan_Energy,
                                            OutputProcessor::SOVTimeStepType::System,
                                            OutputProcessor::SOVStoreType::Summed,
                                            thisExhSys.Name);

                    } else {
                        centralFanIndex = -1;
                        ShowSevereError(state, format("{}{}={}", RoutineName, cCurrentModuleObject, thisExhSys.Name));
                        ShowContinueError(state, format("Fan Name ={} not found.", centralFanName));
                        ErrorsFound = true;
                    }
                } else if (centralFanTypeNum == DataHVACGlobals::FanType_ComponentModel) {
                    // 1-based index.
                    bool isNotOK(false);
                    int fanType_Num_Check(0);
                    Fans::GetFanType(state, centralFanName, fanType_Num_Check, isNotOK, cCurrentModuleObject, thisExhSys.Name);

                    if (isNotOK) {
                        ShowSevereError(state, format("Occurs in {} = {}.", cCurrentModuleObject, thisExhSys.Name));
                        ErrorsFound = true;
                    } else {
                        isNotOK = false;
                        ValidateComponent(state, centralFanType, centralFanName, isNotOK, cCurrentModuleObject);
                        if (isNotOK) {
                            ShowSevereError(state, format("Occurs in {} = {}.", cCurrentModuleObject, thisExhSys.Name));
                            ErrorsFound = true;
                        } else { // mine data from fan object
                            bool errFlag(false);
                            Fans::GetFanIndex(state, centralFanName, centralFanIndex, errFlag);

                            thisExhSys.AvailScheduleNum = state.dataFans->Fan(centralFanIndex).AvailSchedPtrNum;

                            BranchNodeConnections::SetUpCompSets(state,
                                                                 cCurrentModuleObject,
                                                                 thisExhSys.Name,
                                                                 centralFanType,
                                                                 centralFanName,
                                                                 state.dataLoopNodes->NodeID(state.dataFans->Fan(centralFanIndex).InletNodeNum),
                                                                 state.dataLoopNodes->NodeID(state.dataFans->Fan(centralFanIndex).OutletNodeNum));

                            SetupOutputVariable(state,
                                                "Central Exhaust Fan Mass Flow Rate",
                                                OutputProcessor::Unit::kg_s,
                                                thisExhSys.centralFan_MassFlowRate,
                                                OutputProcessor::SOVTimeStepType::System,
                                                OutputProcessor::SOVStoreType::Average,
                                                thisExhSys.Name);

                            SetupOutputVariable(state,
                                                "Central Exhaust Fan Volumetric Flow Rate Standard",
                                                OutputProcessor::Unit::m3_s,
                                                thisExhSys.centralFan_VolumeFlowRate_Std,
                                                OutputProcessor::SOVTimeStepType::System,
                                                OutputProcessor::SOVStoreType::Average,
                                                thisExhSys.Name);

                            SetupOutputVariable(state,
                                                "Central Exhaust Fan Volumetric Flow Rate Current",
                                                OutputProcessor::Unit::m3_s,
                                                thisExhSys.centralFan_VolumeFlowRate_Cur,
                                                OutputProcessor::SOVTimeStepType::System,
                                                OutputProcessor::SOVStoreType::Average,
                                                thisExhSys.Name);

                            SetupOutputVariable(state,
                                                "Central Exhaust Fan Power",
                                                OutputProcessor::Unit::W,
                                                thisExhSys.centralFan_Power,
                                                OutputProcessor::SOVTimeStepType::System,
                                                OutputProcessor::SOVStoreType::Average,
                                                thisExhSys.Name);

                            SetupOutputVariable(state,
                                                "Central Exhaust Fan Energy",
                                                OutputProcessor::Unit::J,
                                                thisExhSys.centralFan_Energy,
                                                OutputProcessor::SOVTimeStepType::System,
                                                OutputProcessor::SOVStoreType::Summed,
                                                thisExhSys.Name);

                            if (errFlag) {
                                ShowContinueError(state, format("Occurs in {} = {}.", cCurrentModuleObject, thisExhSys.Name));
                                ErrorsFound = true;
                            }
                        }
                    }
                } else {
                    ShowSevereError(state, format("{}{}={}", RoutineName, cCurrentModuleObject, thisExhSys.Name));
                    ShowContinueError(state, format("Fan Type ={} is not supported.", centralFanType));
                    ShowContinueError(state, "It needs to be either a Fan:SystemModel or a Fan:ComponentModel type.");
                    ErrorsFound = true;
                }
                thisExhSys.CentralFanName = centralFanName;
                thisExhSys.CentralFanIndex = centralFanIndex;

                // sizing
                if (thisExhSys.SizingFlag) {
                    SizeExhaustSystem(state, exhSysNum);
                }
            }
            state.dataZoneEquip->NumExhaustAirSystems = numExhaustSystems;
        } else {
            // If no exhaust systems are defined, then do something <or nothing>:
        }

        if (ErrorsFound) {
            ShowFatalError(state, "Errors found getting AirLoopHVAC:ExhaustSystem. Preceding condition(s) causes termination.");
        }
    }

    void InitExhaustAirSystem([[maybe_unused]] int &ExhaustAirSystemNum) // maybe unused
    {
    }

    void CalcExhaustAirSystem(EnergyPlusData &state, int const ExhaustAirSystemNum, bool FirstHVACIteration)
    {
        auto &thisExhSys = state.dataZoneEquip->ExhaustAirSystem(ExhaustAirSystemNum);

        constexpr std::string_view RoutineName = "CalExhaustAirSystem: ";
        std::string cCurrentModuleObject = "AirloopHVAC:ExhaustSystem";
        bool ErrorsFound = false;
        if (!(state.afn->AirflowNetworkFanActivated && state.afn->distribution_simulated)) {
            MixerComponent::SimAirMixer(state, thisExhSys.ZoneMixerName, thisExhSys.ZoneMixerIndex);
        } else {
            // Give a warning that the current model does not work with AirflowNetwork for now
            ShowSevereError(state, format("{}{}={}", RoutineName, cCurrentModuleObject, thisExhSys.Name));
            ShowContinueError(state, "AirloopHVAC:ExhaustSystem currently does not work with AirflowNetwork.");
            ErrorsFound = true;
        }

        if (ErrorsFound) {
            ShowFatalError(state, "Errors found conducting CalcExhasutAirSystem(). Preceding condition(s) causes termination.");
        }

        Real64 mixerFlow_Prior = 0.0;
        int outletNode_index = state.dataMixerComponent->MixerCond(thisExhSys.ZoneMixerIndex).OutletNode;
        mixerFlow_Prior = state.dataLoopNodes->Node(outletNode_index).MassFlowRate;
        if (mixerFlow_Prior == 0.0) {
            // No flow coming out from the exhaust controls;
            // fan should be cut off now;
        }

        int outletNode_Num = 0;
        Real64 RhoAirCurrent = state.dataEnvrn->StdRhoAir;

        if (thisExhSys.CentralFanTypeNum == DataHVACGlobals::FanType_SystemModelObject) {
            state.dataHVACGlobal->OnOffFanPartLoadFraction = 1.0;
            state.dataHVACFan->fanObjs[thisExhSys.CentralFanIndex]->simulate(state, _, _, _, _);

            // Update report variables
            outletNode_Num = state.dataHVACFan->fanObjs[thisExhSys.CentralFanIndex]->outletNodeNum;

            thisExhSys.centralFan_MassFlowRate = state.dataLoopNodes->Node(outletNode_Num).MassFlowRate;

            thisExhSys.centralFan_VolumeFlowRate_Std = state.dataLoopNodes->Node(outletNode_Num).MassFlowRate / state.dataEnvrn->StdRhoAir;

            RhoAirCurrent = EnergyPlus::Psychrometrics::PsyRhoAirFnPbTdbW(state,
                                                                          state.dataEnvrn->OutBaroPress,
                                                                          state.dataLoopNodes->Node(outletNode_Num).Temp,
                                                                          state.dataLoopNodes->Node(outletNode_Num).HumRat);
            if (RhoAirCurrent <= 0.0) RhoAirCurrent = state.dataEnvrn->StdRhoAir;
            thisExhSys.centralFan_VolumeFlowRate_Cur = state.dataLoopNodes->Node(outletNode_Num).MassFlowRate / RhoAirCurrent;

            thisExhSys.centralFan_Power = state.dataHVACFan->fanObjs[thisExhSys.CentralFanIndex]->fanPower();

            thisExhSys.centralFan_Energy = thisExhSys.centralFan_Power * state.dataHVACGlobal->TimeStepSys * DataGlobalConstants::SecInHour;

        } else if (thisExhSys.CentralFanTypeNum == DataHVACGlobals::FanType_ComponentModel) {
            Fans::SimulateFanComponents(state, thisExhSys.CentralFanName, FirstHVACIteration,
                                        thisExhSys.CentralFanIndex); //,

            // Update output variables
            auto &fancomp = state.dataFans->Fan(thisExhSys.CentralFanIndex);

            outletNode_Num = fancomp.OutletNodeNum;

            thisExhSys.centralFan_MassFlowRate = fancomp.OutletAirMassFlowRate;

            thisExhSys.centralFan_VolumeFlowRate_Std = fancomp.OutletAirMassFlowRate / state.dataEnvrn->StdRhoAir;

            RhoAirCurrent = EnergyPlus::Psychrometrics::PsyRhoAirFnPbTdbW(state,
                                                                          state.dataEnvrn->OutBaroPress,
                                                                          state.dataLoopNodes->Node(outletNode_Num).Temp,
                                                                          state.dataLoopNodes->Node(outletNode_Num).HumRat);
            if (RhoAirCurrent <= 0.0) RhoAirCurrent = state.dataEnvrn->StdRhoAir;
            thisExhSys.centralFan_VolumeFlowRate_Cur = fancomp.OutletAirMassFlowRate / RhoAirCurrent;

            thisExhSys.centralFan_Power = fancomp.FanPower * 1000.0;

            thisExhSys.centralFan_Energy = fancomp.FanEnergy * 1000.0;
        }
        thisExhSys.exhTotalHVACReliefHeatLoss = state.dataLoopNodes->Node(outletNode_Num).MassFlowRate *
                                                (state.dataLoopNodes->Node(outletNode_Num).Enthalpy - state.dataEnvrn->OutEnthalpy);

        Real64 mixerFlow_Posterior = 0.0;
        mixerFlow_Posterior = state.dataLoopNodes->Node(outletNode_index).MassFlowRate;
        if (mixerFlow_Posterior < DataHVACGlobals::SmallMassFlow) {
            // fan flow is nearly zero and should be considered off
            // but this still can use the ratio
        }
        if (mixerFlow_Prior < DataHVACGlobals::SmallMassFlow) {
            // this is the case where the fan flow should be resetted to zeros and not run the ratio
        }
        if ((mixerFlow_Prior - mixerFlow_Posterior > DataHVACGlobals::SmallMassFlow) ||
            (mixerFlow_Prior - mixerFlow_Posterior < -DataHVACGlobals::SmallMassFlow)) {
            // calculate a ratio
            Real64 flowRatio = mixerFlow_Posterior / mixerFlow_Prior;
            if (flowRatio > 1.0) {
                ShowWarningError(state, format("{}{}={}", RoutineName, cCurrentModuleObject, thisExhSys.Name));
                ShowContinueError(state, "Requested flow rate is lower than the exhasut fan flow rate.");
                ShowContinueError(state, "Will scale up the requested flow rate to meet fan flow rate.");
            }

            // get the mixer inlet node index
            int zoneMixerIndex = thisExhSys.ZoneMixerIndex;
            for (int i = 1; i <= state.dataMixerComponent->MixerCond(zoneMixerIndex).NumInletNodes; ++i) {
                int exhLegIndex = mixerIndexMap[state.dataMixerComponent->MixerCond(zoneMixerIndex).InletNode(i)];
                CalcZoneHVACExhaustControl(state, exhLegIndex, flowRatio);
            }

            // Simulate the mixer again to update the flow
            MixerComponent::SimAirMixer(state, thisExhSys.ZoneMixerName, thisExhSys.ZoneMixerIndex);

            // if the adjustment matches, then no need to run fan simulation again.
        }
    }

    void ReportExhaustAirSystem([[maybe_unused]] int &ExhaustAirSystemNum) // maybe unused
    {
    }

    void GetZoneExhaustControlInput(EnergyPlusData &state)
    {
        // Process ZoneExhaust Control inputs

        // Locals
        int NumAlphas;
        int NumNums;
        bool ErrorsFound = false;

        // Use the json helper to process input
        constexpr std::string_view RoutineName("GetZoneExhaustControlInput: ");
        std::string cCurrentModuleObject = "ZoneHVAC:ExhaustControl";
        auto &ip = state.dataInputProcessing->inputProcessor;
        auto const instances = ip->epJSON.find(cCurrentModuleObject);
        if (instances != ip->epJSON.end()) {
            auto const &objectSchemaProps = ip->getObjectSchemaProps(state, cCurrentModuleObject);
            auto &instancesValue = instances.value();
            int numZoneExhaustControls = instancesValue.size();
            int exhCtrlNum = 0;

            if (numZoneExhaustControls > 0) {
                state.dataZoneEquip->ZoneExhaustControlSystem.allocate(numZoneExhaustControls);
            }

            for (auto instance = instancesValue.begin(); instance != instancesValue.end(); ++instance) {
                ++exhCtrlNum;
                auto const &objectFields = instance.value();
                auto &thisExhCtrl = state.dataZoneEquip->ZoneExhaustControlSystem(exhCtrlNum);
                thisExhCtrl.Name = UtilityRoutines::MakeUPPERCase(instance.key());
                ip->markObjectAsUsed(cCurrentModuleObject, instance.key());

                std::string availSchName = ip->getAlphaFieldValue(objectFields, objectSchemaProps, "availability_schedule_name");
                if (availSchName == "") {
                    // blank
                    thisExhCtrl.AvailScheduleNum = DataGlobalConstants::ScheduleAlwaysOn;
                } else {
                    thisExhCtrl.AvailScheduleNum = ScheduleManager::GetScheduleIndex(state, availSchName);
                    if (thisExhCtrl.AvailScheduleNum == 0) {
                        // mismatch, reset to always on
                        thisExhCtrl.AvailScheduleNum = DataGlobalConstants::ScheduleAlwaysOn;
                        ShowWarningError(state, format("{}{}={}", RoutineName, cCurrentModuleObject, thisExhCtrl.Name));
                        ShowContinueError(state, format("Avaiability Schedule Name = {} not found.", availSchName));
                        ShowContinueError(state, "Availability Schedule is reset to Always ON.");
                    }
                }

                std::string zoneName = ip->getAlphaFieldValue(objectFields, objectSchemaProps, "zone_name");
                thisExhCtrl.ZoneName = zoneName;
                int zoneNum = UtilityRoutines::FindItemInList(zoneName, state.dataHeatBal->Zone);
                thisExhCtrl.ZoneNum = zoneNum;

                thisExhCtrl.ControlledZoneNum = UtilityRoutines::FindItemInList(zoneName, state.dataHeatBal->Zone);

                // These two nodes are required inputs:
                std::string inletNodeName = ip->getAlphaFieldValue(objectFields, objectSchemaProps, "inlet_node_name");
                int inletNodeNum = NodeInputManager::GetOnlySingleNode(state,
                                                                       inletNodeName,
                                                                       ErrorsFound,
                                                                       DataLoopNode::ConnectionObjectType::ZoneHVACExhaustControl,
                                                                       thisExhCtrl.Name,
                                                                       DataLoopNode::NodeFluidType::Air,
                                                                       DataLoopNode::ConnectionType::Inlet,
                                                                       NodeInputManager::CompFluidStream::Primary,
                                                                       DataLoopNode::ObjectIsParent);
                thisExhCtrl.InletNodeNum = inletNodeNum;

                std::string outletNodeName = ip->getAlphaFieldValue(objectFields, objectSchemaProps, "outlet_node_name");

                int outletNodeNum = NodeInputManager::GetOnlySingleNode(state,
                                                                        outletNodeName,
                                                                        ErrorsFound,
                                                                        DataLoopNode::ConnectionObjectType::ZoneHVACExhaustControl,
                                                                        thisExhCtrl.Name,
                                                                        DataLoopNode::NodeFluidType::Air,
                                                                        DataLoopNode::ConnectionType::Outlet,
                                                                        NodeInputManager::CompFluidStream::Primary,
                                                                        DataLoopNode::ObjectIsParent);
                thisExhCtrl.OutletNodeNum = outletNodeNum;

                if (!mappingDone) {
                    mixerIndexMap.emplace(outletNodeNum, exhCtrlNum);
                }

                Real64 designExhaustFlowRate = ip->getRealFieldValue(objectFields, objectSchemaProps, "design_exhaust_flow_rate");
                thisExhCtrl.DesignExhaustFlowRate = designExhaustFlowRate;

                std::string flowControlTypeName =
                    UtilityRoutines::MakeUPPERCase(ip->getAlphaFieldValue(objectFields, objectSchemaProps, "flow_control_type"));
                // std::string flowControlTypeName = UtilityRoutines::MakeUPPERCase(fields.at("flow_control_type").get<std::string>());
                thisExhCtrl.FlowControlOption =
                    static_cast<ZoneExhaustControl::FlowControlType>(getEnumerationValue(flowControlTypeNamesUC, flowControlTypeName));

                std::string exhaustFlowFractionScheduleName =
                    ip->getAlphaFieldValue(objectFields, objectSchemaProps, "exhaust_flow_fraction_schedule_name");
                // Schedule matching
                int exhaustFlowFractionScheduleNum = 0;
                exhaustFlowFractionScheduleNum = ScheduleManager::GetScheduleIndex(state, exhaustFlowFractionScheduleName);

                if (exhaustFlowFractionScheduleNum > 0) {
                    // normal conditions
                } else if (exhaustFlowFractionScheduleNum == 0) {
                    // blank, treat as always available
                } else {
                    exhaustFlowFractionScheduleNum = 0;
                    // a regular warning
                    ShowWarningError(state, format("{}{}={}", RoutineName, cCurrentModuleObject, thisExhCtrl.Name));
                    ShowContinueError(state, format("Schedule Name = {} not found.", exhaustFlowFractionScheduleName));
                }
                thisExhCtrl.ExhaustFlowFractionScheduleNum = exhaustFlowFractionScheduleNum;

                thisExhCtrl.SupplyNodeOrNodelistName = ip->getAlphaFieldValue(objectFields, objectSchemaProps, "supply_node_or_nodelist_name");

                bool NodeListError = false;
                int NumParams = 0;
                int NumNodes = 0;

                ip->getObjectDefMaxArgs(state, "NodeList", NumParams, NumAlphas, NumNums);
                thisExhCtrl.SuppNodeNums.dimension(NumParams, 0);
                NodeInputManager::GetNodeNums(state,
                                              thisExhCtrl.SupplyNodeOrNodelistName,
                                              NumNodes,
                                              thisExhCtrl.SuppNodeNums,
                                              NodeListError,
                                              DataLoopNode::NodeFluidType::Air,
                                              DataLoopNode::ConnectionObjectType::ZoneHVACExhaustControl, // maybe zone inlets?
                                              thisExhCtrl.Name,
                                              DataLoopNode::ConnectionType::Sensor,
                                              NodeInputManager::CompFluidStream::Primary,
                                              DataLoopNode::ObjectIsNotParent); // , // _, // supplyNodeOrNodelistName);

                // Verify these nodes are indeed supply nodes:
                bool nodeNotFound = false;
                if (thisExhCtrl.FlowControlOption == ZoneExhaustControl::FlowControlType::FollowSupply) { // FollowSupply
                    for (size_t i = 1; i <= thisExhCtrl.SuppNodeNums.size(); ++i) {
                        CheckForSupplyNode(state, exhCtrlNum, nodeNotFound);
                        if (nodeNotFound) {
                            ShowSevereError(state, format("{}{}={}", RoutineName, cCurrentModuleObject, thisExhCtrl.Name));
                            ShowContinueError(state,
                                              format("Node or NodeList Name ={}. Must all be supply nodes.", thisExhCtrl.SupplyNodeOrNodelistName));
                            ErrorsFound = true;
                        }
                    }
                }

                // Deal with design exhaust auto size here;
                if (thisExhCtrl.DesignExhaustFlowRate == DataSizing::AutoSize) {
                    SizeExhaustControlFlow(state, exhCtrlNum, thisExhCtrl.SuppNodeNums);
                }

                std::string minZoneTempLimitScheduleName =
                    ip->getAlphaFieldValue(objectFields, objectSchemaProps, "minimum_zone_temperature_limit_schedule_name");
                int minZoneTempLimitScheduleNum = 0;
                minZoneTempLimitScheduleNum = ScheduleManager::GetScheduleIndex(state, minZoneTempLimitScheduleName);

                if (minZoneTempLimitScheduleNum > 0) {
                    // normal conditions
                } else if (minZoneTempLimitScheduleNum == 0) {
                    // blank or anything like that, treat as no comparision
                } else {
                    minZoneTempLimitScheduleNum = 0;
                    // a regular warning
                    ShowWarningError(state, format("{}{}={}", RoutineName, cCurrentModuleObject, thisExhCtrl.Name));
                    ShowContinueError(state, format("Schedule Name ={} not found.", minZoneTempLimitScheduleName));
                }
                thisExhCtrl.MinZoneTempLimitScheduleNum = minZoneTempLimitScheduleNum;

                std::string minExhFlowFracScheduleName =
                    ip->getAlphaFieldValue(objectFields, objectSchemaProps, "minimum_exhaust_flow_fraction_schedule_name");
                // to do so schedule matching
                int minExhFlowFracScheduleNum = 0;
                minExhFlowFracScheduleNum = ScheduleManager::GetScheduleIndex(state, minExhFlowFracScheduleName);

                if (minExhFlowFracScheduleNum > 0) {
                    // normal conditions
                } else if (minExhFlowFracScheduleNum == 0) {
                    // blank, meaning minimum is zero
                } else {
                    minExhFlowFracScheduleNum = 0;
                    // a regular warning
                    ShowWarningError(state, format("{}{}={}", RoutineName, cCurrentModuleObject, thisExhCtrl.Name));
                    ShowContinueError(state, format("Schedule Name ={} not found.", minExhFlowFracScheduleName));
                }
                thisExhCtrl.MinExhFlowFracScheduleNum = minExhFlowFracScheduleNum;

                std::string balancedExhFracScheduleName =
                    ip->getAlphaFieldValue(objectFields, objectSchemaProps, "balanced_exhaust_fraction_schedule_name");
                // to do so schedule matching
                int balancedExhFracScheduleNum = 0;
                balancedExhFracScheduleNum = ScheduleManager::GetScheduleIndex(state, balancedExhFracScheduleName);

                if (balancedExhFracScheduleNum > 0) {
                    // normal conditions
                } else if (balancedExhFracScheduleNum == 0) {
                    // blank, treated as not activated
                } else {
                    balancedExhFracScheduleNum = 0;
                    // a regular warning
                    ShowWarningError(state, format("{}{}={}", RoutineName, cCurrentModuleObject, thisExhCtrl.Name));
                    ShowContinueError(state, format("Schedule Name ={} not found.", balancedExhFracScheduleName));
                }

                // Maybe an additional check per IORef:
                // This input field must be blank when the zone air flow balance is enforced. If user specifies a schedule and zone air flow balance
                // is enforced, then EnergyPlus throws a warning error message, ignores the schedule and simulation continues.

                thisExhCtrl.BalancedExhFracScheduleNum = balancedExhFracScheduleNum;
            }

            state.dataZoneEquip->NumZoneExhaustControls = numZoneExhaustControls; // or exhCtrlNum

            // Done with creating a map that contains a table of for each zone to exhasut controls
            mappingDone = true;
        } else {
            // If no exhaust systems are defined, then do something <or nothing>:
        }

        if (ErrorsFound) {
            ShowFatalError(state, "Errors found getting ZoneHVAC:ExhaustControl.  Preceding condition(s) causes termination.");
        }
    }

    void SimZoneHVACExhaustControls(EnergyPlusData &state)
    {
        // Locals
        int ExhaustControlNum;

        if (state.dataExhCtrlSystemMrg->GetInputFlag) { // First time subroutine has been entered
            GetZoneExhaustControlInput(state);
            state.dataExhCtrlSystemMrg->GetInputFlag = false;
        }

        for (ExhaustControlNum = 1; ExhaustControlNum <= state.dataZoneEquip->NumZoneExhaustControls; ++ExhaustControlNum) {
            CalcZoneHVACExhaustControl(state, ExhaustControlNum, _);
        }

        // report results if needed
    }

    void CalcZoneHVACExhaustControl(EnergyPlusData &state, int const ZoneHVACExhaustControlNum, Optional<bool const> FlowRatio)
    {
        // Calculate a zonehvac exhaust control system

        auto &thisExhCtrl = state.dataZoneEquip->ZoneExhaustControlSystem(ZoneHVACExhaustControlNum);

        int InletNode = thisExhCtrl.InletNodeNum;
        int OutletNode = thisExhCtrl.OutletNodeNum;
        auto &thisExhInlet = state.dataLoopNodes->Node(InletNode);
        auto &thisExhOutlet = state.dataLoopNodes->Node(OutletNode);
<<<<<<< HEAD
        Real64 MassFlow = state.dataLoopNodes->Node(InletNode).MassFlowRate;
        Real64 Tin = state.dataZoneTempPredictorCorrector->zoneHeatBalance(thisExhCtrl.ZoneNum).ZT;
=======
        Real64 MassFlow = thisExhInlet.MassFlowRate;
        Real64 Tin = state.dataHeatBalFanSys->ZT(thisExhCtrl.ZoneNum);
        Real64 thisExhCtrlAvailScheVal = ScheduleManager::GetCurrentScheduleValue(state, thisExhCtrl.AvailScheduleNum);
>>>>>>> 02282dbc

        if (present(FlowRatio)) {
            thisExhCtrl.BalancedFlow *= FlowRatio;
            thisExhCtrl.UnbalancedFlow *= FlowRatio;

            thisExhInlet.MassFlowRate *= FlowRatio;
        } else {
            // Availability schedule:
            if (thisExhCtrlAvailScheVal <= 0.0) {
                MassFlow = 0.0;
                thisExhInlet.MassFlowRate = 0.0;
            } else {
                //
            }

            Real64 DesignFlowRate = thisExhCtrl.DesignExhaustFlowRate;
            Real64 FlowFrac = 0.0;
            if (thisExhCtrl.MinExhFlowFracScheduleNum > 0) {
                FlowFrac = ScheduleManager::GetCurrentScheduleValue(state, thisExhCtrl.ExhaustFlowFractionScheduleNum);
            }

            Real64 MinFlowFrac = 0.0;
            if (thisExhCtrl.MinExhFlowFracScheduleNum > 0) {
                MinFlowFrac = ScheduleManager::GetCurrentScheduleValue(state, thisExhCtrl.MinExhFlowFracScheduleNum);
            }

            if (FlowFrac < MinFlowFrac) {
                FlowFrac = MinFlowFrac;
            }

            bool runExhaust = true;
            if (thisExhCtrlAvailScheVal > 0.0) { // available
                if (thisExhCtrl.MinZoneTempLimitScheduleNum > 0) {
                    if (Tin >= ScheduleManager::GetCurrentScheduleValue(state, thisExhCtrl.MinZoneTempLimitScheduleNum)) {
                        runExhaust = true;
                    } else {
                        runExhaust = false;
                        FlowFrac = MinFlowFrac;
                    }
                } else {
                    runExhaust = true;
                    // flow not changed
                }
            } else {
                runExhaust = false;
                FlowFrac = 0.0; // directly set flow rate to zero.
            }

            if (thisExhCtrl.FlowControlOption == ZoneExhaustControl::FlowControlType::FollowSupply) { // follow-supply
                Real64 supplyFlowRate = 0.0;
                int numOfSuppNodes = thisExhCtrl.SuppNodeNums.size();
                for (int i = 1; i <= numOfSuppNodes; ++i) {
                    supplyFlowRate += state.dataLoopNodes->Node(thisExhCtrl.SuppNodeNums(i)).MassFlowRate;
                }
                MassFlow = supplyFlowRate * FlowFrac;
            } else { // Scheduled or Invalid
                MassFlow = DesignFlowRate * FlowFrac;
            }

            if (thisExhCtrl.BalancedExhFracScheduleNum > 0) {
                thisExhCtrl.BalancedFlow = // state.dataHVACGlobal->BalancedExhMassFlow =
                    MassFlow *             // state.dataHVACGlobal->UnbalExhMassFlow *
                    ScheduleManager::GetCurrentScheduleValue(state, thisExhCtrl.BalancedExhFracScheduleNum);
                thisExhCtrl.UnbalancedFlow =  // state.dataHVACGlobal->UnbalExhMassFlow =
                    MassFlow -                // = state.dataHVACGlobal->UnbalExhMassFlow -
                    thisExhCtrl.BalancedFlow; // state.dataHVACGlobal->BalancedExhMassFlow;
            } else {
                thisExhCtrl.BalancedFlow = 0.0;
                thisExhCtrl.UnbalancedFlow = MassFlow;
            }

            thisExhInlet.MassFlowRate = MassFlow;
        }

        thisExhOutlet.MassFlowRate = thisExhInlet.MassFlowRate;

        thisExhOutlet.Temp = thisExhInlet.Temp;
        thisExhOutlet.HumRat = thisExhInlet.HumRat;
        thisExhOutlet.Enthalpy = thisExhInlet.Enthalpy;
        // Set the outlet nodes for properties that just pass through & not used
        thisExhOutlet.Quality = thisExhInlet.Quality;
        thisExhOutlet.Press = thisExhInlet.Press;

        // More node elements
        thisExhOutlet.MassFlowRateMax = thisExhInlet.MassFlowRateMax;
        thisExhOutlet.MassFlowRateMaxAvail = thisExhInlet.MassFlowRateMaxAvail;

        // Set the Node Flow Control Variables from the Fan Control Variables
        thisExhOutlet.MassFlowRateMaxAvail = thisExhInlet.MassFlowRateMaxAvail;
        thisExhOutlet.MassFlowRateMinAvail = thisExhInlet.MassFlowRateMinAvail;

        // these might also be useful to pass through
        if (state.dataContaminantBalance->Contaminant.CO2Simulation) {
            thisExhOutlet.CO2 = thisExhInlet.CO2;
        }

        if (state.dataContaminantBalance->Contaminant.GenericContamSimulation) {
            thisExhOutlet.GenContam = thisExhInlet.GenContam;
        }
    }

    void SizeExhaustSystem(EnergyPlusData &state, int const exhSysNum)
    {
        auto &thisExhSys = state.dataZoneEquip->ExhaustAirSystem(exhSysNum);

        if (!thisExhSys.SizingFlag) {
            return;
        }

        // mixer outlet sizing:
        Real64 outletFlowMaxAvail = 0.0;
        int inletNode_index = 0;
        for (int i = 1; i <= state.dataMixerComponent->MixerCond(thisExhSys.ZoneMixerIndex).NumInletNodes; ++i) {
            inletNode_index = state.dataMixerComponent->MixerCond(thisExhSys.ZoneMixerIndex).InletNode(i);
            outletFlowMaxAvail += state.dataLoopNodes->Node(inletNode_index).MassFlowRateMaxAvail;
        }

        // mixer outlet considered OutletMassFlowRateMaxAvail?
        int outletNode_index = state.dataMixerComponent->MixerCond(thisExhSys.ZoneMixerIndex).OutletNode;
        state.dataLoopNodes->Node(outletNode_index).MassFlowRateMaxAvail = outletFlowMaxAvail;

        // then central exhasut fan sizing here:
        if (thisExhSys.CentralFanTypeNum == DataHVACGlobals::FanType_SystemModelObject) {
            if (state.dataHVACFan->fanObjs[thisExhSys.CentralFanIndex]->designAirVolFlowRate == DataSizing::AutoSize) {
                state.dataHVACFan->fanObjs[thisExhSys.CentralFanIndex]->designAirVolFlowRate = outletFlowMaxAvail / state.dataEnvrn->StdRhoAir;
            }
            BaseSizer::reportSizerOutput(state,
                                         "FAN:SYSTEMMODEL",
                                         state.dataHVACFan->fanObjs[thisExhSys.CentralFanIndex]->name,
                                         "Design Fan Airflow [m3/s]",
                                         state.dataHVACFan->fanObjs[thisExhSys.CentralFanIndex]->designAirVolFlowRate);
        } else if (thisExhSys.CentralFanTypeNum == DataHVACGlobals::FanType_ComponentModel) {
            if (state.dataFans->Fan(thisExhSys.CentralFanIndex).MaxAirMassFlowRate == DataSizing::AutoSize) {
                state.dataFans->Fan(thisExhSys.CentralFanIndex).MaxAirMassFlowRate =
                    outletFlowMaxAvail * state.dataFans->Fan(thisExhSys.CentralFanIndex).FanSizingFactor;
            }
            BaseSizer::reportSizerOutput(state,
                                         state.dataFans->Fan(thisExhSys.CentralFanIndex).FanType,
                                         state.dataFans->Fan(thisExhSys.CentralFanIndex).FanName,
                                         "Design Fan Airflow [m3/s]",
                                         state.dataFans->Fan(thisExhSys.CentralFanIndex).MaxAirMassFlowRate / state.dataEnvrn->StdRhoAir);
        } else {
            //
        }

        // after evertyhing sized, set the sizing flag to be false
        thisExhSys.SizingFlag = false;
    }

    void SizeExhaustControlFlow(EnergyPlusData &state, int const zoneExhCtrlNum, Array1D_int &NodeNums)
    {
        auto &thisExhCtrl = state.dataZoneEquip->ZoneExhaustControlSystem(zoneExhCtrlNum);

        Real64 designFlow = 0.0;

        if (thisExhCtrl.FlowControlOption == ZoneExhaustControl::FlowControlType::FollowSupply) { // FollowSupply
            // size based on supply nodelist flow
            for (size_t i = 1; i <= NodeNums.size(); ++i) {
                designFlow += state.dataLoopNodes->Node(NodeNums(i)).MassFlowRateMax;
            }
        } else { // scheduled etc.
            // based on zone OA.
            designFlow = state.dataSize->FinalZoneSizing(thisExhCtrl.ZoneNum).MinOA;
        }

        thisExhCtrl.DesignExhaustFlowRate = designFlow;
    }

    void UpdateZoneExhaustControl(EnergyPlusData &state)
    {
        for (int i = 1; i <= state.dataZoneEquip->NumZoneExhaustControls; ++i) {
            int controlledZoneNum = state.dataZoneEquip->ZoneExhaustControlSystem(i).ControlledZoneNum;
            state.dataZoneEquip->ZoneEquipConfig(controlledZoneNum).ZoneExh +=
                state.dataZoneEquip->ZoneExhaustControlSystem(i).BalancedFlow + state.dataZoneEquip->ZoneExhaustControlSystem(i).UnbalancedFlow;
            state.dataZoneEquip->ZoneEquipConfig(controlledZoneNum).ZoneExhBalanced += state.dataZoneEquip->ZoneExhaustControlSystem(i).BalancedFlow;
        }
    }

    void CheckForSupplyNode(EnergyPlusData &state, int const ExhCtrlNum, bool &NodeNotFound)
    {
        // Trying to check a node to see if it is truely a supply node
        // for a nodelist, need a call loop to check each node in the list

        auto &thisExhCtrl = state.dataZoneEquip->ZoneExhaustControlSystem(ExhCtrlNum);

        // check a node is a zone inlet node.
        std::string_view RoutineName = "GetExhaustControlInput: ";
        std::string_view CurrentModuleObject = "ZoneHVAC:ExhaustControl";

        bool ZoneNodeNotFound = true;
        bool ErrorsFound = false;
        for (size_t i = 1; i <= thisExhCtrl.SuppNodeNums.size(); ++i) {
            int supplyNodeNum = thisExhCtrl.SuppNodeNums(i);
            for (int NodeNum = 1; NodeNum <= state.dataZoneEquip->ZoneEquipConfig(thisExhCtrl.ZoneNum).NumInletNodes; ++NodeNum) {
                if (supplyNodeNum == state.dataZoneEquip->ZoneEquipConfig(thisExhCtrl.ZoneNum).InletNode(NodeNum)) {
                    ZoneNodeNotFound = false;
                    break;
                }
            }
            if (ZoneNodeNotFound) {
                ShowSevereError(state, format("{}{}={}", RoutineName, CurrentModuleObject, thisExhCtrl.Name));
                ShowContinueError(
                    state,
                    format("Supply or supply list = \"{}\" contains at least one node that is not a zone inlet node for Zone Name = \"{}\"",
                           thisExhCtrl.SupplyNodeOrNodelistName,
                           thisExhCtrl.ZoneName));
                ShowContinueError(state, "..Nodes in the supply node or nodelist must be a zone inlet node.");
                ErrorsFound = true;
            }
        }

        NodeNotFound = ErrorsFound;
    }

    bool ExhaustSystemHasMixer(EnergyPlusData &state, std::string_view CompName) // component (mixer) name
    {
        // Given a mixer name, this routine determines if that mixer is found on Exhaust Systems.

        if (state.dataExhAirSystemMrg->GetInputFlag) {
            GetExhaustAirSystemInput(state);
            state.dataExhAirSystemMrg->GetInputFlag = false;
        }

        return // ( state.dataZoneEquip->NumExhaustAirSystems > 0) &&
            (UtilityRoutines::FindItemInList(CompName, state.dataZoneEquip->ExhaustAirSystem, &ExhaustAir::ZoneMixerName) > 0);
    }

} // namespace ExhaustAirSystemManager

} // namespace EnergyPlus<|MERGE_RESOLUTION|>--- conflicted
+++ resolved
@@ -334,7 +334,7 @@
         }
 
         if (ErrorsFound) {
-            ShowFatalError(state, "Errors found getting AirLoopHVAC:ExhaustSystem. Preceding condition(s) causes termination.");
+            ShowFatalError(state, "Errors found getting AirLoopHVAC:ExhaustSystem.  Preceding condition(s) causes termination.");
         }
     }
 
@@ -499,10 +499,10 @@
                     if (thisExhCtrl.AvailScheduleNum == 0) {
                         // mismatch, reset to always on
                         thisExhCtrl.AvailScheduleNum = DataGlobalConstants::ScheduleAlwaysOn;
-                        ShowWarningError(state, format("{}{}={}", RoutineName, cCurrentModuleObject, thisExhCtrl.Name));
-                        ShowContinueError(state, format("Avaiability Schedule Name = {} not found.", availSchName));
+                    ShowWarningError(state, format("{}{}={}", RoutineName, cCurrentModuleObject, thisExhCtrl.Name));
+                    ShowContinueError(state, format("Avaiability Schedule Name = {} not found.", availSchName));
                         ShowContinueError(state, "Availability Schedule is reset to Always ON.");
-                    }
+                }
                 }
 
                 std::string zoneName = ip->getAlphaFieldValue(objectFields, objectSchemaProps, "zone_name");
@@ -707,14 +707,9 @@
         int OutletNode = thisExhCtrl.OutletNodeNum;
         auto &thisExhInlet = state.dataLoopNodes->Node(InletNode);
         auto &thisExhOutlet = state.dataLoopNodes->Node(OutletNode);
-<<<<<<< HEAD
-        Real64 MassFlow = state.dataLoopNodes->Node(InletNode).MassFlowRate;
+        Real64 MassFlow = thisExhInlet.MassFlowRate;
         Real64 Tin = state.dataZoneTempPredictorCorrector->zoneHeatBalance(thisExhCtrl.ZoneNum).ZT;
-=======
-        Real64 MassFlow = thisExhInlet.MassFlowRate;
-        Real64 Tin = state.dataHeatBalFanSys->ZT(thisExhCtrl.ZoneNum);
         Real64 thisExhCtrlAvailScheVal = ScheduleManager::GetCurrentScheduleValue(state, thisExhCtrl.AvailScheduleNum);
->>>>>>> 02282dbc
 
         if (present(FlowRatio)) {
             thisExhCtrl.BalancedFlow *= FlowRatio;
@@ -912,7 +907,7 @@
                 if (supplyNodeNum == state.dataZoneEquip->ZoneEquipConfig(thisExhCtrl.ZoneNum).InletNode(NodeNum)) {
                     ZoneNodeNotFound = false;
                     break;
-                }
+    }
             }
             if (ZoneNodeNotFound) {
                 ShowSevereError(state, format("{}{}={}", RoutineName, CurrentModuleObject, thisExhCtrl.Name));
