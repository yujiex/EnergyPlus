--- conflicted
+++ resolved
@@ -1059,12 +1059,7 @@
                                      // Note, unique global object
 
         // Default Constructor
-        ZoneAirMassFlowConservation()
-<<<<<<< HEAD
-            : EnforceZoneMassBalance(false), ZoneFlowAdjustment(AdjustmentType::NoAdjustReturnAndMixing), InfiltrationTreatment(0), InfiltrationZoneType(0)
-=======
-            : EnforceZoneMassBalance(false), ZoneFlowAdjustment(0), InfiltrationTreatment(0), InfiltrationZoneType(0), AdjustZoneMixingFlow(false), AdjustZoneInfiltrationFlow(false)
->>>>>>> 1b4344bf
+        ZoneAirMassFlowConservation() : EnforceZoneMassBalance(false), ZoneFlowAdjustment(AdjustmentType::NoAdjustReturnAndMixing), InfiltrationTreatment(0), InfiltrationZoneType(0), AdjustZoneMixingFlow(false), AdjustZoneInfiltrationFlow(false)
         {
         }
     };
