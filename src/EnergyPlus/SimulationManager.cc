--- conflicted
+++ resolved
@@ -1075,27 +1075,15 @@
                 state.dataInputProcessing->inputProcessor->markObjectAsUsed(CurrentModuleObject, thisObjectName);
                 if (fields.find("use_coil_direct_solutions") != fields.end()) {
                     state.dataGlobal->DoCoilDirectSolutions =
-<<<<<<< HEAD
-                        Util::MakeUPPERCase(fields.at("use_coil_direct_solutions").get<std::string>()) == "YES";
+                        Util::makeUPPER(fields.at("use_coil_direct_solutions").get<std::string>()) == "YES";
                 }
                 if (fields.find("zone_radiant_exchange_algorithm") != fields.end()) {
                     state.dataHeatBalIntRadExchg->CarrollMethod =
-                        Util::MakeUPPERCase(fields.at("zone_radiant_exchange_algorithm").get<std::string>()) == "CARROLLMRT";
+                        Util::makeUPPER(fields.at("zone_radiant_exchange_algorithm").get<std::string>()) == "CARROLLMRT";
                 }
                 if (fields.find("use_representative_surfaces_for_calculations") != fields.end()) {
                     state.dataSurface->UseRepresentativeSurfaceCalculations =
-                        Util::MakeUPPERCase(fields.at("use_representative_surfaces_for_calculations").get<std::string>()) == "YES";
-=======
-                        UtilityRoutines::makeUPPER(fields.at("use_coil_direct_solutions").get<std::string>()) == "YES";
-                }
-                if (fields.find("zone_radiant_exchange_algorithm") != fields.end()) {
-                    state.dataHeatBalIntRadExchg->CarrollMethod =
-                        UtilityRoutines::makeUPPER(fields.at("zone_radiant_exchange_algorithm").get<std::string>()) == "CARROLLMRT";
-                }
-                if (fields.find("use_representative_surfaces_for_calculations") != fields.end()) {
-                    state.dataSurface->UseRepresentativeSurfaceCalculations =
-                        UtilityRoutines::makeUPPER(fields.at("use_representative_surfaces_for_calculations").get<std::string>()) == "YES";
->>>>>>> 07b51a2c
+                        Util::makeUPPER(fields.at("use_representative_surfaces_for_calculations").get<std::string>()) == "YES";
                 }
                 bool overrideTimestep(false);
                 bool overrideZoneAirHeatBalAlg(false);
@@ -1107,11 +1095,7 @@
                 bool overridePsychTsatFnPb(false);
                 state.dataZoneTempPredictorCorrector->OscillationVariablesNeeded = true;
                 if (fields.find("override_mode") != fields.end()) {
-<<<<<<< HEAD
-                    overrideModeValue = Util::MakeUPPERCase(fields.at("override_mode").get<std::string>());
-=======
-                    overrideModeValue = UtilityRoutines::makeUPPER(fields.at("override_mode").get<std::string>());
->>>>>>> 07b51a2c
+                    overrideModeValue = Util::makeUPPER(fields.at("override_mode").get<std::string>());
                     if (overrideModeValue == "NORMAL") {
                         // no overrides
                     } else if (overrideModeValue == "MODE01") {
