--- conflicted
+++ resolved
@@ -386,10 +386,5 @@
     WaterUse::clear_state();
     WeatherManager::clear_state();
     WindowAC::clear_state();
-<<<<<<< HEAD
-=======
-    WindowComplexManager::clear_state();
-    WindowEquivalentLayer::clear_state();
->>>>>>> b517d6ae
     ResultsFramework::clear_state();
 }