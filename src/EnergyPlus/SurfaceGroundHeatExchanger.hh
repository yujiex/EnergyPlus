// EnergyPlus, Copyright (c) 1996-2021, The Board of Trustees of the University of Illinois,
// The Regents of the University of California, through Lawrence Berkeley National Laboratory
// (subject to receipt of any required approvals from the U.S. Dept. of Energy), Oak Ridge
// National Laboratory, managed by UT-Battelle, Alliance for Sustainable Energy, LLC, and other
// contributors. All rights reserved.
//
// NOTICE: This Software was developed under funding from the U.S. Department of Energy and the
// U.S. Government consequently retains certain rights. As such, the U.S. Government has been
// granted for itself and others acting on its behalf a paid-up, nonexclusive, irrevocable,
// worldwide license in the Software to reproduce, distribute copies to the public, prepare
// derivative works, and perform publicly and display publicly, and to permit others to do so.
//
// Redistribution and use in source and binary forms, with or without modification, are permitted
// provided that the following conditions are met:
//
// (1) Redistributions of source code must retain the above copyright notice, this list of
//     conditions and the following disclaimer.
//
// (2) Redistributions in binary form must reproduce the above copyright notice, this list of
//     conditions and the following disclaimer in the documentation and/or other materials
//     provided with the distribution.
//
// (3) Neither the name of the University of California, Lawrence Berkeley National Laboratory,
//     the University of Illinois, U.S. Dept. of Energy nor the names of its contributors may be
//     used to endorse or promote products derived from this software without specific prior
//     written permission.
//
// (4) Use of EnergyPlus(TM) Name. If Licensee (i) distributes the software in stand-alone form
//     without changes from the version obtained under this License, or (ii) Licensee makes a
//     reference solely to the software portion of its product, Licensee must refer to the
//     software as "EnergyPlus version X" software, where "X" is the version number Licensee
//     obtained under this License and may not use a different name for the software. Except as
//     specifically required in this Section (4), Licensee shall not use in a company name, a
//     product name, in advertising, publicity, or other promotional activities any name, trade
//     name, trademark, logo, or other designation of "EnergyPlus", "E+", "e+" or confusingly
//     similar designation, without the U.S. Department of Energy's prior written consent.
//
// THIS SOFTWARE IS PROVIDED BY THE COPYRIGHT HOLDERS AND CONTRIBUTORS "AS IS" AND ANY EXPRESS OR
// IMPLIED WARRANTIES, INCLUDING, BUT NOT LIMITED TO, THE IMPLIED WARRANTIES OF MERCHANTABILITY
// AND FITNESS FOR A PARTICULAR PURPOSE ARE DISCLAIMED. IN NO EVENT SHALL THE COPYRIGHT OWNER OR
// CONTRIBUTORS BE LIABLE FOR ANY DIRECT, INDIRECT, INCIDENTAL, SPECIAL, EXEMPLARY, OR
// CONSEQUENTIAL DAMAGES (INCLUDING, BUT NOT LIMITED TO, PROCUREMENT OF SUBSTITUTE GOODS OR
// SERVICES; LOSS OF USE, DATA, OR PROFITS; OR BUSINESS INTERRUPTION) HOWEVER CAUSED AND ON ANY
// THEORY OF LIABILITY, WHETHER IN CONTRACT, STRICT LIABILITY, OR TORT (INCLUDING NEGLIGENCE OR
// OTHERWISE) ARISING IN ANY WAY OUT OF THE USE OF THIS SOFTWARE, EVEN IF ADVISED OF THE
// POSSIBILITY OF SUCH DAMAGE.

#ifndef SurfaceGroundHeatExchanger_hh_INCLUDED
#define SurfaceGroundHeatExchanger_hh_INCLUDED

// ObjexxFCL Headers
#include <ObjexxFCL/Array1D.hh>

// EnergyPlus Headers
#include <EnergyPlus/DataGlobalConstants.hh>
#include <EnergyPlus/DataGlobals.hh>
#include <EnergyPlus/EnergyPlus.hh>
#include <EnergyPlus/PlantComponent.hh>

namespace EnergyPlus {

// Forward declarations
struct EnergyPlusData;

namespace SurfaceGroundHeatExchanger {

    struct SurfaceGroundHeatExchangerData : PlantComponent
    {
        ~SurfaceGroundHeatExchangerData() = default;

        std::string Name;             // name of surface GHE
        std::string ConstructionName; // name of the associated construction
        std::string InletNode;        // surface GHE inlet fluid node
        std::string OutletNode;       // surface GHE outlet fluid node
        Real64 DesignMassFlowRate;
        Real64 TubeDiameter;                         // hydronic tube inside diameter
        Real64 TubeSpacing;                          // tube spacing
        Real64 SurfaceLength;                        // active length of surface GHE
        Real64 SurfaceWidth;                         // active width of surface GHE
        Real64 TopThermAbs;                          // Thermal absortivity of top layer
        Real64 TopSolarAbs;                          // solar absortivity of top layer
        Real64 BtmThermAbs;                          // Thermal absortivity of bottom layer
        int LowerSurfCond;                           // Type of lower surf. boundary condition
        int TubeCircuits;                            // number of circuits in total
        int ConstructionNum;                         // construction index number
        int InletNodeNum;                            // inlet node number
        int OutletNodeNum;                           // oulet node number
        DataSurfaces::SurfaceRoughness TopRoughness; // roughness of top layer
        DataSurfaces::SurfaceRoughness BtmRoughness; // roughness of bottom layer
        int FrozenErrIndex1;                         // recurring error index
        int FrozenErrIndex2;                         // recurring error index
        int ConvErrIndex1;                           // recurring error index
        int ConvErrIndex2;                           // recurring error index
        int ConvErrIndex3;                           // recurring error index
        // loop topology variables
        int LoopNum;
        DataPlant::LoopSideLocation LoopSideNum;
        int BranchNum;
        int CompNum;

        // QTF Constants
        Real64 TsrcConstCoef;
        Real64 TsrcVarCoef;
        Real64 QbtmConstCoef;
        Real64 QbtmVarCoef;
        Real64 QtopConstCoef;
        Real64 QtopVarCoef;
        // conventional CTF terms
        int NumCTFTerms; // number of terms for surface
        // could be allocated rather than hard dimensioning.
        Array1D<Real64> CTFin;    // surf flux in ctf - X
        Array1D<Real64> CTFout;   // surf flux in ctf - Z
        Array1D<Real64> CTFcross; // surf flux in ctf - Y
        Array1D<Real64> CTFflux;  // surf flux in ctf - F
        // QTF coefficients
        Array1D<Real64> CTFSourceIn;   // surf flux in ctf - Wi
        Array1D<Real64> CTFSourceOut;  // surf flux out ctf - Wo
        Array1D<Real64> CTFTSourceOut; // surf flux in qtf - x
        Array1D<Real64> CTFTSourceIn;  // surf flux in qtf - y
        Array1D<Real64> CTFTSourceQ;   // surf flux in qtf - f
        // History data
        Array1D<Real64> TbtmHistory;
        Array1D<Real64> TtopHistory;
        Array1D<Real64> TsrcHistory;
        Array1D<Real64> QbtmHistory;
        Array1D<Real64> QtopHistory;
        Array1D<Real64> QsrcHistory;
        Real64 QSrc;
        Real64 QSrcAvg;
        Real64 LastQSrc;
        Real64 LastSysTimeElapsed;
        Real64 LastTimeStepSys;

        // Report data
        Real64 InletTemp;            // water inlet temperature
        Real64 OutletTemp;           // water outlet temperature
        Real64 MassFlowRate;         // water mass flow rate
        Real64 TopSurfaceTemp;       // Top surface temperature
        Real64 BtmSurfaceTemp;       // Bottom  surface temperature
        Real64 TopSurfaceFlux;       // Top  surface heat flux
        Real64 BtmSurfaceFlux;       // Bottom  surface heat flux
        Real64 HeatTransferRate;     // total fluid heat transfer rate, Watts
        Real64 SurfHeatTransferRate; // total surface heat transfer rate, Watts
        Real64 Energy;               // cumulative energy, Joules
        Real64 SurfEnergy;           // cumulative energy, Joules
        Real64 SourceTemp;           // Source temperature

        bool MyFlag;
        bool InitQTF;
        bool MyEnvrnFlag;
        Real64 SurfaceArea; // surface GHE surface area
        bool firstTimeThrough;

        // Default Constructor
        SurfaceGroundHeatExchangerData()
            : DesignMassFlowRate(0.0), TubeDiameter(0.0), TubeSpacing(0.0), SurfaceLength(0.0), SurfaceWidth(0.0), TopThermAbs(0.0), TopSolarAbs(0.0),
              BtmThermAbs(0.0), LowerSurfCond(0), TubeCircuits(0), ConstructionNum(0), InletNodeNum(0), OutletNodeNum(0),
<<<<<<< HEAD
              TopRoughness(DataSurfaces::SurfaceRoughness::Unassigned), BtmRoughness(DataSurfaces::SurfaceRoughness::Unassigned), FrozenErrIndex1(0),
              FrozenErrIndex2(0), ConvErrIndex1(0), ConvErrIndex2(0), ConvErrIndex3(0), LoopNum(0), LoopSideNum(DataPlant::LoopSideLocation::Invalid), BranchNum(0), CompNum(0),
=======
              TopRoughness(DataSurfaces::SurfaceRoughness::Invalid), BtmRoughness(DataSurfaces::SurfaceRoughness::Invalid), FrozenErrIndex1(0),
              FrozenErrIndex2(0), ConvErrIndex1(0), ConvErrIndex2(0), ConvErrIndex3(0), LoopNum(0), LoopSideNum(0), BranchNum(0), CompNum(0),
>>>>>>> 90f753bb
              TsrcConstCoef(0.0), TsrcVarCoef(0.0), QbtmConstCoef(0.0), QbtmVarCoef(0.0), QtopConstCoef(0.0), QtopVarCoef(0.0), NumCTFTerms(0),
              CTFin({0, DataGlobalConstants::MaxCTFTerms - 1}, 0.0), CTFout({0, DataGlobalConstants::MaxCTFTerms - 1}, 0.0),
              CTFcross({0, DataGlobalConstants::MaxCTFTerms - 1}, 0.0), CTFflux({0, DataGlobalConstants::MaxCTFTerms - 1}, 0.0),
              CTFSourceIn({0, DataGlobalConstants::MaxCTFTerms - 1}, 0.0), CTFSourceOut({0, DataGlobalConstants::MaxCTFTerms - 1}, 0.0),
              CTFTSourceOut({0, DataGlobalConstants::MaxCTFTerms - 1}, 0.0), CTFTSourceIn({0, DataGlobalConstants::MaxCTFTerms - 1}, 0.0),
              CTFTSourceQ({0, DataGlobalConstants::MaxCTFTerms - 1}, 0.0), TbtmHistory({0, DataGlobalConstants::MaxCTFTerms - 1}, 0.0),
              TtopHistory({0, DataGlobalConstants::MaxCTFTerms - 1}, 0.0), TsrcHistory({0, DataGlobalConstants::MaxCTFTerms - 1}, 0.0),
              QbtmHistory({0, DataGlobalConstants::MaxCTFTerms - 1}, 0.0), QtopHistory({0, DataGlobalConstants::MaxCTFTerms - 1}, 0.0),
              QsrcHistory({0, DataGlobalConstants::MaxCTFTerms - 1}, 0.0), QSrc(0.0), QSrcAvg(0.0), LastQSrc(0.0), LastSysTimeElapsed(0.0),
              LastTimeStepSys(0.0),

              InletTemp(0.0), OutletTemp(0.0), MassFlowRate(0.0), TopSurfaceTemp(0.0), BtmSurfaceTemp(0.0), TopSurfaceFlux(0.0), BtmSurfaceFlux(0.0),
              HeatTransferRate(0.0), SurfHeatTransferRate(0.0), Energy(0.0), SurfEnergy(0.0), SourceTemp(0.0),

              MyFlag(true), InitQTF(true), MyEnvrnFlag(true), SurfaceArea(0.0), firstTimeThrough(true)
        {
        }

        void simulate([[maybe_unused]] EnergyPlusData &state,
                      const PlantLocation &calledFromLocation,
                      bool FirstHVACIteration,
                      Real64 &CurLoad,
                      bool RunFlag) override;

        static PlantComponent *factory(EnergyPlusData &state, DataPlant::PlantEquipmentType objectType, std::string objectName);

        void InitSurfaceGroundHeatExchanger(EnergyPlusData &state);

        //==============================================================================

        void CalcSurfaceGroundHeatExchanger(EnergyPlusData &state, bool FirstHVACIteration // TRUE if 1st HVAC simulation of system timestep
        );

        //==============================================================================

        void CalcBottomFluxCoefficents(Real64 Tbottom, // current bottom (lower) surface temperature
                                       Real64 Ttop     // current top (upper) surface temperature
        );

        //==============================================================================

        void CalcTopFluxCoefficents(Real64 Tbottom, // current bottom (lower) surface temperature
                                    Real64 Ttop     // current top (upper) surface temperature
        );

        //==============================================================================

        void CalcSourceTempCoefficents(Real64 Tbottom, // current bottom (lower) surface temperature
                                       Real64 Ttop     // current top (upper) surface temperature
        );

        //==============================================================================

        Real64 CalcSourceFlux(EnergyPlusData &state); // component number

        //==============================================================================

        void UpdateHistories(Real64 TopFlux,    // current top (top) surface flux
                             Real64 BottomFlux, // current bottom (bottom) surface flux
                             Real64 SourceFlux, // current source surface flux
                             Real64 SourceTemp  // current source temperature
        );

        //==============================================================================

        Real64 CalcHXEffectTerm(EnergyPlusData &state,
                                Real64 Temperature,  // Temperature of water entering the surface, in C
                                Real64 WaterMassFlow // Mass flow rate, in kg/s
        );

        //==============================================================================

        void CalcTopSurfTemp(Real64 FluxTop,             // top surface flux
                             Real64 &TempTop,            // top surface temperature
                             Real64 ThisDryBulb,         // dry bulb temperature
                             Real64 ThisWetBulb,         // wet bulb temperature
                             Real64 ThisSkyTemp,         // sky temperature
                             Real64 ThisBeamSolarRad,    // beam solar radiation
                             Real64 ThisDifSolarRad,     // diffuse solar radiation
                             Real64 ThisSolarDirCosVert, // vertical component of solar normal
                             Real64 ThisWindSpeed,       // wind speed
                             bool ThisIsRain,            // rain flag
                             bool ThisIsSnow             // snow flag
        );

        //==============================================================================

        void CalcBottomSurfTemp(Real64 FluxBtm,       // bottom surface flux
                                Real64 &TempBtm,      // bottom surface temperature
                                Real64 ThisDryBulb,   // dry bulb temperature
                                Real64 ThisWindSpeed, // wind speed
                                Real64 ThisGroundTemp // ground temperature
        );

        //==============================================================================

        void UpdateSurfaceGroundHeatExchngr(EnergyPlusData &state); // Index for the surface

        //==============================================================================

        void ReportSurfaceGroundHeatExchngr(EnergyPlusData &state); // Index for the surface under consideration

        //==============================================================================

        void oneTimeInit(EnergyPlusData &state) override; // Empty function for pure virtual oneTimeInitFlag function

        void oneTimeInit_new(EnergyPlusData &state) override; // Empty function for pure virtual oneTimeInitFlag function
    };

    void GetSurfaceGroundHeatExchanger(EnergyPlusData &state);

    //==============================================================================

} // namespace SurfaceGroundHeatExchanger

struct SurfaceGroundHeatExchangersData : BaseGlobalStruct
{

    // utility variables initialized once
    bool NoSurfaceGroundTempObjWarning = true; // This will cause a warning to be issued if no "surface" ground
    Real64 FlowRate = 0.0;                     // water mass flow rate
    Real64 TopSurfTemp = 0.0;                  // Top  surface temperature
    Real64 BtmSurfTemp = 0.0;                  // Bottom  surface temperature
    Real64 TopSurfFlux = 0.0;                  // Top  surface heat flux
    Real64 BtmSurfFlux = 0.0;                  // Bottom  surface heat flux
    Real64 SourceFlux = 0.0;                   // total heat transfer rate, Watts
    Array1D_bool CheckEquipName;

    // weather data records updated every zone time step
    Real64 PastBeamSolarRad = 0.0;    // Previous beam normal solar irradiance
    Real64 PastSolarDirCosVert = 0.0; // Previous vertical component of solar normal
    Real64 PastDifSolarRad = 0.0;     // Previous sky diffuse solar horizontal irradiance
    Real64 PastGroundTemp = 0.0;      // Previous ground temperature
    bool PastIsRain = false;          // Previous Surfaces are wet for this time interval
    bool PastIsSnow = false;          // Previous Snow on the ground for this time interval
    Real64 PastOutDryBulbTemp = 0.0;  // Previous outdoor air dry bulb temperature
    Real64 PastOutWetBulbTemp = 0.0;  // Previous outdoor air wet bulb temperature
    Real64 PastSkyTemp = 0.0;         // Previous sky temperature
    Real64 PastWindSpeed = 0.0;       // Previous outdoor air wind speed

    bool GetInputFlag = true;

    // time keeping variables used for keeping track of average flux over each time step
    Array1D<Real64> QRadSysSrcAvg;      // Average source over the time step
    Array1D<Real64> LastSysTimeElapsed; // record of system time
    Array1D<Real64> LastTimeStepSys;    // previous time step size
    bool InitializeTempTop = false;

    Array1D<SurfaceGroundHeatExchanger::SurfaceGroundHeatExchangerData> SurfaceGHE;
    Real64 FluxTop; // top surface flux
    Real64 FluxBtm; // bottom surface flux
    Real64 TempBtm; // bottom surface temp
    Real64 TempTop; // top surface temp

    void clear_state() override
    {
        NoSurfaceGroundTempObjWarning = true;
        FlowRate = 0.0;
        TopSurfTemp = 0.0;
        BtmSurfTemp = 0.0;
        TopSurfFlux = 0.0;
        BtmSurfFlux = 0.0;
        SourceFlux = 0.0;
        CheckEquipName.clear();
        PastBeamSolarRad = 0.0;
        PastSolarDirCosVert = 0.0;
        PastDifSolarRad = 0.0;
        PastGroundTemp = 0.0;
        PastIsRain = false;
        PastIsSnow = false;
        PastOutDryBulbTemp = 0.0;
        PastOutWetBulbTemp = 0.0;
        PastSkyTemp = 0.0;
        PastWindSpeed = 0.0;
        GetInputFlag = true;
        QRadSysSrcAvg.clear();
        LastSysTimeElapsed.clear();
        LastTimeStepSys.clear();
        InitializeTempTop = false;
        SurfaceGHE.clear();
    }

    // Default Constructor
    SurfaceGroundHeatExchangersData() = default;
};
} // namespace EnergyPlus

#endif<|MERGE_RESOLUTION|>--- conflicted
+++ resolved
@@ -155,13 +155,8 @@
         SurfaceGroundHeatExchangerData()
             : DesignMassFlowRate(0.0), TubeDiameter(0.0), TubeSpacing(0.0), SurfaceLength(0.0), SurfaceWidth(0.0), TopThermAbs(0.0), TopSolarAbs(0.0),
               BtmThermAbs(0.0), LowerSurfCond(0), TubeCircuits(0), ConstructionNum(0), InletNodeNum(0), OutletNodeNum(0),
-<<<<<<< HEAD
-              TopRoughness(DataSurfaces::SurfaceRoughness::Unassigned), BtmRoughness(DataSurfaces::SurfaceRoughness::Unassigned), FrozenErrIndex1(0),
+              TopRoughness(DataSurfaces::SurfaceRoughness::Invalid), BtmRoughness(DataSurfaces::SurfaceRoughness::Invalid), FrozenErrIndex1(0),
               FrozenErrIndex2(0), ConvErrIndex1(0), ConvErrIndex2(0), ConvErrIndex3(0), LoopNum(0), LoopSideNum(DataPlant::LoopSideLocation::Invalid), BranchNum(0), CompNum(0),
-=======
-              TopRoughness(DataSurfaces::SurfaceRoughness::Invalid), BtmRoughness(DataSurfaces::SurfaceRoughness::Invalid), FrozenErrIndex1(0),
-              FrozenErrIndex2(0), ConvErrIndex1(0), ConvErrIndex2(0), ConvErrIndex3(0), LoopNum(0), LoopSideNum(0), BranchNum(0), CompNum(0),
->>>>>>> 90f753bb
               TsrcConstCoef(0.0), TsrcVarCoef(0.0), QbtmConstCoef(0.0), QbtmVarCoef(0.0), QtopConstCoef(0.0), QtopVarCoef(0.0), NumCTFTerms(0),
               CTFin({0, DataGlobalConstants::MaxCTFTerms - 1}, 0.0), CTFout({0, DataGlobalConstants::MaxCTFTerms - 1}, 0.0),
               CTFcross({0, DataGlobalConstants::MaxCTFTerms - 1}, 0.0), CTFflux({0, DataGlobalConstants::MaxCTFTerms - 1}, 0.0),
