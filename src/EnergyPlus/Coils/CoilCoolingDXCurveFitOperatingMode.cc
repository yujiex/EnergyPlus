--- conflicted
+++ resolved
@@ -53,7 +53,7 @@
     }
 }
 
-CoilCoolingDXCurveFitOperatingMode::CoilCoolingDXCurveFitOperatingMode(std::string name_to_find)
+CoilCoolingDXCurveFitOperatingMode::CoilCoolingDXCurveFitOperatingMode(const std::string& name_to_find)
 {
     int numModes = inputProcessor->getNumObjectsFound(CoilCoolingDXCurveFitOperatingMode::object_name);
     if (numModes <= 0) {
@@ -86,7 +86,7 @@
         input_specs.nominal_evap_condenser_pump_power = rNumericArgs(8);
         input_specs.nominal_speed_number = rNumericArgs(9);
         for (int fieldNum = 4; fieldNum <= NumAlphas; fieldNum++) {
-            if (cAlphaArgs(fieldNum) == "") {
+            if (cAlphaArgs(fieldNum).empty()) {
                 break;
             }
             input_specs.speed_data_names.push_back(cAlphaArgs(fieldNum));
@@ -143,25 +143,12 @@
                                                            Real64 &speedRatio,
                                                            int &fanOpMode,
                                                            DataLoopNode::NodeData &condInletNode,
-                                                           DataLoopNode::NodeData &condOutletNode)
+                                                           DataLoopNode::NodeData &EP_UNUSED(condOutletNode))
 {
 
     // Currently speedNum is 1-based, while this->speeds are zero-based
     auto &thisspeed(this->speeds[max(speedNum - 1, 0)]);
 
-<<<<<<< HEAD
-    switch(this->condenserType) {
-    	case CondenserType::AIRCOOLED:
-			thisspeed.CondInletTemp = DataEnvironment::OutDryBulbTemp;
-			break;
-    	case CondenserType::EVAPCOOLED:
-//    		Real64 rhoAir = Psychrometrics::PsyRhoAirFnPbTdbW(DataEnvironment::OutBaroPress, DataEnvironment::OutDryBulbTemp, DataEnvironment::OutHumRat);
-//			Real64 condAirMassFlow = rhoAir * thisspeed.condenser_air_flow_rate;
-			thisspeed.CondInletTemp = DataEnvironment::OutWetBulbTemp + (DataEnvironment::OutDryBulbTemp - DataEnvironment::OutWetBulbTemp) * (1.0 - thisspeed.evap_condenser_effectiveness);
-			break;
-    }
-    thisspeed.ambPressure = inletNode.Press;
-=======
     if (this->condenserType == CondenserType::AIRCOOLED) {
         this->condInletTemp = condInletNode.Temp;
     } else if (this->condenserType == CondenserType::EVAPCOOLED) {
@@ -170,7 +157,6 @@
     }
     // thisspeed.ambPressure = inletNode.Press;
     thisspeed.ambPressure = DataEnvironment::OutBaroPress;
->>>>>>> f4875d65
     thisspeed.AirMassFlow = inletNode.MassFlowRate;
     if (fanOpMode == DataHVACGlobals::CycFanCycCoil && speedNum == 1) {
         if (PLR > 0.0) {
