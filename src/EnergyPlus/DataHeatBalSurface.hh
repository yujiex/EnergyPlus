--- conflicted
+++ resolved
@@ -107,7 +107,6 @@
     Array1D<Real64> SurfTempTerm;    // TempTerm for heatbalance equation
     Array1D<Real64> SurfTempDiv;     // Divisor for heatbalance equation
     // end group added to support CalcHeatBalanceInsideSurf2CTFOnly
-<<<<<<< HEAD
     Array1D<Real64> SurfTempIn;              // Temperature of the Inside Surface for each heat transfer surface
     Array1D<Real64> SurfTempInsOld;          // SurfTempIn from previous iteration for convergence check
     Array1D<Real64> SurfTempInTmp;           // Inside Surface Temperature Of Each Heat Transfer Surface
@@ -121,21 +120,7 @@
     Array1D<Real64> SurfHConvInt;            // INSIDE CONVECTION COEFFICIENT
     Array1D<Real64> SurfTempSource;          // Temperature at the source location for each heat transfer surface
     Array1D<Real64> SurfTempUserLoc;         // Temperature at the user specified location for each heat transfer surface
-    Array1D<Real64> SurfTempInRep;           // Temperature of the Inside Surface for each heat transfer surface
     Array1D<Real64> SurfTempInMovInsRep;     // Temperature of interior movable insulation on the side facing the zone
-=======
-    Array1D<Real64> SurfTempIn;          // Temperature of the Inside Surface for each heat transfer surface
-    Array1D<Real64> SurfTempInsOld;      // SurfTempIn from previous iteration for convergence check
-    Array1D<Real64> SurfTempInTmp;       // Inside Surface Temperature Of Each Heat Transfer Surface
-    Array1D<Real64> SurfHcExt;           // Outside Convection Coefficient
-    Array1D<Real64> SurfHAirExt;         // Outside Convection Coefficient to Air
-    Array1D<Real64> SurfHSkyExt;         // Outside Convection Coefficient to Sky
-    Array1D<Real64> SurfHGrdExt;         // Outside Convection Coefficient to Ground
-    Array1D<Real64> SurfHConvInt;        // INSIDE CONVECTION COEFFICIENT
-    Array1D<Real64> SurfTempSource;      // Temperature at the source location for each heat transfer surface
-    Array1D<Real64> SurfTempUserLoc;     // Temperature at the user specified location for each heat transfer surface
-    Array1D<Real64> SurfTempInMovInsRep; // Temperature of interior movable insulation on the side facing the zone
->>>>>>> ecd92783
 
     Array1D<Real64> QConvInReport;        // Surface convection heat gain at inside face [J]
     Array1D<Real64> QdotConvInRep;        // Surface convection heat transfer rate at inside face surface [W] (report)
