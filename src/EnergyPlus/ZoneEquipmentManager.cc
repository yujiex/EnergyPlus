--- conflicted
+++ resolved
@@ -2669,17 +2669,11 @@
         // Loop over all the primary air loop; simulate their components (equipment)
         // and controllers
         if (state.dataHeatBal->ZoneAirMassFlow.EnforceZoneMassBalance) {
-<<<<<<< HEAD
-            if (state.dataHeatBal->ZoneAirMassFlow.ZoneFlowAdjustment == DataHeatBalance::AdjustmentType::NoAdjustReturnAndMixing) AdjustZoneMixingFlowFlag = false;
-            if (state.dataHeatBal->ZoneAirMassFlow.InfiltrationTreatment == DataHeatBalance::NoInfiltrationFlow) AdjustZoneInfiltrationFlowFlag = false;
-            CalcAirFlowSimple(state, 0, AdjustZoneMixingFlowFlag, AdjustZoneInfiltrationFlowFlag);
-=======
             if (FirstHVACIteration) {
                 CalcAirFlowSimple(state, 0);
             } else {
                 CalcAirFlowSimple(state, 0, state.dataHeatBal->ZoneAirMassFlow.AdjustZoneMixingFlow, state.dataHeatBal->ZoneAirMassFlow.AdjustZoneInfiltrationFlow);
-            }
->>>>>>> 23ee3fd0
+            }        
         }
 
         for (ControlledZoneNum = 1; ControlledZoneNum <= state.dataGlobal->NumOfZones; ++ControlledZoneNum) {
