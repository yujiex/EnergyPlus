// EnergyPlus, Copyright (c) 1996-2020, The Board of Trustees of the University of Illinois,
// The Regents of the University of California, through Lawrence Berkeley National Laboratory
// (subject to receipt of any required approvals from the U.S. Dept. of Energy), Oak Ridge
// National Laboratory, managed by UT-Battelle, Alliance for Sustainable Energy, LLC, and other
// contributors. All rights reserved.
//
// NOTICE: This Software was developed under funding from the U.S. Department of Energy and the
// U.S. Government consequently retains certain rights. As such, the U.S. Government has been
// granted for itself and others acting on its behalf a paid-up, nonexclusive, irrevocable,
// worldwide license in the Software to reproduce, distribute copies to the public, prepare
// derivative works, and perform publicly and display publicly, and to permit others to do so.
//
// Redistribution and use in source and binary forms, with or without modification, are permitted
// provided that the following conditions are met:
//
// (1) Redistributions of source code must retain the above copyright notice, this list of
//     conditions and the following disclaimer.
//
// (2) Redistributions in binary form must reproduce the above copyright notice, this list of
//     conditions and the following disclaimer in the documentation and/or other materials
//     provided with the distribution.
//
// (3) Neither the name of the University of California, Lawrence Berkeley National Laboratory,
//     the University of Illinois, U.S. Dept. of Energy nor the names of its contributors may be
//     used to endorse or promote products derived from this software without specific prior
//     written permission.
//
// (4) Use of EnergyPlus(TM) Name. If Licensee (i) distributes the software in stand-alone form
//     without changes from the version obtained under this License, or (ii) Licensee makes a
//     reference solely to the software portion of its product, Licensee must refer to the
//     software as "EnergyPlus version X" software, where "X" is the version number Licensee
//     obtained under this License and may not use a different name for the software. Except as
//     specifically required in this Section (4), Licensee shall not use in a company name, a
//     product name, in advertising, publicity, or other promotional activities any name, trade
//     name, trademark, logo, or other designation of "EnergyPlus", "E+", "e+" or confusingly
//     similar designation, without the U.S. Department of Energy's prior written consent.
//
// THIS SOFTWARE IS PROVIDED BY THE COPYRIGHT HOLDERS AND CONTRIBUTORS "AS IS" AND ANY EXPRESS OR
// IMPLIED WARRANTIES, INCLUDING, BUT NOT LIMITED TO, THE IMPLIED WARRANTIES OF MERCHANTABILITY
// AND FITNESS FOR A PARTICULAR PURPOSE ARE DISCLAIMED. IN NO EVENT SHALL THE COPYRIGHT OWNER OR
// CONTRIBUTORS BE LIABLE FOR ANY DIRECT, INDIRECT, INCIDENTAL, SPECIAL, EXEMPLARY, OR
// CONSEQUENTIAL DAMAGES (INCLUDING, BUT NOT LIMITED TO, PROCUREMENT OF SUBSTITUTE GOODS OR
// SERVICES; LOSS OF USE, DATA, OR PROFITS; OR BUSINESS INTERRUPTION) HOWEVER CAUSED AND ON ANY
// THEORY OF LIABILITY, WHETHER IN CONTRACT, STRICT LIABILITY, OR TORT (INCLUDING NEGLIGENCE OR
// OTHERWISE) ARISING IN ANY WAY OUT OF THE USE OF THIS SOFTWARE, EVEN IF ADVISED OF THE
// POSSIBILITY OF SUCH DAMAGE.

// C++ Headers
#include <cmath>

// ObjexxFCL Headers
#include <ObjexxFCL/Array.functions.hh>
#include <ObjexxFCL/Fmath.hh>

// EnergyPlus Headers
#include <EnergyPlus/BranchNodeConnections.hh>
#include <EnergyPlus/CurveManager.hh>
#include <EnergyPlus/DataAirLoop.hh>
#include <EnergyPlus/DataEnvironment.hh>
#include <EnergyPlus/DataHVACGlobals.hh>
#include <EnergyPlus/DataHeatBalance.hh>
#include <EnergyPlus/DataIPShortCuts.hh>
#include <EnergyPlus/DataLoopNode.hh>
#include <EnergyPlus/DataPrecisionGlobals.hh>
#include <EnergyPlus/DataSizing.hh>
#include <EnergyPlus/DataZoneControls.hh>
#include <EnergyPlus/DataZoneEquipment.hh>
#include <EnergyPlus/Fans.hh>
#include <EnergyPlus/General.hh>
#include <EnergyPlus/GeneralRoutines.hh>
#include <EnergyPlus/GlobalNames.hh>
#include <EnergyPlus/Data/EnergyPlusData.hh>
#include <EnergyPlus/HVACFan.hh>
#include <EnergyPlus/HVACStandAloneERV.hh>
#include <EnergyPlus/HeatRecovery.hh>
#include <EnergyPlus/InputProcessing/InputProcessor.hh>
#include <EnergyPlus/MixedAir.hh>
#include <EnergyPlus/NodeInputManager.hh>
#include <EnergyPlus/OutAirNodeManager.hh>
#include <EnergyPlus/OutputProcessor.hh>
#include <EnergyPlus/Psychrometrics.hh>
#include <EnergyPlus/ReportSizingManager.hh>
#include <EnergyPlus/ScheduleManager.hh>
#include <EnergyPlus/UtilityRoutines.hh>

namespace EnergyPlus {

namespace HVACStandAloneERV {

    // Module containing the routines dealing with stand alone energy recovery ventilators (ERVs)

    // MODULE INFORMATION:
    //       AUTHOR         Richard Raustad, FSEC
    //       DATE WRITTEN   June 2003
    //       MODIFIED       na
    //       RE-ENGINEERED  na

    // PURPOSE OF THIS MODULE:
    // To encapsulate the data and algorithms needed to simulate stand alone
    // energy recovery ventilators that condition outdoor ventilation air and
    // supply that air directly to a zone.

    // METHODOLOGY EMPLOYED:
    // These units are modeled as a collection of components: air-to-air generic heat exchanger,
    // supply air fan, exhaust air fan and an optional controller to avoid overheating
    // of the supply air (economizer or free cooling operation).

    // REFERENCES: none

    // OTHER NOTES: none

    // USE STATEMENTS:
    // Use statements for data only modules
    // Using/Aliasing
    using namespace DataPrecisionGlobals;
    using namespace DataLoopNode;
    using DataEnvironment::StdBaroPress;
    using DataEnvironment::StdRhoAir;
    using DataGlobals::BeginEnvrnFlag;
    using DataGlobals::DisplayExtraWarnings;
    using DataGlobals::NumOfZones;
    using DataGlobals::ScheduleAlwaysOn;
    using DataGlobals::SecInHour;
    using DataGlobals::SysSizingCalc;
    using DataGlobals::WarmupFlag;
    using namespace DataHVACGlobals;
    using ScheduleManager::GetCurrentScheduleValue;
    using ScheduleManager::GetScheduleIndex;

    // Data
    // MODULE PARAMETER DEFINITIONS

    static std::string const BlankString;

    int const ControllerSimple(1);
    int const ControllerOutsideAir(2);
    int const ControllerStandAloneERV(3);

    // DERIVED TYPE DEFINITIONS

    // MODULE VARIABLE DECLARATIONS:

    int NumStandAloneERVs; // Total number of stand alone ERVs defined in the idf

    Array1D_bool MySizeFlag;
    Array1D_bool CheckEquipName;
    bool GetERVInputFlag(true); // First time, input is "gotten"

    // SUBROUTINE SPECIFICATIONS FOR MODULE

    // Driver/Manager Routine

    // Algorithms/Calculation routine for the module

    // Get Input routine for module

    // Sizing routine for the module

    // Initialization routine for module

    // Utility routines for module

    // Object Data
    Array1D<StandAloneERVData> StandAloneERV;
    std::unordered_set<std::string> HeatExchangerUniqueNames;
    std::unordered_set<std::string> SupplyAirFanUniqueNames;
    std::unordered_set<std::string> ExhaustAirFanUniqueNames;
    std::unordered_set<std::string> ControllerUniqueNames;

    // Functions

    void clear_state()
    {
        NumStandAloneERVs = 0;
        GetERVInputFlag = true;
        MySizeFlag.deallocate();
        CheckEquipName.deallocate();
        StandAloneERV.deallocate();
        HeatExchangerUniqueNames.clear();
        SupplyAirFanUniqueNames.clear();
        ExhaustAirFanUniqueNames.clear();
        ControllerUniqueNames.clear();
    }

    void SimStandAloneERV(EnergyPlusData &state, std::string const &CompName,   // name of the Stand Alone ERV unit
                          int const ZoneNum,             // number of zone being served unused1208
                          bool const FirstHVACIteration, // TRUE if 1st HVAC simulation of system timestep
                          Real64 &SensLoadMet,           // net sensible load supplied by the ERV unit to the zone (W)
                          Real64 &LatLoadMet,            // net latent load supplied by ERV unit to the zone (kg/s),
                          int &CompIndex                 // pointer to correct component
    )
    {

        // SUBROUTINE INFORMATION:
        //       AUTHOR         Richard Raustad, FSEC
        //       DATE WRITTEN   June 2003
        //       MODIFIED       Don Shirey, Aug 2009 (LatLoadMet)
        //       RE-ENGINEERED  na

        // PURPOSE OF THIS SUBROUTINE:
        // Manages the simulation of a Stand Alone ERV unit. Called from SimZoneEquipment

        // Using/Aliasing
        using General::TrimSigDigits;

        // Locals
        // SUBROUTINE ARGUMENT DEFINITIONS:
        // ZoneNum not used at this time, future modifications may require zone information
        // dehumid = negative

        // SUBROUTINE LOCAL VARIABLE DECLARATIONS:
        int StandAloneERVNum; // index of Stand Alone ERV unit being simulated

        // First time SimStandAloneERV is called, get the input for all Stand Alone ERV units
        if (GetERVInputFlag) {
            GetStandAloneERV(state);
            GetERVInputFlag = false;
        }

        // Find the correct Stand Alone ERV unit index
        if (CompIndex == 0) {
            StandAloneERVNum = UtilityRoutines::FindItem(CompName, StandAloneERV);
            if (StandAloneERVNum == 0) {
                ShowFatalError("SimStandAloneERV: Unit not found=" + CompName);
            }
            CompIndex = StandAloneERVNum;
        } else {
            StandAloneERVNum = CompIndex;
            if (StandAloneERVNum > NumStandAloneERVs || StandAloneERVNum < 1) {
                ShowFatalError("SimStandAloneERV:  Invalid CompIndex passed=" + TrimSigDigits(StandAloneERVNum) +
                               ", Number of Units=" + TrimSigDigits(NumStandAloneERVs) + ", Entered Unit name=" + CompName);
            }
            if (CheckEquipName(StandAloneERVNum)) {
                if (CompName != StandAloneERV(StandAloneERVNum).Name) {
                    ShowFatalError("SimStandAloneERV: Invalid CompIndex passed=" + TrimSigDigits(StandAloneERVNum) + ", Unit name=" + CompName +
                                   ", stored Unit Name for that index=" + StandAloneERV(StandAloneERVNum).Name);
                }
                CheckEquipName(StandAloneERVNum) = false;
            }
        }

        // Initialize the Stand Alone ERV unit
        InitStandAloneERV(state, StandAloneERVNum, ZoneNum, FirstHVACIteration);

        CalcStandAloneERV(state, StandAloneERVNum, FirstHVACIteration, SensLoadMet, LatLoadMet);

        ReportStandAloneERV(StandAloneERVNum);
    }

    void GetStandAloneERV(EnergyPlusData &state)
    {

        // SUBROUTINE INFORMATION:
        //       AUTHOR         Richard Raustad
        //       DATE WRITTEN   June 2003
        //       MODIFIED       July 2012, Chandan Sharma - FSEC: Added zone sys avail managers
        //       RE-ENGINEERED  na

        // PURPOSE OF THIS SUBROUTINE:
        // Obtains input data for Stand Alone ERV units and stores it in the Stand Alone ERV data structure

        // METHODOLOGY EMPLOYED:
        // Uses "Get" routines to read in data.

        // Using/Aliasing
        using BranchNodeConnections::SetUpCompSets;
        using DataHeatBalance::Zone;
        using DataSizing::AutoSize;
        using DataZoneControls::HumidityControlZone;
        using DataZoneControls::NumHumidityControlZones;
        using DataZoneEquipment::ZoneEquipConfig;
        using Fans::GetFanAvailSchPtr;
        using Fans::GetFanDesignVolumeFlowRate;
        using Fans::GetFanIndex;
        using Fans::GetFanOutletNode;
        using Fans::GetFanType;
        using General::RoundSigDigits;
        using MixedAir::OAController;
        using NodeInputManager::GetOnlySingleNode;
        auto &GetGenericSupplyAirFlowRate(HeatRecovery::GetSupplyAirFlowRate);
        using HeatRecovery::GetHeatExchangerObjectTypeNum;
        auto &GetHXSupplyInletNode(HeatRecovery::GetSupplyInletNode);
        auto &GetHXSecondaryInletNode(HeatRecovery::GetSecondaryInletNode);
        using CurveManager::GetCurveIndex;
        using OutAirNodeManager::CheckOutAirNodeNumber;
        using namespace DataIPShortCuts;

        // SUBROUTINE LOCAL VARIABLE DECLARATIONS:
        int StandAloneERVIndex;  // loop index
        int StandAloneERVNum;    // current Stand Alone ERV number
        Array1D_string Alphas;   // Alpha items for object
        Array1D<Real64> Numbers; // Numeric items for object
        Array1D_string cAlphaFields;
        Array1D_string cNumericFields;
        Array1D_bool lAlphaBlanks;
        Array1D_bool lNumericBlanks;
        std::string CompSetSupplyFanInlet;
        std::string CompSetSupplyFanOutlet;
        std::string CompSetExhaustFanInlet;
        std::string CompSetExhaustFanOutlet;
        std::string CurrentModuleObject; // Object type for getting and error messages
        int SAFanTypeNum;                // Integer equivalent to fan type
        int EAFanTypeNum;                // Integer equivalent to fan type
        int NumArg;
        int NumAlphas;                    // Number of Alphas for each GetObjectItem call
        int NumNumbers;                   // Number of Numbers for each GetObjectItem call
        int MaxAlphas;                    // Max between the two objects gotten here
        int MaxNumbers;                   // Max between the two objects gotten here
        int IOStatus;                     // Used in GetObjectItem
        static bool ErrorsFound(false);   // Set to true if errors in input, fatal at end of routine
        int NumERVCtrlrs;                 // total number of CONTROLLER:STAND ALONE ERV objects
        int ERVControllerNum;             // index to ERV controller
        int WhichERV;                     // used in controller GetInput
        Real64 AirFlowRate;               // used to find zone with humidistat
        int NodeNumber;                   // used to find zone with humidistat
        int HStatZoneNum;                 // used to find zone with humidistat
        int NumHstatZone;                 // index to humidity controlled zones
        static int ControlledZoneNum(0);  // used to find zone with humidistat
        static bool ZoneNodeFound(false); // used to find zone with humidistat
        static bool HStatFound(false);    // used to find zone with humidistat
        bool errFlag;                     // Error flag used in mining calls
        Real64 SAFanVolFlowRate;          // supply air fan volumetric flow rate [m3/s]
        Real64 EAFanVolFlowRate;          // exhaust air fan volumetric flow rate [m3/s]
        Real64 HXSupAirFlowRate;          // HX supply air flow rate [m3/s]
        Real64 HighRHOARatio;             // local variable for HighRHOAFlowRatio
        bool ZoneInletNodeFound;          // used for warning when zone node not listed in equipment connections
        bool ZoneExhaustNodeFound;        // used for warning when zone node not listed in equipment connections
        int ZoneInletCZN;                 // used for warning when zone node not listed in equipment connections
        int ZoneExhaustCZN;               // used for warning when zone node not listed in equipment connections

        inputProcessor->getObjectDefMaxArgs("ZoneHVAC:EnergyRecoveryVentilator", NumArg, NumAlphas, NumNumbers);
        MaxAlphas = NumAlphas;
        MaxNumbers = NumNumbers;
        inputProcessor->getObjectDefMaxArgs("ZoneHVAC:EnergyRecoveryVentilator:Controller", NumArg, NumAlphas, NumNumbers);
        MaxAlphas = max(MaxAlphas, NumAlphas);
        MaxNumbers = max(MaxNumbers, NumNumbers);

        Alphas.allocate(MaxAlphas);
        Numbers.dimension(MaxNumbers, 0.0);
        cAlphaFields.allocate(MaxAlphas);
        cNumericFields.allocate(MaxNumbers);
        lNumericBlanks.dimension(MaxNumbers, false);
        lAlphaBlanks.dimension(MaxAlphas, false);

        GetERVInputFlag = false;

        // find the number of each type of Stand Alone ERV unit
        CurrentModuleObject = "ZoneHVAC:EnergyRecoveryVentilator";

        NumStandAloneERVs = inputProcessor->getNumObjectsFound(CurrentModuleObject);

        // allocate the data structures
        StandAloneERV.allocate(NumStandAloneERVs);
        HeatExchangerUniqueNames.reserve(static_cast<unsigned>(NumStandAloneERVs));
        SupplyAirFanUniqueNames.reserve(static_cast<unsigned>(NumStandAloneERVs));
        ExhaustAirFanUniqueNames.reserve(static_cast<unsigned>(NumStandAloneERVs));
        ControllerUniqueNames.reserve(static_cast<unsigned>(NumStandAloneERVs));
        CheckEquipName.dimension(NumStandAloneERVs, true);

        // loop over Stand Alone ERV units; get and load the input data
        for (StandAloneERVIndex = 1; StandAloneERVIndex <= NumStandAloneERVs; ++StandAloneERVIndex) {

            inputProcessor->getObjectItem(CurrentModuleObject,
                                          StandAloneERVIndex,
                                          Alphas,
                                          NumAlphas,
                                          Numbers,
                                          NumNumbers,
                                          IOStatus,
                                          lNumericBlanks,
                                          lAlphaBlanks,
                                          cAlphaFields,
                                          cNumericFields);
            StandAloneERVNum = StandAloneERVIndex; // separate variables in case other objects read by this module at some point later
            UtilityRoutines::IsNameEmpty(Alphas(1), CurrentModuleObject, ErrorsFound);
            StandAloneERV(StandAloneERVNum).Name = Alphas(1);
            StandAloneERV(StandAloneERVNum).UnitType = CurrentModuleObject;

            if (lAlphaBlanks(2)) {
                StandAloneERV(StandAloneERVNum).SchedPtr = ScheduleAlwaysOn;
            } else {
                StandAloneERV(StandAloneERVNum).SchedPtr = GetScheduleIndex(Alphas(2)); // convert schedule name to pointer
                if (StandAloneERV(StandAloneERVNum).SchedPtr == 0) {
                    ShowSevereError(CurrentModuleObject + ", \"" + StandAloneERV(StandAloneERVNum).Name + "\" " + cAlphaFields(2) +
                                    " not found = " + Alphas(2));
                    ErrorsFound = true;
                }
            }

            GlobalNames::IntraObjUniquenessCheck(Alphas(3), CurrentModuleObject, cAlphaFields(3), HeatExchangerUniqueNames, ErrorsFound);
            StandAloneERV(StandAloneERVNum).HeatExchangerName = Alphas(3);
            errFlag = false;
            StandAloneERV(StandAloneERVNum).HeatExchangerTypeNum =
                GetHeatExchangerObjectTypeNum(StandAloneERV(StandAloneERVNum).HeatExchangerName, errFlag);
            if (errFlag) {
                ShowContinueError("... occurs in " + CurrentModuleObject + " \"" + StandAloneERV(StandAloneERVNum).Name + "\"");
                ErrorsFound = true;
            }

            errFlag = false;
            HXSupAirFlowRate = GetGenericSupplyAirFlowRate(StandAloneERV(StandAloneERVNum).HeatExchangerName, errFlag);
            if (errFlag) {
                ShowContinueError("... occurs in " + CurrentModuleObject + " \"" + StandAloneERV(StandAloneERVNum).Name + "\"");
                ErrorsFound = true;
            }
            StandAloneERV(StandAloneERVNum).DesignHXVolFlowRate = HXSupAirFlowRate;

            StandAloneERV(StandAloneERVNum).SupplyAirFanName = Alphas(4);
            GlobalNames::IntraObjUniquenessCheck(Alphas(4), CurrentModuleObject, cAlphaFields(4), SupplyAirFanUniqueNames, ErrorsFound);

            errFlag = false;
            if (HVACFan::checkIfFanNameIsAFanSystem(
                    StandAloneERV(StandAloneERVNum).SupplyAirFanName)) { // no object type in input, so check if Fan:SystemModel
                StandAloneERV(StandAloneERVNum).SupplyAirFanType_Num = DataHVACGlobals::FanType_SystemModelObject;
                HVACFan::fanObjs.emplace_back(new HVACFan::FanSystem(state, StandAloneERV(StandAloneERVNum).SupplyAirFanName)); // call constructor
                StandAloneERV(StandAloneERVNum).SupplyAirFanIndex =
                    HVACFan::getFanObjectVectorIndex(StandAloneERV(StandAloneERVNum).SupplyAirFanName);
                StandAloneERV(StandAloneERVNum).SupplyAirFanSchPtr =
                    HVACFan::fanObjs[StandAloneERV(StandAloneERVNum).SupplyAirFanIndex]->availSchedIndex;
                StandAloneERV(StandAloneERVNum).DesignSAFanVolFlowRate =
                    HVACFan::fanObjs[StandAloneERV(StandAloneERVNum).SupplyAirFanIndex]->designAirVolFlowRate;
                StandAloneERV(StandAloneERVNum).SupplyAirOutletNode =
                    HVACFan::fanObjs[StandAloneERV(StandAloneERVNum).SupplyAirFanIndex]->outletNodeNum;
            } else {
                GetFanType(state,
                           StandAloneERV(StandAloneERVNum).SupplyAirFanName,
                           SAFanTypeNum,
                           errFlag,
                           CurrentModuleObject,
                           StandAloneERV(StandAloneERVNum).Name);
                if (errFlag) {
                    ErrorsFound = true;
                }
                StandAloneERV(StandAloneERVNum).SupplyAirFanType_Num = SAFanTypeNum;

                errFlag = false;
                StandAloneERV(StandAloneERVNum).SupplyAirFanSchPtr =
                    GetFanAvailSchPtr(state, cFanTypes(SAFanTypeNum), StandAloneERV(StandAloneERVNum).SupplyAirFanName, errFlag);
                if (errFlag) {
                    ShowContinueError("... occurs in " + CurrentModuleObject + " \"" + StandAloneERV(StandAloneERVNum).Name + "\"");
                    ErrorsFound = true;
                }

                GetFanIndex(state,
                            StandAloneERV(StandAloneERVNum).SupplyAirFanName,
                            StandAloneERV(StandAloneERVNum).SupplyAirFanIndex,
                            errFlag,
                            CurrentModuleObject + " \"" + StandAloneERV(StandAloneERVNum).Name + "\"");

                // Set the SA Design Fan Volume Flow Rate
                // get from fan module
                errFlag = false;
                SAFanVolFlowRate = GetFanDesignVolumeFlowRate(state, cFanTypes(SAFanTypeNum), StandAloneERV(StandAloneERVNum).SupplyAirFanName, errFlag);
                if (errFlag) {
                    ShowContinueError("... occurs in " + CurrentModuleObject + " =" + StandAloneERV(StandAloneERVNum).Name);
                    ErrorsFound = true;
                }
                StandAloneERV(StandAloneERVNum).DesignSAFanVolFlowRate = SAFanVolFlowRate;
                errFlag = false;
                StandAloneERV(StandAloneERVNum).SupplyAirOutletNode =
                    GetFanOutletNode(state, cFanTypes(SAFanTypeNum), StandAloneERV(StandAloneERVNum).SupplyAirFanName, errFlag);
            }

            StandAloneERV(StandAloneERVNum).ExhaustAirFanName = Alphas(5);
            GlobalNames::IntraObjUniquenessCheck(Alphas(5), CurrentModuleObject, cAlphaFields(5), ExhaustAirFanUniqueNames, ErrorsFound);
            errFlag = false;
            if (HVACFan::checkIfFanNameIsAFanSystem(
                    StandAloneERV(StandAloneERVNum).ExhaustAirFanName)) { // no object type in input, so check if Fan:SystemModel
                StandAloneERV(StandAloneERVNum).ExhaustAirFanType_Num = DataHVACGlobals::FanType_SystemModelObject;
                HVACFan::fanObjs.emplace_back(new HVACFan::FanSystem(state, StandAloneERV(StandAloneERVNum).ExhaustAirFanName)); // call constructor

                StandAloneERV(StandAloneERVNum).ExhaustAirFanIndex =
                    HVACFan::getFanObjectVectorIndex(StandAloneERV(StandAloneERVNum).ExhaustAirFanName);
                StandAloneERV(StandAloneERVNum).ExhaustAirFanSchPtr =
                    HVACFan::fanObjs[StandAloneERV(StandAloneERVNum).ExhaustAirFanIndex]->availSchedIndex;
                StandAloneERV(StandAloneERVNum).DesignEAFanVolFlowRate =
                    HVACFan::fanObjs[StandAloneERV(StandAloneERVNum).ExhaustAirFanIndex]->designAirVolFlowRate;
                StandAloneERV(StandAloneERVNum).ExhaustAirOutletNode =
                    HVACFan::fanObjs[StandAloneERV(StandAloneERVNum).ExhaustAirFanIndex]->outletNodeNum;

            } else {
                GetFanType(state,
                           StandAloneERV(StandAloneERVNum).ExhaustAirFanName,
                           EAFanTypeNum,
                           errFlag,
                           CurrentModuleObject,
                           StandAloneERV(StandAloneERVNum).Name);
                if (!errFlag) {
                    StandAloneERV(StandAloneERVNum).ExhaustAirFanType_Num = EAFanTypeNum;
                    // error for fan availability schedule?
                    StandAloneERV(StandAloneERVNum).ExhaustAirFanSchPtr =
                        GetFanAvailSchPtr(state, cFanTypes(EAFanTypeNum), StandAloneERV(StandAloneERVNum).ExhaustAirFanName, errFlag);
                    GetFanIndex(state,
                                StandAloneERV(StandAloneERVNum).ExhaustAirFanName,
                                StandAloneERV(StandAloneERVNum).ExhaustAirFanIndex,
                                errFlag,
                                CurrentModuleObject + " \"" + StandAloneERV(StandAloneERVNum).Name + "\"");
                } else {
                    ErrorsFound = true;
                }

                // Set the EA Design Fan Volume Flow Rate
                // get from fan module
                errFlag = false;
                EAFanVolFlowRate = GetFanDesignVolumeFlowRate(state, cFanTypes(EAFanTypeNum), StandAloneERV(StandAloneERVNum).ExhaustAirFanName, errFlag);
                if (errFlag) {
                    ShowContinueError("... occurs in " + CurrentModuleObject + " =" + StandAloneERV(StandAloneERVNum).Name);
                    ErrorsFound = true;
                }
                StandAloneERV(StandAloneERVNum).DesignEAFanVolFlowRate = EAFanVolFlowRate;

                StandAloneERV(StandAloneERVNum).ExhaustAirOutletNode =
                    GetFanOutletNode(state, cFanTypes(EAFanTypeNum), StandAloneERV(StandAloneERVNum).ExhaustAirFanName, errFlag);
                if (errFlag) {
                    ShowContinueError("... occurs in " + CurrentModuleObject + " =" + StandAloneERV(StandAloneERVNum).Name);
                    ErrorsFound = true;
                }
            }

            errFlag = false;
            StandAloneERV(StandAloneERVNum).SupplyAirInletNode = GetHXSupplyInletNode(StandAloneERV(StandAloneERVNum).HeatExchangerName, errFlag);
            StandAloneERV(StandAloneERVNum).ExhaustAirInletNode = GetHXSecondaryInletNode(StandAloneERV(StandAloneERVNum).HeatExchangerName, errFlag);
            if (errFlag) {
                ShowContinueError("... occurs in " + CurrentModuleObject + " =" + StandAloneERV(StandAloneERVNum).Name);
                ErrorsFound = true;
            }
            StandAloneERV(StandAloneERVNum).SupplyAirInletNode = GetOnlySingleNode(NodeID(StandAloneERV(StandAloneERVNum).SupplyAirInletNode),
                                                                                   ErrorsFound,
                                                                                   CurrentModuleObject,
                                                                                   Alphas(1),
                                                                                   NodeType_Air,
                                                                                   NodeConnectionType_Inlet,
                                                                                   1,
                                                                                   ObjectIsParent);
            StandAloneERV(StandAloneERVNum).SupplyAirOutletNode = GetOnlySingleNode(NodeID(StandAloneERV(StandAloneERVNum).SupplyAirOutletNode),
                                                                                    ErrorsFound,
                                                                                    CurrentModuleObject,
                                                                                    Alphas(1),
                                                                                    NodeType_Air,
                                                                                    NodeConnectionType_Outlet,
                                                                                    1,
                                                                                    ObjectIsParent);
            StandAloneERV(StandAloneERVNum).ExhaustAirInletNode = GetOnlySingleNode(NodeID(StandAloneERV(StandAloneERVNum).ExhaustAirInletNode),
                                                                                    ErrorsFound,
                                                                                    CurrentModuleObject,
                                                                                    Alphas(1),
                                                                                    NodeType_Air,
                                                                                    NodeConnectionType_Inlet,
                                                                                    2,
                                                                                    ObjectIsParent);
            StandAloneERV(StandAloneERVNum).ExhaustAirOutletNode = GetOnlySingleNode(NodeID(StandAloneERV(StandAloneERVNum).ExhaustAirOutletNode),
                                                                                     ErrorsFound,
                                                                                     CurrentModuleObject,
                                                                                     Alphas(1),
                                                                                     NodeType_Air,
                                                                                     NodeConnectionType_ReliefAir,
                                                                                     2,
                                                                                     ObjectIsParent);

            //   Check that supply air inlet node is an OA node
            if (!CheckOutAirNodeNumber(StandAloneERV(StandAloneERVNum).SupplyAirInletNode)) {
                ShowSevereError("For " + CurrentModuleObject + " \"" + StandAloneERV(StandAloneERVNum).Name + "\"");
                ShowContinueError(" Node name of supply air inlet node not valid Outdoor Air Node = " +
                                  NodeID(StandAloneERV(StandAloneERVNum).SupplyAirInletNode));
                ShowContinueError("...does not appear in an OutdoorAir:NodeList or as an OutdoorAir:Node.");
                ErrorsFound = true;
            }

            //   Check to make sure inlet and exhaust nodes are listed in a ZoneHVAC:EquipmentConnections object
            ZoneInletNodeFound = false;
            ZoneExhaustNodeFound = false;
            for (ControlledZoneNum = 1; ControlledZoneNum <= NumOfZones; ++ControlledZoneNum) {
                if (!ZoneInletNodeFound) {
                    for (NodeNumber = 1; NodeNumber <= ZoneEquipConfig(ControlledZoneNum).NumInletNodes; ++NodeNumber) {
                        if (ZoneEquipConfig(ControlledZoneNum).InletNode(NodeNumber) == StandAloneERV(StandAloneERVNum).SupplyAirOutletNode) {
                            ZoneInletNodeFound = true;
                            ZoneInletCZN = ControlledZoneNum;
                            break; // found zone inlet node
                        }
                    }
                }
                if (!ZoneExhaustNodeFound) {
                    for (NodeNumber = 1; NodeNumber <= ZoneEquipConfig(ControlledZoneNum).NumExhaustNodes; ++NodeNumber) {
                        if (ZoneEquipConfig(ControlledZoneNum).ExhaustNode(NodeNumber) == StandAloneERV(StandAloneERVNum).ExhaustAirInletNode) {
                            ZoneExhaustNodeFound = true;
                            ZoneExhaustCZN = ControlledZoneNum;
                            break; // found zone exhaust node
                        }
                    }
                }
            }
            if (!ZoneInletNodeFound) {
                ShowSevereError("For " + CurrentModuleObject + " \"" + StandAloneERV(StandAloneERVNum).Name + "\"");
                ShowContinueError("... Node name of supply air outlet node does not appear in a ZoneHVAC:EquipmentConnections object.");
                ShowContinueError("... Supply air outlet node = " + NodeID(StandAloneERV(StandAloneERVNum).SupplyAirOutletNode));
                ErrorsFound = true;
            }
            if (!ZoneExhaustNodeFound) {
                ShowSevereError("For " + CurrentModuleObject + " \"" + StandAloneERV(StandAloneERVNum).Name + "\"");
                ShowContinueError("... Node name of exhaust air inlet node does not appear in a ZoneHVAC:EquipmentConnections object.");
                ShowContinueError("... Exhaust air inlet node = " + NodeID(StandAloneERV(StandAloneERVNum).ExhaustAirInletNode));
                ErrorsFound = true;
            }
            //   If nodes are found, make sure they are in the same zone
            if (ZoneInletNodeFound && ZoneExhaustNodeFound) {
                if (ZoneInletCZN != ZoneExhaustCZN) {
                    ShowSevereError("For " + CurrentModuleObject + " \"" + StandAloneERV(StandAloneERVNum).Name + "\"");
                    ShowContinueError("... Node name of supply air outlet node and exhasut air inlet node must appear in the same "
                                      "ZoneHVAC:EquipmentConnections object.");
                    ShowContinueError("... Supply air outlet node = " + NodeID(StandAloneERV(StandAloneERVNum).SupplyAirOutletNode));
                    ShowContinueError("... ZoneHVAC:EquipmentConnections Zone Name = " + ZoneEquipConfig(ZoneInletCZN).ZoneName);
                    ShowContinueError("... Exhaust air inlet node = " + NodeID(StandAloneERV(StandAloneERVNum).ExhaustAirInletNode));
                    ShowContinueError("... ZoneHVAC:EquipmentConnections Zone Name = " + ZoneEquipConfig(ZoneExhaustCZN).ZoneName);
                    ErrorsFound = true;
                }
            }

            StandAloneERV(StandAloneERVNum).ControllerName = Alphas(6);
            // If controller name is blank the ERV unit will operate with no controller
            if (lAlphaBlanks(6)) {
                StandAloneERV(StandAloneERVNum).ControllerName = "xxxxx";
                StandAloneERV(StandAloneERVNum).ControllerNameDefined = false;
            } else {
                // Verify controller name in Stand Alone ERV object matches name of valid controller object
                GlobalNames::IntraObjUniquenessCheck(Alphas(6), CurrentModuleObject, cAlphaFields(6), ControllerUniqueNames, ErrorsFound);
                StandAloneERV(StandAloneERVNum).ControllerNameDefined = true;
                if (ErrorsFound) {
                    StandAloneERV(StandAloneERVNum).ControllerNameDefined = false;
                }

                if (inputProcessor->getObjectItemNum("ZoneHVAC:EnergyRecoveryVentilator:Controller",
                                                     StandAloneERV(StandAloneERVNum).ControllerName) <= 0) {
                    ShowSevereError(CurrentModuleObject + " controller type ZoneHVAC:EnergyRecoveryVentilator:Controller not found = " + Alphas(6));
                    ErrorsFound = true;
                    StandAloneERV(StandAloneERVNum).ControllerNameDefined = false;
                }
            }

            if (!lAlphaBlanks(7)) {
                StandAloneERV(StandAloneERVNum).AvailManagerListName = Alphas(7);
            }

            // Read supply and exhaust air flow rates
            StandAloneERV(StandAloneERVNum).SupplyAirVolFlow = Numbers(1);
            StandAloneERV(StandAloneERVNum).ExhaustAirVolFlow = Numbers(2);

            // Read ventilation rate per floor area for autosizing HX and fans
            StandAloneERV(StandAloneERVNum).AirVolFlowPerFloorArea = Numbers(3);
            StandAloneERV(StandAloneERVNum).AirVolFlowPerOccupant = Numbers(4);

            if (StandAloneERV(StandAloneERVNum).SupplyAirVolFlow == AutoSize && StandAloneERV(StandAloneERVNum).DesignSAFanVolFlowRate != AutoSize) {
                ShowSevereError(CurrentModuleObject + " \"" + StandAloneERV(StandAloneERVNum).Name + "\"");
                ShowContinueError("... When autosizing ERV, supply air fan = " + cFanTypes(SAFanTypeNum) + " \"" +
                                  StandAloneERV(StandAloneERVNum).SupplyAirFanName + "\" must also be autosized.");
            }

            if (StandAloneERV(StandAloneERVNum).ExhaustAirVolFlow == AutoSize && StandAloneERV(StandAloneERVNum).DesignEAFanVolFlowRate != AutoSize) {
                ShowSevereError(CurrentModuleObject + " \"" + StandAloneERV(StandAloneERVNum).Name + "\"");
                ShowContinueError("... When autosizing ERV, exhaust air fan = " + cFanTypes(EAFanTypeNum) + " \"" +
                                  StandAloneERV(StandAloneERVNum).ExhaustAirFanName + "\" must also be autosized.");
            }

            if (StandAloneERV(StandAloneERVNum).SupplyAirVolFlow == AutoSize && HXSupAirFlowRate != AutoSize) {
                ShowSevereError(CurrentModuleObject + " \"" + StandAloneERV(StandAloneERVNum).Name + "\"");
                ShowContinueError("... When autosizing ERV " + cNumericFields(1) + ", nominal supply air flow rate for heat exchanger with name = " +
                                  StandAloneERV(StandAloneERVNum).HeatExchangerName + " must also be autosized.");
            }

            if (StandAloneERV(StandAloneERVNum).ExhaustAirVolFlow == AutoSize && HXSupAirFlowRate != AutoSize) {
                ShowSevereError(CurrentModuleObject + " \"" + StandAloneERV(StandAloneERVNum).Name + "\"");
                ShowContinueError("... When autosizing ERV " + cNumericFields(2) + ", nominal supply air flow rate for heat exchanger with name = " +
                                  StandAloneERV(StandAloneERVNum).HeatExchangerName + " must also be autosized.");
            }

            // Compare the ERV SA flow rates to SA fan object.
            if (StandAloneERV(StandAloneERVNum).DesignSAFanVolFlowRate != AutoSize && StandAloneERV(StandAloneERVNum).SupplyAirVolFlow != AutoSize) {
                if (StandAloneERV(StandAloneERVNum).SupplyAirVolFlow > StandAloneERV(StandAloneERVNum).DesignSAFanVolFlowRate) {
                    ShowWarningError(CurrentModuleObject + " = " + StandAloneERV(StandAloneERVNum).Name + " has a " + cNumericFields(1) +
                                     " > Max Volume Flow Rate defined in the associated fan object, should be <=");
                    ShowContinueError("... Entered value=" + RoundSigDigits(StandAloneERV(StandAloneERVNum).SupplyAirVolFlow, 2) + "... Fan [" +
                                      cFanTypes(SAFanTypeNum) + " \"" + StandAloneERV(StandAloneERVNum).SupplyAirFanName +
                                      "\"] Max Value = " + RoundSigDigits(StandAloneERV(StandAloneERVNum).DesignSAFanVolFlowRate, 2));
                    ShowContinueError(" The ERV " + cNumericFields(1) + " is reset to the supply air fan flow rate and the simulation continues.");
                    StandAloneERV(StandAloneERVNum).SupplyAirVolFlow = StandAloneERV(StandAloneERVNum).DesignSAFanVolFlowRate;
                }
            }
            if (StandAloneERV(StandAloneERVNum).SupplyAirVolFlow != AutoSize) {
                if (StandAloneERV(StandAloneERVNum).SupplyAirVolFlow <= 0.0) {
                    ShowSevereError(CurrentModuleObject + " = " + StandAloneERV(StandAloneERVNum).Name + " has a " + cNumericFields(1) +
                                    " <= 0.0, it must be >0.0");
                    ShowContinueError("... Entered value=" + RoundSigDigits(StandAloneERV(StandAloneERVNum).SupplyAirVolFlow, 2));
                    ErrorsFound = true;
                }
            } else {
                if (StandAloneERV(StandAloneERVNum).AirVolFlowPerFloorArea == 0.0 && StandAloneERV(StandAloneERVNum).AirVolFlowPerOccupant == 0.0) {
                    ShowSevereError(CurrentModuleObject + " \"" + StandAloneERV(StandAloneERVNum).Name + "\"");
                    ShowContinueError("... Autosizing " + cNumericFields(1) + " requires at least one input for " + cNumericFields(3) + " or " +
                                      cNumericFields(4) + '.');
                    ErrorsFound = true;
                }
                // both inputs must be autosized
                if (StandAloneERV(StandAloneERVNum).ExhaustAirVolFlow != AutoSize) {
                    ShowSevereError(CurrentModuleObject + " \"" + StandAloneERV(StandAloneERVNum).Name + "\"");
                    ShowContinueError("... When autosizing, " + cNumericFields(1) + " and " + cNumericFields(2) + " must both be autosized.");
                    ErrorsFound = true;
                }
            }

            // Compare the ERV EA flow rates to EA fan object.
            if (StandAloneERV(StandAloneERVNum).DesignEAFanVolFlowRate != AutoSize && StandAloneERV(StandAloneERVNum).ExhaustAirVolFlow != AutoSize) {
                if (StandAloneERV(StandAloneERVNum).ExhaustAirVolFlow > StandAloneERV(StandAloneERVNum).DesignEAFanVolFlowRate) {
                    ShowWarningError(CurrentModuleObject + " = " + StandAloneERV(StandAloneERVNum).Name + " has an " + cNumericFields(2) +
                                     " > Max Volume Flow Rate defined in the associated fan object, should be <=");
                    ShowContinueError("... Entered value=" + RoundSigDigits(StandAloneERV(StandAloneERVNum).ExhaustAirVolFlow, 2) + "... Fan [" +
                                      cFanTypes(EAFanTypeNum) + ':' + StandAloneERV(StandAloneERVNum).ExhaustAirFanName +
                                      "] Max Value = " + RoundSigDigits(StandAloneERV(StandAloneERVNum).DesignEAFanVolFlowRate, 2));
                    ShowContinueError(" The ERV " + cNumericFields(2) + " is reset to the exhaust air fan flow rate and the simulation continues.");
                    StandAloneERV(StandAloneERVNum).ExhaustAirVolFlow = StandAloneERV(StandAloneERVNum).DesignEAFanVolFlowRate;
                }
            }
            if (StandAloneERV(StandAloneERVNum).ExhaustAirVolFlow != AutoSize) {
                if (StandAloneERV(StandAloneERVNum).ExhaustAirVolFlow <= 0.0) {
                    ShowSevereError(CurrentModuleObject + " = " + StandAloneERV(StandAloneERVNum).Name + " has an " + cNumericFields(2) +
                                    " <= 0.0, it must be >0.0");
                    ShowContinueError("... Entered value=" + RoundSigDigits(StandAloneERV(StandAloneERVNum).ExhaustAirVolFlow, 2));
                    ErrorsFound = true;
                }
            } else {
                if (StandAloneERV(StandAloneERVNum).AirVolFlowPerFloorArea == 0.0 && StandAloneERV(StandAloneERVNum).AirVolFlowPerOccupant == 0.0) {
                    ShowSevereError(CurrentModuleObject + " \"" + StandAloneERV(StandAloneERVNum).Name + "\"");
                    ShowContinueError("... Autosizing " + cNumericFields(2) + " requires at least one input for " + cNumericFields(3) + " or " +
                                      cNumericFields(4) + '.');
                    ErrorsFound = true;
                }
                if (StandAloneERV(StandAloneERVNum).SupplyAirVolFlow != AutoSize) {
                    ShowSevereError(CurrentModuleObject + " \"" + StandAloneERV(StandAloneERVNum).Name + "\"");
                    ShowContinueError("... When autosizing, " + cNumericFields(1) + " and " + cNumericFields(2) + " must both be autosized.");
                    ErrorsFound = true;
                }
            }

            // Add supply fan to component sets array
            CompSetSupplyFanInlet = "UNDEFINED";
            CompSetSupplyFanOutlet = NodeID(StandAloneERV(StandAloneERVNum).SupplyAirOutletNode);

            // Add exhaust fan to component sets array
            CompSetExhaustFanInlet = "UNDEFINED";
            CompSetExhaustFanOutlet = NodeID(StandAloneERV(StandAloneERVNum).ExhaustAirOutletNode);

            // Add HX to component sets array
            SetUpCompSets(StandAloneERV(StandAloneERVNum).UnitType,
                          StandAloneERV(StandAloneERVNum).Name,
                          "UNDEFINED",
                          StandAloneERV(StandAloneERVNum).HeatExchangerName,
                          "UNDEFINED",
                          "UNDEFINED");

            // Add supply fan to component sets array
            SetUpCompSets(StandAloneERV(StandAloneERVNum).UnitType,
                          StandAloneERV(StandAloneERVNum).Name,
                          "UNDEFINED",
                          StandAloneERV(StandAloneERVNum).SupplyAirFanName,
                          CompSetSupplyFanInlet,
                          CompSetSupplyFanOutlet);

            // Add exhaust fan to component sets array
            SetUpCompSets(StandAloneERV(StandAloneERVNum).UnitType,
                          StandAloneERV(StandAloneERVNum).Name,
                          "UNDEFINED",
                          StandAloneERV(StandAloneERVNum).ExhaustAirFanName,
                          CompSetExhaustFanInlet,
                          CompSetExhaustFanOutlet);

            // Verify HX name in Stand Alone ERV object matches name of valid HX object
            if (inputProcessor->getObjectItemNum("HeatExchanger:AirToAir:SensibleAndLatent", StandAloneERV(StandAloneERVNum).HeatExchangerName) <=
                0) {
                ShowSevereError(CurrentModuleObject + " heat exchanger type HeatExchanger:AirToAir:SensibleAndLatent not found = " +
                                StandAloneERV(StandAloneERVNum).HeatExchangerName);
                ErrorsFound = true;
            }
            // Verify supply air fan name in Stand Alone ERV object matches name of valid fan object
            if (StandAloneERV(StandAloneERVNum).SupplyAirFanType_Num != DataHVACGlobals::FanType_SystemModelObject) {
                if (inputProcessor->getObjectItemNum("Fan:OnOff", StandAloneERV(StandAloneERVNum).SupplyAirFanName) <= 0) {
                    ShowSevereError(CurrentModuleObject +
                                    " supply fan type Fan:OnOff not found = " + StandAloneERV(StandAloneERVNum).SupplyAirFanName);
                    ErrorsFound = true;
                }
            } else {
                if (inputProcessor->getObjectItemNum("Fan:SystemModel", StandAloneERV(StandAloneERVNum).SupplyAirFanName) <= 0) {
                    ShowSevereError(CurrentModuleObject +
                                    " supply fan type Fan:SystemModel not found = " + StandAloneERV(StandAloneERVNum).SupplyAirFanName);
                    ErrorsFound = true;
                }
            }

            // Verify exhaust air fan name in Stand Alone ERV object matches name of valid fan object
            if (StandAloneERV(StandAloneERVNum).ExhaustAirFanType_Num != DataHVACGlobals::FanType_SystemModelObject) {
                if (inputProcessor->getObjectItemNum("Fan:OnOff", StandAloneERV(StandAloneERVNum).ExhaustAirFanName) <= 0) {
                    ShowSevereError(CurrentModuleObject +
                                    " exhaust fan type Fan:OnOff not found = " + StandAloneERV(StandAloneERVNum).ExhaustAirFanName);
                    ErrorsFound = true;
                }
            } else {
                if (inputProcessor->getObjectItemNum("Fan:SystemModel", StandAloneERV(StandAloneERVNum).ExhaustAirFanName) <= 0) {
                    ShowSevereError(CurrentModuleObject +
                                    " exhaust fan type Fan:SystemModel not found = " + StandAloneERV(StandAloneERVNum).ExhaustAirFanName);
                    ErrorsFound = true;
                }
            }
        }

        int OutAirNum = 0;
        CurrentModuleObject = "ZoneHVAC:EnergyRecoveryVentilator:Controller";
        NumERVCtrlrs = inputProcessor->getNumObjectsFound(CurrentModuleObject);

        for (ERVControllerNum = 1; ERVControllerNum <= NumERVCtrlrs; ++ERVControllerNum) {
            inputProcessor->getObjectItem(CurrentModuleObject,
                                          ERVControllerNum,
                                          Alphas,
                                          NumAlphas,
                                          Numbers,
                                          NumNumbers,
                                          IOStatus,
                                          lNumericBlanks,
                                          lAlphaBlanks,
                                          cAlphaFields,
                                          cNumericFields);
            MixedAir::CheckOAControllerName(Alphas(1), CurrentModuleObject, cAlphaFields(1), ErrorsFound);
            ++OutAirNum;
            auto &thisOAController(OAController(OutAirNum));

            thisOAController.Name = Alphas(1);
            thisOAController.ControllerType = CurrentModuleObject;
            thisOAController.ControllerType_Num = ControllerStandAloneERV;
            WhichERV = UtilityRoutines::FindItemInList(Alphas(1), StandAloneERV, &StandAloneERVData::ControllerName);
            if (WhichERV != 0) {
                AirFlowRate = StandAloneERV(WhichERV).SupplyAirVolFlow;
                StandAloneERV(WhichERV).ControllerIndex = OutAirNum;
            } else {
                ShowSevereError("GetERVController: Could not find ZoneHVAC:EnergyRecoveryVentilator with " + cAlphaFields(1) + " = \"" + Alphas(1) +
                                "\"");
                ErrorsFound = true;
                AirFlowRate = -1000.0;
            }
            thisOAController.MaxOA = AirFlowRate;
            thisOAController.MinOA = AirFlowRate;
            //    OAController(OutAirNum)%TempLim = Numbers(1)
            if (lNumericBlanks(1)) {
                thisOAController.TempLim = BlankNumeric;
            } else {
                thisOAController.TempLim = Numbers(1);
            }
            //    OAController(OutAirNum)%TempLowLim = Numbers(2)
            if (lNumericBlanks(2)) {
                thisOAController.TempLowLim = BlankNumeric;
            } else {
                thisOAController.TempLowLim = Numbers(2);
            }
            //    OAController(OutAirNum)%EnthLim = Numbers(3)
            if (lNumericBlanks(3)) {
                thisOAController.EnthLim = BlankNumeric;
            } else {
                thisOAController.EnthLim = Numbers(3);
            }
            //    OAController(OutAirNum)%DPTempLim = Numbers(4)
            if (lNumericBlanks(4)) {
                thisOAController.DPTempLim = BlankNumeric;
            } else {
                thisOAController.DPTempLim = Numbers(4);
            }

            if (WhichERV != 0) {
                NodeNumber = StandAloneERV(WhichERV).SupplyAirInletNode;
            } else {
                NodeNumber = 0;
            }
            thisOAController.OANode = NodeNumber;
            // set the inlet node to also equal the OA node because this is a special controller for economizing stand alone ERV
            // with the assumption that equipment is bypassed....(moved from module MixedAir)
            thisOAController.InletNode = NodeNumber;

            if (WhichERV != 0) {
                NodeNumber = StandAloneERV(WhichERV).ExhaustAirInletNode;
            } else {
                NodeNumber = 0;
            }
            thisOAController.RetNode = NodeNumber;

            if (!lAlphaBlanks(2)) {
                thisOAController.EnthalpyCurvePtr = GetCurveIndex(state, Alphas(2));
                if (GetCurveIndex(state, Alphas(2)) == 0) {
                    ShowSevereError(CurrentModuleObject + " \"" + Alphas(1) + "\"");
                    ShowContinueError("..." + cAlphaFields(2) + " not found:" + Alphas(2));
                    ErrorsFound = true;
                } else {
                    // Verify Curve Object, only legal types are Quadratic and Cubic
                    ErrorsFound |= CurveManager::CheckCurveDims(state, thisOAController.EnthalpyCurvePtr, // Curve index
                                                                {1},                               // Valid dimensions
                                                                "GetStandAloneERV: ",              // Routine name
                                                                CurrentModuleObject,               // Object Type
                                                                thisOAController.Name,             // Object Name
                                                                cAlphaFields(2));                  // Field Name
                }
            }

            // Changed by AMIT for new implementation of the controller:outside air
            if (Alphas(3) == "EXHAUSTAIRTEMPERATURELIMIT" && Alphas(4) == "EXHAUSTAIRENTHALPYLIMIT") {
                thisOAController.Econo = MixedAir::DifferentialDryBulbAndEnthalpy;
            } else if (Alphas(3) == "EXHAUSTAIRTEMPERATURELIMIT" && Alphas(4) == "NOEXHAUSTAIRENTHALPYLIMIT") {
                thisOAController.Econo = MixedAir::DifferentialDryBulb;
            } else if (Alphas(3) == "NOEXHAUSTAIRTEMPERATURELIMIT" && Alphas(4) == "EXHAUSTAIRENTHALPYLIMIT") {
                thisOAController.Econo = MixedAir::DifferentialEnthalpy;
            } else if (Alphas(3) == "NOEXHAUSTAIRTEMPERATURELIMIT" && Alphas(4) == "NOEXHAUSTAIRENTHALPYLIMIT") {
                if ((!lNumericBlanks(1)) || (!lNumericBlanks(3)) || (!lNumericBlanks(4)) || (!lAlphaBlanks(2))) {
                    // This means that any of the FIXED DRY BULB, FIXED ENTHALPY, FIXED DEW POINT AND DRY BULB OR
                    // ELECTRONIC ENTHALPY ECONOMIZER STRATEGY is present
                    thisOAController.Econo = MixedAir::FixedDryBulb;
                }
            } else if ((!lAlphaBlanks(3)) && (!lAlphaBlanks(4))) {
                if ((lNumericBlanks(1)) && (lNumericBlanks(3)) && (lNumericBlanks(4)) && lAlphaBlanks(2)) {
                    ShowWarningError(CurrentModuleObject + " \"" + Alphas(1) + "\"");
                    ShowContinueError("... Invalid " + cAlphaFields(3) + cAlphaFields(4) + " = " + Alphas(3) + Alphas(4));
                    ShowContinueError("... Assumed NO EXHAUST AIR TEMP LIMIT and NO EXHAUST AIR ENTHALPY LIMIT.");
                    thisOAController.Econo = MixedAir::NoEconomizer;
                } else {
                    // This means that any of the FIXED DRY BULB, FIXED ENTHALPY, FIXED DEW POINT AND DRY BULB OR
                    // ELECTRONIC ENTHALPY ECONOMIZER STRATEGY is present
                    thisOAController.Econo = MixedAir::FixedDryBulb;
                }
            } else if ((lAlphaBlanks(3)) && (!lAlphaBlanks(4))) {
                if ((lNumericBlanks(1)) && (lNumericBlanks(3)) && (lNumericBlanks(4)) && lAlphaBlanks(2)) {
                    ShowWarningError(CurrentModuleObject + " \"" + Alphas(1) + "\"");
                    ShowContinueError("... Invalid " + cAlphaFields(4) + " = " + Alphas(4));
                    ShowContinueError("... Assumed  NO EXHAUST AIR ENTHALPY LIMIT.");
                    thisOAController.Econo = MixedAir::NoEconomizer;
                } else {
                    // This means that any of the FIXED DRY BULB, FIXED ENTHALPY, FIXED DEW POINT AND DRY BULB OR
                    // ELECTRONIC ENTHALPY ECONOMIZER STRATEGY is present
                    thisOAController.Econo = MixedAir::FixedDryBulb;
                }
            } else if ((!lAlphaBlanks(3)) && (lAlphaBlanks(4))) {
                if ((lNumericBlanks(1)) && (lNumericBlanks(3)) && (lNumericBlanks(4)) && lAlphaBlanks(2)) {
                    ShowWarningError(CurrentModuleObject + " \"" + Alphas(1) + "\"");
                    ShowContinueError("... Invalid " + cAlphaFields(3) + " = " + Alphas(3));
                    ShowContinueError("... Assumed NO EXHAUST AIR TEMP LIMIT ");
                    thisOAController.Econo = MixedAir::NoEconomizer;
                } else {
                    // This means that any of the FIXED DRY BULB, FIXED ENTHALPY, FIXED DEW POINT AND DRY BULB OR
                    // ELECTRONIC ENTHALPY ECONOMIZER STRATEGY is present
                    thisOAController.Econo = MixedAir::FixedDryBulb;
                }
            } else { // NO Economizer
                thisOAController.Econo = MixedAir::NoEconomizer;
            }

            thisOAController.FixedMin = false;
            thisOAController.EconBypass = true;

            //   Initialize to one in case high humidity control is NOT used
            HighRHOARatio = 1.0;
            //   READ Modify Air Flow Data
            //   High humidity control option is YES, read in additional data
            if (UtilityRoutines::SameString(Alphas(6), "Yes")) {

                HStatZoneNum = UtilityRoutines::FindItemInList(Alphas(7), Zone);
                thisOAController.HumidistatZoneNum = HStatZoneNum;

                // Get the node number for the zone with the humidistat
                if (HStatZoneNum > 0) {
                    ZoneNodeFound = false;
                    HStatFound = false;
                    for (ControlledZoneNum = 1; ControlledZoneNum <= NumOfZones; ++ControlledZoneNum) {
                        if (ZoneEquipConfig(ControlledZoneNum).ActualZoneNum != HStatZoneNum) continue;
                        //         Find the controlled zone number for the specified humidistat location
                        thisOAController.NodeNumofHumidistatZone = ZoneEquipConfig(ControlledZoneNum).ZoneNode;
                        ZoneNodeFound = true;
                        break; // found zone node
                    }
                    if (!ZoneNodeFound) {
                        ShowSevereError(CurrentModuleObject + " \"" + Alphas(1) + "\"");
                        ShowContinueError("... Did not find Air Node (Zone with Humidistat)");
                        ShowContinueError("... Specified " + cAlphaFields(7) + " = " + Alphas(7));
                        ShowContinueError("... A ZoneHVAC:EquipmentConnections object must be specified for this zone.");
                        ErrorsFound = true;
                    } else {
                        for (NumHstatZone = 1; NumHstatZone <= NumHumidityControlZones; ++NumHstatZone) {
                            if (HumidityControlZone(NumHstatZone).ActualZoneNum != HStatZoneNum) continue;
                            HStatFound = true;
                            break;
                        }
                        if (!HStatFound) {
                            ShowSevereError(CurrentModuleObject + " \"" + Alphas(1) + "\"");
                            ShowContinueError("... Did not find zone humidistat");
                            ShowContinueError("... A ZoneControl:Humidistat object must be specified for this zone.");
                            ErrorsFound = true;
                        }
                    }
                } else {
                    ShowSevereError(CurrentModuleObject + " \"" + Alphas(1) + "\"");
                    ShowContinueError("... Did not find Air Node (Zone with Humidistat)");
                    ShowContinueError("... A ZoneHVAC:EquipmentConnections object must be specified for this zone.");
                    ErrorsFound = true;
                }

                if (Numbers(5) <= 0.0 && NumNumbers > 4) {

                    ShowWarningError(CurrentModuleObject + " \"" + Alphas(1) + "\"");
                    ShowContinueError("... " + cNumericFields(5) + " must be greater than 0.");
                    ShowContinueError("... " + cNumericFields(5) + " is reset to 1 and the simulation continues.");

                    HighRHOARatio = 1.0;

                } else if (NumNumbers > 4) {

                    HighRHOARatio = Numbers(5);

                } else {

                    HighRHOARatio = 1.0;
                }

                if (UtilityRoutines::SameString(Alphas(8), "Yes")) {
                    thisOAController.ModifyDuringHighOAMoisture = false;
                } else {
                    thisOAController.ModifyDuringHighOAMoisture = true;
                }

            } else if (!UtilityRoutines::SameString(Alphas(6), "No") && NumAlphas > 4 && (!lAlphaBlanks(5))) {
                ShowWarningError(CurrentModuleObject + " \"" + Alphas(1) + "\"");
                ShowContinueError("... Invalid " + cAlphaFields(6) + " = " + Alphas(6));
                ShowContinueError("... " + cAlphaFields(6) + " is assumed to be \"No\" and the simulation continues.");
            } // IF(UtilityRoutines::SameString(Alphas(6),'Yes'))THEN

            thisOAController.HighRHOAFlowRatio = HighRHOARatio;
            if (WhichERV != 0) {
                StandAloneERV(WhichERV).HighRHOAFlowRatio = HighRHOARatio;
            }

            //   Check for a time of day outside air schedule
            thisOAController.EconomizerOASchedPtr = GetScheduleIndex(Alphas(5));

            if (WhichERV != 0) {
                StandAloneERV(WhichERV).EconomizerOASchedPtr = GetScheduleIndex(Alphas(5));

                // Compare the ERV SA fan flow rates to modified air flow rate.
                if (HighRHOARatio > 1.0 && StandAloneERV(WhichERV).SupplyAirVolFlow != AutoSize &&
                    StandAloneERV(WhichERV).DesignSAFanVolFlowRate != AutoSize) {
                    if (StandAloneERV(WhichERV).SupplyAirVolFlow * HighRHOARatio > StandAloneERV(WhichERV).DesignSAFanVolFlowRate) {
                        ShowWarningError(CurrentModuleObject + " \"" + Alphas(1) + "\"");
                        ShowContinueError("... A " + cNumericFields(5) + " was entered as " + RoundSigDigits(HighRHOARatio, 4));
                        ShowContinueError("... This flow ratio results in a Supply Air Volume Flow Rate through the ERV which is greater than the "
                                          "Max Volume specified in the supply air fan object.");
                        ShowContinueError("... Associated fan object = " + cFanTypes(SAFanTypeNum) + " \"" +
                                          StandAloneERV(WhichERV).SupplyAirFanName + "\"");
                        ShowContinueError("... Modified value                   = " +
                                          RoundSigDigits(StandAloneERV(WhichERV).SupplyAirVolFlow * HighRHOARatio, 2));
                        ShowContinueError(" ... Supply Fan Max Volume Flow Rate = " +
                                          RoundSigDigits(StandAloneERV(WhichERV).DesignSAFanVolFlowRate, 2));
                        ShowContinueError("... The ERV supply air fan will limit the air flow through the ERV and the simulation continues.");
                    }
                }

                // Compare the ERV EA fan flow rates to modified air flow rate.
                if (HighRHOARatio > 1.0 && StandAloneERV(WhichERV).ExhaustAirVolFlow != AutoSize &&
                    StandAloneERV(WhichERV).DesignEAFanVolFlowRate != AutoSize) {
                    if (StandAloneERV(WhichERV).ExhaustAirVolFlow * HighRHOARatio > StandAloneERV(WhichERV).DesignEAFanVolFlowRate) {
                        ShowWarningError("ZoneHVAC:EnergyRecoveryVentilator:Controller \"" + Alphas(1) + "\"");
                        ShowContinueError("... A " + cNumericFields(5) + " was entered as " + RoundSigDigits(HighRHOARatio, 4));
                        ShowContinueError("... This flow ratio results in an Exhaust Air Volume Flow Rate through the ERV which is greater than the "
                                          "Max Volume specified in the exhaust air fan object.");
                        ShowContinueError("... Associated fan object = " + cFanTypes(EAFanTypeNum) + " \"" +
                                          StandAloneERV(WhichERV).ExhaustAirFanName + "\"");
                        ShowContinueError("... Modified value                    = " +
                                          RoundSigDigits(StandAloneERV(WhichERV).ExhaustAirVolFlow * HighRHOARatio, 2));
                        ShowContinueError(" ... Exhaust Fan Max Volume Flow Rate = " +
                                          RoundSigDigits(StandAloneERV(WhichERV).DesignEAFanVolFlowRate, 2));
                        ShowContinueError("... The ERV exhaust air fan will limit the air flow through the ERV and the simulation continues.");
                    }
                }
            } // IF(WhichERV /= 0)THEN
        }

        if (ErrorsFound) {
            ShowFatalError("Errors found in getting ZoneHVAC:EnergyRecoveryVentilator input.");
        }

        // Setup report variables for the stand alone ERVs
        for (StandAloneERVIndex = 1; StandAloneERVIndex <= NumStandAloneERVs; ++StandAloneERVIndex) {
            SetupOutputVariable("Zone Ventilator Sensible Cooling Rate",
                                OutputProcessor::Unit::W,
                                StandAloneERV(StandAloneERVIndex).SensCoolingRate,
                                "System",
                                "Average",
                                StandAloneERV(StandAloneERVIndex).Name);
            SetupOutputVariable("Zone Ventilator Sensible Cooling Energy",
                                OutputProcessor::Unit::J,
                                StandAloneERV(StandAloneERVIndex).SensCoolingEnergy,
                                "System",
                                "Sum",
                                StandAloneERV(StandAloneERVIndex).Name);
            SetupOutputVariable("Zone Ventilator Latent Cooling Rate",
                                OutputProcessor::Unit::W,
                                StandAloneERV(StandAloneERVIndex).LatCoolingRate,
                                "System",
                                "Average",
                                StandAloneERV(StandAloneERVIndex).Name);
            SetupOutputVariable("Zone Ventilator Latent Cooling Energy",
                                OutputProcessor::Unit::J,
                                StandAloneERV(StandAloneERVIndex).LatCoolingEnergy,
                                "System",
                                "Sum",
                                StandAloneERV(StandAloneERVIndex).Name);
            SetupOutputVariable("Zone Ventilator Total Cooling Rate",
                                OutputProcessor::Unit::W,
                                StandAloneERV(StandAloneERVIndex).TotCoolingRate,
                                "System",
                                "Average",
                                StandAloneERV(StandAloneERVIndex).Name);
            SetupOutputVariable("Zone Ventilator Total Cooling Energy",
                                OutputProcessor::Unit::J,
                                StandAloneERV(StandAloneERVIndex).TotCoolingEnergy,
                                "System",
                                "Sum",
                                StandAloneERV(StandAloneERVIndex).Name);

            SetupOutputVariable("Zone Ventilator Sensible Heating Rate",
                                OutputProcessor::Unit::W,
                                StandAloneERV(StandAloneERVIndex).SensHeatingRate,
                                "System",
                                "Average",
                                StandAloneERV(StandAloneERVIndex).Name);
            SetupOutputVariable("Zone Ventilator Sensible Heating Energy",
                                OutputProcessor::Unit::J,
                                StandAloneERV(StandAloneERVIndex).SensHeatingEnergy,
                                "System",
                                "Sum",
                                StandAloneERV(StandAloneERVIndex).Name);
            SetupOutputVariable("Zone Ventilator Latent Heating Rate",
                                OutputProcessor::Unit::W,
                                StandAloneERV(StandAloneERVIndex).LatHeatingRate,
                                "System",
                                "Average",
                                StandAloneERV(StandAloneERVIndex).Name);
            SetupOutputVariable("Zone Ventilator Latent Heating Energy",
                                OutputProcessor::Unit::J,
                                StandAloneERV(StandAloneERVIndex).LatHeatingEnergy,
                                "System",
                                "Sum",
                                StandAloneERV(StandAloneERVIndex).Name);
            SetupOutputVariable("Zone Ventilator Total Heating Rate",
                                OutputProcessor::Unit::W,
                                StandAloneERV(StandAloneERVIndex).TotHeatingRate,
                                "System",
                                "Average",
                                StandAloneERV(StandAloneERVIndex).Name);
            SetupOutputVariable("Zone Ventilator Total Heating Energy",
                                OutputProcessor::Unit::J,
                                StandAloneERV(StandAloneERVIndex).TotHeatingEnergy,
                                "System",
                                "Sum",
                                StandAloneERV(StandAloneERVIndex).Name);

            SetupOutputVariable("Zone Ventilator Electricity Rate",
                                OutputProcessor::Unit::W,
                                StandAloneERV(StandAloneERVIndex).ElecUseRate,
                                "System",
                                "Average",
                                StandAloneERV(StandAloneERVIndex).Name);
            SetupOutputVariable("Zone Ventilator Electricity Energy",
                                OutputProcessor::Unit::J,
                                StandAloneERV(StandAloneERVIndex).ElecUseEnergy,
                                "System",
                                "Sum",
                                StandAloneERV(StandAloneERVIndex).Name);
            SetupOutputVariable("Zone Ventilator Supply Fan Availability Status",
                                OutputProcessor::Unit::None,
                                StandAloneERV(StandAloneERVIndex).AvailStatus,
                                "System",
                                "Average",
                                StandAloneERV(StandAloneERVIndex).Name);
        }

        Alphas.deallocate();
        Numbers.deallocate();
        cAlphaFields.deallocate();
        cNumericFields.deallocate();
        lNumericBlanks.deallocate();
        lAlphaBlanks.deallocate();
    }

    void InitStandAloneERV(EnergyPlusData &state, int const StandAloneERVNum,   // number of the current Stand Alone ERV unit being simulated
                           int const ZoneNum,            // number of zone being served unused1208
                           bool const FirstHVACIteration // TRUE if first HVAC iteration
    )
    {

        // SUBROUTINE INFORMATION:
        //       AUTHOR         Richard Raustad, FSEC
        //       DATE WRITTEN   June 2003
        //       MODIFIED       July 2012, Chandan Sharma - FSEC: Added zone sys avail managers
        //       RE-ENGINEERED  na

        // PURPOSE OF THIS SUBROUTINE:
        // This subroutine is for initializations of the Stand Alone ERV unit information.

        // METHODOLOGY EMPLOYED:
        // Uses the status flags to trigger initializations.

        // REFERENCES:
        // na

        // USE STATEMENTS:
        //  USE Psychrometrics,     ONLY: PsyRhoAirFnPbTdbW
        // Using/Aliasing
        using DataZoneEquipment::CheckZoneEquipmentList;
        using DataZoneEquipment::ERVStandAlone_Num;
        using DataZoneEquipment::ZoneEquipInputsFilled;
        using MixedAir::OAController;
        using MixedAir::SimOAController;

        // Locals
        static Array1D_bool MySizeFlag;

        // SUBROUTINE ARGUMENT DEFINITIONS:

        // SUBROUTINE PARAMETER DEFINITIONS:
        // na

        // INTERFACE BLOCK SPECIFICATIONS
        // na

        // DERIVED TYPE DEFINITIONS
        // na

        // SUBROUTINE LOCAL VARIABLE DECLARATIONS:
        int SupInNode;    // supply air inlet node number
        int ExhInNode;    // exhaust air inlet node number
        int SupInletNode; // supply air inlet node number for Stand Alone ERV 'StandAloneERVNum'
        Real64 RhoAir;    // air density at SupInNode, standard conditions (dry air @ 20C,actual elevation pressure)
        static bool MyOneTimeFlag(true);
        static Array1D_bool MyEnvrnFlag;
        static Array1D_bool MyZoneEqFlag;            // used to set up zone equipment availability managers
        static bool ZoneEquipmentListChecked(false); // True after the Zone Equipment List has been checked for items
        int Loop;                                    // loop counter

        // Do the one time initializations
        if (MyOneTimeFlag) {

            MyEnvrnFlag.allocate(NumStandAloneERVs);
            MySizeFlag.allocate(NumStandAloneERVs);
            MyZoneEqFlag.allocate(NumStandAloneERVs);
            MyEnvrnFlag = true;
            MySizeFlag = true;
            MyZoneEqFlag = true;
            MyOneTimeFlag = false;
        }

        if (allocated(ZoneComp)) {
            if (MyZoneEqFlag(StandAloneERVNum)) { // initialize the name of each availability manager list and zone number
                ZoneComp(ERVStandAlone_Num).ZoneCompAvailMgrs(StandAloneERVNum).AvailManagerListName =
                    StandAloneERV(StandAloneERVNum).AvailManagerListName;
                ZoneComp(ERVStandAlone_Num).ZoneCompAvailMgrs(StandAloneERVNum).ZoneNum = ZoneNum;
                MyZoneEqFlag(StandAloneERVNum) = false;
            }
            StandAloneERV(StandAloneERVNum).AvailStatus = ZoneComp(ERVStandAlone_Num).ZoneCompAvailMgrs(StandAloneERVNum).AvailStatus;
        }

        // need to check all units to see if they are on Zone Equipment List or issue warning
        if (!ZoneEquipmentListChecked && ZoneEquipInputsFilled) {
            ZoneEquipmentListChecked = true;
            for (Loop = 1; Loop <= NumStandAloneERVs; ++Loop) {
                if (CheckZoneEquipmentList(StandAloneERV(Loop).UnitType, StandAloneERV(Loop).Name)) continue;
                ShowSevereError("InitStandAloneERV: Unit=[" + StandAloneERV(Loop).UnitType + ',' + StandAloneERV(Loop).Name +
                                "] is not on any ZoneHVAC:EquipmentList.  It will not be simulated.");
            }
        }

        if (!SysSizingCalc && MySizeFlag(StandAloneERVNum)) {
            SizeStandAloneERV(state, StandAloneERVNum);
            MySizeFlag(StandAloneERVNum) = false;
        }

        // Do the Begin Environment initializations
        if (BeginEnvrnFlag && MyEnvrnFlag(StandAloneERVNum)) {
            SupInNode = StandAloneERV(StandAloneERVNum).SupplyAirInletNode;
            ExhInNode = StandAloneERV(StandAloneERVNum).ExhaustAirInletNode;
            RhoAir = StdRhoAir;
            // set the mass flow rates from the input volume flow rates
            StandAloneERV(StandAloneERVNum).MaxSupAirMassFlow = StdRhoAir * StandAloneERV(StandAloneERVNum).SupplyAirVolFlow;
            StandAloneERV(StandAloneERVNum).MaxExhAirMassFlow = StdRhoAir * StandAloneERV(StandAloneERVNum).ExhaustAirVolFlow;
            StandAloneERV(StandAloneERVNum).DesignSAFanMassFlowRate = StdRhoAir * StandAloneERV(StandAloneERVNum).DesignSAFanVolFlowRate;
            StandAloneERV(StandAloneERVNum).DesignEAFanMassFlowRate = StdRhoAir * StandAloneERV(StandAloneERVNum).DesignEAFanVolFlowRate;
            // set the node max and min mass flow rates
            Node(SupInNode).MassFlowRateMax = StandAloneERV(StandAloneERVNum).MaxSupAirMassFlow;
            Node(SupInNode).MassFlowRateMin = 0.0;
            Node(ExhInNode).MassFlowRateMax = StandAloneERV(StandAloneERVNum).MaxExhAirMassFlow;
            Node(ExhInNode).MassFlowRateMin = 0.0;
            MyEnvrnFlag(StandAloneERVNum) = false;
            //   Initialize OA Controller on BeginEnvrnFlag
            if (StandAloneERV(StandAloneERVNum).ControllerNameDefined) {
                SimOAController(state,
                    StandAloneERV(StandAloneERVNum).ControllerName, StandAloneERV(StandAloneERVNum).ControllerIndex, FirstHVACIteration, 0);
            }
        } // end one time inits

        if (!BeginEnvrnFlag) {
            MyEnvrnFlag(StandAloneERVNum) = true;
        }

        // These initializations are done every iteration
        StandAloneERV(StandAloneERVNum).ElecUseRate = 0.0;
        StandAloneERV(StandAloneERVNum).SensCoolingRate = 0.0;
        StandAloneERV(StandAloneERVNum).LatCoolingRate = 0.0;
        StandAloneERV(StandAloneERVNum).TotCoolingRate = 0.0;
        StandAloneERV(StandAloneERVNum).SensHeatingRate = 0.0;
        StandAloneERV(StandAloneERVNum).LatHeatingRate = 0.0;
        StandAloneERV(StandAloneERVNum).TotHeatingRate = 0.0;
        SupInletNode = StandAloneERV(StandAloneERVNum).SupplyAirInletNode;
        ExhInNode = StandAloneERV(StandAloneERVNum).ExhaustAirInletNode;

        // Set the inlet node mass flow rate
        if (GetCurrentScheduleValue(StandAloneERV(StandAloneERVNum).SchedPtr) > 0.0) {

            //   IF optional ControllerName is defined SimOAController ONLY to set economizer and Modifyairflow flags
            if (StandAloneERV(StandAloneERVNum).ControllerNameDefined) {
                //     Initialize a flow rate for controller
                Node(SupInletNode).MassFlowRate = StandAloneERV(StandAloneERVNum).MaxSupAirMassFlow;
                SimOAController(state,
                    StandAloneERV(StandAloneERVNum).ControllerName, StandAloneERV(StandAloneERVNum).ControllerIndex, FirstHVACIteration, 0);
            }

            if (GetCurrentScheduleValue(StandAloneERV(StandAloneERVNum).SupplyAirFanSchPtr) > 0 || (ZoneCompTurnFansOn && !ZoneCompTurnFansOff)) {
                if (StandAloneERV(StandAloneERVNum).ControllerNameDefined) {
                    if (OAController(StandAloneERV(StandAloneERVNum).ControllerIndex).HighHumCtrlActive) {
                        Node(SupInletNode).MassFlowRate =
                            min(StandAloneERV(StandAloneERVNum).DesignSAFanMassFlowRate,
                                StandAloneERV(StandAloneERVNum).MaxSupAirMassFlow * StandAloneERV(StandAloneERVNum).HighRHOAFlowRatio);
                    } else {
                        Node(SupInletNode).MassFlowRate =
                            min(StandAloneERV(StandAloneERVNum).DesignSAFanMassFlowRate, StandAloneERV(StandAloneERVNum).MaxSupAirMassFlow);
                    }
                } else {
                    Node(SupInletNode).MassFlowRate =
                        min(StandAloneERV(StandAloneERVNum).DesignSAFanMassFlowRate, StandAloneERV(StandAloneERVNum).MaxSupAirMassFlow);
                }
            } else {
                Node(SupInletNode).MassFlowRate = 0.0;
            }
            Node(SupInletNode).MassFlowRateMaxAvail = Node(SupInletNode).MassFlowRate;
            Node(SupInletNode).MassFlowRateMinAvail = Node(SupInletNode).MassFlowRate;

            if (GetCurrentScheduleValue(StandAloneERV(StandAloneERVNum).ExhaustAirFanSchPtr) > 0) {
                if (StandAloneERV(StandAloneERVNum).ControllerNameDefined) {
                    if (OAController(StandAloneERV(StandAloneERVNum).ControllerIndex).HighHumCtrlActive) {
                        Node(ExhInNode).MassFlowRate =
                            min(StandAloneERV(StandAloneERVNum).DesignEAFanMassFlowRate,
                                StandAloneERV(StandAloneERVNum).MaxExhAirMassFlow * StandAloneERV(StandAloneERVNum).HighRHOAFlowRatio);
                    } else {
                        Node(ExhInNode).MassFlowRate =
                            min(StandAloneERV(StandAloneERVNum).DesignEAFanMassFlowRate, StandAloneERV(StandAloneERVNum).MaxExhAirMassFlow);
                    }
                } else {
                    Node(ExhInNode).MassFlowRate =
                        min(StandAloneERV(StandAloneERVNum).DesignEAFanMassFlowRate, StandAloneERV(StandAloneERVNum).MaxExhAirMassFlow);
                }
            } else {
                Node(ExhInNode).MassFlowRate = 0.0;
            }
            Node(ExhInNode).MassFlowRateMaxAvail = Node(ExhInNode).MassFlowRate;
            Node(ExhInNode).MassFlowRateMinAvail = Node(ExhInNode).MassFlowRate;
        } else {
            Node(SupInletNode).MassFlowRate = 0.0;
            Node(SupInletNode).MassFlowRateMaxAvail = 0.0;
            Node(SupInletNode).MassFlowRateMinAvail = 0.0;
            Node(ExhInNode).MassFlowRate = 0.0;
            Node(ExhInNode).MassFlowRateMaxAvail = 0.0;
            Node(ExhInNode).MassFlowRateMinAvail = 0.0;
        }
    }

    void SizeStandAloneERV(EnergyPlusData &state, int const StandAloneERVNum)
    {

        // SUBROUTINE INFORMATION:
        //       AUTHOR         Richard Raustad
        //       DATE WRITTEN   October 2007
        //       MODIFIED       August 2013 Daeho Kang, add component sizing table entries
        //       RE-ENGINEERED  na

        // PURPOSE OF THIS SUBROUTINE:
        // This subroutine is for sizing Stand Alone ERV Components for which flow rates have not been
        // specified in the input.

        // METHODOLOGY EMPLOYED:
        // Obtains flow rates from the zone or system sizing arrays.

        // Using/Aliasing
        using DataHeatBalance::People;
        using DataHeatBalance::TotPeople;
        using DataHeatBalance::Zone;
        using DataSizing::AutoSize;
        using DataSizing::AutoVsHardSizingThreshold;
        using DataSizing::CurZoneEqNum;
        using DataSizing::ZoneEqSizing;
        using DataZoneEquipment::ZoneEquipConfig;
        using Fans::SetFanData;
        using Fans::SimulateFanComponents;
        using General::RoundSigDigits;
        using HeatRecovery::SetHeatExchangerData;
        using MixedAir::OAController;
        using ReportSizingManager::ReportSizingOutput;
        using ScheduleManager::GetScheduleMaxValue;

        static std::string const RoutineName("SizeStandAloneERV: ");

        // SUBROUTINE LOCAL VARIABLE DECLARATIONS:
        int ZoneNum;                       // Index to zone object
        int ActualZoneNum;                 // Actual zone number
        std::string ZoneName;              // Name of zone
        Real64 ZoneMult;                   // Zone multiplier
        int PeopleNum;                     // Index to people object
        Real64 NumberOfPeople;             // Maximum number of people in zone
        int PeopleSchPtr;                  // Pointer to people schedule
        Real64 MaxPeopleSch;               // maximum people schedule value
        Real64 FloorArea;                  // Floor area of zone (m2)
        bool IsAutoSize;                   // Indicator to autosize
        Real64 SupplyAirVolFlowDes;        // Autosized supply air flow for reporting
        Real64 SupplyAirVolFlowUser;       // Hardsized supply air flow for reporting
        Real64 DesignSAFanVolFlowRateDes;  // Autosized supply air fan flow for reporting
        Real64 DesignSAFanVolFlowRateUser; // Hardsized supply air fan flow for reporting
        Real64 ExhaustAirVolFlowDes;       // Autosized exhaust air flow for reporting
        Real64 ExhaustAirVolFlowUser;      // Hardsized exhaust air flow for reporting

        IsAutoSize = false;
        SupplyAirVolFlowDes = 0.0;
        SupplyAirVolFlowUser = 0.0;
        DesignSAFanVolFlowRateDes = 0.0;
        DesignSAFanVolFlowRateUser = 0.0;
        ExhaustAirVolFlowDes = 0.0;
        ExhaustAirVolFlowUser = 0.0;
        std::string CompType("ZoneHVAC:EnergyRecoveryVentilator");
        std::string CompName(StandAloneERV(StandAloneERVNum).Name);
        bool PrintFlag = true;
        int SizingMethod = AutoCalculateSizing;
        DataSizing::DataFractionUsedForSizing = 1.0;

        if (StandAloneERV(StandAloneERVNum).SupplyAirVolFlow == AutoSize) {
            IsAutoSize = true;
        }

        if (CurZoneEqNum > 0) {

            //      Sizing objects are not required for stand alone ERV
            //      CALL CheckZoneSizing('ZoneHVAC:EnergyRecoveryVentilator',StandAloneERV(StandAloneERVNum)%Name)
            ZoneName = ZoneEquipConfig(CurZoneEqNum).ZoneName;
            ActualZoneNum = ZoneEquipConfig(CurZoneEqNum).ActualZoneNum;
            ZoneMult = Zone(ActualZoneNum).Multiplier * Zone(ActualZoneNum).ListMultiplier;
            FloorArea = 0.0;
            if (UtilityRoutines::SameString(ZoneName, Zone(ActualZoneNum).Name)) {
                FloorArea = Zone(ActualZoneNum).FloorArea;
            } else {
                for (ZoneNum = 1; ZoneNum <= NumOfZones; ++ZoneNum) {
                    if (!UtilityRoutines::SameString(ZoneName, Zone(ZoneNum).Name)) continue;
                    FloorArea = Zone(ZoneNum).FloorArea;
                    break;
                }
            }
            NumberOfPeople = 0.0;
            MaxPeopleSch = 0.0;
            for (PeopleNum = 1; PeopleNum <= TotPeople; ++PeopleNum) {
                if (ActualZoneNum != People(PeopleNum).ZonePtr) continue;
                PeopleSchPtr = People(PeopleNum).NumberOfPeoplePtr;
                MaxPeopleSch = GetScheduleMaxValue(PeopleSchPtr);
                NumberOfPeople = NumberOfPeople + (People(PeopleNum).NumberOfPeople * MaxPeopleSch);
            }
            SupplyAirVolFlowDes = FloorArea * StandAloneERV(StandAloneERVNum).AirVolFlowPerFloorArea +
                                  NumberOfPeople * StandAloneERV(StandAloneERVNum).AirVolFlowPerOccupant;
            SupplyAirVolFlowDes = ZoneMult * SupplyAirVolFlowDes;

            if (SupplyAirVolFlowDes < SmallAirVolFlow) {
                SupplyAirVolFlowDes = 0.0;
            }

            // Size ERV supply flow rate
            Real64 TempSize = StandAloneERV(StandAloneERVNum).SupplyAirVolFlow;
            std::string SizingString = "Supply Air Flow Rate [m3/s]";
            if (IsAutoSize) {
                DataSizing::DataConstantUsedForSizing = SupplyAirVolFlowDes;
                TempSize = SupplyAirVolFlowDes;
                if (StandAloneERV(StandAloneERVNum).ControllerNameDefined) {
                    OAController(StandAloneERV(StandAloneERVNum).ControllerIndex).MaxOA =
                        SupplyAirVolFlowDes * StandAloneERV(StandAloneERVNum).HighRHOAFlowRatio;
                    OAController(StandAloneERV(StandAloneERVNum).ControllerIndex).MinOA = SupplyAirVolFlowDes;
                }
            } else {
                DataSizing::DataConstantUsedForSizing = StandAloneERV(StandAloneERVNum).SupplyAirVolFlow;
            }
            if (TempSize > 0.0) ReportSizingManager::RequestSizing(state, CompType, CompName, SizingMethod, SizingString, TempSize, PrintFlag, RoutineName);
            StandAloneERV(StandAloneERVNum).SupplyAirVolFlow = TempSize;
        }

        // Size ERV exhaust flow rate
        IsAutoSize = false;
        if (StandAloneERV(StandAloneERVNum).ExhaustAirVolFlow == AutoSize) {
            IsAutoSize = true;
        }

        if (CurZoneEqNum > 0) {

            ExhaustAirVolFlowDes = SupplyAirVolFlowDes;

            if (ExhaustAirVolFlowDes < SmallAirVolFlow) {
                ExhaustAirVolFlowDes = 0.0;
            }

            if (ExhaustAirVolFlowDes > StandAloneERV(StandAloneERVNum).SupplyAirVolFlow) {
                ExhaustAirVolFlowDes = StandAloneERV(StandAloneERVNum).SupplyAirVolFlow;
            }

            std::string SizingString = "Exhaust Air Flow Rate [m3/s]";
            Real64 TempSize = StandAloneERV(StandAloneERVNum).ExhaustAirVolFlow;
            if (IsAutoSize) {
                TempSize = ExhaustAirVolFlowDes;
                DataSizing::DataConstantUsedForSizing = ExhaustAirVolFlowDes;
            } else {
                DataSizing::DataConstantUsedForSizing = StandAloneERV(StandAloneERVNum).ExhaustAirVolFlow;
            }
            if (TempSize > 0.0) ReportSizingManager::RequestSizing(state, CompType, CompName, SizingMethod, SizingString, TempSize, PrintFlag, RoutineName);
            StandAloneERV(StandAloneERVNum).ExhaustAirVolFlow = TempSize;
            StandAloneERV(StandAloneERVNum).DesignEAFanVolFlowRate = TempSize * StandAloneERV(StandAloneERVNum).HighRHOAFlowRatio;
        }

        // Set Zone equipment sizing data for autosizing the fans and heat exchanger
        ZoneEqSizing(CurZoneEqNum).AirVolFlow = StandAloneERV(StandAloneERVNum).SupplyAirVolFlow * StandAloneERV(StandAloneERVNum).HighRHOAFlowRatio;
        ZoneEqSizing(CurZoneEqNum).OAVolFlow = StandAloneERV(StandAloneERVNum).SupplyAirVolFlow;
        ZoneEqSizing(CurZoneEqNum).SystemAirFlow = true;
        ZoneEqSizing(CurZoneEqNum).DesignSizeFromParent = true;

        // Check supply fan flow rate or set flow rate if autosized in fan object
        IsAutoSize = false;
        if (StandAloneERV(StandAloneERVNum).DesignSAFanVolFlowRate == AutoSize) {
            IsAutoSize = true;
        }
        DesignSAFanVolFlowRateDes = StandAloneERV(StandAloneERVNum).SupplyAirVolFlow * StandAloneERV(StandAloneERVNum).HighRHOAFlowRatio;
        if (IsAutoSize) {
            StandAloneERV(StandAloneERVNum).DesignSAFanVolFlowRate = DesignSAFanVolFlowRateDes;
        } else {
            if (StandAloneERV(StandAloneERVNum).DesignSAFanVolFlowRate > 0.0 && DesignSAFanVolFlowRateDes > 0.0) {
                DesignSAFanVolFlowRateUser = StandAloneERV(StandAloneERVNum).DesignSAFanVolFlowRate;
                if (DisplayExtraWarnings) {
                    if ((std::abs(DesignSAFanVolFlowRateDes - DesignSAFanVolFlowRateUser) / DesignSAFanVolFlowRateUser) > AutoVsHardSizingThreshold) {
                        ShowMessage("SizeStandAloneERV: Potential issue with equipment sizing for ZoneHVAC:EnergyRecoveryVentilator " +
                                    cFanTypes(StandAloneERV(StandAloneERVNum).SupplyAirFanType_Num) + ' ' +
                                    StandAloneERV(StandAloneERVNum).SupplyAirFanName);
                        ShowContinueError("User-Specified Supply Fan Maximum Flow Rate of " + RoundSigDigits(DesignSAFanVolFlowRateUser, 5) +
                                          " [m3/s]");
                        ShowContinueError("differs from the ERV Supply Air Flow Rate of " + RoundSigDigits(DesignSAFanVolFlowRateDes, 5) + " [m3/s]");
                        ShowContinueError("This may, or may not, indicate mismatched component sizes.");
                        ShowContinueError("Verify that the value entered is intended and is consistent with other components.");
                    }
                }
            }
        }

        // simulate the fan to size using the flow rate specified above
        // (i.e., ZoneEqSizing( CurZoneEqNum ).AirVolFlow = StandAloneERV( StandAloneERVNum ).SupplyAirVolFlow * StandAloneERV( StandAloneERVNum
        // ).HighRHOAFlowRatio;)
        if (!(StandAloneERV(StandAloneERVNum).SupplyAirFanType_Num == DataHVACGlobals::FanType_SystemModelObject)) {
            SimulateFanComponents(state, StandAloneERV(StandAloneERVNum).SupplyAirFanName, true, StandAloneERV(StandAloneERVNum).SupplyAirFanIndex);
        } else {
            HVACFan::fanObjs[StandAloneERV(StandAloneERVNum).SupplyAirFanIndex]->simulate(state, _, ZoneCompTurnFansOn, ZoneCompTurnFansOff, _);
        }
        if (!(StandAloneERV(StandAloneERVNum).ExhaustAirFanType_Num == DataHVACGlobals::FanType_SystemModelObject)) {
            SimulateFanComponents(state, StandAloneERV(StandAloneERVNum).ExhaustAirFanName, true, StandAloneERV(StandAloneERVNum).ExhaustAirFanIndex);
        } else {
            HVACFan::fanObjs[StandAloneERV(StandAloneERVNum).ExhaustAirFanIndex]->simulate(state, _, ZoneCompTurnFansOn, ZoneCompTurnFansOff, _);
        }

        // now reset the ZoneEqSizing variable to NOT use the multiplier for HighRHOAFlowRatio for sizing HXs
        ZoneEqSizing(CurZoneEqNum).AirVolFlow = StandAloneERV(StandAloneERVNum).SupplyAirVolFlow;
    }

    void CalcStandAloneERV(EnergyPlusData &state, int const StandAloneERVNum,    // Unit index in ERV data structure
                           bool const FirstHVACIteration, // flag for 1st HVAC iteration in the time step
                           Real64 &SensLoadMet,           // sensible zone load met by unit (W)
                           Real64 &LatentMassLoadMet      // latent zone load met by unit (kg/s), dehumid = negative
    )
    {

        // SUBROUTINE INFORMATION:
        //       AUTHOR         Richard Raustad, FSEC
        //       DATE WRITTEN   June 2003
        //       MODIFIED       Don Shirey, Aug 2009 (LatentMassLoadMet)
        //                      July 2012, Chandan Sharma - FSEC: Added zone sys avail managers
        //       RE-ENGINEERED  na

        // PURPOSE OF THIS SUBROUTINE:
        // Simulate the components making up the Stand Alone ERV unit.

        // METHODOLOGY EMPLOYED:
        // Simulates the unit components sequentially in the air flow direction.

        // REFERENCES:
        // na

        // Using/Aliasing
        using DataHeatBalance::ZoneAirMassFlow;
        using DataZoneEquipment::ZoneEquipConfig;
        using Fans::SimulateFanComponents;
        using General::RoundSigDigits;
        using HeatRecovery::SimHeatRecovery;
        using MixedAir::OAController;
        using Psychrometrics::PsyHFnTdbW;

        // Locals
        // SUBROUTINE ARGUMENT DEFINITIONS:

        // SUBROUTINE PARAMETER DEFINITIONS:
        // na

        // INTERFACE BLOCK SPECIFICATIONS
        // na

        // DERIVED TYPE DEFINITIONS
        // na

        // SUBROUTINE LOCAL VARIABLE DECLARATIONS:
        int SupOutletNode;    // unit supply air outlet node
        int ExhaustInletNode; // unit exhaust air inlet node
        int SupInletNode;     // unit supply air inlet node
        Real64 AirMassFlow;   // total mass flow through supply side of the ERV (supply air outlet node)
        // (so enthalpy routines work without error)
        Real64 TotLoadMet;    // total zone load met by unit (W)
        Real64 LatLoadMet;    // latent zone load met by unit (W)
        bool HXUnitOn;        // flag to operate heat exchanger heat recovery
        bool EconomizerFlag;  // economizer signal from OA controller
        bool HighHumCtrlFlag; // high humditiy control signal from OA controller
        //  INTEGER :: ControlledZoneNum ! index to controlled zones
        //  INTEGER :: ExhaustNodeNum    ! index to exhaust nodes in controlled zones
        //  INTEGER :: SupplyNodeNum     ! index to supply nodes in controlled zone
        //  LOGICAL :: ExhaustNodeFound  ! used in controlled zone exhaust node search
        Real64 TotalExhaustMassFlow; // total exhaust air mass flow rate in controlled zone
        Real64 TotalSupplyMassFlow;  // total supply air mass flow rate in controlled zone

        SupInletNode = StandAloneERV(StandAloneERVNum).SupplyAirInletNode;
        SupOutletNode = StandAloneERV(StandAloneERVNum).SupplyAirOutletNode;
        ExhaustInletNode = StandAloneERV(StandAloneERVNum).ExhaustAirInletNode;

        // Stand alone ERV's HX is ON by default
        HXUnitOn = true;

        // Get stand alone ERV's controller economizer and high humidity control status
        if (StandAloneERV(StandAloneERVNum).ControllerNameDefined) {
            EconomizerFlag = OAController(StandAloneERV(StandAloneERVNum).ControllerIndex).EconoActive;
            HighHumCtrlFlag = OAController(StandAloneERV(StandAloneERVNum).ControllerIndex).HighHumCtrlActive;
        } else {
            EconomizerFlag = false;
            HighHumCtrlFlag = false;
        }

        SimHeatRecovery(state, StandAloneERV(StandAloneERVNum).HeatExchangerName,
                        FirstHVACIteration,
                        StandAloneERV(StandAloneERVNum).HeatExchangerIndex,
                        ContFanCycCoil,
                        _,
                        HXUnitOn,
                        _,
                        _,
                        EconomizerFlag,
                        HighHumCtrlFlag);
        StandAloneERV(StandAloneERVNum).ElecUseRate = AirToAirHXElecPower;

        if (StandAloneERV(StandAloneERVNum).SupplyAirFanType_Num != DataHVACGlobals::FanType_SystemModelObject) {
            SimulateFanComponents(state, StandAloneERV(StandAloneERVNum).SupplyAirFanName,
                                  FirstHVACIteration,
                                  StandAloneERV(StandAloneERVNum).SupplyAirFanIndex,
                                  _,
                                  ZoneCompTurnFansOn,
                                  ZoneCompTurnFansOff);
            StandAloneERV(StandAloneERVNum).ElecUseRate += Fans::GetFanPower(StandAloneERV(StandAloneERVNum).SupplyAirFanIndex);
        } else {
            HVACFan::fanObjs[StandAloneERV(StandAloneERVNum).SupplyAirFanIndex]->simulate(state, _, ZoneCompTurnFansOn, ZoneCompTurnFansOff, _);
            StandAloneERV(StandAloneERVNum).ElecUseRate += HVACFan::fanObjs[StandAloneERV(StandAloneERVNum).SupplyAirFanIndex]->fanPower();
        }

        if (StandAloneERV(StandAloneERVNum).ExhaustAirFanType_Num != DataHVACGlobals::FanType_SystemModelObject) {
            SimulateFanComponents(state, StandAloneERV(StandAloneERVNum).ExhaustAirFanName,
                                  FirstHVACIteration,
                                  StandAloneERV(StandAloneERVNum).ExhaustAirFanIndex); // why no Turn on off flags here?
            StandAloneERV(StandAloneERVNum).ElecUseRate += Fans::GetFanPower(StandAloneERV(StandAloneERVNum).ExhaustAirFanIndex);
        } else {
            HVACFan::fanObjs[StandAloneERV(StandAloneERVNum).ExhaustAirFanIndex]->simulate(state, _, ZoneCompTurnFansOn, ZoneCompTurnFansOff, _);
            StandAloneERV(StandAloneERVNum).ElecUseRate += HVACFan::fanObjs[StandAloneERV(StandAloneERVNum).ExhaustAirFanIndex]->fanPower();
        }

        AirMassFlow = Node(SupOutletNode).MassFlowRate;
<<<<<<< HEAD
        CalcZoneSensibleLatentOutput(AirMassFlow, Node(SupOutletNode).Temp, Node(SupOutletNode).HumRat, Node(ExhaustInletNode).Temp, Node(ExhaustInletNode).HumRat, SensLoadMet, LatLoadMet, TotLoadMet);
=======
        CalcZoneSensibleLatentOutput(AirMassFlow,
                                     Node(SupOutletNode).Temp,
                                     Node(SupOutletNode).HumRat,
                                     Node(ExhaustInletNode).Temp,
                                     Node(ExhaustInletNode).HumRat,
                                     SensLoadMet,
                                     LatLoadMet,
                                     TotLoadMet);
>>>>>>> 38c569ea
        LatentMassLoadMet = AirMassFlow * (Node(SupOutletNode).HumRat - Node(ExhaustInletNode).HumRat); // kg/s, dehumidification = negative

        if (SensLoadMet < 0.0) {
            StandAloneERV(StandAloneERVNum).SensCoolingRate = std::abs(SensLoadMet);
            StandAloneERV(StandAloneERVNum).SensHeatingRate = 0.0;
        } else {
            StandAloneERV(StandAloneERVNum).SensCoolingRate = 0.0;
            StandAloneERV(StandAloneERVNum).SensHeatingRate = SensLoadMet;
        }
        if (TotLoadMet < 0.0) {
            StandAloneERV(StandAloneERVNum).TotCoolingRate = std::abs(TotLoadMet);
            StandAloneERV(StandAloneERVNum).TotHeatingRate = 0.0;
        } else {
            StandAloneERV(StandAloneERVNum).TotCoolingRate = 0.0;
            StandAloneERV(StandAloneERVNum).TotHeatingRate = TotLoadMet;
        }
        if (LatLoadMet < 0.0) {
            StandAloneERV(StandAloneERVNum).LatCoolingRate = std::abs(LatLoadMet);
            StandAloneERV(StandAloneERVNum).LatHeatingRate = 0.0;
        } else {
            StandAloneERV(StandAloneERVNum).LatCoolingRate = 0.0;
            StandAloneERV(StandAloneERVNum).LatHeatingRate = LatLoadMet;
        }

        // Provide a one time message when exhaust flow rate is greater than supply flow rate
        if (StandAloneERV(StandAloneERVNum).FlowError && !WarmupFlag) {

            //! Adding up zone inlet/outlet nodes is not working correctly. When imbalance flow occurs, the difference
            //! is placed on the zone return node even when there is nothing connected to it.

            //    IF(StandAloneERV(StandAloneERVNum)%ControlledZoneNum .GT. 0)THEN
            //      TotalExhaustMassFlow = 0.0
            //      DO ExhaustNodeNum = 1, ZoneEquipConfig(StandAloneERV(StandAloneERVNum)%ControlledZoneNum)%NumExhaustNodes
            //         TotalExhaustMassFlow = TotalExhaustMassFlow + &
            //             Node(ZoneEquipConfig(StandAloneERV(StandAloneERVNum)%ControlledZoneNum)%ExhaustNode(ExhaustNodeNum))%MassFlowRate
            //      END DO
            //    ELSE
            //      DO ControlledZoneNum = 1, NumOfControlledZones
            //        TotalExhaustMassFlow = 0.0
            //        ExhaustNodeFound = .FALSE.
            //        DO ExhaustNodeNum = 1, ZoneEquipConfig(ControlledZoneNum)%NumExhaustNodes
            //          TotalExhaustMassFlow = TotalExhaustMassFlow + &
            //                                 Node(ZoneEquipConfig(ControlledZoneNum)%ExhaustNode(ExhaustNodeNum))%MassFlowRate
            //          IF(ZoneEquipConfig(ControlledZoneNum)%ExhaustNode(ExhaustNodeNum) .EQ. ExhaustInletNode) THEN
            //            ExhaustNodeFound = .TRUE.
            //            StandAloneERV(StandAloneERVNum)%ControlledZoneNum = ControlledZoneNum
            //          END IF
            //        END DO
            //        IF(ExhaustNodeFound)EXIT
            //      END DO
            //    END IF
            //    IF(StandAloneERV(StandAloneERVNum)%ControlledZoneNum .GT. 0)THEN
            //!     Add in return node mass flow rate to total exhaust
            //      IF(ZoneEquipConfig(StandAloneERV(StandAloneERVNum)%ControlledZoneNum)%ReturnAirNode .GT. 0)THEN
            //        TotalExhaustMassFlow = TotalExhaustMassFlow + &
            //            Node(ZoneEquipConfig(StandAloneERV(StandAloneERVNum)%ControlledZoneNum)%ReturnAirNode)%MassFlowRate
            //      END IF
            //      TotalSupplyMassFlow = 0.0
            //      DO SupplyNodeNum = 1, ZoneEquipConfig(StandAloneERV(StandAloneERVNum)%ControlledZoneNum)%NumInletNodes
            //        TotalSupplyMassFlow = TotalSupplyMassFlow + &
            //            Node(ZoneEquipConfig(StandAloneERV(StandAloneERVNum)%ControlledZoneNum)%InletNode(SupplyNodeNum))%MassFlowRate
            //      END DO
            TotalExhaustMassFlow = Node(ExhaustInletNode).MassFlowRate;
            TotalSupplyMassFlow = Node(SupInletNode).MassFlowRate;
            if (TotalExhaustMassFlow > TotalSupplyMassFlow && !ZoneAirMassFlow.EnforceZoneMassBalance) {
                ShowWarningError("For " + StandAloneERV(StandAloneERVNum).UnitType + " \"" + StandAloneERV(StandAloneERVNum).Name +
                                 "\" there is unbalanced exhaust air flow.");
                ShowContinueError("... The exhaust air mass flow rate = " + RoundSigDigits(Node(ExhaustInletNode).MassFlowRate, 6));
                ShowContinueError("... The  supply air mass flow rate = " + RoundSigDigits(Node(SupInletNode).MassFlowRate, 6));
                ShowContinueErrorTimeStamp("");
                ShowContinueError("... Unless there is balancing infiltration / ventilation air flow, this will result in");
                ShowContinueError("... load due to induced outside air being neglected in the simulation.");
                StandAloneERV(StandAloneERVNum).FlowError = false;
            }
            //    END IF
        }
    }

    void ReportStandAloneERV(int const StandAloneERVNum) // number of the current Stand Alone ERV being simulated
    {

        // SUBROUTINE INFORMATION:
        //       AUTHOR         Richard Raustad, FSEC
        //       DATE WRITTEN   June 2003
        //       MODIFIED       na
        //       RE-ENGINEERED  na

        // PURPOSE OF THIS SUBROUTINE:
        // Fill remaining report variables

        // METHODOLOGY EMPLOYED:
        // na

        // REFERENCES:
        // na

        // USE STATEMENTS:
        // na

        // Locals
        // SUBROUTINE ARGUMENT DEFINITIONS:

        // SUBROUTINE PARAMETER DEFINITIONS:
        // na

        // INTERFACE BLOCK SPECIFICATIONS
        // na

        // DERIVED TYPE DEFINITIONS
        // na

        // SUBROUTINE LOCAL VARIABLE DECLARATIONS:
        Real64 ReportingConstant;

        ReportingConstant = TimeStepSys * SecInHour;
        StandAloneERV(StandAloneERVNum).ElecUseEnergy = StandAloneERV(StandAloneERVNum).ElecUseRate * ReportingConstant;
        StandAloneERV(StandAloneERVNum).SensCoolingEnergy = StandAloneERV(StandAloneERVNum).SensCoolingRate * ReportingConstant;
        StandAloneERV(StandAloneERVNum).LatCoolingEnergy = StandAloneERV(StandAloneERVNum).LatCoolingRate * ReportingConstant;
        StandAloneERV(StandAloneERVNum).TotCoolingEnergy = StandAloneERV(StandAloneERVNum).TotCoolingRate * ReportingConstant;
        StandAloneERV(StandAloneERVNum).SensHeatingEnergy = StandAloneERV(StandAloneERVNum).SensHeatingRate * ReportingConstant;
        StandAloneERV(StandAloneERVNum).LatHeatingEnergy = StandAloneERV(StandAloneERVNum).LatHeatingRate * ReportingConstant;
        StandAloneERV(StandAloneERVNum).TotHeatingEnergy = StandAloneERV(StandAloneERVNum).TotHeatingRate * ReportingConstant;

        if (StandAloneERV(StandAloneERVNum).FirstPass) { // reset sizing flags so other zone equipment can size normally
            if (!DataGlobals::SysSizingCalc) {
                DataSizing::resetHVACSizingGlobals(DataSizing::CurZoneEqNum, 0, StandAloneERV(StandAloneERVNum).FirstPass);
            }
        }
    }

    //        End of Reporting subroutines for the Module

    //        Utility subroutines/functions for the HeatingCoil Module

    Real64 GetSupplyAirFlowRate(EnergyPlusData &state, std::string const &ERVType,     // must be "ZoneHVAC:EnergyRecoveryVentilator"
                                std::string const &ERVCtrlName, // must match a controller name in the ERV data structure
                                bool &ErrorsFound               // set to true if problem
    )
    {

        // FUNCTION INFORMATION:
        //       AUTHOR         Linda Lawrie
        //       DATE WRITTEN   October 2006
        //       MODIFIED       na
        //       RE-ENGINEERED  na

        // PURPOSE OF THIS FUNCTION:
        // This function looks up the ERVCtrlName in the ERV Stand Alone list and returns the
        // Supply Air Flow rate, if found.  If incorrect name is given, ErrorsFound is returned as true
        // and supply air flow rate as negative.

        // Return value
        Real64 AirFlowRate; // returned supply air flow rate of the ERV unit

        // FUNCTION LOCAL VARIABLE DECLARATIONS:
        int WhichERV;

        if (GetERVInputFlag) {
            GetStandAloneERV(state);
            GetERVInputFlag = false;
        }

        if (UtilityRoutines::SameString(ERVType, "ZoneHVAC:EnergyRecoveryVentilator")) {
            WhichERV = UtilityRoutines::FindItem(ERVCtrlName, StandAloneERV, &StandAloneERVData::ControllerName);
            if (WhichERV != 0) {
                AirFlowRate = StandAloneERV(WhichERV).SupplyAirVolFlow;
            }
        } else {
            WhichERV = 0;
        }

        if (WhichERV == 0) {
            ShowSevereError("Could not find ZoneHVAC:EnergyRecoveryVentilator with Controller Name=\"" + ERVCtrlName + "\"");
            ErrorsFound = true;
            AirFlowRate = -1000.0;
        }

        return AirFlowRate;
    }

    int GetSupplyAirInletNode(EnergyPlusData &state, std::string const &ERVType,     // must be "ZoneHVAC:EnergyRecoveryVentilator"
                              std::string const &ERVCtrlName, // must match a controller name in the ERV data structure
                              bool &ErrorsFound               // set to true if problem
    )
    {

        // FUNCTION INFORMATION:
        //       AUTHOR         Linda Lawrie
        //       DATE WRITTEN   October 2006
        //       MODIFIED       na
        //       RE-ENGINEERED  na

        // PURPOSE OF THIS FUNCTION:
        // This function looks up the ERVCtrlName in the ERV Stand Alone list and returns the
        // Supply Air Inlet Node Number, if found.  If incorrect name is given, ErrorsFound is returned as true
        // and Supply Air Inlet Node Number as zero.

        // Return value
        int AirInletNode(0); // returned air inlet node number of the ERV unit

        // FUNCTION LOCAL VARIABLE DECLARATIONS:
        int WhichERV;

        if (GetERVInputFlag) {
            GetStandAloneERV(state);
            GetERVInputFlag = false;
        }

        if (UtilityRoutines::SameString(ERVType, "ZoneHVAC:EnergyRecoveryVentilator")) {
            WhichERV = UtilityRoutines::FindItem(ERVCtrlName, StandAloneERV, &StandAloneERVData::ControllerName);
            if (WhichERV != 0) {
                AirInletNode = StandAloneERV(WhichERV).SupplyAirInletNode;
            }
        } else {
            WhichERV = 0;
        }

        if (WhichERV == 0) {
            ShowSevereError("Could not find ZoneHVAC:EnergyRecoveryVentilator with Controller Name=\"" + ERVCtrlName + "\"");
            ErrorsFound = true;
            AirInletNode = 0;
        }

        return AirInletNode;
    }

    int GetExhaustAirInletNode(EnergyPlusData &state, std::string const &ERVType,     // must be "ZoneHVAC:EnergyRecoveryVentilator"
                               std::string const &ERVCtrlName, // must match a controller name in the ERV data structure
                               bool &ErrorsFound               // set to true if problem
    )
    {

        // FUNCTION INFORMATION:
        //       AUTHOR         Linda Lawrie
        //       DATE WRITTEN   October 2006
        //       MODIFIED       na
        //       RE-ENGINEERED  na

        // PURPOSE OF THIS FUNCTION:
        // This function looks up the ERVCtrlName in the ERV Stand Alone list and returns the
        // Exhaust Air Inlet Node Number, if found.  If incorrect name is given, ErrorsFound is returned as true
        // and Exhaust Air Inlet Node Number as zero.

        // Return value
        int AirInletNode(0); // returned air inlet node number of the ERV unit

        // FUNCTION LOCAL VARIABLE DECLARATIONS:
        int WhichERV;

        if (GetERVInputFlag) {
            GetStandAloneERV(state);
            GetERVInputFlag = false;
        }

        if (UtilityRoutines::SameString(ERVType, "ZoneHVAC:EnergyRecoveryVentilator")) {
            WhichERV = UtilityRoutines::FindItem(ERVCtrlName, StandAloneERV, &StandAloneERVData::ControllerName);
            if (WhichERV != 0) {
                AirInletNode = StandAloneERV(WhichERV).ExhaustAirInletNode;
            }
        } else {
            WhichERV = 0;
        }

        if (WhichERV == 0) {
            ShowSevereError("Could not find ZoneHVAC:EnergyRecoveryVentilator with Controller Name=\"" + ERVCtrlName + "\"");
            ErrorsFound = true;
            AirInletNode = 0;
        }

        return AirInletNode;
    }

    int GetStandAloneERVOutAirNode(EnergyPlusData &state, int const StandAloneERVNum)
    {
        // FUNCTION INFORMATION:
        //       AUTHOR         B Griffith
        //       DATE WRITTEN   Dec  2006
        //       MODIFIED       na
        //       RE-ENGINEERED  na

        // PURPOSE OF THIS FUNCTION:
        // lookup function for OA inlet node for ventilation rate reporting

        // METHODOLOGY EMPLOYED:
        // <description>

        // REFERENCES:
        // na

        // USE STATEMENTS:
        // na

        // Return value
        int GetStandAloneERVOutAirNode;

        // Locals
        // FUNCTION ARGUMENT DEFINITIONS:

        // FUNCTION PARAMETER DEFINITIONS:
        // na

        // INTERFACE BLOCK SPECIFICATIONS:
        // na

        // DERIVED TYPE DEFINITIONS:
        // na

        // FUNCTION LOCAL VARIABLE DECLARATIONS:
        // na
        if (GetERVInputFlag) {
            GetStandAloneERV(state);
            GetERVInputFlag = false;
        }

        GetStandAloneERVOutAirNode = 0;
        if (StandAloneERVNum > 0 && StandAloneERVNum <= NumStandAloneERVs) {
            GetStandAloneERVOutAirNode = StandAloneERV(StandAloneERVNum).SupplyAirInletNode;
        }

        return GetStandAloneERVOutAirNode;
    }

    int GetStandAloneERVZoneInletAirNode(EnergyPlusData &state, int const StandAloneERVNum)
    {
        // FUNCTION INFORMATION:
        //       AUTHOR         B Griffith
        //       DATE WRITTEN   Dec  2006
        //       MODIFIED       na
        //       RE-ENGINEERED  na

        // PURPOSE OF THIS FUNCTION:
        // lookup function for OA inlet node for ventilation rate reporting

        // METHODOLOGY EMPLOYED:
        // <description>

        // REFERENCES:
        // na

        // USE STATEMENTS:
        // na

        // Return value
        int GetStandAloneERVZoneInletAirNode;

        // Locals
        // FUNCTION ARGUMENT DEFINITIONS:

        // FUNCTION PARAMETER DEFINITIONS:
        // na

        // INTERFACE BLOCK SPECIFICATIONS:
        // na

        // DERIVED TYPE DEFINITIONS:
        // na

        // FUNCTION LOCAL VARIABLE DECLARATIONS:
        // na
        if (GetERVInputFlag) {
            GetStandAloneERV(state);
            GetERVInputFlag = false;
        }

        GetStandAloneERVZoneInletAirNode = 0;
        if (StandAloneERVNum > 0 && StandAloneERVNum <= NumStandAloneERVs) {
            GetStandAloneERVZoneInletAirNode = StandAloneERV(StandAloneERVNum).SupplyAirOutletNode;
        }

        return GetStandAloneERVZoneInletAirNode;
    }

    int GetStandAloneERVReturnAirNode(EnergyPlusData &state, int const StandAloneERVNum)
    {
        // FUNCTION INFORMATION:
        //       AUTHOR         B Griffith
        //       DATE WRITTEN   Dec  2006
        //       MODIFIED       na
        //       RE-ENGINEERED  na

        // PURPOSE OF THIS FUNCTION:
        // lookup function for OA inlet node for ventilation rate reporting

        // METHODOLOGY EMPLOYED:
        // <description>

        // REFERENCES:
        // na

        // USE STATEMENTS:
        // na

        // Return value
        int GetStandAloneERVReturnAirNode;

        // Locals
        // FUNCTION ARGUMENT DEFINITIONS:

        // FUNCTION PARAMETER DEFINITIONS:
        // na

        // INTERFACE BLOCK SPECIFICATIONS:
        // na

        // DERIVED TYPE DEFINITIONS:
        // na

        // FUNCTION LOCAL VARIABLE DECLARATIONS:
        // na
        if (GetERVInputFlag) {
            GetStandAloneERV(state);
            GetERVInputFlag = false;
        }

        GetStandAloneERVReturnAirNode = 0;
        if (StandAloneERVNum > 0 && StandAloneERVNum <= NumStandAloneERVs) {
            GetStandAloneERVReturnAirNode = StandAloneERV(StandAloneERVNum).ExhaustAirInletNode;
        }

        return GetStandAloneERVReturnAirNode;
    }

} // namespace HVACStandAloneERV

} // namespace EnergyPlus<|MERGE_RESOLUTION|>--- conflicted
+++ resolved
@@ -1694,9 +1694,6 @@
         }
 
         AirMassFlow = Node(SupOutletNode).MassFlowRate;
-<<<<<<< HEAD
-        CalcZoneSensibleLatentOutput(AirMassFlow, Node(SupOutletNode).Temp, Node(SupOutletNode).HumRat, Node(ExhaustInletNode).Temp, Node(ExhaustInletNode).HumRat, SensLoadMet, LatLoadMet, TotLoadMet);
-=======
         CalcZoneSensibleLatentOutput(AirMassFlow,
                                      Node(SupOutletNode).Temp,
                                      Node(SupOutletNode).HumRat,
@@ -1705,7 +1702,6 @@
                                      SensLoadMet,
                                      LatLoadMet,
                                      TotLoadMet);
->>>>>>> 38c569ea
         LatentMassLoadMet = AirMassFlow * (Node(SupOutletNode).HumRat - Node(ExhaustInletNode).HumRat); // kg/s, dehumidification = negative
 
         if (SensLoadMet < 0.0) {
