// EnergyPlus, Copyright (c) 1996-2021, The Board of Trustees of the University of Illinois,
// The Regents of the University of California, through Lawrence Berkeley National Laboratory
// (subject to receipt of any required approvals from the U.S. Dept. of Energy), Oak Ridge
// National Laboratory, managed by UT-Battelle, Alliance for Sustainable Energy, LLC, and other
// contributors. All rights reserved.
//
// NOTICE: This Software was developed under funding from the U.S. Department of Energy and the
// U.S. Government consequently retains certain rights. As such, the U.S. Government has been
// granted for itself and others acting on its behalf a paid-up, nonexclusive, irrevocable,
// worldwide license in the Software to reproduce, distribute copies to the public, prepare
// derivative works, and perform publicly and display publicly, and to permit others to do so.
//
// Redistribution and use in source and binary forms, with or without modification, are permitted
// provided that the following conditions are met:
//
// (1) Redistributions of source code must retain the above copyright notice, this list of
//     conditions and the following disclaimer.
//
// (2) Redistributions in binary form must reproduce the above copyright notice, this list of
//     conditions and the following disclaimer in the documentation and/or other materials
//     provided with the distribution.
//
// (3) Neither the name of the University of California, Lawrence Berkeley National Laboratory,
//     the University of Illinois, U.S. Dept. of Energy nor the names of its contributors may be
//     used to endorse or promote products derived from this software without specific prior
//     written permission.
//
// (4) Use of EnergyPlus(TM) Name. If Licensee (i) distributes the software in stand-alone form
//     without changes from the version obtained under this License, or (ii) Licensee makes a
//     reference solely to the software portion of its product, Licensee must refer to the
//     software as "EnergyPlus version X" software, where "X" is the version number Licensee
//     obtained under this License and may not use a different name for the software. Except as
//     specifically required in this Section (4), Licensee shall not use in a company name, a
//     product name, in advertising, publicity, or other promotional activities any name, trade
//     name, trademark, logo, or other designation of "EnergyPlus", "E+", "e+" or confusingly
//     similar designation, without the U.S. Department of Energy's prior written consent.
//
// THIS SOFTWARE IS PROVIDED BY THE COPYRIGHT HOLDERS AND CONTRIBUTORS "AS IS" AND ANY EXPRESS OR
// IMPLIED WARRANTIES, INCLUDING, BUT NOT LIMITED TO, THE IMPLIED WARRANTIES OF MERCHANTABILITY
// AND FITNESS FOR A PARTICULAR PURPOSE ARE DISCLAIMED. IN NO EVENT SHALL THE COPYRIGHT OWNER OR
// CONTRIBUTORS BE LIABLE FOR ANY DIRECT, INDIRECT, INCIDENTAL, SPECIAL, EXEMPLARY, OR
// CONSEQUENTIAL DAMAGES (INCLUDING, BUT NOT LIMITED TO, PROCUREMENT OF SUBSTITUTE GOODS OR
// SERVICES; LOSS OF USE, DATA, OR PROFITS; OR BUSINESS INTERRUPTION) HOWEVER CAUSED AND ON ANY
// THEORY OF LIABILITY, WHETHER IN CONTRACT, STRICT LIABILITY, OR TORT (INCLUDING NEGLIGENCE OR
// OTHERWISE) ARISING IN ANY WAY OUT OF THE USE OF THIS SOFTWARE, EVEN IF ADVISED OF THE
// POSSIBILITY OF SUCH DAMAGE.

// ObjexxFCL Headers
#include <ObjexxFCL/string.functions.hh>
#include <ObjexxFCL/time.hh>

// EnergyPlus Headers
#include <EnergyPlus/Data/EnergyPlusData.hh>
#include <EnergyPlus/DataGlobals.hh>
#include <EnergyPlus/TARCOGCommon.hh>
#include <EnergyPlus/TARCOGGassesParams.hh>
#include <EnergyPlus/TARCOGOutput.hh>
#include <EnergyPlus/TARCOGParams.hh>

namespace EnergyPlus::TARCOGOutput {

// MODULE INFORMATION:
//       AUTHOR         Simon Vidanovic
//       DATE WRITTEN   June/22/2010
//       MODIFIED       na
//       RE-ENGINEERED  na

//  Revision: 6.0.36  (June/22/2010)
//   - Initial setup, extracted from TARCOG.for

// PURPOSE OF THIS MODULE:
// A module which contains debug dump subroutines

// Using/Aliasing
using namespace TARCOGCommon;
using namespace TARCOGGassesParams;
using namespace TARCOGParams;

void WriteInputArguments(EnergyPlusData &state,
                         InputOutputFile &InArgumentsFile,
                         const std::string &DBGD,
                         Real64 const tout,
                         Real64 const tind,
                         Real64 const trmin,
                         Real64 const wso,
                         int const iwd,
                         Real64 const wsi,
                         Real64 const dir,
                         Real64 const outir,
                         int const isky,
                         Real64 const tsky,
                         Real64 const esky,
                         Real64 const fclr,
                         Real64 const VacuumPressure,
                         Real64 const VacuumMaxGapThickness,
                         const Array1D_int &ibc,
                         Real64 const hout,
                         Real64 const hin,
                         int const standard,
                         TARCOGThermalModel const ThermalMod,
                         Real64 const SDScalar,
                         Real64 const height,
                         Real64 const heightt,
                         Real64 const width,
                         Real64 const tilt,
                         Real64 const totsol,
                         int const nlayer,
                         const Array1D<TARCOGParams::TARCOGLayerType> &LayerType,
                         const Array1D<Real64> &thick,
                         const Array1D<Real64> &scon,
                         const Array1D<Real64> &asol,
                         const Array1D<Real64> &tir,
                         const Array1D<Real64> &emis,
                         const Array1D<Real64> &Atop,
                         const Array1D<Real64> &Abot,
                         const Array1D<Real64> &Al,
                         const Array1D<Real64> &Ar,
                         const Array1D<Real64> &Ah,
                         const Array1D<Real64> &SlatThick,
                         const Array1D<Real64> &SlatWidth,
                         const Array1D<Real64> &SlatAngle,
                         const Array1D<Real64> &SlatCond,
                         const Array1D<Real64> &SlatSpacing,
                         const Array1D<Real64> &SlatCurve,
                         const Array1D_int &nslice,
                         const Array1D<Real64> &LaminateA,
                         const Array1D<Real64> &LaminateB,
                         const Array1D<Real64> &sumsol,
                         const Array1D<Real64> &gap,
                         const Array1D<Real64> &vvent,
                         const Array1D<Real64> &tvent,
                         const Array1D<Real64> &presure,
                         const Array1D_int &nmix,
                         Array2A_int const iprop,
                         Array2A<Real64> const frct,
                         Array2A<Real64> const xgcon,
                         Array2A<Real64> const xgvis,
                         Array2A<Real64> const xgcp,
                         const Array1D<Real64> &xwght)
{

    // Using/Aliasing
<<<<<<< HEAD
    using namespace TARCOGCommon;
    using namespace TARCOGGassesParams;
    using namespace TARCOGParams;

    void WriteInputArguments(EnergyPlusData &state, InputOutputFile &InArgumentsFile,
                             const fs::path &DBGD,
                             Real64 const tout,
                             Real64 const tind,
                             Real64 const trmin,
                             Real64 const wso,
                             int const iwd,
                             Real64 const wsi,
                             Real64 const dir,
                             Real64 const outir,
                             int const isky,
                             Real64 const tsky,
                             Real64 const esky,
                             Real64 const fclr,
                             Real64 const VacuumPressure,
                             Real64 const VacuumMaxGapThickness,
                             const Array1D_int &ibc,
                             Real64 const hout,
                             Real64 const hin,
                             int const standard,
                             int const ThermalMod,
                             Real64 const SDScalar,
                             Real64 const height,
                             Real64 const heightt,
                             Real64 const width,
                             Real64 const tilt,
                             Real64 const totsol,
                             int const nlayer,
                             const Array1D_int &LayerType,
                             const Array1D<Real64> &thick,
                             const Array1D<Real64> &scon,
                             const Array1D<Real64> &asol,
                             const Array1D<Real64> &tir,
                             const Array1D<Real64> &emis,
                             const Array1D<Real64> &Atop,
                             const Array1D<Real64> &Abot,
                             const Array1D<Real64> &Al,
                             const Array1D<Real64> &Ar,
                             const Array1D<Real64> &Ah,
                             const Array1D<Real64> &SlatThick,
                             const Array1D<Real64> &SlatWidth,
                             const Array1D<Real64> &SlatAngle,
                             const Array1D<Real64> &SlatCond,
                             const Array1D<Real64> &SlatSpacing,
                             const Array1D<Real64> &SlatCurve,
                             const Array1D_int &nslice,
                             const Array1D<Real64> &LaminateA,
                             const Array1D<Real64> &LaminateB,
                             const Array1D<Real64> &sumsol,
                             const Array1D<Real64> &gap,
                             const Array1D<Real64> &vvent,
                             const Array1D<Real64> &tvent,
                             const Array1D<Real64> &presure,
                             const Array1D_int &nmix,
                             Array2A_int const iprop,
                             Array2A<Real64> const frct,
                             Array2A<Real64> const xgcon,
                             Array2A<Real64> const xgvis,
                             Array2A<Real64> const xgcp,
                             const Array1D<Real64> &xwght)
    {

        // Using/Aliasing
        // Argument array dimensioning
        EP_SIZE_CHECK(ibc, 2);
        EP_SIZE_CHECK(LayerType, maxlay);
        EP_SIZE_CHECK(thick, maxlay);
        EP_SIZE_CHECK(scon, maxlay);
        EP_SIZE_CHECK(asol, maxlay);
        EP_SIZE_CHECK(tir, maxlay2);
        EP_SIZE_CHECK(emis, maxlay2);
        EP_SIZE_CHECK(Atop, maxlay);
        EP_SIZE_CHECK(Abot, maxlay);
        EP_SIZE_CHECK(Al, maxlay);
        EP_SIZE_CHECK(Ar, maxlay);
        EP_SIZE_CHECK(Ah, maxlay);
        EP_SIZE_CHECK(SlatThick, maxlay);
        EP_SIZE_CHECK(SlatWidth, maxlay);
        EP_SIZE_CHECK(SlatAngle, maxlay);
        EP_SIZE_CHECK(SlatCond, maxlay);
        EP_SIZE_CHECK(SlatSpacing, maxlay);
        EP_SIZE_CHECK(SlatCurve, maxlay);
        EP_SIZE_CHECK(nslice, maxlay);
        EP_SIZE_CHECK(LaminateA, maxlay);
        EP_SIZE_CHECK(LaminateB, maxlay);
        EP_SIZE_CHECK(sumsol, maxlay);
        EP_SIZE_CHECK(gap, maxlay);
        EP_SIZE_CHECK(vvent, maxlay1);
        EP_SIZE_CHECK(tvent, maxlay1);
        EP_SIZE_CHECK(presure, maxlay1);
        EP_SIZE_CHECK(nmix, maxlay1);
        iprop.dim(maxgas, maxlay1);
        frct.dim(maxgas, maxlay1);
        xgcon.dim(3, maxgas);
        xgvis.dim(3, maxgas);
        xgcp.dim(3, maxgas);
        EP_SIZE_CHECK(xwght, maxgas);

        // Locals
        Array1D_int DATE_TIME(8);
        Array1D_string real_CLOCK(3);

        int i;
        int j;

        // Formats
        static constexpr auto Format_1000("TARCOG input arguments:\n");
        static constexpr auto Format_1001("TARCOG debug output, {:4}-{:02}-{:02}, {:02}:{:02}:{:02}\n");
        static constexpr auto Format_1002("     WindowID:{:8}  - Not specified\n");
        static constexpr auto Format_1003("     WindowID:{:8} \n");
        static constexpr auto Format_1006("     IGUID:   {:8}  - Not specified\n");
        static constexpr auto Format_1007("     IGUID:   {:8} \n");
        static constexpr auto Format_1005("Simulation parameters:\n");
        static constexpr auto Format_1010("  Tout       =  {:10.6F} K ( {:7.3F} deg C) - Outdoor temperature\n");
        static constexpr auto Format_1015("  Tint       =  {:10.6F} K ( {:7.3F} deg C) - Indoor temperature\n");
        static constexpr auto Format_1020("  Trmin      =  {:10.6F} K ( {:7.3F} deg C) - Indoor mean radiant temp.\n");
        static constexpr auto Format_1030("  wso        =  {:7.3F}    - Outdoor wind speed [m/s]\n");
        static constexpr auto Format_1032("  iwd        =    0        - Wind direction - windward\n");
        static constexpr auto Format_1033("  iwd        =    1        - Wind direction - leeward\n");
        static constexpr auto Format_1035("  wsi        =  {:7.3F}    - Indoor forced air speed [m/s]\n");
        static constexpr auto Format_1040("  dir        = {:8.3F}    - Direct solar radiation [W/m^2]\n");
        static constexpr auto Format_1041("  outir       = {:8.3F}    - IR radiation [W/m^2]\n");
        static constexpr auto Format_1045("  isky       =  {:3}        - Flag for handling tsky, esky\n");
        static constexpr auto Format_1050("  tsky           =  {:10.6F} K ( {:7.3F} deg C) - Night sky temperature\n");
        static constexpr auto Format_1055("  esky           =  {:7.3F}    - Effective night sky emmitance\n");
        static constexpr auto Format_1060("  fclr           =  {:7.3F}    - Fraction of sky that is clear\n");
        static constexpr auto Format_1061("  VacuumPressure =  {:7.3F}    - maximum allowed gas pressure to be considered as vacuum\n");
        static constexpr auto Format_1062("  VacuumMaxGapThickness =  {:7.3F}    - maximum allowed vacuum gap thickness with support pillar\n");
        static constexpr auto Format_1063("  ibc(1)         =  {:3}        - Outdoor BC switch\n");
        static constexpr auto Format_1065("  hout           =  {:9.5F}  - Outdoor film coeff. [W/m^2-K]\n");
        static constexpr auto Format_1066("  ibc(2)         =  {:3}        - Indoor BC switch\n");
        static constexpr auto Format_1068("  hin            =  {:9.5F}  - Indoor film coeff. [W/m^2-K]\n");
        static constexpr auto Format_1070("  standard   =  {:3}        - ISO 15099 calc. standard\n");
        static constexpr auto Format_1071("  standard   =  {:3}        - EN 673/ISO 10292 Declared calc. standard\n");
        static constexpr auto Format_1072("  standard   =  {:3}        - EN 673/ISO 10292 Design calc. standard\n");
        static constexpr auto Format_10731("  ThermalMod =  {:3}        - ISO15099 thermal model\n");
        static constexpr auto Format_10732("  ThermalMod =  {:3}        - Scaled Cavity Width (SCW) thermal model\n");
        static constexpr auto Format_10733("  ThermalMod =  {:3}        - Convective Scalar Model (CSM) thermal model\n");
        static constexpr auto Format_10740("  SDScalar =  {:7.5F}      - Factor of Venetian SD layer contribution to convection\n\n (only if "
                                           "ThermalModel = 2, otherwise ignored)\n");
        static constexpr auto Format_1075("IGU parameters:\n");
        static constexpr auto Format_1076("  height     =  {:10.6F} - IGU cavity height [m]\n");
        static constexpr auto Format_1077("  heightt    =  {:10.6F} - Total window height [m]\n");
        static constexpr auto Format_1078("  width      =  {:10.6F} - Window width [m]\n");
        static constexpr auto Format_1079("  tilt       =  {:7.3F}    - Window tilt [deg]\n");
        static constexpr auto Format_1080("  totsol     =  {:10.6F} - Total solar transmittance of IGU\n");
        static constexpr auto Format_1081("  nlayer     =  {:3}        - Number of glazing layers\n");
        static constexpr auto Format_1089("IGU layers list:\n");
        static constexpr auto Format_10802(" Layer{:3} : {:1}              - Specular layer - Monolyhtic Glass\n");
        static constexpr auto Format_10803(" Layer{:3} : {:1}              - Laminated Glass\n");
        static constexpr auto Format_10804(" Layer{:3} : {:1}              - Horizontal Venetian Blind\n");
        static constexpr auto Format_10805(" Layer{:3} : {:1}              - Woven Shade\n");
        static constexpr auto Format_10806(" Layer{:3} : {:1}              - Diffuse Shade\n");
        static constexpr auto Format_10809(" Layer{:3} : {:1}              - UNKNOWN TYPE!\n");
        static constexpr auto Format_10810(" Layer{:3} : {:1}              - Vertical Venetian Blind\n");
        static constexpr auto Format_1085("    nslice     = {:3}          - Number of slices\n");
        static constexpr auto Format_1090("    thick   = {:10.6F}   - Thickness [m]\n");
        static constexpr auto Format_1091("    scon    = {:10.6F}   - Thermal conductivity [W/m-K]\n");
        static constexpr auto Format_1092("    asol    = {:12.8F} - Absorbed solar energy [W/m^2]\n");
        static constexpr auto Format_1093("    tir     = {:12.8F} - IR transmittance\n");
        static constexpr auto Format_1094("    emis1   = {:10.6F}   - IR outdoor emissivity\n");
        static constexpr auto Format_1095("    emis2   = {:10.6F}   - IR indoor emissivity\n");
        static constexpr auto Format_1100("    Atop    = {:10.6F}   - Top opening area [m^2]\n");
        static constexpr auto Format_1101("    Abot    = {:10.6F}   - Bottom opening area [m^2]\n");
        static constexpr auto Format_1102("    Al      = {:10.6F}   - Left opening area [m^2]\n");
        static constexpr auto Format_1103("    Ar      = {:10.6F}   - Right opening area [m^2]\n");
        static constexpr auto Format_1105("    Ah      = {:10.6F}   - Total area of holes [m^2]\n");
        static constexpr auto Format_11051("    SlatThick   = {:10.6F}   - Slat thickness [m]\n");
        static constexpr auto Format_11052("    SlatWidth   = {:10.6F}   - Slat width [m]\n");
        static constexpr auto Format_11053("    SlatAngle   = {:10.6F}   - Slat tilt angle [deg]\n");
        static constexpr auto Format_11054("    SlatCond    = {:10.6F}   - Conductivity of the slat material [W/m.K]\n");
        static constexpr auto Format_11055("    SlatSpacing = {:10.6F}   - Distance between slats [m]\n");
        static constexpr auto Format_11056("    SlatCurve   = {:10.6F}   - Curvature radius of the slat [m]\n");
        static constexpr auto Format_1110("IGU Gaps:\n");
        static constexpr auto Format_1111(" Gap {:2}:\n");
        static constexpr auto Format_11110(" Outdoor space:\n");
        static constexpr auto Format_11111(" Indoor space:\n");
        static constexpr auto Format_1112("    gap        = {:12.5F} - Gap width [m]\n");
        static constexpr auto Format_1113("    presure    = {:12.5F} - Gas pressure [N/m^2]\n");
        static constexpr auto Format_1114("    nmix       = {:6}       - Num. of gasses in a gas mix\n");
        static constexpr auto Format_1115("      Gas {:1}:     {}     {:6.2F} %\n");
        static constexpr auto Format_1120("    vvent      = {:12.5F} - Forced ventilation speed [m/s]\n");
        static constexpr auto Format_1121("    tvent      = {:12.5F} - Temperature in connected gap [K]\n");
        static constexpr auto Format_1130("      Gas mix coefficients - gas {:1}, {:6.2F} %\n");
        static constexpr auto Format_1131("        gcon   = {:11.6F}, {:11.6F}, {:11.6F} - Conductivity\n");
        static constexpr auto Format_1132("        gvis   = {:11.6F}, {:11.6F}, {:11.6F} - Dynamic viscosity\n");
        static constexpr auto Format_1133("        gcp    = {:11.6F}, {:11.6F}, {:11.6F} - Spec.heat @ const.P\n");
        static constexpr auto Format_1134("        wght   = {:11.6F}                           - Molecular weight\n");
        static constexpr auto Format_1198("=====  =====  =====  =====  =====  =====  =====  =====  =====  =====  =====\n");

        // bi...Create debug file w/ Tarcog's input arguments:

        // File is not open and nothing cannot be written
        if (!InArgumentsFile.good()) return;

        date_and_time(real_CLOCK(1), real_CLOCK(2), real_CLOCK(3), DATE_TIME);

        print(InArgumentsFile, "\n");
        print(InArgumentsFile, Format_1001, DATE_TIME(1), DATE_TIME(2), DATE_TIME(3), DATE_TIME(5), DATE_TIME(6), DATE_TIME(7));
        print(InArgumentsFile, "\n");

        if (state.dataTARCOGOutputs->winID == -1) {
            print(InArgumentsFile, Format_1002, state.dataTARCOGOutputs->winID);
        } else {
            print(InArgumentsFile, Format_1003, state.dataTARCOGOutputs->winID);
        }
=======
    // Argument array dimensioning
    EP_SIZE_CHECK(ibc, 2);
    EP_SIZE_CHECK(LayerType, maxlay);
    EP_SIZE_CHECK(thick, maxlay);
    EP_SIZE_CHECK(scon, maxlay);
    EP_SIZE_CHECK(asol, maxlay);
    EP_SIZE_CHECK(tir, maxlay2);
    EP_SIZE_CHECK(emis, maxlay2);
    EP_SIZE_CHECK(Atop, maxlay);
    EP_SIZE_CHECK(Abot, maxlay);
    EP_SIZE_CHECK(Al, maxlay);
    EP_SIZE_CHECK(Ar, maxlay);
    EP_SIZE_CHECK(Ah, maxlay);
    EP_SIZE_CHECK(SlatThick, maxlay);
    EP_SIZE_CHECK(SlatWidth, maxlay);
    EP_SIZE_CHECK(SlatAngle, maxlay);
    EP_SIZE_CHECK(SlatCond, maxlay);
    EP_SIZE_CHECK(SlatSpacing, maxlay);
    EP_SIZE_CHECK(SlatCurve, maxlay);
    EP_SIZE_CHECK(nslice, maxlay);
    EP_SIZE_CHECK(LaminateA, maxlay);
    EP_SIZE_CHECK(LaminateB, maxlay);
    EP_SIZE_CHECK(sumsol, maxlay);
    EP_SIZE_CHECK(gap, maxlay);
    EP_SIZE_CHECK(vvent, maxlay1);
    EP_SIZE_CHECK(tvent, maxlay1);
    EP_SIZE_CHECK(presure, maxlay1);
    EP_SIZE_CHECK(nmix, maxlay1);
    iprop.dim(maxgas, maxlay1);
    frct.dim(maxgas, maxlay1);
    xgcon.dim(3, maxgas);
    xgvis.dim(3, maxgas);
    xgcp.dim(3, maxgas);
    EP_SIZE_CHECK(xwght, maxgas);

    // Locals
    Array1D_int DATE_TIME(8);
    Array1D_string real_CLOCK(3);

    int i;
    int j;

    // Formats
    static constexpr auto Format_1000("TARCOG input arguments:\n");
    static constexpr auto Format_1001("TARCOG debug output, {:4}-{:02}-{:02}, {:02}:{:02}:{:02}\n");
    static constexpr auto Format_1002("     WindowID:{:8}  - Not specified\n");
    static constexpr auto Format_1003("     WindowID:{:8} \n");
    static constexpr auto Format_1006("     IGUID:   {:8}  - Not specified\n");
    static constexpr auto Format_1007("     IGUID:   {:8} \n");
    static constexpr auto Format_1005("Simulation parameters:\n");
    static constexpr auto Format_1010("  Tout       =  {:10.6F} K ( {:7.3F} deg C) - Outdoor temperature\n");
    static constexpr auto Format_1015("  Tint       =  {:10.6F} K ( {:7.3F} deg C) - Indoor temperature\n");
    static constexpr auto Format_1020("  Trmin      =  {:10.6F} K ( {:7.3F} deg C) - Indoor mean radiant temp.\n");
    static constexpr auto Format_1030("  wso        =  {:7.3F}    - Outdoor wind speed [m/s]\n");
    static constexpr auto Format_1032("  iwd        =    0        - Wind direction - windward\n");
    static constexpr auto Format_1033("  iwd        =    1        - Wind direction - leeward\n");
    static constexpr auto Format_1035("  wsi        =  {:7.3F}    - Indoor forced air speed [m/s]\n");
    static constexpr auto Format_1040("  dir        = {:8.3F}    - Direct solar radiation [W/m^2]\n");
    static constexpr auto Format_1041("  outir       = {:8.3F}    - IR radiation [W/m^2]\n");
    static constexpr auto Format_1045("  isky       =  {:3}        - Flag for handling tsky, esky\n");
    static constexpr auto Format_1050("  tsky           =  {:10.6F} K ( {:7.3F} deg C) - Night sky temperature\n");
    static constexpr auto Format_1055("  esky           =  {:7.3F}    - Effective night sky emmitance\n");
    static constexpr auto Format_1060("  fclr           =  {:7.3F}    - Fraction of sky that is clear\n");
    static constexpr auto Format_1061("  VacuumPressure =  {:7.3F}    - maximum allowed gas pressure to be considered as vacuum\n");
    static constexpr auto Format_1062("  VacuumMaxGapThickness =  {:7.3F}    - maximum allowed vacuum gap thickness with support pillar\n");
    static constexpr auto Format_1063("  ibc(1)         =  {:3}        - Outdoor BC switch\n");
    static constexpr auto Format_1065("  hout           =  {:9.5F}  - Outdoor film coeff. [W/m^2-K]\n");
    static constexpr auto Format_1066("  ibc(2)         =  {:3}        - Indoor BC switch\n");
    static constexpr auto Format_1068("  hin            =  {:9.5F}  - Indoor film coeff. [W/m^2-K]\n");
    static constexpr auto Format_1070("  standard   =  {:3}        - ISO 15099 calc. standard\n");
    static constexpr auto Format_1071("  standard   =  {:3}        - EN 673/ISO 10292 Declared calc. standard\n");
    static constexpr auto Format_1072("  standard   =  {:3}        - EN 673/ISO 10292 Design calc. standard\n");
    static constexpr auto Format_10731("  ThermalMod =  {:3}        - ISO15099 thermal model\n");
    static constexpr auto Format_10732("  ThermalMod =  {:3}        - Scaled Cavity Width (SCW) thermal model\n");
    static constexpr auto Format_10733("  ThermalMod =  {:3}        - Convective Scalar Model (CSM) thermal model\n");
    static constexpr auto Format_10740("  SDScalar =  {:7.5F}      - Factor of Venetian SD layer contribution to convection\n\n (only if "
                                       "ThermalModel = 2, otherwise ignored)\n");
    static constexpr auto Format_1075("IGU parameters:\n");
    static constexpr auto Format_1076("  height     =  {:10.6F} - IGU cavity height [m]\n");
    static constexpr auto Format_1077("  heightt    =  {:10.6F} - Total window height [m]\n");
    static constexpr auto Format_1078("  width      =  {:10.6F} - Window width [m]\n");
    static constexpr auto Format_1079("  tilt       =  {:7.3F}    - Window tilt [deg]\n");
    static constexpr auto Format_1080("  totsol     =  {:10.6F} - Total solar transmittance of IGU\n");
    static constexpr auto Format_1081("  nlayer     =  {:3}        - Number of glazing layers\n");
    static constexpr auto Format_1089("IGU layers list:\n");
    static constexpr auto Format_10802(" Layer{:3} : {:1}              - Specular layer - Monolyhtic Glass\n");
    static constexpr auto Format_10803(" Layer{:3} : {:1}              - Laminated Glass\n");
    static constexpr auto Format_10804(" Layer{:3} : {:1}              - Horizontal Venetian Blind\n");
    static constexpr auto Format_10805(" Layer{:3} : {:1}              - Woven Shade\n");
    static constexpr auto Format_10806(" Layer{:3} : {:1}              - Diffuse Shade\n");
    static constexpr auto Format_10809(" Layer{:3} : {:1}              - UNKNOWN TYPE!\n");
    static constexpr auto Format_10810(" Layer{:3} : {:1}              - Vertical Venetian Blind\n");
    static constexpr auto Format_1085("    nslice     = {:3}          - Number of slices\n");
    static constexpr auto Format_1090("    thick   = {:10.6F}   - Thickness [m]\n");
    static constexpr auto Format_1091("    scon    = {:10.6F}   - Thermal conductivity [W/m-K]\n");
    static constexpr auto Format_1092("    asol    = {:12.8F} - Absorbed solar energy [W/m^2]\n");
    static constexpr auto Format_1093("    tir     = {:12.8F} - IR transmittance\n");
    static constexpr auto Format_1094("    emis1   = {:10.6F}   - IR outdoor emissivity\n");
    static constexpr auto Format_1095("    emis2   = {:10.6F}   - IR indoor emissivity\n");
    static constexpr auto Format_1100("    Atop    = {:10.6F}   - Top opening area [m^2]\n");
    static constexpr auto Format_1101("    Abot    = {:10.6F}   - Bottom opening area [m^2]\n");
    static constexpr auto Format_1102("    Al      = {:10.6F}   - Left opening area [m^2]\n");
    static constexpr auto Format_1103("    Ar      = {:10.6F}   - Right opening area [m^2]\n");
    static constexpr auto Format_1105("    Ah      = {:10.6F}   - Total area of holes [m^2]\n");
    static constexpr auto Format_11051("    SlatThick   = {:10.6F}   - Slat thickness [m]\n");
    static constexpr auto Format_11052("    SlatWidth   = {:10.6F}   - Slat width [m]\n");
    static constexpr auto Format_11053("    SlatAngle   = {:10.6F}   - Slat tilt angle [deg]\n");
    static constexpr auto Format_11054("    SlatCond    = {:10.6F}   - Conductivity of the slat material [W/m.K]\n");
    static constexpr auto Format_11055("    SlatSpacing = {:10.6F}   - Distance between slats [m]\n");
    static constexpr auto Format_11056("    SlatCurve   = {:10.6F}   - Curvature radius of the slat [m]\n");
    static constexpr auto Format_1110("IGU Gaps:\n");
    static constexpr auto Format_1111(" Gap {:2}:\n");
    static constexpr auto Format_11110(" Outdoor space:\n");
    static constexpr auto Format_11111(" Indoor space:\n");
    static constexpr auto Format_1112("    gap        = {:12.5F} - Gap width [m]\n");
    static constexpr auto Format_1113("    presure    = {:12.5F} - Gas pressure [N/m^2]\n");
    static constexpr auto Format_1114("    nmix       = {:6}       - Num. of gasses in a gas mix\n");
    static constexpr auto Format_1115("      Gas {:1}:     {}     {:6.2F} %\n");
    static constexpr auto Format_1120("    vvent      = {:12.5F} - Forced ventilation speed [m/s]\n");
    static constexpr auto Format_1121("    tvent      = {:12.5F} - Temperature in connected gap [K]\n");
    static constexpr auto Format_1130("      Gas mix coefficients - gas {:1}, {:6.2F} %\n");
    static constexpr auto Format_1131("        gcon   = {:11.6F}, {:11.6F}, {:11.6F} - Conductivity\n");
    static constexpr auto Format_1132("        gvis   = {:11.6F}, {:11.6F}, {:11.6F} - Dynamic viscosity\n");
    static constexpr auto Format_1133("        gcp    = {:11.6F}, {:11.6F}, {:11.6F} - Spec.heat @ const.P\n");
    static constexpr auto Format_1134("        wght   = {:11.6F}                           - Molecular weight\n");
    static constexpr auto Format_1198("=====  =====  =====  =====  =====  =====  =====  =====  =====  =====  =====\n");

    // bi...Create debug file w/ Tarcog's input arguments:

    // File is not open and nothing cannot be written
    if (!InArgumentsFile.good()) return;

    date_and_time(real_CLOCK(1), real_CLOCK(2), real_CLOCK(3), DATE_TIME);

    print(InArgumentsFile, "\n");
    print(InArgumentsFile, Format_1001, DATE_TIME(1), DATE_TIME(2), DATE_TIME(3), DATE_TIME(5), DATE_TIME(6), DATE_TIME(7));
    print(InArgumentsFile, "\n");

    if (state.dataTARCOGOutputs->winID == -1) {
        print(InArgumentsFile, Format_1002, state.dataTARCOGOutputs->winID);
    } else {
        print(InArgumentsFile, Format_1003, state.dataTARCOGOutputs->winID);
    }
>>>>>>> 2dc2f88c

    if (state.dataTARCOGOutputs->iguID == -1) {
        print(InArgumentsFile, Format_1006, state.dataTARCOGOutputs->iguID);
    } else {
        print(InArgumentsFile, Format_1007, state.dataTARCOGOutputs->iguID);
    }

<<<<<<< HEAD
        print(InArgumentsFile, "     Debug dir:     {}\n", DBGD.string());

        print(InArgumentsFile, "\n");
        print(InArgumentsFile, Format_1000);
        print(InArgumentsFile, "\n");
        print(InArgumentsFile, Format_1005);
        print(InArgumentsFile, Format_1010, tout, tout - DataGlobalConstants::KelvinConv);
        print(InArgumentsFile, Format_1015, tind, tind - DataGlobalConstants::KelvinConv);
        print(InArgumentsFile, Format_1020, trmin, trmin - DataGlobalConstants::KelvinConv);
        print(InArgumentsFile, Format_1030, wso);
        if (iwd == 0) print(InArgumentsFile, Format_1032); // windward
        if (iwd == 1) print(InArgumentsFile, Format_1033); // leeward
        print(InArgumentsFile, Format_1035, wsi);
        print(InArgumentsFile, Format_1040, dir);
        print(InArgumentsFile, Format_1041, outir);
        print(InArgumentsFile, Format_1045, isky);
        print(InArgumentsFile, Format_1050, tsky, tsky - DataGlobalConstants::KelvinConv);
        print(InArgumentsFile, Format_1055, esky);
        print(InArgumentsFile, Format_1060, fclr);
        print(InArgumentsFile, Format_1061, VacuumPressure);
        print(InArgumentsFile, Format_1062, VacuumMaxGapThickness);
        print(InArgumentsFile, Format_1063, ibc(1));
        print(InArgumentsFile, Format_1065, hout);
        print(InArgumentsFile, Format_1066, ibc(2));
        print(InArgumentsFile, Format_1068, hin);

        if (standard == ISO15099) print(InArgumentsFile, Format_1070, standard);
        if (standard == EN673) print(InArgumentsFile, Format_1071, standard);
        if (standard == EN673Design) print(InArgumentsFile, Format_1072, standard);

        if (ThermalMod == THERM_MOD_ISO15099) {
            print(InArgumentsFile, Format_10731, ThermalMod);
            print(InArgumentsFile, Format_10740, SDScalar);
        }
=======
    print(InArgumentsFile, "     Debug dir:     {}\n", DBGD);

    print(InArgumentsFile, "\n");
    print(InArgumentsFile, Format_1000);
    print(InArgumentsFile, "\n");
    print(InArgumentsFile, Format_1005);
    print(InArgumentsFile, Format_1010, tout, tout - DataGlobalConstants::KelvinConv);
    print(InArgumentsFile, Format_1015, tind, tind - DataGlobalConstants::KelvinConv);
    print(InArgumentsFile, Format_1020, trmin, trmin - DataGlobalConstants::KelvinConv);
    print(InArgumentsFile, Format_1030, wso);
    if (iwd == 0) print(InArgumentsFile, Format_1032); // windward
    if (iwd == 1) print(InArgumentsFile, Format_1033); // leeward
    print(InArgumentsFile, Format_1035, wsi);
    print(InArgumentsFile, Format_1040, dir);
    print(InArgumentsFile, Format_1041, outir);
    print(InArgumentsFile, Format_1045, isky);
    print(InArgumentsFile, Format_1050, tsky, tsky - DataGlobalConstants::KelvinConv);
    print(InArgumentsFile, Format_1055, esky);
    print(InArgumentsFile, Format_1060, fclr);
    print(InArgumentsFile, Format_1061, VacuumPressure);
    print(InArgumentsFile, Format_1062, VacuumMaxGapThickness);
    print(InArgumentsFile, Format_1063, ibc(1));
    print(InArgumentsFile, Format_1065, hout);
    print(InArgumentsFile, Format_1066, ibc(2));
    print(InArgumentsFile, Format_1068, hin);

    if (standard == ISO15099) print(InArgumentsFile, Format_1070, standard);
    if (standard == EN673) print(InArgumentsFile, Format_1071, standard);
    if (standard == EN673Design) print(InArgumentsFile, Format_1072, standard);

    if (ThermalMod == TARCOGThermalModel::ISO15099) {
        print(InArgumentsFile, Format_10731, ThermalMod);
        print(InArgumentsFile, Format_10740, SDScalar);
    }
>>>>>>> 2dc2f88c

    if (ThermalMod == TARCOGThermalModel::SCW) {
        print(InArgumentsFile, Format_10732, ThermalMod);
        print(InArgumentsFile, Format_10740, SDScalar);
    }

    if (ThermalMod == TARCOGThermalModel::CSM) {
        print(InArgumentsFile, Format_10733, ThermalMod);
        print(InArgumentsFile, Format_10740, SDScalar);
    }

    print(InArgumentsFile, "\n");

    print(InArgumentsFile, Format_1075);
    print(InArgumentsFile, Format_1076, height);
    print(InArgumentsFile, Format_1077, heightt);
    print(InArgumentsFile, Format_1078, width);
    print(InArgumentsFile, Format_1079, tilt);
    print(InArgumentsFile, Format_1080, totsol);
    print(InArgumentsFile, Format_1081, nlayer);
    print(InArgumentsFile, "\n");

    print(InArgumentsFile, Format_1089);
    for (i = 1; i <= nlayer; ++i) {
        {
            auto const SELECT_CASE_var(LayerType(i));
            if (SELECT_CASE_var == TARCOGLayerType::DIFFSHADE) { // Diffuse Shade
                print(InArgumentsFile, Format_10806, i, LayerType(i));
            } else if (SELECT_CASE_var == TARCOGLayerType::WOVSHADE) { // Woven Shade
                print(InArgumentsFile, Format_10805, i, LayerType(i));
            } else if (SELECT_CASE_var == TARCOGLayerType::VENETBLIND_HORIZ) { // Horizontal venetian blind
                print(InArgumentsFile, Format_10804, i, LayerType(i));
            } else if (SELECT_CASE_var == TARCOGLayerType::VENETBLIND_VERT) { // Vertical venetian blind
                print(InArgumentsFile, Format_10810, i, LayerType(i));
            } else if (SELECT_CASE_var == TARCOGLayerType::SPECULAR) { // Specular layer
                if (nslice(i) <= 1) {
                    print(InArgumentsFile, Format_10802, i, LayerType(i)); // Monolithic glass
                } else {
                    print(InArgumentsFile, Format_10803, i, LayerType(i)); // Laminated layer
                }
            } else {
                print(InArgumentsFile, Format_10809, i, LayerType(i));
            }
        }

        print(InArgumentsFile, Format_1090, thick(i));
        print(InArgumentsFile, Format_1091, scon(i));
        print(InArgumentsFile, Format_1092, asol(i));
        print(InArgumentsFile, Format_1093, tir(2 * i - 1));
        print(InArgumentsFile, Format_1094, emis(2 * i - 1));
        print(InArgumentsFile, Format_1095, emis(2 * i));

        if (LayerType(i) == TARCOGLayerType::VENETBLIND_HORIZ || LayerType(i) == TARCOGLayerType::VENETBLIND_VERT) { // SD layer
            print(InArgumentsFile, Format_1100, Atop(i));
            print(InArgumentsFile, Format_1101, Abot(i));
            print(InArgumentsFile, Format_1102, Al(i));
            print(InArgumentsFile, Format_1103, Ar(i));
            print(InArgumentsFile, Format_1105, Ah(i));

            print(InArgumentsFile, Format_11051, SlatThick(i));
            print(InArgumentsFile, Format_11052, SlatWidth(i));
            print(InArgumentsFile, Format_11053, SlatAngle(i));
            print(InArgumentsFile, Format_11054, SlatCond(i));
            print(InArgumentsFile, Format_11055, SlatSpacing(i));
            print(InArgumentsFile, Format_11056, SlatCurve(i));
        }

        if (nslice(i) > 1) { // SD layer
            print(InArgumentsFile, Format_1085, nslice(i));
            print(InArgumentsFile, Format_1085, LaminateA(i));
            print(InArgumentsFile, Format_1085, LaminateB(i));
            print(InArgumentsFile, Format_1085, sumsol(i));
        }
    } // i - layers

    print(InArgumentsFile, "\n");

    print(InArgumentsFile, Format_1110);

<<<<<<< HEAD
    void WriteModifiedArguments(InputOutputFile &InArgumentsFile,
                                [[maybe_unused]] fs::path const &DBGD,
                                Real64 const esky,
                                Real64 const trmout,
                                Real64 const trmin,
                                Real64 const ebsky,
                                Real64 const ebroom,
                                Real64 const Gout,
                                Real64 const Gin,
                                int const nlayer,
                                const Array1D_int &LayerType,
                                const Array1D_int &nmix,
                                Array2A<Real64> const frct,
                                const Array1D<Real64> &thick,
                                const Array1D<Real64> &scon,
                                const Array1D<Real64> &gap,
                                Array2A<Real64> const xgcon,
                                Array2A<Real64> const xgvis,
                                Array2A<Real64> const xgcp,
                                const Array1D<Real64> &xwght)
    {

        // Using/Aliasing
        // Argument array dimensioning
        EP_SIZE_CHECK(LayerType, maxlay);
        EP_SIZE_CHECK(nmix, maxlay1);
        frct.dim(maxgas, maxlay1);
        EP_SIZE_CHECK(thick, maxlay);
        EP_SIZE_CHECK(scon, maxlay);
        EP_SIZE_CHECK(gap, MaxGap);
        xgcon.dim(3, maxgas);
        xgvis.dim(3, maxgas);
        xgcp.dim(3, maxgas);
        EP_SIZE_CHECK(xwght, maxgas);

        // Locals
        int i;
        int j;

        // Formats
        static constexpr auto Format_1014("Adjusted input arguments:\n");
        static constexpr auto Format_1013(" Gass coefficients:\n");
        static constexpr auto Format_1016("  Trmout     =  {:10.6F} K ( {:7.3F} deg C) - Outdoor mean radiant temp.\n");
        static constexpr auto Format_1017("  Gout       =  {:10.6F} \n");
        static constexpr auto Format_1018("  Gin        =  {:10.6F} \n");
        static constexpr auto Format_1019("  Ebsky      =  {:10.6F} \n");
        static constexpr auto Format_10191("  Ebroom     =  {:10.6F} \n");
        static constexpr auto Format_1020("  Trmin      =  {:10.6F} K ( {:7.3F} deg C) - Indoor mean radiant temp.\n");
        static constexpr auto Format_1055("  esky       =  {:7.3F}    - Effective night sky emmitance\n");
        static constexpr auto Format_1084(" Layer{:3} : {:1}              - Venetian Blind\n");
        static constexpr auto Format_1090("    thick   = {:10.6F}   - Thickness [m]\n");
        static constexpr auto Format_1091("    scon    = {:10.6F}   - Thermal conductivity [W/m-K]\n");
        static constexpr auto Format_1130("      Gas mix coefficients - gas {:1}, {:6.2F} %\n");
        static constexpr auto Format_1131("        gcon   = {:11.6F}, {:11.6F}, {:11.6F} - Conductivity\n");
        static constexpr auto Format_1132("        gvis   = {:11.6F}, {:11.6F}, {:11.6F} - Dynamic viscosity\n");
        static constexpr auto Format_1133("        gcp    = {:11.6F}, {:11.6F}, {:11.6F} - Spec.heat @ const.P\n");
        static constexpr auto Format_1134("        wght   = {:11.6F}                           - Molecular weight\n");
        static constexpr auto Format_1111(" Gap {:2}:\n");
        static constexpr auto Format_1112(" Gap width: {:11.8F}\n");
        static constexpr auto Format_11110(" Outdoor space:\n");
        static constexpr auto Format_11111(" Indoor space:\n");
        static constexpr auto Format_1198("=====  =====  =====  =====  =====  =====  =====  =====  =====  =====  =====\n");

        print(InArgumentsFile, "\n");
        print(InArgumentsFile, Format_1014);
        print(InArgumentsFile, "\n");
        print(InArgumentsFile, Format_1055, esky);
        print(InArgumentsFile, Format_1016, trmout, trmout - DataGlobalConstants::KelvinConv);
        print(InArgumentsFile, Format_1020, trmin, trmin - DataGlobalConstants::KelvinConv);
        print(InArgumentsFile, Format_1019, ebsky);
        print(InArgumentsFile, Format_10191, ebroom);
        print(InArgumentsFile, Format_1017, Gout);
        print(InArgumentsFile, Format_1018, Gin);
        print(InArgumentsFile, "\n");

        for (i = 1; i <= nlayer; ++i) {
            if (LayerType(i) == VENETBLIND_HORIZ || LayerType(i) == VENETBLIND_VERT) { // SD layer
                print(InArgumentsFile, Format_1084, i, LayerType(i));
                print(InArgumentsFile, Format_1090, thick(i));
                print(InArgumentsFile, Format_1091, scon(i));
            }
=======
    for (i = 1; i <= nlayer + 1; ++i) { // loop through gaps:
        if ((i > 1) && (i <= nlayer)) print(InArgumentsFile, Format_1111, i - 1);
        if (i == 1) print(InArgumentsFile, Format_11110);
        if (i == nlayer + 1) print(InArgumentsFile, Format_11111);
        if ((i > 1) && (i <= nlayer)) print(InArgumentsFile, Format_1112, gap(i - 1));
        print(InArgumentsFile, Format_1113, presure(i));
        if ((i > 1) && (i <= nlayer)) {
            print(InArgumentsFile, Format_1120, vvent(i));
        }
        if ((i > 1) && (i <= nlayer)) {
            print(InArgumentsFile, Format_1121, tvent(i));
>>>>>>> 2dc2f88c
        }
        print(InArgumentsFile, Format_1114, nmix(i));

        for (j = 1; j <= nmix(i); ++j) {
            // if (iprop(i, j).eq.1) write(InArgumentsFile, 1115) iprop(i, j), ' ' 100*frct(i, j) ! Air
            print(InArgumentsFile, Format_1115, iprop(j, i), ' ', 100 * frct(j, i)); // gas
            // if (iprop(i, j).eq.2) write(InArgumentsFile, 1116) iprop(i, j), 100*frct(i, j) ! Argon
            // if (iprop(i, j).eq.3) write(InArgumentsFile, 1117) iprop(i, j), 100*frct(i, j) ! Krypton
            // if (iprop(i, j).eq.4) write(InArgumentsFile, 1118) iprop(i, j), 100*frct(i, j) ! Xenon
            print(InArgumentsFile, Format_1130, iprop(j, i), 100 * frct(j, i));
            print(InArgumentsFile, Format_1131, xgcon(1, iprop(j, i)), xgcon(2, iprop(j, i)), xgcon(3, iprop(j, i)));
            print(InArgumentsFile, Format_1132, xgvis(1, iprop(j, i)), xgvis(2, iprop(j, i)), xgvis(3, iprop(j, i)));
            print(InArgumentsFile, Format_1133, xgcp(1, iprop(j, i)), xgcp(2, iprop(j, i)), xgcp(3, iprop(j, i)));
            print(InArgumentsFile, Format_1134, xwght(iprop(j, i)));
        } // - j - one mix
    }     // i - gas loop

    print(InArgumentsFile, "\n");
    print(InArgumentsFile, Format_1198);
}

void WriteModifiedArguments(InputOutputFile &InArgumentsFile,
                            [[maybe_unused]] std::string const &DBGD,
                            Real64 const esky,
                            Real64 const trmout,
                            Real64 const trmin,
                            Real64 const ebsky,
                            Real64 const ebroom,
                            Real64 const Gout,
                            Real64 const Gin,
                            int const nlayer,
                            const Array1D<TARCOGParams::TARCOGLayerType> &LayerType,
                            const Array1D_int &nmix,
                            Array2A<Real64> const frct,
                            const Array1D<Real64> &thick,
                            const Array1D<Real64> &scon,
                            const Array1D<Real64> &gap,
                            Array2A<Real64> const xgcon,
                            Array2A<Real64> const xgvis,
                            Array2A<Real64> const xgcp,
                            const Array1D<Real64> &xwght)
{

    // Using/Aliasing
    // Argument array dimensioning
    EP_SIZE_CHECK(LayerType, maxlay);
    EP_SIZE_CHECK(nmix, maxlay1);
    frct.dim(maxgas, maxlay1);
    EP_SIZE_CHECK(thick, maxlay);
    EP_SIZE_CHECK(scon, maxlay);
    EP_SIZE_CHECK(gap, MaxGap);
    xgcon.dim(3, maxgas);
    xgvis.dim(3, maxgas);
    xgcp.dim(3, maxgas);
    EP_SIZE_CHECK(xwght, maxgas);

    // Locals
    int i;
    int j;

    // Formats
    static constexpr auto Format_1014("Adjusted input arguments:\n");
    static constexpr auto Format_1013(" Gass coefficients:\n");
    static constexpr auto Format_1016("  Trmout     =  {:10.6F} K ( {:7.3F} deg C) - Outdoor mean radiant temp.\n");
    static constexpr auto Format_1017("  Gout       =  {:10.6F} \n");
    static constexpr auto Format_1018("  Gin        =  {:10.6F} \n");
    static constexpr auto Format_1019("  Ebsky      =  {:10.6F} \n");
    static constexpr auto Format_10191("  Ebroom     =  {:10.6F} \n");
    static constexpr auto Format_1020("  Trmin      =  {:10.6F} K ( {:7.3F} deg C) - Indoor mean radiant temp.\n");
    static constexpr auto Format_1055("  esky       =  {:7.3F}    - Effective night sky emmitance\n");
    static constexpr auto Format_1084(" Layer{:3} : {:1}              - Venetian Blind\n");
    static constexpr auto Format_1090("    thick   = {:10.6F}   - Thickness [m]\n");
    static constexpr auto Format_1091("    scon    = {:10.6F}   - Thermal conductivity [W/m-K]\n");
    static constexpr auto Format_1130("      Gas mix coefficients - gas {:1}, {:6.2F} %\n");
    static constexpr auto Format_1131("        gcon   = {:11.6F}, {:11.6F}, {:11.6F} - Conductivity\n");
    static constexpr auto Format_1132("        gvis   = {:11.6F}, {:11.6F}, {:11.6F} - Dynamic viscosity\n");
    static constexpr auto Format_1133("        gcp    = {:11.6F}, {:11.6F}, {:11.6F} - Spec.heat @ const.P\n");
    static constexpr auto Format_1134("        wght   = {:11.6F}                           - Molecular weight\n");
    static constexpr auto Format_1111(" Gap {:2}:\n");
    static constexpr auto Format_1112(" Gap width: {:11.8F}\n");
    static constexpr auto Format_11110(" Outdoor space:\n");
    static constexpr auto Format_11111(" Indoor space:\n");
    static constexpr auto Format_1198("=====  =====  =====  =====  =====  =====  =====  =====  =====  =====  =====\n");

    print(InArgumentsFile, "\n");
    print(InArgumentsFile, Format_1014);
    print(InArgumentsFile, "\n");
    print(InArgumentsFile, Format_1055, esky);
    print(InArgumentsFile, Format_1016, trmout, trmout - DataGlobalConstants::KelvinConv);
    print(InArgumentsFile, Format_1020, trmin, trmin - DataGlobalConstants::KelvinConv);
    print(InArgumentsFile, Format_1019, ebsky);
    print(InArgumentsFile, Format_10191, ebroom);
    print(InArgumentsFile, Format_1017, Gout);
    print(InArgumentsFile, Format_1018, Gin);
    print(InArgumentsFile, "\n");

    for (i = 1; i <= nlayer; ++i) {
        if ((TARCOGLayerType)LayerType(i) == TARCOGLayerType::VENETBLIND_HORIZ ||
            (TARCOGLayerType)LayerType(i) == TARCOGLayerType::VENETBLIND_VERT) { // SD layer
            print(InArgumentsFile, Format_1084, i, LayerType(i));
            print(InArgumentsFile, Format_1090, thick(i));
            print(InArgumentsFile, Format_1091, scon(i));
        }
    }
    print(InArgumentsFile, "\n");

    print(InArgumentsFile, Format_1013);
    for (i = 1; i <= nlayer + 1; ++i) { // loop through gaps:
        if ((i > 1) && (i <= nlayer)) print(InArgumentsFile, Format_1111, i - 1);
        if ((i > 1) && (i <= nlayer)) print(InArgumentsFile, Format_1112, gap(i - 1));
        if (i == 1) print(InArgumentsFile, Format_11110);
        if (i == nlayer + 1) print(InArgumentsFile, Format_11111);
        for (j = 1; j <= nmix(i); ++j) {
            print(InArgumentsFile, Format_1130, j, 100 * frct(j, i));
            print(InArgumentsFile, Format_1131, xgcon(1, j), xgcon(2, j), xgcon(3, j));
            print(InArgumentsFile, Format_1132, xgvis(1, j), xgvis(2, j), xgvis(3, j));
            print(InArgumentsFile, Format_1133, xgcp(1, j), xgcp(2, j), xgcp(3, j));
            print(InArgumentsFile, Format_1134, xwght(j));
        } // j - gas mix
    }     // i - gaps
    print(InArgumentsFile, "\n");
    print(InArgumentsFile, Format_1198);
}

void WriteOutputArguments(InputOutputFile &OutArgumentsFile,
                          [[maybe_unused]] std::string const &DBGD,
                          int const nlayer,
                          Real64 const tamb,
                          const Array1D<Real64> &q,
                          const Array1D<Real64> &qv,
                          const Array1D<Real64> &qcgas,
                          const Array1D<Real64> &qrgas,
                          const Array1D<Real64> &theta,
                          const Array1D<Real64> &vfreevent,
                          const Array1D<Real64> &vvent,
                          const Array1D<Real64> &Keff,
                          const Array1D<Real64> &ShadeGapKeffConv,
                          Real64 const troom,
                          Real64 const ufactor,
                          Real64 const shgc,
                          Real64 const sc,
                          Real64 const hflux,
                          Real64 const shgct,
                          Real64 const hcin,
                          Real64 const hrin,
                          Real64 const hcout,
                          Real64 const hrout,
                          const Array1D<Real64> &Ra,
                          const Array1D<Real64> &Nu,
                          const Array1D<TARCOGParams::TARCOGLayerType> &LayerType,
                          const Array1D<Real64> &Ebf,
                          const Array1D<Real64> &Ebb,
                          const Array1D<Real64> &Rf,
                          const Array1D<Real64> &Rb,
                          Real64 const ebsky,
                          Real64 const Gout,
                          Real64 const ebroom,
                          Real64 const Gin,
                          Real64 const ShadeEmisRatioIn,
                          Real64 const ShadeEmisRatioOut,
                          Real64 const ShadeHcRatioIn,
                          Real64 const ShadeHcRatioOut,
                          Real64 const HcUnshadedIn,
                          Real64 const HcUnshadedOut,
                          const Array1D<Real64> &hcgas,
                          const Array1D<Real64> &hrgas,
                          Real64 const AchievedErrorTolerance,
                          int const NumOfIter)
{

<<<<<<< HEAD
    void WriteOutputArguments(InputOutputFile &OutArgumentsFile,
                              [[maybe_unused]] fs::path const &DBGD,
                              int const nlayer,
                              Real64 const tamb,
                              const Array1D<Real64> &q,
                              const Array1D<Real64> &qv,
                              const Array1D<Real64> &qcgas,
                              const Array1D<Real64> &qrgas,
                              const Array1D<Real64> &theta,
                              const Array1D<Real64> &vfreevent,
                              const Array1D<Real64> &vvent,
                              const Array1D<Real64> &Keff,
                              const Array1D<Real64> &ShadeGapKeffConv,
                              Real64 const troom,
                              Real64 const ufactor,
                              Real64 const shgc,
                              Real64 const sc,
                              Real64 const hflux,
                              Real64 const shgct,
                              Real64 const hcin,
                              Real64 const hrin,
                              Real64 const hcout,
                              Real64 const hrout,
                              const Array1D<Real64> &Ra,
                              const Array1D<Real64> &Nu,
                              const Array1D_int &LayerType,
                              const Array1D<Real64> &Ebf,
                              const Array1D<Real64> &Ebb,
                              const Array1D<Real64> &Rf,
                              const Array1D<Real64> &Rb,
                              Real64 const ebsky,
                              Real64 const Gout,
                              Real64 const ebroom,
                              Real64 const Gin,
                              Real64 const ShadeEmisRatioIn,
                              Real64 const ShadeEmisRatioOut,
                              Real64 const ShadeHcRatioIn,
                              Real64 const ShadeHcRatioOut,
                              Real64 const HcUnshadedIn,
                              Real64 const HcUnshadedOut,
                              const Array1D<Real64> &hcgas,
                              const Array1D<Real64> &hrgas,
                              Real64 const AchievedErrorTolerance,
                              int const NumOfIter)
    {

        // Using/Aliasing
        // Argument array dimensioning
        EP_SIZE_CHECK(q, maxlay3);
        EP_SIZE_CHECK(qv, maxlay1);
        EP_SIZE_CHECK(qcgas, maxlay1);
        EP_SIZE_CHECK(qrgas, maxlay1);
        EP_SIZE_CHECK(theta, maxlay2);
        EP_SIZE_CHECK(vfreevent, maxlay1);
        EP_SIZE_CHECK(vvent, maxlay1);
        EP_SIZE_CHECK(Keff, maxlay);
        EP_SIZE_CHECK(ShadeGapKeffConv, MaxGap);
        EP_SIZE_CHECK(Ra, maxlay);
        EP_SIZE_CHECK(Nu, maxlay);
        EP_SIZE_CHECK(LayerType, maxlay);
        EP_SIZE_CHECK(Ebf, maxlay);
        EP_SIZE_CHECK(Ebb, maxlay);
        EP_SIZE_CHECK(Rf, maxlay);
        EP_SIZE_CHECK(Rb, maxlay);
        EP_SIZE_CHECK(hcgas, maxlay);
        EP_SIZE_CHECK(hrgas, maxlay);

        // Locals
        Array1D_int DATE_TIME(8);
        Array1D_string real_CLOCK(3);

        int i;

        // Formats
        static constexpr auto Format_2000("TARCOG calculation results - {:4}-{:02}-{:02}, {:02}:{:02}:{:02}\n");
        static constexpr auto Format_2120("  Ufactor  = {:12.6F}\n");
        static constexpr auto Format_2130("  SHGC     = {:12.6F}\n");
        static constexpr auto Format_2131("  SHGC_OLD = {:12.6F}\n");
        static constexpr auto Format_2132("  SC       = {:12.6F}\n");
        static constexpr auto Format_2140("  hcin  = {:10.6F}   hrin  = {:10.6F}   hin  = {:10.6F}\n");
        static constexpr auto Format_2150("  hcout = {:10.6F}   hrout = {:10.6F}   hout = {:10.6F}\n");
        static constexpr auto Format_2155("  Ra({:1}) ={:15.6F}        Nu({:1}) ={:12.6F}\n");
        static constexpr auto Format_2160("  hcgas({:1}) ={:15.6F}      hrgas({:1}) ={:24.6F}\n");
        static constexpr auto Format_2170("  hflux    = {:12.6F}\n");
        static constexpr auto Format_2105("                                            Tamb ={:11.6F} K ( {:7.3F} deg C)\n");
        static constexpr auto Format_2110("  ----------------- ------------------   Theta{:2} ={:11.6F} K ( {:7.3F} deg C)\n");
        static constexpr auto Format_2111(
            "  \\\\\\\\\\\\\\\\\\\\\\\\\\\\\\\\\\\\\\\\\\\\\\\\\\\\\\\\\\\\\\\\\\\\ "
            "\\\\\\\\\\\\\\\\\\\\\\\\\\\\\\\\\\\\\\\\\\\\\\\\\\\\\\\\\\\\\\\\\\\\\\\\   Theta{:2} ={:11.6F} K ( {:7.3F} "
            "deg C)\n");
        static constexpr auto Format_2112("  +++++++++++++++++ ++++++++++++++++++   Theta{:2} ={:11.6F} K ( {:7.3F} deg C)\n");
        static constexpr auto Format_2115("                                           Troom ={:11.6F} K ( {:7.3F} deg C)\n");
        static constexpr auto Format_2180("           qout ={:12.5F}\n");
        static constexpr auto Format_2190("  |     qpane{:2} ={:12.5F}        |\n");
        static constexpr auto Format_2195("  |     qpane{:2} ={:12.5F}        |         keffc{:2} ={:11.6F}\n");
        static constexpr auto Format_2199("  |      qlayer{:2} ={:12.5F}       |\n");
        static constexpr auto Format_2210("            qin ={:11.6F}\n");
        static constexpr auto Format_2300("            q{:2} ={:12.5F}\n");
        static constexpr auto Format_2320("           qv{:2} ={:12.5F}\n");
        static constexpr auto Format_2321("       airspd{:2} ={:12.5F}    keff{:2} ={:12.5F}\n");
        static constexpr auto Format_2322("           qc{:2} ={:12.5F}      qr{:2} ={:12.5F}\n");
        static constexpr auto Format_2330("  ShadeEmisRatioIn  ={:11.6F}        ShadeEmisRatioOut ={:11.6F}\n");
        static constexpr auto Format_2331("  ShadeHcRatioIn    ={:11.6F}        ShadeHcRatioOut   ={:11.6F}\n");
        static constexpr auto Format_2332("  HcUnshadedIn      ={:11.6F}        HcUnshadedOut     ={:11.6F}\n");
        static constexpr auto Format_2350("Heat Flux Flow and Temperatures of Layer Surfaces:\n");
        static constexpr auto Format_2351("Basic IGU properties:\n");
        static constexpr auto Format_4205("  Ebsky ={:11.6F} [W/m2], Gout ={:11.6F} [W/m2]\n");
        static constexpr auto Format_4215("  Ebroom ={:11.6F} [W/m2], Gin  ={:11.6F} [W/m2]\n");
        static constexpr auto Format_4110("  Ef{:2} ={:11.6F} [W/m2], Rf{:2} ={:11.6F} [W/m2]\n");
        static constexpr auto Format_4111("  ----------------- ------------------\n");
        static constexpr auto Format_4112("  Ef{:2} ={:11.6F} [W/m2], Rf{:2} ={:11.6F} [W/m2]\n");
        static constexpr auto Format_4113("  \\\\\\\\\\\\\\\\\\\\\\\\\\\\\\\\\\\\\\\\\\\\\\\\\\\\\\\\\\\\\\\\\\\\ "
                                          "\\\\\\\\\\\\\\\\\\\\\\\\\\\\\\\\\\\\\\\\\\\\\\\\\\\\\\\\\\\\\\\\\\\\\\\\\n");
        static constexpr auto Format_4114("  Ef{:2} ={:11.6F} [W/m2], Rf{:2} ={:11.6F} [W/m2]\n");
        static constexpr auto Format_4115("  +++++++++++++++++ ++++++++++++++++++\n");
        static constexpr auto Format_4116("  Ef{:2} ={:11.6F} [W/m2], Rf{:2} ={:11.6F} [W/m2]\n");
        static constexpr auto Format_4117("  ooooooooooooooooo oooooooooooooooooo\n");
        static constexpr auto Format_4120("  Eb{:2} ={:11.6F} [W/m2], Rb{:2} ={:11.6F} [W/m2]\n");
        static constexpr auto Format_4121("  ----------------- ------------------\n");
        static constexpr auto Format_4122("  Eb{:2} ={:11.6F} [W/m2], Rb{:2} ={:11.6F} [W/m2]\n");
        static constexpr auto Format_4123("  \\\\\\\\\\\\\\\\\\\\\\\\\\\\\\\\\\\\\\\\\\\\\\\\\\\\\\\\\\\\\\\\\\\\ "
                                          "\\\\\\\\\\\\\\\\\\\\\\\\\\\\\\\\\\\\\\\\\\\\\\\\\\\\\\\\\\\\\\\\\\\\\\\\\n");
        static constexpr auto Format_4124("  Eb{:2} ={:11.6F} [W/m2], Rb{:2} ={:11.6F} [W/m2]\n");
        static constexpr auto Format_4125("  +++++++++++++++++ ++++++++++++++++++\n");
        static constexpr auto Format_4126("  Eb{:2} ={:11.6F} [W/m2], Rb{:2} ={:11.6F} [W/m2]\n");
        static constexpr auto Format_4127("  ooooooooooooooooo oooooooooooooooooo\n");
        static constexpr auto Format_4190("  |                     |\n");
        static constexpr auto Format_4350("Energy balances on Layer Surfaces:\n");

        date_and_time(real_CLOCK(1), real_CLOCK(2), real_CLOCK(3), DATE_TIME);
        print(OutArgumentsFile, "\n");
        print(OutArgumentsFile, Format_2000, DATE_TIME(1), DATE_TIME(2), DATE_TIME(3), DATE_TIME(5), DATE_TIME(6), DATE_TIME(7));
        print(OutArgumentsFile, "\n");
        print(OutArgumentsFile, Format_2350);
        print(OutArgumentsFile, "\n");
        print(OutArgumentsFile, Format_2105, tamb, tamb - DataGlobalConstants::KelvinConv);
        print(OutArgumentsFile, Format_2180, q(1));

        // bi  Write out layer properties:
        for (i = 1; i <= nlayer; ++i) {
            {
                auto const SELECT_CASE_var(LayerType(i));
                if (SELECT_CASE_var == SPECULAR) { // Specular layer
                    print(OutArgumentsFile, Format_2110, 2 * i - 1, theta(2 * i - 1), theta(2 * i - 1) - DataGlobalConstants::KelvinConv);
                    print(OutArgumentsFile, Format_2190, i, q(2 * i));
                    print(OutArgumentsFile, Format_2110, 2 * i, theta(2 * i), theta(2 * i) - DataGlobalConstants::KelvinConv);
                } else if (SELECT_CASE_var == VENETBLIND_HORIZ || SELECT_CASE_var == VENETBLIND_VERT) { // Venetian blind
                    print(OutArgumentsFile, Format_2111, 2 * i - 1, theta(2 * i - 1), theta(2 * i - 1) - DataGlobalConstants::KelvinConv);
                    print(OutArgumentsFile, Format_2195, i, q(2 * i), i, ShadeGapKeffConv(i));
                    print(OutArgumentsFile, Format_2111, 2 * i, theta(2 * i), theta(2 * i) - DataGlobalConstants::KelvinConv);
                } else if (SELECT_CASE_var == WOVSHADE) { // Venetian blind
                    print(OutArgumentsFile, Format_2112, 2 * i - 1, theta(2 * i - 1), theta(2 * i - 1) - DataGlobalConstants::KelvinConv);
                    print(OutArgumentsFile, Format_2195, i, q(2 * i), i, ShadeGapKeffConv(i));
                    print(OutArgumentsFile, Format_2112, 2 * i, theta(2 * i), theta(2 * i) - DataGlobalConstants::KelvinConv);
                } else if (SELECT_CASE_var == DIFFSHADE) { // Venetian blind
                    print(OutArgumentsFile, Format_2110, 2 * i - 1, theta(2 * i - 1), theta(2 * i - 1) - DataGlobalConstants::KelvinConv);
                    print(OutArgumentsFile, Format_2190, i, q(2 * i));
                    print(OutArgumentsFile, Format_2110, 2 * i, theta(2 * i), theta(2 * i) - DataGlobalConstants::KelvinConv);
                } else {
                    print(OutArgumentsFile, Format_2110, 2 * i - 1, theta(2 * i - 1), theta(2 * i - 1) - DataGlobalConstants::KelvinConv);
                    print(OutArgumentsFile, Format_2199, i, q(2 * i));
                    print(OutArgumentsFile, Format_2110, 2 * i, theta(2 * i), theta(2 * i) - DataGlobalConstants::KelvinConv);
                }
            }

            // bi  Write out gap properties:
            if (i != nlayer) {
                print(OutArgumentsFile, Format_2300, i, q(2 * i + 1));
                print(OutArgumentsFile, Format_2320, i, qv(i + 1));
                if (vvent(i + 1) == 0) {
                    print(OutArgumentsFile, Format_2321, i, vfreevent(i + 1), i, Keff(i));
                } else {
                    if (i > 1) {
                        print(OutArgumentsFile, Format_2321, i, vvent(i + 1), i, Keff(i - 1));
                        // Autodesk:BoundsViolation Keff(i-1) @ i=1: Fixed in 8.2 by surrounding if block
                    }
                }
                print(OutArgumentsFile, Format_2322, i, qcgas(i + 1), i, qrgas(i + 1));
=======
    // Using/Aliasing
    // Argument array dimensioning
    EP_SIZE_CHECK(q, maxlay3);
    EP_SIZE_CHECK(qv, maxlay1);
    EP_SIZE_CHECK(qcgas, maxlay1);
    EP_SIZE_CHECK(qrgas, maxlay1);
    EP_SIZE_CHECK(theta, maxlay2);
    EP_SIZE_CHECK(vfreevent, maxlay1);
    EP_SIZE_CHECK(vvent, maxlay1);
    EP_SIZE_CHECK(Keff, maxlay);
    EP_SIZE_CHECK(ShadeGapKeffConv, MaxGap);
    EP_SIZE_CHECK(Ra, maxlay);
    EP_SIZE_CHECK(Nu, maxlay);
    EP_SIZE_CHECK(LayerType, maxlay);
    EP_SIZE_CHECK(Ebf, maxlay);
    EP_SIZE_CHECK(Ebb, maxlay);
    EP_SIZE_CHECK(Rf, maxlay);
    EP_SIZE_CHECK(Rb, maxlay);
    EP_SIZE_CHECK(hcgas, maxlay);
    EP_SIZE_CHECK(hrgas, maxlay);

    // Locals
    Array1D_int DATE_TIME(8);
    Array1D_string real_CLOCK(3);

    int i;

    // Formats
    static constexpr auto Format_2000("TARCOG calculation results - {:4}-{:02}-{:02}, {:02}:{:02}:{:02}\n");
    static constexpr auto Format_2120("  Ufactor  = {:12.6F}\n");
    static constexpr auto Format_2130("  SHGC     = {:12.6F}\n");
    static constexpr auto Format_2131("  SHGC_OLD = {:12.6F}\n");
    static constexpr auto Format_2132("  SC       = {:12.6F}\n");
    static constexpr auto Format_2140("  hcin  = {:10.6F}   hrin  = {:10.6F}   hin  = {:10.6F}\n");
    static constexpr auto Format_2150("  hcout = {:10.6F}   hrout = {:10.6F}   hout = {:10.6F}\n");
    static constexpr auto Format_2155("  Ra({:1}) ={:15.6F}        Nu({:1}) ={:12.6F}\n");
    static constexpr auto Format_2160("  hcgas({:1}) ={:15.6F}      hrgas({:1}) ={:24.6F}\n");
    static constexpr auto Format_2170("  hflux    = {:12.6F}\n");
    static constexpr auto Format_2105("                                            Tamb ={:11.6F} K ( {:7.3F} deg C)\n");
    static constexpr auto Format_2110("  ----------------- ------------------   Theta{:2} ={:11.6F} K ( {:7.3F} deg C)\n");
    static constexpr auto Format_2111("  \\\\\\\\\\\\\\\\\\\\\\\\\\\\\\\\\\\\\\\\\\\\\\\\\\\\\\\\\\\\\\\\\\\\ "
                                      "\\\\\\\\\\\\\\\\\\\\\\\\\\\\\\\\\\\\\\\\\\\\\\\\\\\\\\\\\\\\\\\\\\\\\\\\   Theta{:2} ={:11.6F} K ( {:7.3F} "
                                      "deg C)\n");
    static constexpr auto Format_2112("  +++++++++++++++++ ++++++++++++++++++   Theta{:2} ={:11.6F} K ( {:7.3F} deg C)\n");
    static constexpr auto Format_2115("                                           Troom ={:11.6F} K ( {:7.3F} deg C)\n");
    static constexpr auto Format_2180("           qout ={:12.5F}\n");
    static constexpr auto Format_2190("  |     qpane{:2} ={:12.5F}        |\n");
    static constexpr auto Format_2195("  |     qpane{:2} ={:12.5F}        |         keffc{:2} ={:11.6F}\n");
    static constexpr auto Format_2199("  |      qlayer{:2} ={:12.5F}       |\n");
    static constexpr auto Format_2210("            qin ={:11.6F}\n");
    static constexpr auto Format_2300("            q{:2} ={:12.5F}\n");
    static constexpr auto Format_2320("           qv{:2} ={:12.5F}\n");
    static constexpr auto Format_2321("       airspd{:2} ={:12.5F}    keff{:2} ={:12.5F}\n");
    static constexpr auto Format_2322("           qc{:2} ={:12.5F}      qr{:2} ={:12.5F}\n");
    static constexpr auto Format_2330("  ShadeEmisRatioIn  ={:11.6F}        ShadeEmisRatioOut ={:11.6F}\n");
    static constexpr auto Format_2331("  ShadeHcRatioIn    ={:11.6F}        ShadeHcRatioOut   ={:11.6F}\n");
    static constexpr auto Format_2332("  HcUnshadedIn      ={:11.6F}        HcUnshadedOut     ={:11.6F}\n");
    static constexpr auto Format_2350("Heat Flux Flow and Temperatures of Layer Surfaces:\n");
    static constexpr auto Format_2351("Basic IGU properties:\n");
    static constexpr auto Format_4205("  Ebsky ={:11.6F} [W/m2], Gout ={:11.6F} [W/m2]\n");
    static constexpr auto Format_4215("  Ebroom ={:11.6F} [W/m2], Gin  ={:11.6F} [W/m2]\n");
    static constexpr auto Format_4110("  Ef{:2} ={:11.6F} [W/m2], Rf{:2} ={:11.6F} [W/m2]\n");
    static constexpr auto Format_4111("  ----------------- ------------------\n");
    static constexpr auto Format_4112("  Ef{:2} ={:11.6F} [W/m2], Rf{:2} ={:11.6F} [W/m2]\n");
    static constexpr auto Format_4113("  \\\\\\\\\\\\\\\\\\\\\\\\\\\\\\\\\\\\\\\\\\\\\\\\\\\\\\\\\\\\\\\\\\\\ "
                                      "\\\\\\\\\\\\\\\\\\\\\\\\\\\\\\\\\\\\\\\\\\\\\\\\\\\\\\\\\\\\\\\\\\\\\\\\\n");
    static constexpr auto Format_4114("  Ef{:2} ={:11.6F} [W/m2], Rf{:2} ={:11.6F} [W/m2]\n");
    static constexpr auto Format_4115("  +++++++++++++++++ ++++++++++++++++++\n");
    static constexpr auto Format_4116("  Ef{:2} ={:11.6F} [W/m2], Rf{:2} ={:11.6F} [W/m2]\n");
    static constexpr auto Format_4117("  ooooooooooooooooo oooooooooooooooooo\n");
    static constexpr auto Format_4120("  Eb{:2} ={:11.6F} [W/m2], Rb{:2} ={:11.6F} [W/m2]\n");
    static constexpr auto Format_4121("  ----------------- ------------------\n");
    static constexpr auto Format_4122("  Eb{:2} ={:11.6F} [W/m2], Rb{:2} ={:11.6F} [W/m2]\n");
    static constexpr auto Format_4123("  \\\\\\\\\\\\\\\\\\\\\\\\\\\\\\\\\\\\\\\\\\\\\\\\\\\\\\\\\\\\\\\\\\\\ "
                                      "\\\\\\\\\\\\\\\\\\\\\\\\\\\\\\\\\\\\\\\\\\\\\\\\\\\\\\\\\\\\\\\\\\\\\\\\\n");
    static constexpr auto Format_4124("  Eb{:2} ={:11.6F} [W/m2], Rb{:2} ={:11.6F} [W/m2]\n");
    static constexpr auto Format_4125("  +++++++++++++++++ ++++++++++++++++++\n");
    static constexpr auto Format_4126("  Eb{:2} ={:11.6F} [W/m2], Rb{:2} ={:11.6F} [W/m2]\n");
    static constexpr auto Format_4127("  ooooooooooooooooo oooooooooooooooooo\n");
    static constexpr auto Format_4190("  |                     |\n");
    static constexpr auto Format_4350("Energy balances on Layer Surfaces:\n");

    date_and_time(real_CLOCK(1), real_CLOCK(2), real_CLOCK(3), DATE_TIME);
    print(OutArgumentsFile, "\n");
    print(OutArgumentsFile, Format_2000, DATE_TIME(1), DATE_TIME(2), DATE_TIME(3), DATE_TIME(5), DATE_TIME(6), DATE_TIME(7));
    print(OutArgumentsFile, "\n");
    print(OutArgumentsFile, Format_2350);
    print(OutArgumentsFile, "\n");
    print(OutArgumentsFile, Format_2105, tamb, tamb - DataGlobalConstants::KelvinConv);
    print(OutArgumentsFile, Format_2180, q(1));

    // bi  Write out layer properties:
    for (i = 1; i <= nlayer; ++i) {
        {
            TARCOGLayerType const SELECT_CASE_var((LayerType(i)));
            if ((SELECT_CASE_var) == TARCOGLayerType::SPECULAR) { // Specular layer
                print(OutArgumentsFile, Format_2110, 2 * i - 1, theta(2 * i - 1), theta(2 * i - 1) - DataGlobalConstants::KelvinConv);
                print(OutArgumentsFile, Format_2190, i, q(2 * i));
                print(OutArgumentsFile, Format_2110, 2 * i, theta(2 * i), theta(2 * i) - DataGlobalConstants::KelvinConv);
            } else if (SELECT_CASE_var == TARCOGLayerType::VENETBLIND_HORIZ ||
                       SELECT_CASE_var == TARCOGLayerType::VENETBLIND_VERT) { // Venetian blind
                print(OutArgumentsFile, Format_2111, 2 * i - 1, theta(2 * i - 1), theta(2 * i - 1) - DataGlobalConstants::KelvinConv);
                print(OutArgumentsFile, Format_2195, i, q(2 * i), i, ShadeGapKeffConv(i));
                print(OutArgumentsFile, Format_2111, 2 * i, theta(2 * i), theta(2 * i) - DataGlobalConstants::KelvinConv);
            } else if (SELECT_CASE_var == TARCOGLayerType::WOVSHADE) { // Venetian blind
                print(OutArgumentsFile, Format_2112, 2 * i - 1, theta(2 * i - 1), theta(2 * i - 1) - DataGlobalConstants::KelvinConv);
                print(OutArgumentsFile, Format_2195, i, q(2 * i), i, ShadeGapKeffConv(i));
                print(OutArgumentsFile, Format_2112, 2 * i, theta(2 * i), theta(2 * i) - DataGlobalConstants::KelvinConv);
            } else if (SELECT_CASE_var == TARCOGLayerType::DIFFSHADE) { // Venetian blind
                print(OutArgumentsFile, Format_2110, 2 * i - 1, theta(2 * i - 1), theta(2 * i - 1) - DataGlobalConstants::KelvinConv);
                print(OutArgumentsFile, Format_2190, i, q(2 * i));
                print(OutArgumentsFile, Format_2110, 2 * i, theta(2 * i), theta(2 * i) - DataGlobalConstants::KelvinConv);
>>>>>>> 2dc2f88c
            } else {
                print(OutArgumentsFile, Format_2110, 2 * i - 1, theta(2 * i - 1), theta(2 * i - 1) - DataGlobalConstants::KelvinConv);
                print(OutArgumentsFile, Format_2199, i, q(2 * i));
                print(OutArgumentsFile, Format_2110, 2 * i, theta(2 * i), theta(2 * i) - DataGlobalConstants::KelvinConv);
            }
        }

        // bi  Write out gap properties:
        if (i != nlayer) {
            print(OutArgumentsFile, Format_2300, i, q(2 * i + 1));
            print(OutArgumentsFile, Format_2320, i, qv(i + 1));
            if (vvent(i + 1) == 0) {
                print(OutArgumentsFile, Format_2321, i, vfreevent(i + 1), i, Keff(i));
            } else {
                if (i > 1) {
                    print(OutArgumentsFile, Format_2321, i, vvent(i + 1), i, Keff(i - 1));
                    // Autodesk:BoundsViolation Keff(i-1) @ i=1: Fixed in 8.2 by surrounding if block
                }
            }
            print(OutArgumentsFile, Format_2322, i, qcgas(i + 1), i, qrgas(i + 1));
        } else {
            print(OutArgumentsFile, Format_2210, q(2 * i + 1));
        }
    } // i - layers

    print(OutArgumentsFile, Format_2115, troom, troom - DataGlobalConstants::KelvinConv);

    print(OutArgumentsFile, "\n");

    // Simon: Write energy balances on layer surfaces
    print(OutArgumentsFile, Format_4350);
    print(OutArgumentsFile, "\n");
    print(OutArgumentsFile, Format_4205, ebsky, Gout);
    print(OutArgumentsFile, "\n");

    for (i = 1; i <= nlayer; ++i) {
        {
            auto const SELECT_CASE_var(LayerType(i));
            if (SELECT_CASE_var == TARCOGLayerType::SPECULAR) { // Specular layer
                print(OutArgumentsFile, Format_4110, i, Ebf(i), i, Rf(i));
                print(OutArgumentsFile, Format_4111);
                print(OutArgumentsFile, Format_4190);
                print(OutArgumentsFile, Format_4121);
                print(OutArgumentsFile, Format_4120, i, Ebb(i), i, Rb(i));
            } else if (SELECT_CASE_var == TARCOGLayerType::VENETBLIND_HORIZ ||
                       SELECT_CASE_var == TARCOGLayerType::VENETBLIND_VERT) { // Venetian blind
                print(OutArgumentsFile, Format_4112, i, Ebf(i), i, Rf(i));
                print(OutArgumentsFile, Format_4113);
                print(OutArgumentsFile, Format_4190);
                print(OutArgumentsFile, Format_4123);
                print(OutArgumentsFile, Format_4122, i, Ebb(i), i, Rb(i));
            } else if (SELECT_CASE_var == TARCOGLayerType::WOVSHADE) { // Venetian blind
                print(OutArgumentsFile, Format_4114, i, Ebf(i), i, Rf(i));
                print(OutArgumentsFile, Format_4115);
                print(OutArgumentsFile, Format_4190);
                print(OutArgumentsFile, Format_4125);
                print(OutArgumentsFile, Format_4124, i, Ebb(i), i, Rb(i));
            } else if (SELECT_CASE_var == TARCOGLayerType::DIFFSHADE) {
                print(OutArgumentsFile, Format_4116, i, Ebf(i), i, Rf(i));
                print(OutArgumentsFile, Format_4117);
                print(OutArgumentsFile, Format_4190);
                print(OutArgumentsFile, Format_4127);
                print(OutArgumentsFile, Format_4126, i, Ebb(i), i, Rb(i));
            } else {
                print(OutArgumentsFile, Format_4110, i, Ebf(i), i, Rf(i));
                print(OutArgumentsFile, Format_4111);
                print(OutArgumentsFile, Format_4190);
                print(OutArgumentsFile, Format_4121);
                print(OutArgumentsFile, Format_4120, i, Ebb(i), i, Rb(i));
            }
        }
        print(OutArgumentsFile, "\n");
    }

    print(OutArgumentsFile, Format_4215, ebroom, Gin);

    print(OutArgumentsFile, "\n");
    print(OutArgumentsFile, Format_2351);
    print(OutArgumentsFile, "\n");
    print(OutArgumentsFile, Format_2120, ufactor);
    print(OutArgumentsFile, Format_2130, shgc);
    print(OutArgumentsFile, "\n");
    print(OutArgumentsFile, Format_2132, sc);
    print(OutArgumentsFile, Format_2170, hflux);
    print(OutArgumentsFile, "\n");
    print(OutArgumentsFile, Format_2131, shgct);
    print(OutArgumentsFile, "\n");
    print(OutArgumentsFile, Format_2140, hcin, hrin, hcin + hrin);
    print(OutArgumentsFile, Format_2150, hcout, hrout, hcout + hrout);

    print(OutArgumentsFile, "\n");
    for (i = 1; i <= nlayer - 1; ++i) {
        print(OutArgumentsFile, Format_2155, i, Ra(i), i, Nu(i));
    }
    print(OutArgumentsFile, "\n");
    print(OutArgumentsFile, Format_2330, ShadeEmisRatioIn, ShadeEmisRatioOut);
    print(OutArgumentsFile, Format_2331, ShadeHcRatioIn, ShadeHcRatioOut);
    print(OutArgumentsFile, Format_2332, HcUnshadedIn, HcUnshadedOut);

    print(OutArgumentsFile, "\n");
    for (i = 2; i <= nlayer; ++i) {
        print(OutArgumentsFile, Format_2160, i, hcgas(i), i, hrgas(i));
    }

<<<<<<< HEAD
    void WriteOutputEN673(InputOutputFile &OutArgumentsFile,
                          [[maybe_unused]] fs::path const &DBGD,
                          int const nlayer,
                          Real64 const ufactor,
=======
    print(OutArgumentsFile, "\n");
    print(OutArgumentsFile, "  Error Tolerance = {:12.6E}\n", AchievedErrorTolerance);

    print(OutArgumentsFile, "\n");
    print(OutArgumentsFile, "  Number of Iterations = {}\n", NumOfIter);
}

void WriteOutputEN673(InputOutputFile &OutArgumentsFile,
                      [[maybe_unused]] std::string const &DBGD,
                      int const nlayer,
                      Real64 const ufactor,
                      Real64 const hout,
                      Real64 const hin,
                      const Array1D<Real64> &Ra,
                      const Array1D<Real64> &Nu,
                      const Array1D<Real64> &hg,
                      const Array1D<Real64> &hr,
                      const Array1D<Real64> &hs,
                      [[maybe_unused]] int &nperr)
{

    // Argument array dimensioning
    EP_SIZE_CHECK(Ra, maxlay);
    EP_SIZE_CHECK(Nu, maxlay);
    EP_SIZE_CHECK(hg, maxlay);
    EP_SIZE_CHECK(hr, maxlay);
    EP_SIZE_CHECK(hs, maxlay);

    Array1D_int DATE_TIME(8);
    Array1D_string real_CLOCK(3);

    int i;

    // Formats
    static constexpr auto Format_2000("TARCOG calculation results - {:4}-{:02}-{:02}, {:02}:{:02}:{:02}\n");
    static constexpr auto Format_2351("Basic IGU properties:\n");
    static constexpr auto Format_2120("  Ufactor  = {:12.6F}\n");
    static constexpr auto Format_2220("  he = {:8.4F},   hi = {:8.4F}\n");
    static constexpr auto Format_2155("  Ra({:1}) ={:15.6F}        Nu({:1}) ={:12.6F}\n");
    static constexpr auto Format_2230("  hg{:2} ={:15.6E}      hr{:2} ={:15.6E}      hs{:2} ={:15.6E}\n");

    date_and_time(real_CLOCK(1), real_CLOCK(2), real_CLOCK(3), DATE_TIME);
    print(OutArgumentsFile, "\n");
    print(OutArgumentsFile, Format_2000, DATE_TIME(1), DATE_TIME(2), DATE_TIME(3), DATE_TIME(5), DATE_TIME(6), DATE_TIME(7));
    print(OutArgumentsFile, "\n");

    print(OutArgumentsFile, "\n");
    print(OutArgumentsFile, Format_2351);
    print(OutArgumentsFile, "\n");
    print(OutArgumentsFile, Format_2120, ufactor);
    print(OutArgumentsFile, "\n");
    print(OutArgumentsFile, Format_2220, hout, hin);
    print(OutArgumentsFile, "\n");
    for (i = 1; i <= nlayer - 1; ++i) {
        print(OutArgumentsFile, Format_2155, i, Ra(i), i, Nu(i));
    }
    print(OutArgumentsFile, "\n");
    for (i = 1; i <= nlayer - 1; ++i) {
        print(OutArgumentsFile, Format_2230, i, hg(i), i, hr(i), i, hs(i));
    }
}

void WriteTARCOGInputFile(EnergyPlusData &state,
                          Files &files,
                          std::string const &VerNum,
                          Real64 const tout,
                          Real64 const tind,
                          Real64 const trmin,
                          Real64 const wso,
                          int const iwd,
                          Real64 const wsi,
                          Real64 const dir,
                          Real64 const outir,
                          int const isky,
                          Real64 const tsky,
                          Real64 const esky,
                          Real64 const fclr,
                          Real64 const VacuumPressure,
                          Real64 const VacuumMaxGapThickness,
                          DeflectionCalculation const CalcDeflection,
                          Real64 const Pa,
                          Real64 const Pini,
                          Real64 const Tini,
                          const Array1D_int &ibc,
>>>>>>> 2dc2f88c
                          Real64 const hout,
                          Real64 const hin,
                          int const standard,
                          TARCOGThermalModel const ThermalMod,
                          Real64 const SDScalar,
                          Real64 const height,
                          Real64 const heightt,
                          Real64 const width,
                          Real64 const tilt,
                          Real64 const totsol,
                          int const nlayer,
                          const Array1D<TARCOGParams::TARCOGLayerType> &LayerType,
                          const Array1D<Real64> &thick,
                          const Array1D<Real64> &scon,
                          const Array1D<Real64> &YoungsMod,
                          const Array1D<Real64> &PoissonsRat,
                          const Array1D<Real64> &asol,
                          const Array1D<Real64> &tir,
                          const Array1D<Real64> &emis,
                          const Array1D<Real64> &Atop,
                          const Array1D<Real64> &Abot,
                          const Array1D<Real64> &Al,
                          const Array1D<Real64> &Ar,
                          const Array1D<Real64> &Ah,
                          const Array1D_int &SupportPillar,     // Shows whether or not gap have support pillar
                          const Array1D<Real64> &PillarSpacing, // Pillar spacing for each gap (used in case there is support pillar)
                          const Array1D<Real64> &PillarRadius,  // Pillar radius for each gap (used in case there is support pillar)
                          const Array1D<Real64> &SlatThick,
                          const Array1D<Real64> &SlatWidth,
                          const Array1D<Real64> &SlatAngle,
                          const Array1D<Real64> &SlatCond,
                          const Array1D<Real64> &SlatSpacing,
                          const Array1D<Real64> &SlatCurve,
                          const Array1D_int &nslice,
                          const Array1D<Real64> &gap,
                          const Array1D<Real64> &GapDef,
                          const Array1D<Real64> &vvent,
                          const Array1D<Real64> &tvent,
                          const Array1D<Real64> &presure,
                          const Array1D_int &nmix,
                          Array2A_int const iprop,
                          Array2A<Real64> const frct,
                          Array2A<Real64> const xgcon,
                          Array2A<Real64> const xgvis,
                          Array2A<Real64> const xgcp,
                          const Array1D<Real64> &xwght,
                          const Array1D<Real64> &gama)
{

    // Using/Aliasing
    using namespace TARCOGGassesParams;

    // Argument array dimensioning
    EP_SIZE_CHECK(ibc, 2);
    EP_SIZE_CHECK(LayerType, maxlay);
    EP_SIZE_CHECK(thick, maxlay);
    EP_SIZE_CHECK(scon, maxlay);
    EP_SIZE_CHECK(YoungsMod, maxlay);
    EP_SIZE_CHECK(PoissonsRat, maxlay);
    EP_SIZE_CHECK(asol, maxlay);
    EP_SIZE_CHECK(tir, maxlay2);
    EP_SIZE_CHECK(emis, maxlay2);
    EP_SIZE_CHECK(Atop, maxlay);
    EP_SIZE_CHECK(Abot, maxlay);
    EP_SIZE_CHECK(Al, maxlay);
    EP_SIZE_CHECK(Ar, maxlay);
    EP_SIZE_CHECK(Ah, maxlay);
    EP_SIZE_CHECK(SupportPillar, maxlay);
    EP_SIZE_CHECK(PillarSpacing, maxlay);
    EP_SIZE_CHECK(PillarRadius, maxlay);
    EP_SIZE_CHECK(SlatThick, maxlay);
    EP_SIZE_CHECK(SlatWidth, maxlay);
    EP_SIZE_CHECK(SlatAngle, maxlay);
    EP_SIZE_CHECK(SlatCond, maxlay);
    EP_SIZE_CHECK(SlatSpacing, maxlay);
    EP_SIZE_CHECK(SlatCurve, maxlay);
    EP_SIZE_CHECK(nslice, maxlay);
    EP_SIZE_CHECK(gap, maxlay);
    EP_SIZE_CHECK(GapDef, MaxGap);
    EP_SIZE_CHECK(vvent, maxlay1);
    EP_SIZE_CHECK(tvent, maxlay1);
    EP_SIZE_CHECK(presure, maxlay1);
    EP_SIZE_CHECK(nmix, maxlay1);
    iprop.dim(maxgas, maxlay1);
    frct.dim(maxgas, maxlay1);
    xgcon.dim(3, maxgas);
    xgvis.dim(3, maxgas);
    xgcp.dim(3, maxgas);
    EP_SIZE_CHECK(xwght, maxgas);
    EP_SIZE_CHECK(gama, maxgas);

    int i;
    int j;
    int NumOfProvGasses;

    Array1D_int DATE_TIME(8);
    Array1D_string real_CLOCK(3);

    // Formats
    static constexpr auto Format_111("*\n");
    static constexpr auto Format_112("* * * * * * * * * * * * * * * * * * * * * * * * * * * * * * *\n");
    static constexpr auto Format_113("*------------------------------------------------------------\n");
    static constexpr auto Format_200("* General options:\n");
    static constexpr auto Format_210("* <nlayer, debug, standard, ThermalMod, CalcDeflection, SDScalar, VacuumPressure, VacuumMaxGapThickness>\n");
    static constexpr auto Format_300("* Environmental settings:\n");
    static constexpr auto Format_310("* <tout, tind, wso, iwd, wsi, dir, outir, isky, tsky, esky, fclr, trmin, Pa, Pini, Tini>\n");
    static constexpr auto Format_400("* Overall IGU properties:\n");
    static constexpr auto Format_410("* <totsol, tilt, height, heightt, width>\n");
    static constexpr auto Format_600("* Outdoor environment:\n");
    static constexpr auto Format_610("* <ibc(1), hout, presure(1), 1, 1, 1.0, vvent(1), tvent(1)>\n");
    static constexpr auto Format_700("* IGU definition:\n");
    static constexpr auto Format_800("* Indoor environment:\n");
    static constexpr auto Format_810("* <ibc(2), hin, presure(nlayer+1), 1, 1, 1.0, vvent(nlayer+1), tvent(nlayer+1)>\n");
    static constexpr auto Format_900("* End file\n");
    static constexpr auto Format_10001("* created by TARCOG v. {}\n");
    static constexpr auto Format_1001("* TARCOG debug output for WinCOG, {:4}-{:02}-{:02}, {:02}:{:02}:{:02}\n");
    static constexpr auto Format_1002("*     WindowID:   {:8}  - Not specified\n");
    static constexpr auto Format_1003("*     WindowID:   {:8} \n");
    static constexpr auto Format_1006("*     IGUID:      {:8}  - Not specified\n");
    static constexpr auto Format_1007("*     IGUID:      {:8} \n");
    static constexpr auto Format_1008("*     Num Layers: {:8} \n");
    static constexpr auto Format_1010("    {:1}, {:1}, {:1}, {:1}, {:1}, {:24.12F}, {:24.12F}, {:24.12F}\n");
    static constexpr auto Format_1020("    {:24.12F}, {:24.12F}, {:24.12F}, {:1}, {:24.12F}, {:24.12F}, {:24.12F}, {:1}, {:24.12F}, {:24.12F}, "
                                      "{:24.12F}, {:24.12F}, {:24.12F}, {:24.12F}, {:24.12F}\n");
    static constexpr auto Format_1030("    {:24.12F}, {:24.12F}, {:24.12F}, {:24.12F}, {:24.12F}\n");
    // static constexpr auto Format_1031("    {:24.12F}, {:24.12F}, {:3}, {:24.12F}, {:3}, {:3}, {:24.12F}, {:24.12F}, {:24.12F}, {:24.12F}, "
    //                                  "{:24.12F}, {:24.12F}, {:2}, {:2}, {:2}, {:2}\n");
    static constexpr auto Format_1034("* <PillarSpacing(i), PillarRadius(i)\n");
    static constexpr auto Format_1035("    {:24.12F}, {:24.12F}\n");
    static constexpr auto Format_1040("    {:1}, {:24.12F}, {:24.12F}, {:1}, {:1}, {:24.12F}, {:24.12F}, {:24.12F}\n");
    static constexpr auto Format_1048("* <gap(i), GapDef(i), presure(i+1), nmix(i+1), (iprop(i+1, j), j=1,nmix(i+1)), (frct(i+1, j), "
                                      "\n\nj=1,nmix(i+1)), vvent(i), tvent(i), SupportPillar(i)>\n");
    static constexpr auto Format_1049("* Gap {:1}:\n");
    static constexpr auto Format_1050(
        "* <scon(i), asol(i), thick(i), emis(2*i-1), emis(2*i), tir(2*i-1), YoungsMod(i),\n\n PoissonsRat(i), LayerType(i), nslice(i)>\n");
    static constexpr auto Format_1051("    {:24.12F}, {:24.12F}, {:24.12F}, {:24.12F}, {:24.12F}, {:24.12F}, {:24.12F}, {:24.12F}, {:1}, {:1}\n");
    static constexpr auto Format_1052("* <Atop(i), Abot(i), Al(i), Ar(i), Ah(i)>\n");
    static constexpr auto Format_1053("    {:24.12F}, {:24.12F}, {:24.12F}, {:24.12F}, {:24.12F}\n");
    static constexpr auto Format_1054("* <SlatThick(i), SlatWidth(i), SlatAngle(i), SlatCond(i), SlatSpacing(i), SlatCurve(i)>\n");
    static constexpr auto Format_1055("    {:24.12F}, {:24.12F}, {:24.12F}, {:24.12F}, {:24.12F}, {:24.12F}\n");
    static constexpr auto Format_1060("* Layer {:1} - specular-glass:\n");
    static constexpr auto Format_1061("* Layer {:1} - venetian blind:\n");
    static constexpr auto Format_1062("* Layer {:1} - woven shade:\n");
    static constexpr auto Format_1063("* Layer {:1} - diffuse shade:\n");
    static constexpr auto Format_1064("* Layer {:1} - ???:\n");
    static constexpr auto Format_2000("* Gas coefficients information\n");
    static constexpr auto Format_2010("    {:2}\n");
    static constexpr auto Format_2011("* <NumberOfGasses>\n");
    static constexpr auto Format_2020("    {:12.6E}\n");
    static constexpr auto Format_2021("* <MolecularWeight>\n");
    static constexpr auto Format_2030(", {:12.6E}");
    static constexpr auto Format_2031("* <gconA, gconB, gconC>\n");
    static constexpr auto Format_2032("* <gvisA, gvisB, gvisC>\n");
    static constexpr auto Format_2033("* <gcpA, gcpB, gcpC>\n");
    static constexpr auto Format_2034("* <Gamma>\n");

    date_and_time(real_CLOCK(1), real_CLOCK(2), real_CLOCK(3), DATE_TIME);

    print(files.WINCogFile, Format_112);
    print(files.WINCogFile, Format_111);
    print(files.WINCogFile, Format_1001, DATE_TIME(1), DATE_TIME(2), DATE_TIME(3), DATE_TIME(5), DATE_TIME(6), DATE_TIME(7));
    print(files.WINCogFile, Format_10001, VerNum); //, VerDat
    print(files.WINCogFile, Format_111);

    if (state.dataTARCOGOutputs->winID == -1) {
        print(files.WINCogFile, Format_1002, state.dataTARCOGOutputs->winID);
    } else {
        print(files.WINCogFile, Format_1003, state.dataTARCOGOutputs->winID);
    }
    if (state.dataTARCOGOutputs->iguID == -1) {
        print(files.WINCogFile, Format_1006, state.dataTARCOGOutputs->iguID);
    } else {
        print(files.WINCogFile, Format_1007, state.dataTARCOGOutputs->iguID);
    }

    print(files.WINCogFile, Format_1008, nlayer);
    print(files.WINCogFile, Format_111);
    print(files.WINCogFile, Format_112);

    print(files.WINCogFile, Format_113);
    print(files.WINCogFile, Format_200);
    print(files.WINCogFile, Format_113);
    print(files.WINCogFile, Format_210);
    print(files.WINCogFile, Format_1010, nlayer, 2, standard, ThermalMod, CalcDeflection, SDScalar, VacuumPressure, VacuumMaxGapThickness);

    print(files.WINCogFile, Format_113);
    print(files.WINCogFile, Format_300);
    print(files.WINCogFile, Format_113);
    print(files.WINCogFile, Format_310);
    print(files.WINCogFile, Format_1020, tout, tind, wso, iwd, wsi, dir, outir, isky, tsky, esky, fclr, trmin, Pa, Pini, Tini);

    NumOfProvGasses = 0;
    while (xwght(NumOfProvGasses + 1) != 0) {
        ++NumOfProvGasses;
    }
    print(files.WINCogFile, Format_113);
    print(files.WINCogFile, Format_2000);
    print(files.WINCogFile, Format_113);
    print(files.WINCogFile, Format_2011);
    print(files.WINCogFile, Format_2010, NumOfProvGasses);
    for (i = 1; i <= NumOfProvGasses; ++i) {
        print(files.WINCogFile, Format_2021);
        print(files.WINCogFile, Format_2020, xwght(i));
        print(files.WINCogFile, Format_2031);
        for (j = 2; j <= 3; ++j) {
            print(files.WINCogFile, Format_2030, xgcon(j, i));
        }
        print(files.WINCogFile, "\n");
        print(files.WINCogFile, Format_2032);
        for (j = 2; j <= 3; ++j) {
            print(files.WINCogFile, Format_2030, xgvis(j, i));
        }
        print(files.WINCogFile, "\n");
        print(files.WINCogFile, Format_2033);
        for (j = 2; j <= 3; ++j) {
            print(files.WINCogFile, Format_2030, xgcp(j, i));
        }
        print(files.WINCogFile, "\n");
        print(files.WINCogFile, Format_2034);
        print(files.WINCogFile, Format_2020, gama(i));
    } // i = 1, NumProvGasses

    print(files.WINCogFile, Format_113);
    print(files.WINCogFile, Format_400);
    print(files.WINCogFile, Format_113);
    print(files.WINCogFile, Format_410);
    print(files.WINCogFile, Format_1030, totsol, tilt, height, heightt, width);

    print(files.WINCogFile, Format_113);
    print(files.WINCogFile, Format_600);
    print(files.WINCogFile, Format_113);
    print(files.WINCogFile, Format_610);
    print(files.WINCogFile, Format_1040, ibc(1), hout, presure(1), 1, 1, 1.0, vvent(1), tvent(1));

    print(files.WINCogFile, Format_700);

    for (i = 1; i <= nlayer; ++i) {
        print(files.WINCogFile, Format_113);
        if (LayerType(i) == TARCOGLayerType::SPECULAR) {
            print(files.WINCogFile, Format_1060, i);
        } else if (LayerType(i) == TARCOGLayerType::VENETBLIND_HORIZ || LayerType(i) == TARCOGLayerType::VENETBLIND_VERT) {
            print(files.WINCogFile, Format_1061, i);
        } else if (LayerType(i) == TARCOGLayerType::WOVSHADE) {
            print(files.WINCogFile, Format_1062, i);
        } else if (LayerType(i) == TARCOGLayerType::DIFFSHADE) {
            print(files.WINCogFile, Format_1063, i);
        } else {
            print(files.WINCogFile, Format_1064, i);
        }
        print(files.WINCogFile, Format_113);

        print(files.WINCogFile, Format_1050);
        print(files.WINCogFile,
              Format_1051,
              scon(i),
              asol(i),
              thick(i),
              emis(2 * i - 1),
              emis(2 * i),
              tir(2 * i - 1),
              YoungsMod(i),
              PoissonsRat(i),
              LayerType(i),
              nslice(i));

        if (IsShadingLayer(LayerType(i))) {
            print(files.WINCogFile, Format_1052);
            print(files.WINCogFile, Format_1053, Atop(i), Abot(i), Al(i), Ar(i), Ah(i));
        }

        if (LayerType(i) == TARCOGLayerType::VENETBLIND_HORIZ || LayerType(i) == TARCOGLayerType::VENETBLIND_VERT) {
            print(files.WINCogFile, Format_1054);
            print(files.WINCogFile, Format_1055, SlatThick(i), SlatWidth(i), SlatAngle(i), SlatCond(i), SlatSpacing(i), SlatCurve(i));
        }

        if (i < nlayer) {
            print(files.WINCogFile, Format_113);
            print(files.WINCogFile, Format_1049, i);
            print(files.WINCogFile, Format_113);
            print(files.WINCogFile, Format_1048);
            print(files.WINCogFile, "    {:24.12F}, {:24.12F}, {:24.12F}, {:1}, ", gap(i), GapDef(i), presure(i + 1), nmix(i + 1));
            for (j = 1; j <= nmix(i + 1); ++j) {
                print(files.WINCogFile, "{:1}, ", iprop(j, i + 1));
            }
            for (j = 1; j <= nmix(i + 1); ++j) {
                print(files.WINCogFile, "{:24.12F}, ", frct(j, i + 1));
            }
            print(files.WINCogFile, "    {:24.12F}, {:24.12F}, {:1}, \n", vvent(i + 1), tvent(i + 1), SupportPillar(i));
            if (SupportPillar(i) == YES_SupportPillar) {
                print(files.WINCogFile, Format_1034);
                print(files.WINCogFile, Format_1035, PillarSpacing(i), PillarRadius(i));
            }
        }
    } //  i - layers

    print(files.WINCogFile, Format_113);
    print(files.WINCogFile, Format_800);
    print(files.WINCogFile, Format_113);

    print(files.WINCogFile, Format_810);
    print(files.WINCogFile, Format_1040, ibc(2), hin, presure(nlayer + 1), 1, 1, 1.0, vvent(nlayer + 1), tvent(nlayer + 1));

    print(files.WINCogFile, Format_113);
    print(files.WINCogFile, Format_900);
    print(files.WINCogFile, Format_113);
    print(files.WINCogFile, "\n");
}

void FinishDebugOutputFiles(Files &files, int const nperr)
{

    static constexpr auto Format_2360("TARCOG status: {:3} - Normal termination.\n");
    static constexpr auto Format_2361("TARCOG status: {:3} - Warning!\n");
    static constexpr auto Format_2362("TARCOG status: {:3} - Error!\n");
    static constexpr auto Format_1199("#####  #####  #####  #####  #####  #####  #####  #####  #####  #####  #####\n");

    if (files.WriteDebugOutput) {

        print(files.DebugOutputFile, "\n");
        if ((nperr > 0) && (nperr < 1000)) {
            print(files.DebugOutputFile, Format_2362, nperr);
        } else if ((nperr >= 1000)) {
            print(files.DebugOutputFile, Format_2361, nperr);
        } else {
            print(files.DebugOutputFile, Format_2360, nperr);
        }

        print(files.DebugOutputFile, "\n");
        print(files.DebugOutputFile, Format_1199);
        print(files.DebugOutputFile, Format_1199);

    } // debug

    // Close debug files
    if (files.DebugOutputFile.good()) {
        files.DebugOutputFile.close();
    }

<<<<<<< HEAD
    void PrepDebugFilesAndVariables(
        EnergyPlusData &state, Files &files, fs::path const &Debug_dir, fs::path const &Debug_file, [[maybe_unused]] int const Debug_mode, int const win_ID, int const igu_ID)
    {

        files.DBGD = Debug_dir;

        state.dataTARCOGOutputs->winID = win_ID;
        state.dataTARCOGOutputs->iguID = igu_ID;

        // setup file names if file name is provided, otherwise keep default
        if (!Debug_file.empty()) {
            files.WINCogFilePath = fs::path(Debug_file.string() + ".w7");
            files.DebugOutputFilePath = fs::path(Debug_file.string() + ".dbg");
        }
=======
    if (files.WINCogFile.good()) {
        files.WINCogFile.close();
    }

    if (files.IterationCSVFile.good()) {
        files.IterationCSVFile.close();
    }

    if (files.TarcogIterationsFile.good()) {
        files.TarcogIterationsFile.close();
    }
}

void PrepDebugFilesAndVariables(EnergyPlusData &state,
                                Files &files,
                                std::string const &Debug_dir,
                                std::string const &Debug_file,
                                [[maybe_unused]] int const Debug_mode,
                                int const win_ID,
                                int const igu_ID)
{

    // Locals
    char LastPathChar;
    std::string::size_type LastPathCharIndex;

    files.DBGD = Debug_dir;

    LastPathCharIndex = len(Debug_dir);
    if (LastPathCharIndex > 0) {
        LastPathChar = Debug_dir[LastPathCharIndex - 1];
        if (LastPathChar != '/') files.DBGD = Debug_dir + '/';
        if ((LastPathChar == '/') && (LastPathCharIndex == 1)) files.DBGD = "";
    }
>>>>>>> 2dc2f88c

    state.dataTARCOGOutputs->winID = win_ID;
    state.dataTARCOGOutputs->iguID = igu_ID;

    // setup file names if file name is provided, otherwise keep default
    if (!Debug_file.empty()) {
        files.WINCogFileName = Debug_file + ".w7";
        files.DebugOutputFileName = Debug_file + ".dbg";
    }

    files.WriteDebugOutput = false;
    // there used to be a block under here but the debug flag was hardwired to not do any reporting, so it was removed
}

} // namespace EnergyPlus::TARCOGOutput<|MERGE_RESOLUTION|>--- conflicted
+++ resolved
@@ -78,7 +78,7 @@
 
 void WriteInputArguments(EnergyPlusData &state,
                          InputOutputFile &InArgumentsFile,
-                         const std::string &DBGD,
+                         const fs::path &DBGD,
                          Real64 const tout,
                          Real64 const tind,
                          Real64 const trmin,
@@ -140,218 +140,6 @@
 {
 
     // Using/Aliasing
-<<<<<<< HEAD
-    using namespace TARCOGCommon;
-    using namespace TARCOGGassesParams;
-    using namespace TARCOGParams;
-
-    void WriteInputArguments(EnergyPlusData &state, InputOutputFile &InArgumentsFile,
-                             const fs::path &DBGD,
-                             Real64 const tout,
-                             Real64 const tind,
-                             Real64 const trmin,
-                             Real64 const wso,
-                             int const iwd,
-                             Real64 const wsi,
-                             Real64 const dir,
-                             Real64 const outir,
-                             int const isky,
-                             Real64 const tsky,
-                             Real64 const esky,
-                             Real64 const fclr,
-                             Real64 const VacuumPressure,
-                             Real64 const VacuumMaxGapThickness,
-                             const Array1D_int &ibc,
-                             Real64 const hout,
-                             Real64 const hin,
-                             int const standard,
-                             int const ThermalMod,
-                             Real64 const SDScalar,
-                             Real64 const height,
-                             Real64 const heightt,
-                             Real64 const width,
-                             Real64 const tilt,
-                             Real64 const totsol,
-                             int const nlayer,
-                             const Array1D_int &LayerType,
-                             const Array1D<Real64> &thick,
-                             const Array1D<Real64> &scon,
-                             const Array1D<Real64> &asol,
-                             const Array1D<Real64> &tir,
-                             const Array1D<Real64> &emis,
-                             const Array1D<Real64> &Atop,
-                             const Array1D<Real64> &Abot,
-                             const Array1D<Real64> &Al,
-                             const Array1D<Real64> &Ar,
-                             const Array1D<Real64> &Ah,
-                             const Array1D<Real64> &SlatThick,
-                             const Array1D<Real64> &SlatWidth,
-                             const Array1D<Real64> &SlatAngle,
-                             const Array1D<Real64> &SlatCond,
-                             const Array1D<Real64> &SlatSpacing,
-                             const Array1D<Real64> &SlatCurve,
-                             const Array1D_int &nslice,
-                             const Array1D<Real64> &LaminateA,
-                             const Array1D<Real64> &LaminateB,
-                             const Array1D<Real64> &sumsol,
-                             const Array1D<Real64> &gap,
-                             const Array1D<Real64> &vvent,
-                             const Array1D<Real64> &tvent,
-                             const Array1D<Real64> &presure,
-                             const Array1D_int &nmix,
-                             Array2A_int const iprop,
-                             Array2A<Real64> const frct,
-                             Array2A<Real64> const xgcon,
-                             Array2A<Real64> const xgvis,
-                             Array2A<Real64> const xgcp,
-                             const Array1D<Real64> &xwght)
-    {
-
-        // Using/Aliasing
-        // Argument array dimensioning
-        EP_SIZE_CHECK(ibc, 2);
-        EP_SIZE_CHECK(LayerType, maxlay);
-        EP_SIZE_CHECK(thick, maxlay);
-        EP_SIZE_CHECK(scon, maxlay);
-        EP_SIZE_CHECK(asol, maxlay);
-        EP_SIZE_CHECK(tir, maxlay2);
-        EP_SIZE_CHECK(emis, maxlay2);
-        EP_SIZE_CHECK(Atop, maxlay);
-        EP_SIZE_CHECK(Abot, maxlay);
-        EP_SIZE_CHECK(Al, maxlay);
-        EP_SIZE_CHECK(Ar, maxlay);
-        EP_SIZE_CHECK(Ah, maxlay);
-        EP_SIZE_CHECK(SlatThick, maxlay);
-        EP_SIZE_CHECK(SlatWidth, maxlay);
-        EP_SIZE_CHECK(SlatAngle, maxlay);
-        EP_SIZE_CHECK(SlatCond, maxlay);
-        EP_SIZE_CHECK(SlatSpacing, maxlay);
-        EP_SIZE_CHECK(SlatCurve, maxlay);
-        EP_SIZE_CHECK(nslice, maxlay);
-        EP_SIZE_CHECK(LaminateA, maxlay);
-        EP_SIZE_CHECK(LaminateB, maxlay);
-        EP_SIZE_CHECK(sumsol, maxlay);
-        EP_SIZE_CHECK(gap, maxlay);
-        EP_SIZE_CHECK(vvent, maxlay1);
-        EP_SIZE_CHECK(tvent, maxlay1);
-        EP_SIZE_CHECK(presure, maxlay1);
-        EP_SIZE_CHECK(nmix, maxlay1);
-        iprop.dim(maxgas, maxlay1);
-        frct.dim(maxgas, maxlay1);
-        xgcon.dim(3, maxgas);
-        xgvis.dim(3, maxgas);
-        xgcp.dim(3, maxgas);
-        EP_SIZE_CHECK(xwght, maxgas);
-
-        // Locals
-        Array1D_int DATE_TIME(8);
-        Array1D_string real_CLOCK(3);
-
-        int i;
-        int j;
-
-        // Formats
-        static constexpr auto Format_1000("TARCOG input arguments:\n");
-        static constexpr auto Format_1001("TARCOG debug output, {:4}-{:02}-{:02}, {:02}:{:02}:{:02}\n");
-        static constexpr auto Format_1002("     WindowID:{:8}  - Not specified\n");
-        static constexpr auto Format_1003("     WindowID:{:8} \n");
-        static constexpr auto Format_1006("     IGUID:   {:8}  - Not specified\n");
-        static constexpr auto Format_1007("     IGUID:   {:8} \n");
-        static constexpr auto Format_1005("Simulation parameters:\n");
-        static constexpr auto Format_1010("  Tout       =  {:10.6F} K ( {:7.3F} deg C) - Outdoor temperature\n");
-        static constexpr auto Format_1015("  Tint       =  {:10.6F} K ( {:7.3F} deg C) - Indoor temperature\n");
-        static constexpr auto Format_1020("  Trmin      =  {:10.6F} K ( {:7.3F} deg C) - Indoor mean radiant temp.\n");
-        static constexpr auto Format_1030("  wso        =  {:7.3F}    - Outdoor wind speed [m/s]\n");
-        static constexpr auto Format_1032("  iwd        =    0        - Wind direction - windward\n");
-        static constexpr auto Format_1033("  iwd        =    1        - Wind direction - leeward\n");
-        static constexpr auto Format_1035("  wsi        =  {:7.3F}    - Indoor forced air speed [m/s]\n");
-        static constexpr auto Format_1040("  dir        = {:8.3F}    - Direct solar radiation [W/m^2]\n");
-        static constexpr auto Format_1041("  outir       = {:8.3F}    - IR radiation [W/m^2]\n");
-        static constexpr auto Format_1045("  isky       =  {:3}        - Flag for handling tsky, esky\n");
-        static constexpr auto Format_1050("  tsky           =  {:10.6F} K ( {:7.3F} deg C) - Night sky temperature\n");
-        static constexpr auto Format_1055("  esky           =  {:7.3F}    - Effective night sky emmitance\n");
-        static constexpr auto Format_1060("  fclr           =  {:7.3F}    - Fraction of sky that is clear\n");
-        static constexpr auto Format_1061("  VacuumPressure =  {:7.3F}    - maximum allowed gas pressure to be considered as vacuum\n");
-        static constexpr auto Format_1062("  VacuumMaxGapThickness =  {:7.3F}    - maximum allowed vacuum gap thickness with support pillar\n");
-        static constexpr auto Format_1063("  ibc(1)         =  {:3}        - Outdoor BC switch\n");
-        static constexpr auto Format_1065("  hout           =  {:9.5F}  - Outdoor film coeff. [W/m^2-K]\n");
-        static constexpr auto Format_1066("  ibc(2)         =  {:3}        - Indoor BC switch\n");
-        static constexpr auto Format_1068("  hin            =  {:9.5F}  - Indoor film coeff. [W/m^2-K]\n");
-        static constexpr auto Format_1070("  standard   =  {:3}        - ISO 15099 calc. standard\n");
-        static constexpr auto Format_1071("  standard   =  {:3}        - EN 673/ISO 10292 Declared calc. standard\n");
-        static constexpr auto Format_1072("  standard   =  {:3}        - EN 673/ISO 10292 Design calc. standard\n");
-        static constexpr auto Format_10731("  ThermalMod =  {:3}        - ISO15099 thermal model\n");
-        static constexpr auto Format_10732("  ThermalMod =  {:3}        - Scaled Cavity Width (SCW) thermal model\n");
-        static constexpr auto Format_10733("  ThermalMod =  {:3}        - Convective Scalar Model (CSM) thermal model\n");
-        static constexpr auto Format_10740("  SDScalar =  {:7.5F}      - Factor of Venetian SD layer contribution to convection\n\n (only if "
-                                           "ThermalModel = 2, otherwise ignored)\n");
-        static constexpr auto Format_1075("IGU parameters:\n");
-        static constexpr auto Format_1076("  height     =  {:10.6F} - IGU cavity height [m]\n");
-        static constexpr auto Format_1077("  heightt    =  {:10.6F} - Total window height [m]\n");
-        static constexpr auto Format_1078("  width      =  {:10.6F} - Window width [m]\n");
-        static constexpr auto Format_1079("  tilt       =  {:7.3F}    - Window tilt [deg]\n");
-        static constexpr auto Format_1080("  totsol     =  {:10.6F} - Total solar transmittance of IGU\n");
-        static constexpr auto Format_1081("  nlayer     =  {:3}        - Number of glazing layers\n");
-        static constexpr auto Format_1089("IGU layers list:\n");
-        static constexpr auto Format_10802(" Layer{:3} : {:1}              - Specular layer - Monolyhtic Glass\n");
-        static constexpr auto Format_10803(" Layer{:3} : {:1}              - Laminated Glass\n");
-        static constexpr auto Format_10804(" Layer{:3} : {:1}              - Horizontal Venetian Blind\n");
-        static constexpr auto Format_10805(" Layer{:3} : {:1}              - Woven Shade\n");
-        static constexpr auto Format_10806(" Layer{:3} : {:1}              - Diffuse Shade\n");
-        static constexpr auto Format_10809(" Layer{:3} : {:1}              - UNKNOWN TYPE!\n");
-        static constexpr auto Format_10810(" Layer{:3} : {:1}              - Vertical Venetian Blind\n");
-        static constexpr auto Format_1085("    nslice     = {:3}          - Number of slices\n");
-        static constexpr auto Format_1090("    thick   = {:10.6F}   - Thickness [m]\n");
-        static constexpr auto Format_1091("    scon    = {:10.6F}   - Thermal conductivity [W/m-K]\n");
-        static constexpr auto Format_1092("    asol    = {:12.8F} - Absorbed solar energy [W/m^2]\n");
-        static constexpr auto Format_1093("    tir     = {:12.8F} - IR transmittance\n");
-        static constexpr auto Format_1094("    emis1   = {:10.6F}   - IR outdoor emissivity\n");
-        static constexpr auto Format_1095("    emis2   = {:10.6F}   - IR indoor emissivity\n");
-        static constexpr auto Format_1100("    Atop    = {:10.6F}   - Top opening area [m^2]\n");
-        static constexpr auto Format_1101("    Abot    = {:10.6F}   - Bottom opening area [m^2]\n");
-        static constexpr auto Format_1102("    Al      = {:10.6F}   - Left opening area [m^2]\n");
-        static constexpr auto Format_1103("    Ar      = {:10.6F}   - Right opening area [m^2]\n");
-        static constexpr auto Format_1105("    Ah      = {:10.6F}   - Total area of holes [m^2]\n");
-        static constexpr auto Format_11051("    SlatThick   = {:10.6F}   - Slat thickness [m]\n");
-        static constexpr auto Format_11052("    SlatWidth   = {:10.6F}   - Slat width [m]\n");
-        static constexpr auto Format_11053("    SlatAngle   = {:10.6F}   - Slat tilt angle [deg]\n");
-        static constexpr auto Format_11054("    SlatCond    = {:10.6F}   - Conductivity of the slat material [W/m.K]\n");
-        static constexpr auto Format_11055("    SlatSpacing = {:10.6F}   - Distance between slats [m]\n");
-        static constexpr auto Format_11056("    SlatCurve   = {:10.6F}   - Curvature radius of the slat [m]\n");
-        static constexpr auto Format_1110("IGU Gaps:\n");
-        static constexpr auto Format_1111(" Gap {:2}:\n");
-        static constexpr auto Format_11110(" Outdoor space:\n");
-        static constexpr auto Format_11111(" Indoor space:\n");
-        static constexpr auto Format_1112("    gap        = {:12.5F} - Gap width [m]\n");
-        static constexpr auto Format_1113("    presure    = {:12.5F} - Gas pressure [N/m^2]\n");
-        static constexpr auto Format_1114("    nmix       = {:6}       - Num. of gasses in a gas mix\n");
-        static constexpr auto Format_1115("      Gas {:1}:     {}     {:6.2F} %\n");
-        static constexpr auto Format_1120("    vvent      = {:12.5F} - Forced ventilation speed [m/s]\n");
-        static constexpr auto Format_1121("    tvent      = {:12.5F} - Temperature in connected gap [K]\n");
-        static constexpr auto Format_1130("      Gas mix coefficients - gas {:1}, {:6.2F} %\n");
-        static constexpr auto Format_1131("        gcon   = {:11.6F}, {:11.6F}, {:11.6F} - Conductivity\n");
-        static constexpr auto Format_1132("        gvis   = {:11.6F}, {:11.6F}, {:11.6F} - Dynamic viscosity\n");
-        static constexpr auto Format_1133("        gcp    = {:11.6F}, {:11.6F}, {:11.6F} - Spec.heat @ const.P\n");
-        static constexpr auto Format_1134("        wght   = {:11.6F}                           - Molecular weight\n");
-        static constexpr auto Format_1198("=====  =====  =====  =====  =====  =====  =====  =====  =====  =====  =====\n");
-
-        // bi...Create debug file w/ Tarcog's input arguments:
-
-        // File is not open and nothing cannot be written
-        if (!InArgumentsFile.good()) return;
-
-        date_and_time(real_CLOCK(1), real_CLOCK(2), real_CLOCK(3), DATE_TIME);
-
-        print(InArgumentsFile, "\n");
-        print(InArgumentsFile, Format_1001, DATE_TIME(1), DATE_TIME(2), DATE_TIME(3), DATE_TIME(5), DATE_TIME(6), DATE_TIME(7));
-        print(InArgumentsFile, "\n");
-
-        if (state.dataTARCOGOutputs->winID == -1) {
-            print(InArgumentsFile, Format_1002, state.dataTARCOGOutputs->winID);
-        } else {
-            print(InArgumentsFile, Format_1003, state.dataTARCOGOutputs->winID);
-        }
-=======
     // Argument array dimensioning
     EP_SIZE_CHECK(ibc, 2);
     EP_SIZE_CHECK(LayerType, maxlay);
@@ -495,7 +283,6 @@
     } else {
         print(InArgumentsFile, Format_1003, state.dataTARCOGOutputs->winID);
     }
->>>>>>> 2dc2f88c
 
     if (state.dataTARCOGOutputs->iguID == -1) {
         print(InArgumentsFile, Format_1006, state.dataTARCOGOutputs->iguID);
@@ -503,43 +290,7 @@
         print(InArgumentsFile, Format_1007, state.dataTARCOGOutputs->iguID);
     }
 
-<<<<<<< HEAD
-        print(InArgumentsFile, "     Debug dir:     {}\n", DBGD.string());
-
-        print(InArgumentsFile, "\n");
-        print(InArgumentsFile, Format_1000);
-        print(InArgumentsFile, "\n");
-        print(InArgumentsFile, Format_1005);
-        print(InArgumentsFile, Format_1010, tout, tout - DataGlobalConstants::KelvinConv);
-        print(InArgumentsFile, Format_1015, tind, tind - DataGlobalConstants::KelvinConv);
-        print(InArgumentsFile, Format_1020, trmin, trmin - DataGlobalConstants::KelvinConv);
-        print(InArgumentsFile, Format_1030, wso);
-        if (iwd == 0) print(InArgumentsFile, Format_1032); // windward
-        if (iwd == 1) print(InArgumentsFile, Format_1033); // leeward
-        print(InArgumentsFile, Format_1035, wsi);
-        print(InArgumentsFile, Format_1040, dir);
-        print(InArgumentsFile, Format_1041, outir);
-        print(InArgumentsFile, Format_1045, isky);
-        print(InArgumentsFile, Format_1050, tsky, tsky - DataGlobalConstants::KelvinConv);
-        print(InArgumentsFile, Format_1055, esky);
-        print(InArgumentsFile, Format_1060, fclr);
-        print(InArgumentsFile, Format_1061, VacuumPressure);
-        print(InArgumentsFile, Format_1062, VacuumMaxGapThickness);
-        print(InArgumentsFile, Format_1063, ibc(1));
-        print(InArgumentsFile, Format_1065, hout);
-        print(InArgumentsFile, Format_1066, ibc(2));
-        print(InArgumentsFile, Format_1068, hin);
-
-        if (standard == ISO15099) print(InArgumentsFile, Format_1070, standard);
-        if (standard == EN673) print(InArgumentsFile, Format_1071, standard);
-        if (standard == EN673Design) print(InArgumentsFile, Format_1072, standard);
-
-        if (ThermalMod == THERM_MOD_ISO15099) {
-            print(InArgumentsFile, Format_10731, ThermalMod);
-            print(InArgumentsFile, Format_10740, SDScalar);
-        }
-=======
-    print(InArgumentsFile, "     Debug dir:     {}\n", DBGD);
+    print(InArgumentsFile, "     Debug dir:     {}\n", DBGD.string());
 
     print(InArgumentsFile, "\n");
     print(InArgumentsFile, Format_1000);
@@ -573,7 +324,6 @@
         print(InArgumentsFile, Format_10731, ThermalMod);
         print(InArgumentsFile, Format_10740, SDScalar);
     }
->>>>>>> 2dc2f88c
 
     if (ThermalMod == TARCOGThermalModel::SCW) {
         print(InArgumentsFile, Format_10732, ThermalMod);
@@ -653,89 +403,6 @@
 
     print(InArgumentsFile, Format_1110);
 
-<<<<<<< HEAD
-    void WriteModifiedArguments(InputOutputFile &InArgumentsFile,
-                                [[maybe_unused]] fs::path const &DBGD,
-                                Real64 const esky,
-                                Real64 const trmout,
-                                Real64 const trmin,
-                                Real64 const ebsky,
-                                Real64 const ebroom,
-                                Real64 const Gout,
-                                Real64 const Gin,
-                                int const nlayer,
-                                const Array1D_int &LayerType,
-                                const Array1D_int &nmix,
-                                Array2A<Real64> const frct,
-                                const Array1D<Real64> &thick,
-                                const Array1D<Real64> &scon,
-                                const Array1D<Real64> &gap,
-                                Array2A<Real64> const xgcon,
-                                Array2A<Real64> const xgvis,
-                                Array2A<Real64> const xgcp,
-                                const Array1D<Real64> &xwght)
-    {
-
-        // Using/Aliasing
-        // Argument array dimensioning
-        EP_SIZE_CHECK(LayerType, maxlay);
-        EP_SIZE_CHECK(nmix, maxlay1);
-        frct.dim(maxgas, maxlay1);
-        EP_SIZE_CHECK(thick, maxlay);
-        EP_SIZE_CHECK(scon, maxlay);
-        EP_SIZE_CHECK(gap, MaxGap);
-        xgcon.dim(3, maxgas);
-        xgvis.dim(3, maxgas);
-        xgcp.dim(3, maxgas);
-        EP_SIZE_CHECK(xwght, maxgas);
-
-        // Locals
-        int i;
-        int j;
-
-        // Formats
-        static constexpr auto Format_1014("Adjusted input arguments:\n");
-        static constexpr auto Format_1013(" Gass coefficients:\n");
-        static constexpr auto Format_1016("  Trmout     =  {:10.6F} K ( {:7.3F} deg C) - Outdoor mean radiant temp.\n");
-        static constexpr auto Format_1017("  Gout       =  {:10.6F} \n");
-        static constexpr auto Format_1018("  Gin        =  {:10.6F} \n");
-        static constexpr auto Format_1019("  Ebsky      =  {:10.6F} \n");
-        static constexpr auto Format_10191("  Ebroom     =  {:10.6F} \n");
-        static constexpr auto Format_1020("  Trmin      =  {:10.6F} K ( {:7.3F} deg C) - Indoor mean radiant temp.\n");
-        static constexpr auto Format_1055("  esky       =  {:7.3F}    - Effective night sky emmitance\n");
-        static constexpr auto Format_1084(" Layer{:3} : {:1}              - Venetian Blind\n");
-        static constexpr auto Format_1090("    thick   = {:10.6F}   - Thickness [m]\n");
-        static constexpr auto Format_1091("    scon    = {:10.6F}   - Thermal conductivity [W/m-K]\n");
-        static constexpr auto Format_1130("      Gas mix coefficients - gas {:1}, {:6.2F} %\n");
-        static constexpr auto Format_1131("        gcon   = {:11.6F}, {:11.6F}, {:11.6F} - Conductivity\n");
-        static constexpr auto Format_1132("        gvis   = {:11.6F}, {:11.6F}, {:11.6F} - Dynamic viscosity\n");
-        static constexpr auto Format_1133("        gcp    = {:11.6F}, {:11.6F}, {:11.6F} - Spec.heat @ const.P\n");
-        static constexpr auto Format_1134("        wght   = {:11.6F}                           - Molecular weight\n");
-        static constexpr auto Format_1111(" Gap {:2}:\n");
-        static constexpr auto Format_1112(" Gap width: {:11.8F}\n");
-        static constexpr auto Format_11110(" Outdoor space:\n");
-        static constexpr auto Format_11111(" Indoor space:\n");
-        static constexpr auto Format_1198("=====  =====  =====  =====  =====  =====  =====  =====  =====  =====  =====\n");
-
-        print(InArgumentsFile, "\n");
-        print(InArgumentsFile, Format_1014);
-        print(InArgumentsFile, "\n");
-        print(InArgumentsFile, Format_1055, esky);
-        print(InArgumentsFile, Format_1016, trmout, trmout - DataGlobalConstants::KelvinConv);
-        print(InArgumentsFile, Format_1020, trmin, trmin - DataGlobalConstants::KelvinConv);
-        print(InArgumentsFile, Format_1019, ebsky);
-        print(InArgumentsFile, Format_10191, ebroom);
-        print(InArgumentsFile, Format_1017, Gout);
-        print(InArgumentsFile, Format_1018, Gin);
-        print(InArgumentsFile, "\n");
-
-        for (i = 1; i <= nlayer; ++i) {
-            if (LayerType(i) == VENETBLIND_HORIZ || LayerType(i) == VENETBLIND_VERT) { // SD layer
-                print(InArgumentsFile, Format_1084, i, LayerType(i));
-                print(InArgumentsFile, Format_1090, thick(i));
-                print(InArgumentsFile, Format_1091, scon(i));
-            }
-=======
     for (i = 1; i <= nlayer + 1; ++i) { // loop through gaps:
         if ((i > 1) && (i <= nlayer)) print(InArgumentsFile, Format_1111, i - 1);
         if (i == 1) print(InArgumentsFile, Format_11110);
@@ -747,7 +414,6 @@
         }
         if ((i > 1) && (i <= nlayer)) {
             print(InArgumentsFile, Format_1121, tvent(i));
->>>>>>> 2dc2f88c
         }
         print(InArgumentsFile, Format_1114, nmix(i));
 
@@ -770,7 +436,7 @@
 }
 
 void WriteModifiedArguments(InputOutputFile &InArgumentsFile,
-                            [[maybe_unused]] std::string const &DBGD,
+                            [[maybe_unused]] fs::path const &DBGD,
                             Real64 const esky,
                             Real64 const trmout,
                             Real64 const trmin,
@@ -873,7 +539,7 @@
 }
 
 void WriteOutputArguments(InputOutputFile &OutArgumentsFile,
-                          [[maybe_unused]] std::string const &DBGD,
+                          [[maybe_unused]] fs::path const &DBGD,
                           int const nlayer,
                           Real64 const tamb,
                           const Array1D<Real64> &q,
@@ -918,186 +584,6 @@
                           int const NumOfIter)
 {
 
-<<<<<<< HEAD
-    void WriteOutputArguments(InputOutputFile &OutArgumentsFile,
-                              [[maybe_unused]] fs::path const &DBGD,
-                              int const nlayer,
-                              Real64 const tamb,
-                              const Array1D<Real64> &q,
-                              const Array1D<Real64> &qv,
-                              const Array1D<Real64> &qcgas,
-                              const Array1D<Real64> &qrgas,
-                              const Array1D<Real64> &theta,
-                              const Array1D<Real64> &vfreevent,
-                              const Array1D<Real64> &vvent,
-                              const Array1D<Real64> &Keff,
-                              const Array1D<Real64> &ShadeGapKeffConv,
-                              Real64 const troom,
-                              Real64 const ufactor,
-                              Real64 const shgc,
-                              Real64 const sc,
-                              Real64 const hflux,
-                              Real64 const shgct,
-                              Real64 const hcin,
-                              Real64 const hrin,
-                              Real64 const hcout,
-                              Real64 const hrout,
-                              const Array1D<Real64> &Ra,
-                              const Array1D<Real64> &Nu,
-                              const Array1D_int &LayerType,
-                              const Array1D<Real64> &Ebf,
-                              const Array1D<Real64> &Ebb,
-                              const Array1D<Real64> &Rf,
-                              const Array1D<Real64> &Rb,
-                              Real64 const ebsky,
-                              Real64 const Gout,
-                              Real64 const ebroom,
-                              Real64 const Gin,
-                              Real64 const ShadeEmisRatioIn,
-                              Real64 const ShadeEmisRatioOut,
-                              Real64 const ShadeHcRatioIn,
-                              Real64 const ShadeHcRatioOut,
-                              Real64 const HcUnshadedIn,
-                              Real64 const HcUnshadedOut,
-                              const Array1D<Real64> &hcgas,
-                              const Array1D<Real64> &hrgas,
-                              Real64 const AchievedErrorTolerance,
-                              int const NumOfIter)
-    {
-
-        // Using/Aliasing
-        // Argument array dimensioning
-        EP_SIZE_CHECK(q, maxlay3);
-        EP_SIZE_CHECK(qv, maxlay1);
-        EP_SIZE_CHECK(qcgas, maxlay1);
-        EP_SIZE_CHECK(qrgas, maxlay1);
-        EP_SIZE_CHECK(theta, maxlay2);
-        EP_SIZE_CHECK(vfreevent, maxlay1);
-        EP_SIZE_CHECK(vvent, maxlay1);
-        EP_SIZE_CHECK(Keff, maxlay);
-        EP_SIZE_CHECK(ShadeGapKeffConv, MaxGap);
-        EP_SIZE_CHECK(Ra, maxlay);
-        EP_SIZE_CHECK(Nu, maxlay);
-        EP_SIZE_CHECK(LayerType, maxlay);
-        EP_SIZE_CHECK(Ebf, maxlay);
-        EP_SIZE_CHECK(Ebb, maxlay);
-        EP_SIZE_CHECK(Rf, maxlay);
-        EP_SIZE_CHECK(Rb, maxlay);
-        EP_SIZE_CHECK(hcgas, maxlay);
-        EP_SIZE_CHECK(hrgas, maxlay);
-
-        // Locals
-        Array1D_int DATE_TIME(8);
-        Array1D_string real_CLOCK(3);
-
-        int i;
-
-        // Formats
-        static constexpr auto Format_2000("TARCOG calculation results - {:4}-{:02}-{:02}, {:02}:{:02}:{:02}\n");
-        static constexpr auto Format_2120("  Ufactor  = {:12.6F}\n");
-        static constexpr auto Format_2130("  SHGC     = {:12.6F}\n");
-        static constexpr auto Format_2131("  SHGC_OLD = {:12.6F}\n");
-        static constexpr auto Format_2132("  SC       = {:12.6F}\n");
-        static constexpr auto Format_2140("  hcin  = {:10.6F}   hrin  = {:10.6F}   hin  = {:10.6F}\n");
-        static constexpr auto Format_2150("  hcout = {:10.6F}   hrout = {:10.6F}   hout = {:10.6F}\n");
-        static constexpr auto Format_2155("  Ra({:1}) ={:15.6F}        Nu({:1}) ={:12.6F}\n");
-        static constexpr auto Format_2160("  hcgas({:1}) ={:15.6F}      hrgas({:1}) ={:24.6F}\n");
-        static constexpr auto Format_2170("  hflux    = {:12.6F}\n");
-        static constexpr auto Format_2105("                                            Tamb ={:11.6F} K ( {:7.3F} deg C)\n");
-        static constexpr auto Format_2110("  ----------------- ------------------   Theta{:2} ={:11.6F} K ( {:7.3F} deg C)\n");
-        static constexpr auto Format_2111(
-            "  \\\\\\\\\\\\\\\\\\\\\\\\\\\\\\\\\\\\\\\\\\\\\\\\\\\\\\\\\\\\\\\\\\\\ "
-            "\\\\\\\\\\\\\\\\\\\\\\\\\\\\\\\\\\\\\\\\\\\\\\\\\\\\\\\\\\\\\\\\\\\\\\\\   Theta{:2} ={:11.6F} K ( {:7.3F} "
-            "deg C)\n");
-        static constexpr auto Format_2112("  +++++++++++++++++ ++++++++++++++++++   Theta{:2} ={:11.6F} K ( {:7.3F} deg C)\n");
-        static constexpr auto Format_2115("                                           Troom ={:11.6F} K ( {:7.3F} deg C)\n");
-        static constexpr auto Format_2180("           qout ={:12.5F}\n");
-        static constexpr auto Format_2190("  |     qpane{:2} ={:12.5F}        |\n");
-        static constexpr auto Format_2195("  |     qpane{:2} ={:12.5F}        |         keffc{:2} ={:11.6F}\n");
-        static constexpr auto Format_2199("  |      qlayer{:2} ={:12.5F}       |\n");
-        static constexpr auto Format_2210("            qin ={:11.6F}\n");
-        static constexpr auto Format_2300("            q{:2} ={:12.5F}\n");
-        static constexpr auto Format_2320("           qv{:2} ={:12.5F}\n");
-        static constexpr auto Format_2321("       airspd{:2} ={:12.5F}    keff{:2} ={:12.5F}\n");
-        static constexpr auto Format_2322("           qc{:2} ={:12.5F}      qr{:2} ={:12.5F}\n");
-        static constexpr auto Format_2330("  ShadeEmisRatioIn  ={:11.6F}        ShadeEmisRatioOut ={:11.6F}\n");
-        static constexpr auto Format_2331("  ShadeHcRatioIn    ={:11.6F}        ShadeHcRatioOut   ={:11.6F}\n");
-        static constexpr auto Format_2332("  HcUnshadedIn      ={:11.6F}        HcUnshadedOut     ={:11.6F}\n");
-        static constexpr auto Format_2350("Heat Flux Flow and Temperatures of Layer Surfaces:\n");
-        static constexpr auto Format_2351("Basic IGU properties:\n");
-        static constexpr auto Format_4205("  Ebsky ={:11.6F} [W/m2], Gout ={:11.6F} [W/m2]\n");
-        static constexpr auto Format_4215("  Ebroom ={:11.6F} [W/m2], Gin  ={:11.6F} [W/m2]\n");
-        static constexpr auto Format_4110("  Ef{:2} ={:11.6F} [W/m2], Rf{:2} ={:11.6F} [W/m2]\n");
-        static constexpr auto Format_4111("  ----------------- ------------------\n");
-        static constexpr auto Format_4112("  Ef{:2} ={:11.6F} [W/m2], Rf{:2} ={:11.6F} [W/m2]\n");
-        static constexpr auto Format_4113("  \\\\\\\\\\\\\\\\\\\\\\\\\\\\\\\\\\\\\\\\\\\\\\\\\\\\\\\\\\\\\\\\\\\\ "
-                                          "\\\\\\\\\\\\\\\\\\\\\\\\\\\\\\\\\\\\\\\\\\\\\\\\\\\\\\\\\\\\\\\\\\\\\\\\\n");
-        static constexpr auto Format_4114("  Ef{:2} ={:11.6F} [W/m2], Rf{:2} ={:11.6F} [W/m2]\n");
-        static constexpr auto Format_4115("  +++++++++++++++++ ++++++++++++++++++\n");
-        static constexpr auto Format_4116("  Ef{:2} ={:11.6F} [W/m2], Rf{:2} ={:11.6F} [W/m2]\n");
-        static constexpr auto Format_4117("  ooooooooooooooooo oooooooooooooooooo\n");
-        static constexpr auto Format_4120("  Eb{:2} ={:11.6F} [W/m2], Rb{:2} ={:11.6F} [W/m2]\n");
-        static constexpr auto Format_4121("  ----------------- ------------------\n");
-        static constexpr auto Format_4122("  Eb{:2} ={:11.6F} [W/m2], Rb{:2} ={:11.6F} [W/m2]\n");
-        static constexpr auto Format_4123("  \\\\\\\\\\\\\\\\\\\\\\\\\\\\\\\\\\\\\\\\\\\\\\\\\\\\\\\\\\\\\\\\\\\\ "
-                                          "\\\\\\\\\\\\\\\\\\\\\\\\\\\\\\\\\\\\\\\\\\\\\\\\\\\\\\\\\\\\\\\\\\\\\\\\\n");
-        static constexpr auto Format_4124("  Eb{:2} ={:11.6F} [W/m2], Rb{:2} ={:11.6F} [W/m2]\n");
-        static constexpr auto Format_4125("  +++++++++++++++++ ++++++++++++++++++\n");
-        static constexpr auto Format_4126("  Eb{:2} ={:11.6F} [W/m2], Rb{:2} ={:11.6F} [W/m2]\n");
-        static constexpr auto Format_4127("  ooooooooooooooooo oooooooooooooooooo\n");
-        static constexpr auto Format_4190("  |                     |\n");
-        static constexpr auto Format_4350("Energy balances on Layer Surfaces:\n");
-
-        date_and_time(real_CLOCK(1), real_CLOCK(2), real_CLOCK(3), DATE_TIME);
-        print(OutArgumentsFile, "\n");
-        print(OutArgumentsFile, Format_2000, DATE_TIME(1), DATE_TIME(2), DATE_TIME(3), DATE_TIME(5), DATE_TIME(6), DATE_TIME(7));
-        print(OutArgumentsFile, "\n");
-        print(OutArgumentsFile, Format_2350);
-        print(OutArgumentsFile, "\n");
-        print(OutArgumentsFile, Format_2105, tamb, tamb - DataGlobalConstants::KelvinConv);
-        print(OutArgumentsFile, Format_2180, q(1));
-
-        // bi  Write out layer properties:
-        for (i = 1; i <= nlayer; ++i) {
-            {
-                auto const SELECT_CASE_var(LayerType(i));
-                if (SELECT_CASE_var == SPECULAR) { // Specular layer
-                    print(OutArgumentsFile, Format_2110, 2 * i - 1, theta(2 * i - 1), theta(2 * i - 1) - DataGlobalConstants::KelvinConv);
-                    print(OutArgumentsFile, Format_2190, i, q(2 * i));
-                    print(OutArgumentsFile, Format_2110, 2 * i, theta(2 * i), theta(2 * i) - DataGlobalConstants::KelvinConv);
-                } else if (SELECT_CASE_var == VENETBLIND_HORIZ || SELECT_CASE_var == VENETBLIND_VERT) { // Venetian blind
-                    print(OutArgumentsFile, Format_2111, 2 * i - 1, theta(2 * i - 1), theta(2 * i - 1) - DataGlobalConstants::KelvinConv);
-                    print(OutArgumentsFile, Format_2195, i, q(2 * i), i, ShadeGapKeffConv(i));
-                    print(OutArgumentsFile, Format_2111, 2 * i, theta(2 * i), theta(2 * i) - DataGlobalConstants::KelvinConv);
-                } else if (SELECT_CASE_var == WOVSHADE) { // Venetian blind
-                    print(OutArgumentsFile, Format_2112, 2 * i - 1, theta(2 * i - 1), theta(2 * i - 1) - DataGlobalConstants::KelvinConv);
-                    print(OutArgumentsFile, Format_2195, i, q(2 * i), i, ShadeGapKeffConv(i));
-                    print(OutArgumentsFile, Format_2112, 2 * i, theta(2 * i), theta(2 * i) - DataGlobalConstants::KelvinConv);
-                } else if (SELECT_CASE_var == DIFFSHADE) { // Venetian blind
-                    print(OutArgumentsFile, Format_2110, 2 * i - 1, theta(2 * i - 1), theta(2 * i - 1) - DataGlobalConstants::KelvinConv);
-                    print(OutArgumentsFile, Format_2190, i, q(2 * i));
-                    print(OutArgumentsFile, Format_2110, 2 * i, theta(2 * i), theta(2 * i) - DataGlobalConstants::KelvinConv);
-                } else {
-                    print(OutArgumentsFile, Format_2110, 2 * i - 1, theta(2 * i - 1), theta(2 * i - 1) - DataGlobalConstants::KelvinConv);
-                    print(OutArgumentsFile, Format_2199, i, q(2 * i));
-                    print(OutArgumentsFile, Format_2110, 2 * i, theta(2 * i), theta(2 * i) - DataGlobalConstants::KelvinConv);
-                }
-            }
-
-            // bi  Write out gap properties:
-            if (i != nlayer) {
-                print(OutArgumentsFile, Format_2300, i, q(2 * i + 1));
-                print(OutArgumentsFile, Format_2320, i, qv(i + 1));
-                if (vvent(i + 1) == 0) {
-                    print(OutArgumentsFile, Format_2321, i, vfreevent(i + 1), i, Keff(i));
-                } else {
-                    if (i > 1) {
-                        print(OutArgumentsFile, Format_2321, i, vvent(i + 1), i, Keff(i - 1));
-                        // Autodesk:BoundsViolation Keff(i-1) @ i=1: Fixed in 8.2 by surrounding if block
-                    }
-                }
-                print(OutArgumentsFile, Format_2322, i, qcgas(i + 1), i, qrgas(i + 1));
-=======
     // Using/Aliasing
     // Argument array dimensioning
     EP_SIZE_CHECK(q, maxlay3);
@@ -1210,7 +696,6 @@
                 print(OutArgumentsFile, Format_2110, 2 * i - 1, theta(2 * i - 1), theta(2 * i - 1) - DataGlobalConstants::KelvinConv);
                 print(OutArgumentsFile, Format_2190, i, q(2 * i));
                 print(OutArgumentsFile, Format_2110, 2 * i, theta(2 * i), theta(2 * i) - DataGlobalConstants::KelvinConv);
->>>>>>> 2dc2f88c
             } else {
                 print(OutArgumentsFile, Format_2110, 2 * i - 1, theta(2 * i - 1), theta(2 * i - 1) - DataGlobalConstants::KelvinConv);
                 print(OutArgumentsFile, Format_2199, i, q(2 * i));
@@ -1315,12 +800,6 @@
         print(OutArgumentsFile, Format_2160, i, hcgas(i), i, hrgas(i));
     }
 
-<<<<<<< HEAD
-    void WriteOutputEN673(InputOutputFile &OutArgumentsFile,
-                          [[maybe_unused]] fs::path const &DBGD,
-                          int const nlayer,
-                          Real64 const ufactor,
-=======
     print(OutArgumentsFile, "\n");
     print(OutArgumentsFile, "  Error Tolerance = {:12.6E}\n", AchievedErrorTolerance);
 
@@ -1329,7 +808,7 @@
 }
 
 void WriteOutputEN673(InputOutputFile &OutArgumentsFile,
-                      [[maybe_unused]] std::string const &DBGD,
+                      [[maybe_unused]] fs::path const &DBGD,
                       int const nlayer,
                       Real64 const ufactor,
                       Real64 const hout,
@@ -1405,7 +884,6 @@
                           Real64 const Pini,
                           Real64 const Tini,
                           const Array1D_int &ibc,
->>>>>>> 2dc2f88c
                           Real64 const hout,
                           Real64 const hin,
                           int const standard,
@@ -1744,22 +1222,6 @@
         files.DebugOutputFile.close();
     }
 
-<<<<<<< HEAD
-    void PrepDebugFilesAndVariables(
-        EnergyPlusData &state, Files &files, fs::path const &Debug_dir, fs::path const &Debug_file, [[maybe_unused]] int const Debug_mode, int const win_ID, int const igu_ID)
-    {
-
-        files.DBGD = Debug_dir;
-
-        state.dataTARCOGOutputs->winID = win_ID;
-        state.dataTARCOGOutputs->iguID = igu_ID;
-
-        // setup file names if file name is provided, otherwise keep default
-        if (!Debug_file.empty()) {
-            files.WINCogFilePath = fs::path(Debug_file.string() + ".w7");
-            files.DebugOutputFilePath = fs::path(Debug_file.string() + ".dbg");
-        }
-=======
     if (files.WINCogFile.good()) {
         files.WINCogFile.close();
     }
@@ -1775,34 +1237,23 @@
 
 void PrepDebugFilesAndVariables(EnergyPlusData &state,
                                 Files &files,
-                                std::string const &Debug_dir,
-                                std::string const &Debug_file,
+                                fs::path const &Debug_dir,
+                                fs::path const &Debug_file,
                                 [[maybe_unused]] int const Debug_mode,
                                 int const win_ID,
                                 int const igu_ID)
 {
 
-    // Locals
-    char LastPathChar;
-    std::string::size_type LastPathCharIndex;
 
     files.DBGD = Debug_dir;
-
-    LastPathCharIndex = len(Debug_dir);
-    if (LastPathCharIndex > 0) {
-        LastPathChar = Debug_dir[LastPathCharIndex - 1];
-        if (LastPathChar != '/') files.DBGD = Debug_dir + '/';
-        if ((LastPathChar == '/') && (LastPathCharIndex == 1)) files.DBGD = "";
-    }
->>>>>>> 2dc2f88c
 
     state.dataTARCOGOutputs->winID = win_ID;
     state.dataTARCOGOutputs->iguID = igu_ID;
 
     // setup file names if file name is provided, otherwise keep default
     if (!Debug_file.empty()) {
-        files.WINCogFileName = Debug_file + ".w7";
-        files.DebugOutputFileName = Debug_file + ".dbg";
+        files.WINCogFilePath = fs::path(Debug_file + ".w7");
+        files.DebugOutputFilePath = fs::path(Debug_file + ".dbg");
     }
 
     files.WriteDebugOutput = false;
