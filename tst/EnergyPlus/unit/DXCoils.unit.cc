--- conflicted
+++ resolved
@@ -2079,6 +2079,450 @@
     ASSERT_EQ("MAIN COOLING COIL 1", DXCoil(1).Name); // Cooling Coil Two Speed
     ASSERT_EQ(-25.0, DXCoil(1).MinOATCompressor);     // use default value at -25C
 }
+
+TEST_F(SQLiteFixture, DXCoils_TestComponentSizingOutput_TwoSpeed)
+{
+    EnergyPlus::sqlite->sqliteBegin();
+    EnergyPlus::sqlite->createSQLiteSimulationsRecord(1, "EnergyPlus Version", "Current Time");
+
+    std::string const idf_objects = delimited_string({
+
+        "Version,9.2;",
+
+        "Schedule:Compact,",
+        "  FanAvailSched,           !- Name",
+        "  Fraction,                !- Schedule Type Limits Name",
+        "  Through: 12/31,          !- Field 1",
+        "  For: AllDays,            !- Field 2",
+        "  Until: 24:00,1.0;        !- Field 3",
+
+        "Curve:Biquadratic,",
+        "  WindACCoolCapFT,         !- Name",
+        "  0.942587793,             !- Coefficient1 Constant",
+        "0.009543347,             !- Coefficient2 x",
+        "0.000683770,             !- Coefficient3 x**2",
+        "-0.011042676,            !- Coefficient4 y",
+        "0.000005249,             !- Coefficient5 y**2",
+        "-0.000009720,            !- Coefficient6 x*y",
+        "12.77778,                !- Minimum Value of x",
+        "23.88889,                !- Maximum Value of x",
+        "23.88889,                !- Minimum Value of y",
+        "46.11111,                !- Maximum Value of y",
+        ",                        !- Minimum Curve Output",
+        ",                        !- Maximum Curve Output",
+        "Temperature,             !- Input Unit Type for X",
+        "Temperature,             !- Input Unit Type for Y",
+        "Dimensionless;           !- Output Unit Type",
+
+        "Curve:Cubic,",
+        "  RATED - CCAP - FFLOW,          !- Name",
+        "  0.84,                    !- Coefficient1 Constant",
+        "  0.16,                    !- Coefficient2 x",
+        "  0.0,                     !- Coefficient3 x**2",
+        "  0.0,                     !- Coefficient4 x**3",
+        "  0.5,                     !- Minimum Value of x",
+        "  1.5;                     !- Maximum Value of x",
+
+        "Curve:Biquadratic,",
+        "  WindACEIRFT,         !- Name",
+        "  0.942587793,             !- Coefficient1 Constant",
+        "  0.009543347,             !- Coefficient2 x",
+        "  0.000683770,             !- Coefficient3 x**2",
+        "  -0.011042676,            !- Coefficient4 y",
+        "  0.000005249,             !- Coefficient5 y**2",
+        "  -0.000009720,            !- Coefficient6 x*y",
+        "  12.77778,                !- Minimum Value of x",
+        "  23.88889,                !- Maximum Value of x",
+        "  23.88889,                !- Minimum Value of y",
+        "  46.11111,                !- Maximum Value of y",
+        "  ,                        !- Minimum Curve Output",
+        "  ,                        !- Maximum Curve Output",
+        "  Temperature,             !- Input Unit Type for X",
+        "  Temperature,             !- Input Unit Type for Y",
+        "  Dimensionless;           !- Output Unit Type",
+
+        "Curve:Quadratic,",
+        "  RATED - CEIR - FFLOW,          !- Name",
+        "  1.3824,                  !- Coefficient1 Constant",
+        "  -0.4336,                 !- Coefficient2 x",
+        "  0.0512,                  !- Coefficient3 x**2",
+        "  0.0,                     !- Minimum Value of x",
+        "  1.0;                     !- Maximum Value of x",
+
+        "Curve:Quadratic,",
+        "  WindACPLFFPLR,         !- Name",
+        "  0.75,                    !- Coefficient1 Constant",
+        "  0.25,                    !- Coefficient2 x",
+        "  0.0,                     !- Coefficient3 x**2",
+        "  0.0,                     !- Minimum Value of x",
+        "  1.0;                     !- Maximum Value of x",
+
+        "Coil:Cooling:DX:TwoSpeed,",
+        "  Main Cooling Coil 1,     !- Name",
+        "  FanAvailSched,           !- Availability Schedule Name",
+        "  autosize,                !- High Speed Gross Rated Total Cooling Capacity{ W }",
+        "  0.8,                     !- High Speed Rated Sensible Heat Ratio",
+        "  3.0,                     !- High Speed Gross Rated Cooling COP{ W / W }",
+        "  autosize,                !- High Speed Rated Air Flow Rate{ m3 / s }",
+        "  ,                        !- Unit Internal Static Air Pressure{ Pa }",
+        "  Mixed Air Node 1,        !- Air Inlet Node Name",
+        "  Main Cooling Coil 1 Outlet Node,  !- Air Outlet Node Name",
+        "  WindACCoolCapFT,         !- Total Cooling Capacity Function of Temperature Curve Name",
+        "  RATED - CCAP - FFLOW,    !- Total Cooling Capacity Function of Flow Fraction Curve Name",
+        "  WindACEIRFT,             !- Energy Input Ratio Function of Temperature Curve Name",
+        "  RATED - CEIR - FFLOW,    !- Energy Input Ratio Function of Flow Fraction Curve Name",
+        "  WindACPLFFPLR,           !- Part Load Fraction Correlation Curve Name",
+        "  autosize,                !- Low Speed Gross Rated Total Cooling Capacity{ W }",
+        "  0.8,                     !- Low Speed Gross Rated Sensible Heat Ratio",
+        "  4.2,                     !- Low Speed Gross Rated Cooling COP{ W / W }",
+        "  autosize,                !- Low Speed Rated Air Flow Rate{ m3 / s }",
+        "  WindACCoolCapFT,         !- Low Speed Total Cooling Capacity Function of Temperature Curve Name",
+        "  WindACEIRFT,             !- Low Speed Energy Input Ratio Function of Temperature Curve Name",
+        "  Main Cooling Coil 1 Condenser Node,  !- Condenser Air Inlet Node Name",
+        "  EvaporativelyCooled,     !- Condenser Type",
+        "  ,                        !- Minimum Outdoor Dry-Bulb Temperature for Compressor Operation {C}",
+        "  ,                        !- High Speed Evaporative Condenser Effectiveness {dimensionless}",
+        "  autosize,                !- High Speed Evaporative Condenser Air Flow Rate {m3/s}",
+        "  autosize,                !- High Speed Evaporative Condenser Pump Rated Power Consumption {W}",
+        "  ,                        !- Low Speed Evaporative Condenser Effectiveness {dimensionless}",
+        "  autosize,                !- Low Speed Evaporative Condenser Air Flow Rate {m3/s}",
+        "  autosize,                !- Low Speed Evaporative Condenser Pump Rated Power Consumption {W}",
+        "  ,                        !- Supply Water Storage Tank Name",
+        "  ,                        !- Condensate Collection Water Storage Tank Name",
+        "  200,                     !- Basin Heater Capacity {W/K}",
+        "  2,                       !- Basin Heater Setpoint Temperature {C}",
+        "  BasinHeaterSched;        !- Basin Heater Operating Schedule Name",
+    });
+
+    ASSERT_TRUE(process_idf(idf_objects));
+
+    ScheduleManager::ProcessScheduleInput();
+    DXCoils::GetDXCoils();
+    EXPECT_EQ(1, DXCoils::NumDXCoils);
+
+    DataSizing::CurZoneEqNum = 0;
+    DataSizing::CurOASysNum = 0;
+    DataSizing::CurSysNum = 1;
+    DataSizing::FinalSysSizing.allocate(1);
+    DataSizing::FinalSysSizing(CurSysNum).CoolSupTemp = 12.0;
+    DataSizing::FinalSysSizing(CurSysNum).CoolSupHumRat = 0.0085;
+    DataSizing::FinalSysSizing(CurSysNum).MixTempAtCoolPeak = 28.0;
+    DataSizing::FinalSysSizing(CurSysNum).MixHumRatAtCoolPeak = 0.0075;
+    DataSizing::FinalSysSizing(CurSysNum).DesCoolVolFlow = 1.00;
+    DataSizing::FinalSysSizing(CurSysNum).DesOutAirVolFlow = 0.2;
+
+    DataAirSystems::PrimaryAirSystem.allocate(1);
+    DataAirSystems::PrimaryAirSystem(CurSysNum).NumOACoolCoils = 0;
+    DataAirSystems::PrimaryAirSystem(CurSysNum).SupFanNum = 0;
+    DataAirSystems::PrimaryAirSystem(CurSysNum).RetFanNum = 0;
+
+    DataSizing::SysSizingRunDone = true;
+    DataSizing::SysSizInput.allocate(1);
+    DataSizing::SysSizInput(1).AirLoopNum = CurSysNum;
+    DataSizing::NumSysSizInput = 1;
+
+    DataEnvironment::StdBaroPress = 101325.0;
+    Psychrometrics::InitializePsychRoutines();
+
+    // Need this to prevent crash in RequestSizing
+    DataSizing::UnitarySysEqSizing.allocate(1);
+    DataSizing::OASysEqSizing.allocate(1);
+
+    // Fake having a parent coil setting the size
+    // UnitarySysEqSizing(DXCoilNum).CoolingCapacity = true;
+    DataSizing::CurDuctType = DataHVACGlobals::Cooling;
+
+    // We aim to test resulting values that are in this report, so request it
+    // We actually don't need this because ReportSizingOutput also outputs to the "ComponentSizes" table
+    // OutputReportTabular::displayEioSummary = true;
+
+    // Setting predefined tables is needed though
+    OutputReportPredefined::SetPredefinedTables();
+
+    // SizeDXCoil is the one doing the sizing AND the reporting
+    DXCoils::SizeDXCoil(1);
+    // Ensure we have a RatedTotCap size to begin with
+    Real64 ratedTotCap = DXCoils::DXCoil(1).RatedTotCap(1);
+    EXPECT_GT(ratedTotCap, 0.0);
+
+    // High Speed Condenser Air Flow = RatedTotCap * 0.000114 m3/s/W (850 CFM/ton)
+    Real64 highSpeedCondAirFlow = DXCoils::DXCoil(1).RatedTotCap(1) * 0.000114;
+    EXPECT_NEAR(highSpeedCondAirFlow, DXCoils::DXCoil(1).EvapCondAirFlow(1), 0.1);
+
+    // Low Speed Condenser Air Flow: 1/3 Total Capacity * 0.000114 m3/s/w (850 cfm/ton)
+    Real64 lowSpeedCondAirFlow = DXCoils::DXCoil(1).RatedTotCap(1) * 0.000114 * 0.3333;
+    EXPECT_NEAR(lowSpeedCondAirFlow, DXCoils::DXCoil(1).EvapCondAirFlow2, 0.1);
+
+    // High Speed Condenser Pump Power = Total Capacity * 0.004266 W/W (15 W/ton)
+    Real64 highSpeedCondPumpPower = DXCoils::DXCoil(1).RatedTotCap(1) * 0.004266;
+    EXPECT_NEAR(highSpeedCondPumpPower, DXCoils::DXCoil(1).EvapCondPumpElecNomPower(1), 0.1);
+
+    // Low Speed Condenser Pump Power = Total Capacity * 0.004266 W/W (15 W/ton) * 1/3
+    Real64 lowSpeedCondPumpPower = DXCoils::DXCoil(1).RatedTotCap(1) * 0.004266 * 0.3333;
+    EXPECT_NEAR(lowSpeedCondPumpPower, DXCoils::DXCoil(1).EvapCondPumpElecNomPower2, 0.1);
+
+    // Write the EIO Table we need
+    // We actually don't need this because ReportSizingOutput also outputs to the "ComponentSizes" table
+    // OutputReportTabular::WriteEioTables();
+
+    // Now check output tables / EIO
+    const std::string compType = DXCoils::DXCoil(1).DXCoilType;
+    EXPECT_EQ(compType, "Coil:Cooling:DX:TwoSpeed");
+    const std::string compName = DXCoils::DXCoil(1).Name;
+    EXPECT_EQ(compName, "MAIN COOLING COIL 1");
+
+    struct TestQuery {
+        TestQuery(std::string t_description, std::string t_units, Real64 t_value)
+            : description(t_description), units(t_units), expectedValue(t_value),
+              displayString("Description='" + description + "'; Units='" + units + "'") {};
+
+        const std::string description;
+        const std::string units;
+        const Real64 expectedValue;
+        const std::string displayString;
+    };
+
+    std::vector<TestQuery> testQueries({
+        TestQuery("Design Size High Speed Gross Rated Total Cooling Capacity", "W", ratedTotCap),
+        TestQuery("Design Size High Speed Evaporative Condenser Air Flow Rate", "m3/s", highSpeedCondAirFlow),
+        TestQuery("Design Size Low Speed Evaporative Condenser Air Flow Rate", "m3/s", lowSpeedCondAirFlow),
+        TestQuery("Design Size High Speed Evaporative Condenser Pump Rated Power Consumption", "W", highSpeedCondPumpPower),
+        TestQuery("Design Size Low Speed Evaporative Condenser Pump Rated Power Consumption", "W", lowSpeedCondPumpPower),
+    });
+
+    for (auto& testQuery : testQueries) {
+
+        std::string query("SELECT Value From ComponentSizes"
+                          "  WHERE CompType = '" + compType + "'"
+                          "  AND CompName = '" + compName + "'"
+                          "  AND Description = '" + testQuery.description + "'" +
+                          "  AND Units = '" + testQuery.units + "'");
+
+        // execAndReturnFirstDouble returns -10000.0 if not found
+        Real64 return_val = SQLiteFixture::execAndReturnFirstDouble(query);
+
+        if (return_val < 0) {
+            EXPECT_TRUE(false) << "Query returned nothing for " << testQuery.displayString;
+        } else {
+            EXPECT_NEAR(testQuery.expectedValue, return_val, 0.01) << "Failed for " << testQuery.displayString;
+        }
+    }
+
+    EnergyPlus::sqlite->sqliteCommit();
+}
+
+TEST_F(SQLiteFixture, DXCoils_TestComponentSizingOutput_SingleSpeed)
+{
+    EnergyPlus::sqlite->sqliteBegin();
+    EnergyPlus::sqlite->createSQLiteSimulationsRecord(1, "EnergyPlus Version", "Current Time");
+
+    std::string const idf_objects = delimited_string({
+
+        "Version, 9.2;",
+
+        "Schedule:Compact,",
+        "  FanAndCoilAvailSched, !- Name",
+        "  Fraction,             !- Schedule Type Limits Name",
+        "  Through: 12/31,       !- Field 1",
+        "  For: AllDays,         !- Field 2",
+        "  Until: 24:00, 1.0;    !- Field 3",
+
+        "Curve:Biquadratic,",
+        "  WindACCoolCapFT, !- Name",
+        "  0.942587793,     !- Coefficient1 Constant",
+        "  0.009543347,     !- Coefficient2 x",
+        "  0.000683770,     !- Coefficient3 x**2",
+        "  -0.011042676,    !- Coefficient4 y",
+        "  0.000005249,     !- Coefficient5 y**2",
+        "  -0.000009720,    !- Coefficient6 x*y",
+        "  12.77778,        !- Minimum Value of x",
+        "  23.88889,        !- Maximum Value of x",
+        "  18.0,            !- Minimum Value of y",
+        "  46.11111,        !- Maximum Value of y",
+        "  ,                !- Minimum Curve Output",
+        "  ,                !- Maximum Curve Output",
+        "  Temperature,     !- Input Unit Type for X",
+        "  Temperature,     !- Input Unit Type for Y",
+        "  Dimensionless;   !- Output Unit Type",
+
+        "Curve:Biquadratic,",
+        "  WindACEIRFT,   !- Name",
+        "  0.342414409,   !- Coefficient1 Constant",
+        "  0.034885008,   !- Coefficient2 x",
+        "  -0.000623700,  !- Coefficient3 x**2",
+        "  0.004977216,   !- Coefficient4 y",
+        "  0.000437951,   !- Coefficient5 y**2",
+        "  -0.000728028,  !- Coefficient6 x*y",
+        "  12.77778,      !- Minimum Value of x",
+        "  23.88889,      !- Maximum Value of x",
+        "  18.0,          !- Minimum Value of y",
+        "  46.11111,      !- Maximum Value of y",
+        "  ,              !- Minimum Curve Output",
+        "  ,              !- Maximum Curve Output",
+        "  Temperature,   !- Input Unit Type for X",
+        "  Temperature,   !- Input Unit Type for Y",
+        "  Dimensionless; !- Output Unit Type",
+
+        "Curve:Quadratic,",
+        "  WindACCoolCapFFF, !- Name",
+        "  0.8,              !- Coefficient1 Constant",
+        "  0.2,              !- Coefficient2 x",
+        "  0.0,              !- Coefficient3 x**2",
+        "  0.5,              !- Minimum Value of x",
+        "  1.5;              !- Maximum Value of x",
+
+        "Curve:Quadratic,",
+        "  WindACEIRFFF, !- Name",
+        "  1.1552,       !- Coefficient1 Constant",
+        " -0.1808,       !- Coefficient2 x",
+        "  0.0256,       !- Coefficient3 x**2",
+        "  0.5,          !- Minimum Value of x",
+        "  1.5;          !- Maximum Value of x",
+
+        "Curve:Quadratic,",
+        "  WindACPLFFPLR, !- Name",
+        "  0.85,          !- Coefficient1 Constant",
+        "  0.15,          !- Coefficient2 x",
+        "  0.0,           !- Coefficient3 x**2",
+        "  0.0,           !- Minimum Value of x",
+        "  1.0;           !- Maximum Value of x",
+
+        "Coil:Cooling:DX:SingleSpeed,",
+        "  Furnace ACDXCoil 1,   !- Name",
+        "  FanAndCoilAvailSched, !- Availability Schedule Name",
+        "  autosize,             !- Gross Rated Total Cooling Capacity { W }",
+        "  0.75,                 !- Gross Rated Sensible Heat Ratio",
+        "  4.40,                 !- Gross Rated Cooling COP { W / W }",
+        "  1.30,                 !- Rated Air Flow Rate { m3 / s }",
+        "  ,                     !- Rated Evaporator Fan Power Per Volume Flow Rate { W / ( m3 / s ) }",
+        "  DX Cooling Coil Air Inlet Node, !- Air Inlet Node Name",
+        "  Heating Coil Air Inlet Node,    !- Air Outlet Node Name",
+        "  WindACCoolCapFT,      !- Total Cooling Capacity Function of Temperature Curve Name",
+        "  WindACCoolCapFFF,     !- Total Cooling Capacity Function of Flow Fraction Curve Name",
+        "  WindACEIRFT,          !- Energy Input Ratio Function of Temperature Curve Name",
+        "  WindACEIRFFF,         !- Energy Input Ratio Function of Flow Fraction Curve Name",
+        "  WindACPLFFPLR,        !- Part Load Fraction Correlation Curve Name",
+        "  ,                     !- Minimum Outdoor Dry-Bulb Temperature for Compressor Operation {C}",
+        "  0.0,                  !- Nominal Time for Condensate Removal to Begin",
+        "  0.0,                  !- Ratio of Initial Moisture Evaporation Rate and Steady State Latent Capacity",
+        "  0.0,                  !- Maximum Cycling Rate",
+        "  0.0,                  !- Latent Capacity Time Constant",
+        "  Split TSW Cooling Coil Condenser Inlet, !- Condenser Air Inlet Node Name",
+        "  EvaporativelyCooled,  !- Condenser Type",
+        "  ,                     !- Evaporative Condenser Effectiveness",
+        "  autosize,             !- Evaporative Condenser Air Flow Rate",
+        "  autosize,             !- Evaporative Condenser Pump Rated Power Consumption",
+        "  0.0,                  !- Crankcase Heater Capacity",
+        "  10.0;                 !- Maximum Outdoor DryBulb Temperature for Crankcase Heater Operation",
+    });
+
+    ASSERT_TRUE(process_idf(idf_objects));
+
+    ScheduleManager::ProcessScheduleInput();
+    DXCoils::GetDXCoils();
+    EXPECT_EQ(1, DXCoils::NumDXCoils);
+
+    // All of this is to basically manage to get RatedTotCap to be autosized
+    DataSizing::CurZoneEqNum = 0;
+    DataSizing::CurOASysNum = 0;
+    DataSizing::CurSysNum = 1;
+    DataSizing::FinalSysSizing.allocate(1);
+    DataSizing::FinalSysSizing(CurSysNum).CoolSupTemp = 12.0;
+    DataSizing::FinalSysSizing(CurSysNum).CoolSupHumRat = 0.0085;
+    DataSizing::FinalSysSizing(CurSysNum).MixTempAtCoolPeak = 28.0;
+    DataSizing::FinalSysSizing(CurSysNum).MixHumRatAtCoolPeak = 0.0075;
+    DataSizing::FinalSysSizing(CurSysNum).DesCoolVolFlow = 1.00;
+    DataSizing::FinalSysSizing(CurSysNum).DesOutAirVolFlow = 0.2;
+
+    DataAirSystems::PrimaryAirSystem.allocate(1);
+    DataAirSystems::PrimaryAirSystem(CurSysNum).NumOACoolCoils = 0;
+    DataAirSystems::PrimaryAirSystem(CurSysNum).SupFanNum = 0;
+    DataAirSystems::PrimaryAirSystem(CurSysNum).RetFanNum = 0;
+
+    DataSizing::SysSizingRunDone = true;
+    DataSizing::SysSizInput.allocate(1);
+    DataSizing::SysSizInput(1).AirLoopNum = CurSysNum;
+    DataSizing::NumSysSizInput = 1;
+
+    DataEnvironment::StdBaroPress = 101325.0;
+    Psychrometrics::InitializePsychRoutines();
+
+    // Need this to prevent crash in RequestSizing
+    DataSizing::UnitarySysEqSizing.allocate(1);
+    DataSizing::OASysEqSizing.allocate(1);
+
+    // Get into a block so that it sets the RatedTotCap
+    DataSizing::CurDuctType = DataHVACGlobals::Cooling;
+
+    // We aim to test resulting values that are in this report, so request it
+    // We actually don't need this because ReportSizingOutput also outputs to the "ComponentSizes" table
+    // OutputReportTabular::displayEioSummary = true;
+
+    // Setting predefined tables is needed though
+    OutputReportPredefined::SetPredefinedTables();
+
+    // SizeDXCoil is the one doing the sizing AND the reporting
+    DXCoils::SizeDXCoil(1);
+    // Ensure we have a RatedTotCap size to begin with
+    Real64 ratedTotCap = DXCoils::DXCoil(1).RatedTotCap(1);
+    EXPECT_GT(ratedTotCap, 0.0);
+
+    // Condenser Air Flow = RatedTotCap * 0.000114 m3/s/W (850 CFM/ton)
+    Real64 condAirFlow = DXCoils::DXCoil(1).RatedTotCap(1) * 0.000114;
+    EXPECT_NEAR(condAirFlow, DXCoils::DXCoil(1).EvapCondAirFlow(1), 0.1);
+
+    // Condenser Pump Power = Total Capacity * 0.004266 W/W (15 W/ton)
+    Real64 condPumpPower = DXCoils::DXCoil(1).RatedTotCap(1) * 0.004266;
+    EXPECT_NEAR(condPumpPower, DXCoils::DXCoil(1).EvapCondPumpElecNomPower(1), 0.1);
+
+    // Write the EIO Table we need
+    // We actually don't need this because ReportSizingOutput also outputs to the "ComponentSizes" table
+    // OutputReportTabular::WriteEioTables();
+
+    // Now check output tables / EIO
+    const std::string compType = DXCoils::DXCoil(1).DXCoilType;
+    EXPECT_EQ(compType, "Coil:Cooling:DX:SingleSpeed");
+    const std::string compName = DXCoils::DXCoil(1).Name;
+    EXPECT_EQ(compName, "FURNACE ACDXCOIL 1");
+
+    struct TestQuery {
+        TestQuery(std::string t_description, std::string t_units, Real64 t_value)
+            : description(t_description), units(t_units), expectedValue(t_value),
+              displayString("Description='" + description + "'; Units='" + units + "'") {};
+
+        const std::string description;
+        const std::string units;
+        const Real64 expectedValue;
+        const std::string displayString;
+    };
+
+    std::vector<TestQuery> testQueries({
+        TestQuery("Design Size Gross Rated Total Cooling Capacity", "W", ratedTotCap),
+        TestQuery("Design Size Evaporative Condenser Air Flow Rate", "m3/s", condAirFlow),
+        TestQuery("Design Size Evaporative Condenser Pump Rated Power Consumption", "W", condPumpPower),
+    });
+
+    for (auto& testQuery : testQueries) {
+
+        std::string query("SELECT Value From ComponentSizes"
+                          "  WHERE CompType = '" + compType + "'"
+                          "  AND CompName = '" + compName + "'"
+                          "  AND Description = '" + testQuery.description + "'" +
+                          "  AND Units = '" + testQuery.units + "'");
+
+        // execAndReturnFirstDouble returns -10000.0 if not found
+        Real64 return_val = SQLiteFixture::execAndReturnFirstDouble(query);
+
+        if (return_val < 0) {
+            EXPECT_TRUE(false) << "Query returned nothing for " << testQuery.displayString;
+        } else {
+            EXPECT_NEAR(testQuery.expectedValue, return_val, 0.01) << "Failed for " << testQuery.displayString;
+        }
+    }
+
+    EnergyPlus::sqlite->sqliteCommit();
+}
+
 TEST_F(EnergyPlusFixture, TestMultiSpeedHeatingCoilSizingOutput)
 {
     // Test rated heating capacity for Coil:Heating:DX:MultiSpeed #7381
@@ -2312,7 +2756,6 @@
         "   0.2,                                    !- Speed Rated Waste Heat Fraction of Power Input 2 {dimensionless}",
         "   ConstantBiquadratic;                    !- Speed Waste Heat Function of Temperature Curve Name 2",
 
-<<<<<<< HEAD
         " Curve:Biquadratic,",
         "   DefrostEIR,                             !- Name",
         "   0.1528,                                 !- Coefficient1 Constant",
@@ -2450,126 +2893,10 @@
         "   1,                                      !- Maximum Value of x {BasedOnField A2}",
         "   0.7,                                    !- Minimum Curve Output {BasedOnField A3}",
         "   1;                                      !- Maximum Curve Output {BasedOnField A3}",
-=======
-
-TEST_F(SQLiteFixture, DXCoils_TestComponentSizingOutput_TwoSpeed)
-{
-    EnergyPlus::sqlite->sqliteBegin();
-    EnergyPlus::sqlite->createSQLiteSimulationsRecord(1, "EnergyPlus Version", "Current Time");
-
-    std::string const idf_objects = delimited_string({
-
-        "Version,9.2;",
-
-        "Schedule:Compact,",
-        "  FanAvailSched,           !- Name",
-        "  Fraction,                !- Schedule Type Limits Name",
-        "  Through: 12/31,          !- Field 1",
-        "  For: AllDays,            !- Field 2",
-        "  Until: 24:00,1.0;        !- Field 3",
-
-        "Curve:Biquadratic,",
-        "  WindACCoolCapFT,         !- Name",
-        "  0.942587793,             !- Coefficient1 Constant",
-        "0.009543347,             !- Coefficient2 x",
-        "0.000683770,             !- Coefficient3 x**2",
-        "-0.011042676,            !- Coefficient4 y",
-        "0.000005249,             !- Coefficient5 y**2",
-        "-0.000009720,            !- Coefficient6 x*y",
-        "12.77778,                !- Minimum Value of x",
-        "23.88889,                !- Maximum Value of x",
-        "23.88889,                !- Minimum Value of y",
-        "46.11111,                !- Maximum Value of y",
-        ",                        !- Minimum Curve Output",
-        ",                        !- Maximum Curve Output",
-        "Temperature,             !- Input Unit Type for X",
-        "Temperature,             !- Input Unit Type for Y",
-        "Dimensionless;           !- Output Unit Type",
-
-        "Curve:Cubic,",
-        "  RATED - CCAP - FFLOW,          !- Name",
-        "  0.84,                    !- Coefficient1 Constant",
-        "  0.16,                    !- Coefficient2 x",
-        "  0.0,                     !- Coefficient3 x**2",
-        "  0.0,                     !- Coefficient4 x**3",
-        "  0.5,                     !- Minimum Value of x",
-        "  1.5;                     !- Maximum Value of x",
-
-        "Curve:Biquadratic,",
-        "  WindACEIRFT,         !- Name",
-        "  0.942587793,             !- Coefficient1 Constant",
-        "  0.009543347,             !- Coefficient2 x",
-        "  0.000683770,             !- Coefficient3 x**2",
-        "  -0.011042676,            !- Coefficient4 y",
-        "  0.000005249,             !- Coefficient5 y**2",
-        "  -0.000009720,            !- Coefficient6 x*y",
-        "  12.77778,                !- Minimum Value of x",
-        "  23.88889,                !- Maximum Value of x",
-        "  23.88889,                !- Minimum Value of y",
-        "  46.11111,                !- Maximum Value of y",
-        "  ,                        !- Minimum Curve Output",
-        "  ,                        !- Maximum Curve Output",
-        "  Temperature,             !- Input Unit Type for X",
-        "  Temperature,             !- Input Unit Type for Y",
-        "  Dimensionless;           !- Output Unit Type",
-
-        "Curve:Quadratic,",
-        "  RATED - CEIR - FFLOW,          !- Name",
-        "  1.3824,                  !- Coefficient1 Constant",
-        "  -0.4336,                 !- Coefficient2 x",
-        "  0.0512,                  !- Coefficient3 x**2",
-        "  0.0,                     !- Minimum Value of x",
-        "  1.0;                     !- Maximum Value of x",
-
-        "Curve:Quadratic,",
-        "  WindACPLFFPLR,         !- Name",
-        "  0.75,                    !- Coefficient1 Constant",
-        "  0.25,                    !- Coefficient2 x",
-        "  0.0,                     !- Coefficient3 x**2",
-        "  0.0,                     !- Minimum Value of x",
-        "  1.0;                     !- Maximum Value of x",
-
-        "Coil:Cooling:DX:TwoSpeed,",
-        "  Main Cooling Coil 1,     !- Name",
-        "  FanAvailSched,           !- Availability Schedule Name",
-        "  autosize,                !- High Speed Gross Rated Total Cooling Capacity{ W }",
-        "  0.8,                     !- High Speed Rated Sensible Heat Ratio",
-        "  3.0,                     !- High Speed Gross Rated Cooling COP{ W / W }",
-        "  autosize,                !- High Speed Rated Air Flow Rate{ m3 / s }",
-        "  ,                        !- Unit Internal Static Air Pressure{ Pa }",
-        "  Mixed Air Node 1,        !- Air Inlet Node Name",
-        "  Main Cooling Coil 1 Outlet Node,  !- Air Outlet Node Name",
-        "  WindACCoolCapFT,         !- Total Cooling Capacity Function of Temperature Curve Name",
-        "  RATED - CCAP - FFLOW,    !- Total Cooling Capacity Function of Flow Fraction Curve Name",
-        "  WindACEIRFT,             !- Energy Input Ratio Function of Temperature Curve Name",
-        "  RATED - CEIR - FFLOW,    !- Energy Input Ratio Function of Flow Fraction Curve Name",
-        "  WindACPLFFPLR,           !- Part Load Fraction Correlation Curve Name",
-        "  autosize,                !- Low Speed Gross Rated Total Cooling Capacity{ W }",
-        "  0.8,                     !- Low Speed Gross Rated Sensible Heat Ratio",
-        "  4.2,                     !- Low Speed Gross Rated Cooling COP{ W / W }",
-        "  autosize,                !- Low Speed Rated Air Flow Rate{ m3 / s }",
-        "  WindACCoolCapFT,         !- Low Speed Total Cooling Capacity Function of Temperature Curve Name",
-        "  WindACEIRFT,             !- Low Speed Energy Input Ratio Function of Temperature Curve Name",
-        "  Main Cooling Coil 1 Condenser Node,  !- Condenser Air Inlet Node Name",
-        "  EvaporativelyCooled,     !- Condenser Type",
-        "  ,                        !- Minimum Outdoor Dry-Bulb Temperature for Compressor Operation {C}",
-        "  ,                        !- High Speed Evaporative Condenser Effectiveness {dimensionless}",
-        "  autosize,                !- High Speed Evaporative Condenser Air Flow Rate {m3/s}",
-        "  autosize,                !- High Speed Evaporative Condenser Pump Rated Power Consumption {W}",
-        "  ,                        !- Low Speed Evaporative Condenser Effectiveness {dimensionless}",
-        "  autosize,                !- Low Speed Evaporative Condenser Air Flow Rate {m3/s}",
-        "  autosize,                !- Low Speed Evaporative Condenser Pump Rated Power Consumption {W}",
-        "  ,                        !- Supply Water Storage Tank Name",
-        "  ,                        !- Condensate Collection Water Storage Tank Name",
-        "  200,                     !- Basin Heater Capacity {W/K}",
-        "  2,                       !- Basin Heater Setpoint Temperature {C}",
-        "  BasinHeaterSched;        !- Basin Heater Operating Schedule Name",
->>>>>>> 99b71010
     });
 
     ASSERT_TRUE(process_idf(idf_objects));
 
-<<<<<<< HEAD
     // get input
     GetDXCoils();
     SetPredefinedTables();
@@ -2781,231 +3108,10 @@
         "   1,                                      !- Maximum Value of x {BasedOnField A2}",
         "   0.7,                                    !- Minimum Curve Output {BasedOnField A3}",
         "   1;                                      !- Maximum Curve Output {BasedOnField A3}",
-=======
-    ScheduleManager::ProcessScheduleInput();
-    DXCoils::GetDXCoils();
-    EXPECT_EQ(1, DXCoils::NumDXCoils);
-
-    DataSizing::CurZoneEqNum = 0;
-    DataSizing::CurOASysNum = 0;
-    DataSizing::CurSysNum = 1;
-    DataSizing::FinalSysSizing.allocate(1);
-    DataSizing::FinalSysSizing(CurSysNum).CoolSupTemp = 12.0;
-    DataSizing::FinalSysSizing(CurSysNum).CoolSupHumRat = 0.0085;
-    DataSizing::FinalSysSizing(CurSysNum).MixTempAtCoolPeak = 28.0;
-    DataSizing::FinalSysSizing(CurSysNum).MixHumRatAtCoolPeak = 0.0075;
-    DataSizing::FinalSysSizing(CurSysNum).DesCoolVolFlow = 1.00;
-    DataSizing::FinalSysSizing(CurSysNum).DesOutAirVolFlow = 0.2;
-
-    DataAirSystems::PrimaryAirSystem.allocate(1);
-    DataAirSystems::PrimaryAirSystem(CurSysNum).NumOACoolCoils = 0;
-    DataAirSystems::PrimaryAirSystem(CurSysNum).SupFanNum = 0;
-    DataAirSystems::PrimaryAirSystem(CurSysNum).RetFanNum = 0;
-
-    DataSizing::SysSizingRunDone = true;
-    DataSizing::SysSizInput.allocate(1);
-    DataSizing::SysSizInput(1).AirLoopNum = CurSysNum;
-    DataSizing::NumSysSizInput = 1;
-
-    DataEnvironment::StdBaroPress = 101325.0;
-    Psychrometrics::InitializePsychRoutines();
-
-    // Need this to prevent crash in RequestSizing
-    DataSizing::UnitarySysEqSizing.allocate(1);
-    DataSizing::OASysEqSizing.allocate(1);
-
-    // Fake having a parent coil setting the size
-    // UnitarySysEqSizing(DXCoilNum).CoolingCapacity = true;
-    DataSizing::CurDuctType = DataHVACGlobals::Cooling;
-
-    // We aim to test resulting values that are in this report, so request it
-    // We actually don't need this because ReportSizingOutput also outputs to the "ComponentSizes" table
-    // OutputReportTabular::displayEioSummary = true;
-
-    // Setting predefined tables is needed though
-    OutputReportPredefined::SetPredefinedTables();
-
-    // SizeDXCoil is the one doing the sizing AND the reporting
-    DXCoils::SizeDXCoil(1);
-    // Ensure we have a RatedTotCap size to begin with
-    Real64 ratedTotCap = DXCoils::DXCoil(1).RatedTotCap(1);
-    EXPECT_GT(ratedTotCap, 0.0);
-
-    // High Speed Condenser Air Flow = RatedTotCap * 0.000114 m3/s/W (850 CFM/ton)
-    Real64 highSpeedCondAirFlow = DXCoils::DXCoil(1).RatedTotCap(1) * 0.000114;
-    EXPECT_NEAR(highSpeedCondAirFlow, DXCoils::DXCoil(1).EvapCondAirFlow(1), 0.1);
-
-    // Low Speed Condenser Air Flow: 1/3 Total Capacity * 0.000114 m3/s/w (850 cfm/ton)
-    Real64 lowSpeedCondAirFlow = DXCoils::DXCoil(1).RatedTotCap(1) * 0.000114 * 0.3333;
-    EXPECT_NEAR(lowSpeedCondAirFlow, DXCoils::DXCoil(1).EvapCondAirFlow2, 0.1);
-
-    // High Speed Condenser Pump Power = Total Capacity * 0.004266 W/W (15 W/ton)
-    Real64 highSpeedCondPumpPower = DXCoils::DXCoil(1).RatedTotCap(1) * 0.004266;
-    EXPECT_NEAR(highSpeedCondPumpPower, DXCoils::DXCoil(1).EvapCondPumpElecNomPower(1), 0.1);
-
-    // Low Speed Condenser Pump Power = Total Capacity * 0.004266 W/W (15 W/ton) * 1/3
-    Real64 lowSpeedCondPumpPower = DXCoils::DXCoil(1).RatedTotCap(1) * 0.004266 * 0.3333;
-    EXPECT_NEAR(lowSpeedCondPumpPower, DXCoils::DXCoil(1).EvapCondPumpElecNomPower2, 0.1);
-
-    // Write the EIO Table we need
-    // We actually don't need this because ReportSizingOutput also outputs to the "ComponentSizes" table
-    // OutputReportTabular::WriteEioTables();
-
-    // Now check output tables / EIO
-    const std::string compType = DXCoils::DXCoil(1).DXCoilType;
-    EXPECT_EQ(compType, "Coil:Cooling:DX:TwoSpeed");
-    const std::string compName = DXCoils::DXCoil(1).Name;
-    EXPECT_EQ(compName, "MAIN COOLING COIL 1");
-
-    struct TestQuery {
-        TestQuery(std::string t_description, std::string t_units, Real64 t_value)
-            : description(t_description), units(t_units), expectedValue(t_value),
-              displayString("Description='" + description + "'; Units='" + units + "'") {};
-
-        const std::string description;
-        const std::string units;
-        const Real64 expectedValue;
-        const std::string displayString;
-    };
-
-    std::vector<TestQuery> testQueries({
-        TestQuery("Design Size High Speed Gross Rated Total Cooling Capacity", "W", ratedTotCap),
-        TestQuery("Design Size High Speed Evaporative Condenser Air Flow Rate", "m3/s", highSpeedCondAirFlow),
-        TestQuery("Design Size Low Speed Evaporative Condenser Air Flow Rate", "m3/s", lowSpeedCondAirFlow),
-        TestQuery("Design Size High Speed Evaporative Condenser Pump Rated Power Consumption", "W", highSpeedCondPumpPower),
-        TestQuery("Design Size Low Speed Evaporative Condenser Pump Rated Power Consumption", "W", lowSpeedCondPumpPower),
     });
 
-    for (auto& testQuery : testQueries) {
-
-        std::string query("SELECT Value From ComponentSizes"
-                          "  WHERE CompType = '" + compType + "'"
-                          "  AND CompName = '" + compName + "'"
-                          "  AND Description = '" + testQuery.description + "'" +
-                          "  AND Units = '" + testQuery.units + "'");
-
-        // execAndReturnFirstDouble returns -10000.0 if not found
-        Real64 return_val = SQLiteFixture::execAndReturnFirstDouble(query);
-
-        if (return_val < 0) {
-            EXPECT_TRUE(false) << "Query returned nothing for " << testQuery.displayString;
-        } else {
-            EXPECT_NEAR(testQuery.expectedValue, return_val, 0.01) << "Failed for " << testQuery.displayString;
-        }
-    }
-
-    EnergyPlus::sqlite->sqliteCommit();
-}
-
-TEST_F(SQLiteFixture, DXCoils_TestComponentSizingOutput_SingleSpeed)
-{
-    EnergyPlus::sqlite->sqliteBegin();
-    EnergyPlus::sqlite->createSQLiteSimulationsRecord(1, "EnergyPlus Version", "Current Time");
-
-    std::string const idf_objects = delimited_string({
-
-        "Version, 9.2;",
-
-        "Schedule:Compact,",
-        "  FanAndCoilAvailSched, !- Name",
-        "  Fraction,             !- Schedule Type Limits Name",
-        "  Through: 12/31,       !- Field 1",
-        "  For: AllDays,         !- Field 2",
-        "  Until: 24:00, 1.0;    !- Field 3",
-
-        "Curve:Biquadratic,",
-        "  WindACCoolCapFT, !- Name",
-        "  0.942587793,     !- Coefficient1 Constant",
-        "  0.009543347,     !- Coefficient2 x",
-        "  0.000683770,     !- Coefficient3 x**2",
-        "  -0.011042676,    !- Coefficient4 y",
-        "  0.000005249,     !- Coefficient5 y**2",
-        "  -0.000009720,    !- Coefficient6 x*y",
-        "  12.77778,        !- Minimum Value of x",
-        "  23.88889,        !- Maximum Value of x",
-        "  18.0,            !- Minimum Value of y",
-        "  46.11111,        !- Maximum Value of y",
-        "  ,                !- Minimum Curve Output",
-        "  ,                !- Maximum Curve Output",
-        "  Temperature,     !- Input Unit Type for X",
-        "  Temperature,     !- Input Unit Type for Y",
-        "  Dimensionless;   !- Output Unit Type",
-
-        "Curve:Biquadratic,",
-        "  WindACEIRFT,   !- Name",
-        "  0.342414409,   !- Coefficient1 Constant",
-        "  0.034885008,   !- Coefficient2 x",
-        "  -0.000623700,  !- Coefficient3 x**2",
-        "  0.004977216,   !- Coefficient4 y",
-        "  0.000437951,   !- Coefficient5 y**2",
-        "  -0.000728028,  !- Coefficient6 x*y",
-        "  12.77778,      !- Minimum Value of x",
-        "  23.88889,      !- Maximum Value of x",
-        "  18.0,          !- Minimum Value of y",
-        "  46.11111,      !- Maximum Value of y",
-        "  ,              !- Minimum Curve Output",
-        "  ,              !- Maximum Curve Output",
-        "  Temperature,   !- Input Unit Type for X",
-        "  Temperature,   !- Input Unit Type for Y",
-        "  Dimensionless; !- Output Unit Type",
-
-        "Curve:Quadratic,",
-        "  WindACCoolCapFFF, !- Name",
-        "  0.8,              !- Coefficient1 Constant",
-        "  0.2,              !- Coefficient2 x",
-        "  0.0,              !- Coefficient3 x**2",
-        "  0.5,              !- Minimum Value of x",
-        "  1.5;              !- Maximum Value of x",
-
-        "Curve:Quadratic,",
-        "  WindACEIRFFF, !- Name",
-        "  1.1552,       !- Coefficient1 Constant",
-        " -0.1808,       !- Coefficient2 x",
-        "  0.0256,       !- Coefficient3 x**2",
-        "  0.5,          !- Minimum Value of x",
-        "  1.5;          !- Maximum Value of x",
-
-        "Curve:Quadratic,",
-        "  WindACPLFFPLR, !- Name",
-        "  0.85,          !- Coefficient1 Constant",
-        "  0.15,          !- Coefficient2 x",
-        "  0.0,           !- Coefficient3 x**2",
-        "  0.0,           !- Minimum Value of x",
-        "  1.0;           !- Maximum Value of x",
-
-        "Coil:Cooling:DX:SingleSpeed,",
-        "  Furnace ACDXCoil 1,   !- Name",
-        "  FanAndCoilAvailSched, !- Availability Schedule Name",
-        "  autosize,             !- Gross Rated Total Cooling Capacity { W }",
-        "  0.75,                 !- Gross Rated Sensible Heat Ratio",
-        "  4.40,                 !- Gross Rated Cooling COP { W / W }",
-        "  1.30,                 !- Rated Air Flow Rate { m3 / s }",
-        "  ,                     !- Rated Evaporator Fan Power Per Volume Flow Rate { W / ( m3 / s ) }",
-        "  DX Cooling Coil Air Inlet Node, !- Air Inlet Node Name",
-        "  Heating Coil Air Inlet Node,    !- Air Outlet Node Name",
-        "  WindACCoolCapFT,      !- Total Cooling Capacity Function of Temperature Curve Name",
-        "  WindACCoolCapFFF,     !- Total Cooling Capacity Function of Flow Fraction Curve Name",
-        "  WindACEIRFT,          !- Energy Input Ratio Function of Temperature Curve Name",
-        "  WindACEIRFFF,         !- Energy Input Ratio Function of Flow Fraction Curve Name",
-        "  WindACPLFFPLR,        !- Part Load Fraction Correlation Curve Name",
-        "  ,                     !- Minimum Outdoor Dry-Bulb Temperature for Compressor Operation {C}",
-        "  0.0,                  !- Nominal Time for Condensate Removal to Begin",
-        "  0.0,                  !- Ratio of Initial Moisture Evaporation Rate and Steady State Latent Capacity",
-        "  0.0,                  !- Maximum Cycling Rate",
-        "  0.0,                  !- Latent Capacity Time Constant",
-        "  Split TSW Cooling Coil Condenser Inlet, !- Condenser Air Inlet Node Name",
-        "  EvaporativelyCooled,  !- Condenser Type",
-        "  ,                     !- Evaporative Condenser Effectiveness",
-        "  autosize,             !- Evaporative Condenser Air Flow Rate",
-        "  autosize,             !- Evaporative Condenser Pump Rated Power Consumption",
-        "  0.0,                  !- Crankcase Heater Capacity",
-        "  10.0;                 !- Maximum Outdoor DryBulb Temperature for Crankcase Heater Operation",
->>>>>>> 99b71010
-    });
-
     ASSERT_TRUE(process_idf(idf_objects));
 
-<<<<<<< HEAD
     // get input
     GetDXCoils();
     // Setup the predefined tables
@@ -3035,112 +3141,5 @@
     EXPECT_EQ("14067.411", RetrievePreDefTableEntry(pdch2CoilFinalTotalCap, "Coil Final Gross Total Capacity [W]"));
     EXPECT_EQ("10237.271", RetrievePreDefTableEntry(pdch2CoilFinalSensCap, "Coil Final Gross Sensible Capacity [W]"));
 }
-=======
-    ScheduleManager::ProcessScheduleInput();
-    DXCoils::GetDXCoils();
-    EXPECT_EQ(1, DXCoils::NumDXCoils);
-
-    // All of this is to basically manage to get RatedTotCap to be autosized
-    DataSizing::CurZoneEqNum = 0;
-    DataSizing::CurOASysNum = 0;
-    DataSizing::CurSysNum = 1;
-    DataSizing::FinalSysSizing.allocate(1);
-    DataSizing::FinalSysSizing(CurSysNum).CoolSupTemp = 12.0;
-    DataSizing::FinalSysSizing(CurSysNum).CoolSupHumRat = 0.0085;
-    DataSizing::FinalSysSizing(CurSysNum).MixTempAtCoolPeak = 28.0;
-    DataSizing::FinalSysSizing(CurSysNum).MixHumRatAtCoolPeak = 0.0075;
-    DataSizing::FinalSysSizing(CurSysNum).DesCoolVolFlow = 1.00;
-    DataSizing::FinalSysSizing(CurSysNum).DesOutAirVolFlow = 0.2;
-
-    DataAirSystems::PrimaryAirSystem.allocate(1);
-    DataAirSystems::PrimaryAirSystem(CurSysNum).NumOACoolCoils = 0;
-    DataAirSystems::PrimaryAirSystem(CurSysNum).SupFanNum = 0;
-    DataAirSystems::PrimaryAirSystem(CurSysNum).RetFanNum = 0;
-
-    DataSizing::SysSizingRunDone = true;
-    DataSizing::SysSizInput.allocate(1);
-    DataSizing::SysSizInput(1).AirLoopNum = CurSysNum;
-    DataSizing::NumSysSizInput = 1;
-
-    DataEnvironment::StdBaroPress = 101325.0;
-    Psychrometrics::InitializePsychRoutines();
-
-    // Need this to prevent crash in RequestSizing
-    DataSizing::UnitarySysEqSizing.allocate(1);
-    DataSizing::OASysEqSizing.allocate(1);
-
-    // Get into a block so that it sets the RatedTotCap
-    DataSizing::CurDuctType = DataHVACGlobals::Cooling;
-
-    // We aim to test resulting values that are in this report, so request it
-    // We actually don't need this because ReportSizingOutput also outputs to the "ComponentSizes" table
-    // OutputReportTabular::displayEioSummary = true;
-
-    // Setting predefined tables is needed though
-    OutputReportPredefined::SetPredefinedTables();
-
-    // SizeDXCoil is the one doing the sizing AND the reporting
-    DXCoils::SizeDXCoil(1);
-    // Ensure we have a RatedTotCap size to begin with
-    Real64 ratedTotCap = DXCoils::DXCoil(1).RatedTotCap(1);
-    EXPECT_GT(ratedTotCap, 0.0);
-
-    // Condenser Air Flow = RatedTotCap * 0.000114 m3/s/W (850 CFM/ton)
-    Real64 condAirFlow = DXCoils::DXCoil(1).RatedTotCap(1) * 0.000114;
-    EXPECT_NEAR(condAirFlow, DXCoils::DXCoil(1).EvapCondAirFlow(1), 0.1);
-
-    // Condenser Pump Power = Total Capacity * 0.004266 W/W (15 W/ton)
-    Real64 condPumpPower = DXCoils::DXCoil(1).RatedTotCap(1) * 0.004266;
-    EXPECT_NEAR(condPumpPower, DXCoils::DXCoil(1).EvapCondPumpElecNomPower(1), 0.1);
-
-    // Write the EIO Table we need
-    // We actually don't need this because ReportSizingOutput also outputs to the "ComponentSizes" table
-    // OutputReportTabular::WriteEioTables();
-
-    // Now check output tables / EIO
-    const std::string compType = DXCoils::DXCoil(1).DXCoilType;
-    EXPECT_EQ(compType, "Coil:Cooling:DX:SingleSpeed");
-    const std::string compName = DXCoils::DXCoil(1).Name;
-    EXPECT_EQ(compName, "FURNACE ACDXCOIL 1");
-
-    struct TestQuery {
-        TestQuery(std::string t_description, std::string t_units, Real64 t_value)
-            : description(t_description), units(t_units), expectedValue(t_value),
-              displayString("Description='" + description + "'; Units='" + units + "'") {};
-
-        const std::string description;
-        const std::string units;
-        const Real64 expectedValue;
-        const std::string displayString;
-    };
-
-    std::vector<TestQuery> testQueries({
-        TestQuery("Design Size Gross Rated Total Cooling Capacity", "W", ratedTotCap),
-        TestQuery("Design Size Evaporative Condenser Air Flow Rate", "m3/s", condAirFlow),
-        TestQuery("Design Size Evaporative Condenser Pump Rated Power Consumption", "W", condPumpPower),
-    });
-
-    for (auto& testQuery : testQueries) {
-
-        std::string query("SELECT Value From ComponentSizes"
-                          "  WHERE CompType = '" + compType + "'"
-                          "  AND CompName = '" + compName + "'"
-                          "  AND Description = '" + testQuery.description + "'" +
-                          "  AND Units = '" + testQuery.units + "'");
-
-        // execAndReturnFirstDouble returns -10000.0 if not found
-        Real64 return_val = SQLiteFixture::execAndReturnFirstDouble(query);
-
-        if (return_val < 0) {
-            EXPECT_TRUE(false) << "Query returned nothing for " << testQuery.displayString;
-        } else {
-            EXPECT_NEAR(testQuery.expectedValue, return_val, 0.01) << "Failed for " << testQuery.displayString;
-        }
-    }
-
-    EnergyPlus::sqlite->sqliteCommit();
-}
-
-
->>>>>>> 99b71010
+
 } // namespace EnergyPlus