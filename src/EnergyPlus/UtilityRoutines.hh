--- conflicted
+++ resolved
@@ -231,7 +231,7 @@
 void ShowSevereEmptyField(EnergyPlusData &state, ErrorObjectHeader const &eoh, std::string_view fieldName);
 void ShowSevereItemNotFound(EnergyPlusData &state, ErrorObjectHeader const &eoh, std::string_view fieldName, std::string_view fieldValue);
 void ShowSevereInvalidKey(EnergyPlusData &state, ErrorObjectHeader const &eoh, std::string_view fieldName, std::string_view fieldValue);
-<<<<<<< HEAD
+
 void ShowSevereCustomMessage(EnergyPlusData &state, ErrorObjectHeader const &eoh, std::string_view msg);
 void ShowWarningDuplicateName(EnergyPlusData &state, ErrorObjectHeader const &eoh);
 void ShowWarningEmptyField(EnergyPlusData &state, ErrorObjectHeader const &eoh, std::string_view fieldName);
@@ -239,14 +239,6 @@
 void ShowWarningInvalidKey(EnergyPlusData &state, ErrorObjectHeader const &eoh, std::string_view fieldName, std::string_view fieldValue);
 void ShowWarningCustomMessage(EnergyPlusData &state, ErrorObjectHeader const &eoh, std::string_view msg);
         
-=======
-void ShowSevereEmptyField(EnergyPlusData &state,
-                          ErrorObjectHeader const &eoh,
-                          std::string_view fieldName,
-                          std::string_view depFieldName = {},
-                          std::string_view depFieldVal = {});
-
->>>>>>> 9c03e1c5
 namespace UtilityRoutines {
 
     static constexpr std::array<std::string_view, 12> MonthNamesCC{
