
# to get the list of input files, go to the root of the document folder, and:
<<<<<<< HEAD
# grep -r '\\input{' * | cut -d ':' -f 2 | cut -c 8- | rev | cut -c 2- | rev | sed 's|^|  ${PROJECT_SOURCE_DIR}/acknowledgments/|g' | sed 's/$/.tex/g'
SET( INCLUDED_TEX
  ${PROJECT_SOURCE_DIR}/header.tex
  ${PROJECT_SOURCE_DIR}/acknowledgments/acknowledgments.tex
  ${PROJECT_SOURCE_DIR}/acknowledgments/src/notices-and-acknowledgments.tex
  ${PROJECT_SOURCE_DIR}/acknowledgments/src/notices-and-acknowledgments/copyright-notice.tex
  ${PROJECT_SOURCE_DIR}/acknowledgments/src/notices-and-acknowledgments/other-software-included-or-referenced.tex
  ${PROJECT_SOURCE_DIR}/acknowledgments/src/notices-and-acknowledgments/other-acknowledgments.tex
  ${PROJECT_SOURCE_DIR}/title.tex
=======
# grep -r '\\input{' * | cut -d ':' -f 2 | cut -c 8- | rev | cut -c 2- | rev | sed 's|^|  ${PROJECT_SOURCE_DIR}/doc/acknowledgments/|g' | sed 's/$/.tex/g'
SET( INCLUDED_TEX
  ${PROJECT_SOURCE_DIR}/doc/header.tex
  ${PROJECT_SOURCE_DIR}/doc/acknowledgments/acknowledgments.tex
  ${PROJECT_SOURCE_DIR}/doc/acknowledgments/src/notices-and-acknowledgments.tex
  ${PROJECT_SOURCE_DIR}/doc/acknowledgments/src/notices-and-acknowledgments/copyright-notice.tex
  ${PROJECT_SOURCE_DIR}/doc/acknowledgments/src/notices-and-acknowledgments/other-software-included-or-referenced.tex
  ${PROJECT_SOURCE_DIR}/doc/acknowledgments/src/notices-and-acknowledgments/other-acknowledgments.tex
  ${PROJECT_SOURCE_DIR}/doc/title.tex
>>>>>>> fe246880
)

# to get the list of inluded images, go to the root of the document folder and:
# grep -r '\\includegraphics' * | cut -d ':' -f 2 | rev | cut -d '{' -f 1 | rev | cut -d '}' -f 1 | sed 's/^/  /g' | sort -n -t'.' -k 1.14
SET( INCLUDED_IMAGES
)

SET( SOURCE_FILENAME "acknowledgments" )
SET( OUTPUT_FILENAME "Acknowledgments" )

<<<<<<< HEAD
add_custom_command( OUTPUT ${PROJECT_BINARY_DIR}/${OUTPUT_FILENAME}.pdf
	COMMAND ${CMAKE_COMMAND} -DXELATEX=${XELATEX} -DINNAME=${SOURCE_FILENAME} -DOUTNAME=${OUTPUT_FILENAME} -DORIGINAL_CMAKE_SOURCE_DIR=${PROJECT_SOURCE_DIR} -DORIGINAL_CMAKE_BINARY_DIR=${PROJECT_BINARY_DIR} -DTEX_INTERACTION=${TEX_INTERACTION} -P ${PROJECT_SOURCE_DIR}/cmake/BuildDocumentation.cmake
		    WORKING_DIRECTORY ${PROJECT_SOURCE_DIR}/${SOURCE_FILENAME}
		    DEPENDS ${INCLUDED_TEX} ${INCLUDED_IMAGES}
                 )
add_custom_target( zPDF_${OUTPUT_FILENAME} ALL
                   DEPENDS ${PROJECT_BINARY_DIR}/${OUTPUT_FILENAME}.pdf
                 )
=======
add_custom_command( OUTPUT ${PROJECT_BINARY_DIR}/doc/${OUTPUT_FILENAME}.pdf
	COMMAND ${CMAKE_COMMAND} -DXELATEX=${XELATEX} -DINNAME=${SOURCE_FILENAME} -DOUTNAME=${OUTPUT_FILENAME} -DORIGINAL_CMAKE_SOURCE_DIR=${PROJECT_SOURCE_DIR} -DORIGINAL_CMAKE_BINARY_DIR=${PROJECT_BINARY_DIR} -DTEX_INTERACTION=${TEX_INTERACTION} -P ${PROJECT_SOURCE_DIR}/cmake/BuildDocumentation.cmake
		    WORKING_DIRECTORY ${PROJECT_SOURCE_DIR}/doc/${SOURCE_FILENAME}
		    DEPENDS ${INCLUDED_TEX} ${INCLUDED_IMAGES}
                 )
add_custom_target( zPDF_${OUTPUT_FILENAME}
                   DEPENDS ${PROJECT_BINARY_DIR}/doc/${OUTPUT_FILENAME}.pdf
                 )

# Make top-level 'documentation' target depend on this one
add_dependencies(documentation zPDF_${OUTPUT_FILENAME})
>>>>>>> fe246880
<|MERGE_RESOLUTION|>--- conflicted
+++ resolved
@@ -1,6 +1,5 @@
 
 # to get the list of input files, go to the root of the document folder, and:
-<<<<<<< HEAD
 # grep -r '\\input{' * | cut -d ':' -f 2 | cut -c 8- | rev | cut -c 2- | rev | sed 's|^|  ${PROJECT_SOURCE_DIR}/acknowledgments/|g' | sed 's/$/.tex/g'
 SET( INCLUDED_TEX
   ${PROJECT_SOURCE_DIR}/header.tex
@@ -10,17 +9,6 @@
   ${PROJECT_SOURCE_DIR}/acknowledgments/src/notices-and-acknowledgments/other-software-included-or-referenced.tex
   ${PROJECT_SOURCE_DIR}/acknowledgments/src/notices-and-acknowledgments/other-acknowledgments.tex
   ${PROJECT_SOURCE_DIR}/title.tex
-=======
-# grep -r '\\input{' * | cut -d ':' -f 2 | cut -c 8- | rev | cut -c 2- | rev | sed 's|^|  ${PROJECT_SOURCE_DIR}/doc/acknowledgments/|g' | sed 's/$/.tex/g'
-SET( INCLUDED_TEX
-  ${PROJECT_SOURCE_DIR}/doc/header.tex
-  ${PROJECT_SOURCE_DIR}/doc/acknowledgments/acknowledgments.tex
-  ${PROJECT_SOURCE_DIR}/doc/acknowledgments/src/notices-and-acknowledgments.tex
-  ${PROJECT_SOURCE_DIR}/doc/acknowledgments/src/notices-and-acknowledgments/copyright-notice.tex
-  ${PROJECT_SOURCE_DIR}/doc/acknowledgments/src/notices-and-acknowledgments/other-software-included-or-referenced.tex
-  ${PROJECT_SOURCE_DIR}/doc/acknowledgments/src/notices-and-acknowledgments/other-acknowledgments.tex
-  ${PROJECT_SOURCE_DIR}/doc/title.tex
->>>>>>> fe246880
 )
 
 # to get the list of inluded images, go to the root of the document folder and:
@@ -31,7 +19,6 @@
 SET( SOURCE_FILENAME "acknowledgments" )
 SET( OUTPUT_FILENAME "Acknowledgments" )
 
-<<<<<<< HEAD
 add_custom_command( OUTPUT ${PROJECT_BINARY_DIR}/${OUTPUT_FILENAME}.pdf
 	COMMAND ${CMAKE_COMMAND} -DXELATEX=${XELATEX} -DINNAME=${SOURCE_FILENAME} -DOUTNAME=${OUTPUT_FILENAME} -DORIGINAL_CMAKE_SOURCE_DIR=${PROJECT_SOURCE_DIR} -DORIGINAL_CMAKE_BINARY_DIR=${PROJECT_BINARY_DIR} -DTEX_INTERACTION=${TEX_INTERACTION} -P ${PROJECT_SOURCE_DIR}/cmake/BuildDocumentation.cmake
 		    WORKING_DIRECTORY ${PROJECT_SOURCE_DIR}/${SOURCE_FILENAME}
@@ -39,17 +26,4 @@
                  )
 add_custom_target( zPDF_${OUTPUT_FILENAME} ALL
                    DEPENDS ${PROJECT_BINARY_DIR}/${OUTPUT_FILENAME}.pdf
-                 )
-=======
-add_custom_command( OUTPUT ${PROJECT_BINARY_DIR}/doc/${OUTPUT_FILENAME}.pdf
-	COMMAND ${CMAKE_COMMAND} -DXELATEX=${XELATEX} -DINNAME=${SOURCE_FILENAME} -DOUTNAME=${OUTPUT_FILENAME} -DORIGINAL_CMAKE_SOURCE_DIR=${PROJECT_SOURCE_DIR} -DORIGINAL_CMAKE_BINARY_DIR=${PROJECT_BINARY_DIR} -DTEX_INTERACTION=${TEX_INTERACTION} -P ${PROJECT_SOURCE_DIR}/cmake/BuildDocumentation.cmake
-		    WORKING_DIRECTORY ${PROJECT_SOURCE_DIR}/doc/${SOURCE_FILENAME}
-		    DEPENDS ${INCLUDED_TEX} ${INCLUDED_IMAGES}
-                 )
-add_custom_target( zPDF_${OUTPUT_FILENAME}
-                   DEPENDS ${PROJECT_BINARY_DIR}/doc/${OUTPUT_FILENAME}.pdf
-                 )
-
-# Make top-level 'documentation' target depend on this one
-add_dependencies(documentation zPDF_${OUTPUT_FILENAME})
->>>>>>> fe246880
+                 )