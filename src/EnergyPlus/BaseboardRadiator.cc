--- conflicted
+++ resolved
@@ -213,12 +213,8 @@
                 MinWaterFlow = Node(baseboard->Baseboard(BaseboardNum).WaterInletNode).MassFlowRateMinAvail;
             }
 
-<<<<<<< HEAD
             ControlCompOutput(state,
-                              baseboard.Baseboard(BaseboardNum).EquipID,
-=======
-            ControlCompOutput(state, baseboard->Baseboard(BaseboardNum).EquipID,
->>>>>>> ba5347bc
+                              baseboard->Baseboard(BaseboardNum).EquipID,
                               cCMO_BBRadiator_Water,
                               BaseboardNum,
                               FirstHVACIteration,
@@ -241,14 +237,8 @@
             PowerMet = baseboard->Baseboard(BaseboardNum).Power;
         }
 
-<<<<<<< HEAD
-        UpdateBaseboard(baseboard, BaseboardNum);
-        baseboard.Baseboard(BaseboardNum).Energy = baseboard.Baseboard(BaseboardNum).Power * DataHVACGlobals::TimeStepSys * SecInHour;
-=======
         UpdateBaseboard(state, BaseboardNum);
         baseboard->Baseboard(BaseboardNum).Energy = baseboard->Baseboard(BaseboardNum).Power * DataHVACGlobals::TimeStepSys * SecInHour;
-
->>>>>>> ba5347bc
     }
 
     void GetBaseboardInput(EnergyPlusData &state)
@@ -359,16 +349,9 @@
                 if (UtilityRoutines::SameString(cAlphaArgs(iHeatCAPMAlphaNum), "HeatingDesignCapacity")) {
                     baseboard->Baseboard(BaseboardNum).HeatingCapMethod = HeatingDesignCapacity;
                     if (!lNumericFieldBlanks(iHeatDesignCapacityNumericNum)) {
-<<<<<<< HEAD
-                        baseboard.Baseboard(BaseboardNum).ScaledHeatingCapacity = rNumericArgs(iHeatDesignCapacityNumericNum);
-                        if (baseboard.Baseboard(BaseboardNum).ScaledHeatingCapacity < 0.0 &&
-                            baseboard.Baseboard(BaseboardNum).ScaledHeatingCapacity != AutoSize) {
-                            ShowSevereError(cCMO_BBRadiator_Water + " = " + baseboard.Baseboard(BaseboardNum).EquipID);
-=======
                         baseboard->Baseboard(BaseboardNum).ScaledHeatingCapacity = rNumericArgs(iHeatDesignCapacityNumericNum);
                         if (baseboard->Baseboard(BaseboardNum).ScaledHeatingCapacity < 0.0 && baseboard->Baseboard(BaseboardNum).ScaledHeatingCapacity != AutoSize) {
                             ShowSevereError(cCMO_BBRadiator_Water + " = " + baseboard->Baseboard(BaseboardNum).EquipID);
->>>>>>> ba5347bc
                             ShowContinueError("Illegal " + cNumericFieldNames(iHeatDesignCapacityNumericNum) + " = " +
                                               TrimSigDigits(rNumericArgs(iHeatDesignCapacityNumericNum), 7));
                             ErrorsFound = true;
@@ -549,12 +532,7 @@
 
         auto &baseboard = state.dataBaseboardRadiator;
 
-<<<<<<< HEAD
-        if (baseboard.Baseboard(BaseboardNum).ZonePtr <= 0)
-            baseboard.Baseboard(BaseboardNum).ZonePtr = ZoneEquipConfig(ControlledZoneNumSub).ActualZoneNum;
-=======
         if (baseboard->Baseboard(BaseboardNum).ZonePtr <= 0) baseboard->Baseboard(BaseboardNum).ZonePtr = ZoneEquipConfig(ControlledZoneNumSub).ActualZoneNum;
->>>>>>> ba5347bc
 
         if (baseboard->Baseboard(BaseboardNum).SetLoopIndexFlag && allocated(PlantLoop)) {
             errFlag = false;
@@ -713,19 +691,11 @@
                     FlowAutoSize = true;
                 }
                 if (!FlowAutoSize && !ZoneSizingRunDone) { // Simulation should continue
-<<<<<<< HEAD
-                    if (baseboard.Baseboard(BaseboardNum).WaterVolFlowRateMax > 0.0) {
+                    if (baseboard->Baseboard(BaseboardNum).WaterVolFlowRateMax > 0.0) {
                         BaseSizer::reportSizerOutput(cCMO_BBRadiator_Water,
-                                                     baseboard.Baseboard(BaseboardNum).EquipID,
+                                                     baseboard->Baseboard(BaseboardNum).EquipID,
                                                      "User-Specified Maximum Water Flow Rate [m3/s]",
-                                                     baseboard.Baseboard(BaseboardNum).WaterVolFlowRateMax);
-=======
-                    if (baseboard->Baseboard(BaseboardNum).WaterVolFlowRateMax > 0.0) {
-                        ReportSizingOutput(cCMO_BBRadiator_Water,
-                                           baseboard->Baseboard(BaseboardNum).EquipID,
-                                           "User-Specified Maximum Water Flow Rate [m3/s]",
-                                           baseboard->Baseboard(BaseboardNum).WaterVolFlowRateMax);
->>>>>>> ba5347bc
+                                                     baseboard->Baseboard(BaseboardNum).WaterVolFlowRateMax);
                     }
                 } else {
                     CheckZoneSizing(cCMO_BBRadiator_Water, baseboard->Baseboard(BaseboardNum).EquipID);
@@ -792,37 +762,20 @@
                     }
 
                     if (FlowAutoSize) {
-<<<<<<< HEAD
-                        baseboard.Baseboard(BaseboardNum).WaterVolFlowRateMax = WaterVolFlowRateMaxDes;
+                        baseboard->Baseboard(BaseboardNum).WaterVolFlowRateMax = WaterVolFlowRateMaxDes;
                         BaseSizer::reportSizerOutput(cCMO_BBRadiator_Water,
-                                                     baseboard.Baseboard(BaseboardNum).EquipID,
+                                                     baseboard->Baseboard(BaseboardNum).EquipID,
                                                      "Design Size Maximum Water Flow Rate [m3/s]",
                                                      WaterVolFlowRateMaxDes);
                     } else { // hard-sized with sizing data
-                        if (baseboard.Baseboard(BaseboardNum).WaterVolFlowRateMax > 0.0 && WaterVolFlowRateMaxDes > 0.0) {
-                            WaterVolFlowRateMaxUser = baseboard.Baseboard(BaseboardNum).WaterVolFlowRateMax;
+                        if (baseboard->Baseboard(BaseboardNum).WaterVolFlowRateMax > 0.0 && WaterVolFlowRateMaxDes > 0.0) {
+                            WaterVolFlowRateMaxUser = baseboard->Baseboard(BaseboardNum).WaterVolFlowRateMax;
                             BaseSizer::reportSizerOutput(cCMO_BBRadiator_Water,
-                                                         baseboard.Baseboard(BaseboardNum).EquipID,
+                                                         baseboard->Baseboard(BaseboardNum).EquipID,
                                                          "Design Size Maximum Water Flow Rate [m3/s]",
                                                          WaterVolFlowRateMaxDes,
                                                          "User-Specified Maximum Water Flow Rate [m3/s]",
                                                          WaterVolFlowRateMaxUser);
-=======
-                        baseboard->Baseboard(BaseboardNum).WaterVolFlowRateMax = WaterVolFlowRateMaxDes;
-                        ReportSizingOutput(cCMO_BBRadiator_Water,
-                                           baseboard->Baseboard(BaseboardNum).EquipID,
-                                           "Design Size Maximum Water Flow Rate [m3/s]",
-                                           WaterVolFlowRateMaxDes);
-                    } else { // hard-sized with sizing data
-                        if (baseboard->Baseboard(BaseboardNum).WaterVolFlowRateMax > 0.0 && WaterVolFlowRateMaxDes > 0.0) {
-                            WaterVolFlowRateMaxUser = baseboard->Baseboard(BaseboardNum).WaterVolFlowRateMax;
-                            ReportSizingOutput(cCMO_BBRadiator_Water,
-                                               baseboard->Baseboard(BaseboardNum).EquipID,
-                                               "Design Size Maximum Water Flow Rate [m3/s]",
-                                               WaterVolFlowRateMaxDes,
-                                               "User-Specified Maximum Water Flow Rate [m3/s]",
-                                               WaterVolFlowRateMaxUser);
->>>>>>> ba5347bc
                             // Report a warning to note difference between the two
                             if (DisplayExtraWarnings) {
                                 if ((std::abs(WaterVolFlowRateMaxDes - WaterVolFlowRateMaxUser) / WaterVolFlowRateMaxUser) >
@@ -849,19 +802,11 @@
                     UAUser = baseboard->Baseboard(BaseboardNum).UA;
                 }
                 if (!UAAutoSize && !ZoneSizingRunDone) { // Simulation should continue
-<<<<<<< HEAD
-                    if (baseboard.Baseboard(BaseboardNum).UA > 0.0) {
+                    if (baseboard->Baseboard(BaseboardNum).UA > 0.0) {
                         BaseSizer::reportSizerOutput(cCMO_BBRadiator_Water,
-                                                     baseboard.Baseboard(BaseboardNum).EquipID,
+                                                     baseboard->Baseboard(BaseboardNum).EquipID,
                                                      "User-Specified U-Factor Times Area Value [W/K]",
-                                                     baseboard.Baseboard(BaseboardNum).UA);
-=======
-                    if (baseboard->Baseboard(BaseboardNum).UA > 0.0) {
-                        ReportSizingOutput(cCMO_BBRadiator_Water,
-                                           baseboard->Baseboard(BaseboardNum).EquipID,
-                                           "User-Specified U-Factor Times Area Value [W/K]",
-                                           baseboard->Baseboard(BaseboardNum).UA);
->>>>>>> ba5347bc
+                                                     baseboard->Baseboard(BaseboardNum).UA);
                     }
                 } else {
                     // CALL CheckZoneSizing(cCMO_BBRadiator_Water,baseboard->Baseboard(BaseboardNum)%EquipID)
@@ -1000,33 +945,18 @@
                     }
 
                     if (UAAutoSize) {
-<<<<<<< HEAD
-                        baseboard.Baseboard(BaseboardNum).UA = UADes;
+                        baseboard->Baseboard(BaseboardNum).UA = UADes;
                         BaseSizer::reportSizerOutput(
-                            cCMO_BBRadiator_Water, baseboard.Baseboard(BaseboardNum).EquipID, "Design Size U-Factor Times Area Value [W/K]", UADes);
+                            cCMO_BBRadiator_Water, baseboard->Baseboard(BaseboardNum).EquipID, "Design Size U-Factor Times Area Value [W/K]", UADes);
                     } else {                                           // Hard-sized with sizing data
-                        baseboard.Baseboard(BaseboardNum).UA = UAUser; // need to put this back as HWBaseboardUAResidual will have reset it, CR9377
+                        baseboard->Baseboard(BaseboardNum).UA = UAUser; // need to put this back as HWBaseboardUAResidual will have reset it, CR9377
                         if (UAUser > 0.0 && UADes > 0.0) {
                             BaseSizer::reportSizerOutput(cCMO_BBRadiator_Water,
-                                                         baseboard.Baseboard(BaseboardNum).EquipID,
+                                                         baseboard->Baseboard(BaseboardNum).EquipID,
                                                          "Design Size U-Factor Times Area Value [W/K]",
                                                          UADes,
                                                          "User-Specified U-Factor Times Area Value [W/K]",
                                                          UAUser);
-=======
-                        baseboard->Baseboard(BaseboardNum).UA = UADes;
-                        ReportSizingOutput(
-                            cCMO_BBRadiator_Water, baseboard->Baseboard(BaseboardNum).EquipID, "Design Size U-Factor Times Area Value [W/K]", UADes);
-                    } else {                                 // Hard-sized with sizing data
-                        baseboard->Baseboard(BaseboardNum).UA = UAUser; // need to put this back as HWBaseboardUAResidual will have reset it, CR9377
-                        if (UAUser > 0.0 && UADes > 0.0) {
-                            ReportSizingOutput(cCMO_BBRadiator_Water,
-                                               baseboard->Baseboard(BaseboardNum).EquipID,
-                                               "Design Size U-Factor Times Area Value [W/K]",
-                                               UADes,
-                                               "User-Specified U-Factor Times Area Value [W/K]",
-                                               UAUser);
->>>>>>> ba5347bc
                             // Report difference between design size and hard-sized values
                             if (DisplayExtraWarnings) {
                                 if ((std::abs(UADes - UAUser) / UAUser) > AutoVsHardSizingThreshold) {
@@ -1115,27 +1045,17 @@
         
         ZoneNum = baseboard->Baseboard(BaseboardNum).ZonePtr;
         QZnReq = ZoneSysEnergyDemand(ZoneNum).RemainingOutputReqToHeatSP;
-<<<<<<< HEAD
-        if (baseboard.Baseboard(BaseboardNum).MySizeFlag)
+        if (baseboard->Baseboard(BaseboardNum).MySizeFlag)
             QZnReq = FinalZoneSizing(CurZoneEqNum).NonAirSysDesHeatLoad; // If in sizing, assign design condition
-=======
-        if (baseboard->Baseboard(BaseboardNum).MySizeFlag) QZnReq = FinalZoneSizing(CurZoneEqNum).NonAirSysDesHeatLoad; // If in sizing, assign design condition
->>>>>>> ba5347bc
 
         WaterInletTemp = baseboard->Baseboard(BaseboardNum).WaterInletTemp;
         AirInletTemp = baseboard->Baseboard(BaseboardNum).AirInletTemp;
 
-<<<<<<< HEAD
-        CpWater = GetSpecificHeatGlycol(PlantLoop(baseboard.Baseboard(BaseboardNum).LoopNum).FluidName,
+        CpWater = GetSpecificHeatGlycol(PlantLoop(baseboard->Baseboard(BaseboardNum).LoopNum).FluidName,
                                         WaterInletTemp,
-                                        PlantLoop(baseboard.Baseboard(BaseboardNum).LoopNum).FluidIndex,
+                                        PlantLoop(baseboard->Baseboard(BaseboardNum).LoopNum).FluidIndex,
                                         RoutineName);
-        CpAir = PsyCpAirFnW(baseboard.Baseboard(BaseboardNum).AirInletHumRat);
-=======
-        CpWater = GetSpecificHeatGlycol(
-            PlantLoop(baseboard->Baseboard(BaseboardNum).LoopNum).FluidName, WaterInletTemp, PlantLoop(baseboard->Baseboard(BaseboardNum).LoopNum).FluidIndex, RoutineName);
         CpAir = PsyCpAirFnW(baseboard->Baseboard(BaseboardNum).AirInletHumRat);
->>>>>>> ba5347bc
 
         if (baseboard->Baseboard(BaseboardNum).DesAirMassFlowRate > 0.0) { // If UA is autosized, assign design condition
             AirMassFlowRate = baseboard->Baseboard(BaseboardNum).DesAirMassFlowRate;
@@ -1148,14 +1068,9 @@
         WaterMassFlowRate = Node(baseboard->Baseboard(BaseboardNum).WaterInletNode).MassFlowRate;
         CapacitanceAir = CpAir * AirMassFlowRate;
 
-<<<<<<< HEAD
-        if (QZnReq > SmallLoad && (!CurDeadBandOrSetback(ZoneNum) || baseboard.Baseboard(BaseboardNum).MySizeFlag) &&
-            (GetCurrentScheduleValue(baseboard.Baseboard(BaseboardNum).SchedPtr) > 0 || baseboard.Baseboard(BaseboardNum).MySizeFlag) &&
+        if (QZnReq > SmallLoad && (!CurDeadBandOrSetback(ZoneNum) || baseboard->Baseboard(BaseboardNum).MySizeFlag) &&
+            (GetCurrentScheduleValue(baseboard->Baseboard(BaseboardNum).SchedPtr) > 0 || baseboard->Baseboard(BaseboardNum).MySizeFlag) &&
             (WaterMassFlowRate > 0.0)) {
-=======
-        if (QZnReq > SmallLoad && (!CurDeadBandOrSetback(ZoneNum) || baseboard->Baseboard(BaseboardNum).MySizeFlag) &&
-            (GetCurrentScheduleValue(baseboard->Baseboard(BaseboardNum).SchedPtr) > 0 || baseboard->Baseboard(BaseboardNum).MySizeFlag) && (WaterMassFlowRate > 0.0)) {
->>>>>>> ba5347bc
             CapacitanceWater = CpWater * WaterMassFlowRate;
             CapacitanceMax = max(CapacitanceAir, CapacitanceWater);
             CapacitanceMin = min(CapacitanceAir, CapacitanceWater);
@@ -1180,12 +1095,8 @@
             AirOutletTemp = AirInletTemp + Effectiveness * CapacitanceMin * (WaterInletTemp - AirInletTemp) / CapacitanceAir;
             WaterOutletTemp = WaterInletTemp - CapacitanceAir * (AirOutletTemp - AirInletTemp) / CapacitanceWater;
             LoadMet = CapacitanceWater * (WaterInletTemp - WaterOutletTemp);
-<<<<<<< HEAD
-            baseboard.Baseboard(BaseboardNum).WaterOutletEnthalpy =
-                baseboard.Baseboard(BaseboardNum).WaterInletEnthalpy - LoadMet / WaterMassFlowRate;
-=======
-            baseboard->Baseboard(BaseboardNum).WaterOutletEnthalpy = baseboard->Baseboard(BaseboardNum).WaterInletEnthalpy - LoadMet / WaterMassFlowRate;
->>>>>>> ba5347bc
+            baseboard->Baseboard(BaseboardNum).WaterOutletEnthalpy =
+                baseboard->Baseboard(BaseboardNum).WaterInletEnthalpy - LoadMet / WaterMassFlowRate;
         } else {
             CapacitanceWater = 0.0;
             CapacitanceMax = CapacitanceAir;
