--- conflicted
+++ resolved
@@ -1020,11 +1020,7 @@
     EXPECT_FALSE(FoundError);                              // expect no errors
 
     HeatBalanceManager::SetPreConstructionInputParameters();
-<<<<<<< HEAD
-    Scheduling::processAllSchedules(OutputFiles::getSingleton()); // read schedules
-=======
-    ScheduleManager::ProcessScheduleInput(outputFiles()); // read schedules
->>>>>>> 404930d1
+    Scheduling::processAllSchedules(outputFiles()); // read schedules
 
     HeatBalanceManager::GetMaterialData(outputFiles(), FoundError);
     EXPECT_FALSE(FoundError);
@@ -1082,13 +1078,8 @@
     FigureSolarBeamAtTimestep(DataGlobals::HourOfDay, DataGlobals::TimeStep);
     auto scheduleReference = Scheduling::getScheduleReference("EXTSHADINGSCH:ZN001:ROOF");
 
-<<<<<<< HEAD
-    EXPECT_TRUE(UseScheduledSunlitFrac);
+    EXPECT_TRUE(DataSystemVariables::shadingMethod == DataSystemVariables::ShadingMethod::Scheduled);
     EXPECT_DOUBLE_EQ(0.5432, scheduleReference->lookupScheduleValue(9, 4));
-=======
-    EXPECT_TRUE(DataSystemVariables::shadingMethod == DataSystemVariables::ShadingMethod::Scheduled);
-    EXPECT_DOUBLE_EQ(0.5432, ScheduleManager::LookUpScheduleValue(2, 9, 4));
->>>>>>> 404930d1
     EXPECT_FALSE(SolarShading::SUNCOS(3) < 0.00001);
     EXPECT_DOUBLE_EQ(0.00001, DataEnvironment::SunIsUpValue);
     ;
