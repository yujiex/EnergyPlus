// EnergyPlus, Copyright (c) 1996-2021, The Board of Trustees of the University of Illinois,
// The Regents of the University of California, through Lawrence Berkeley National Laboratory
// (subject to receipt of any required approvals from the U.S. Dept. of Energy), Oak Ridge
// National Laboratory, managed by UT-Battelle, Alliance for Sustainable Energy, LLC, and other
// contributors. All rights reserved.
//
// NOTICE: This Software was developed under funding from the U.S. Department of Energy and the
// U.S. Government consequently retains certain rights. As such, the U.S. Government has been
// granted for itself and others acting on its behalf a paid-up, nonexclusive, irrevocable,
// worldwide license in the Software to reproduce, distribute copies to the public, prepare
// derivative works, and perform publicly and display publicly, and to permit others to do so.
//
// Redistribution and use in source and binary forms, with or without modification, are permitted
// provided that the following conditions are met:
//
// (1) Redistributions of source code must retain the above copyright notice, this list of
//     conditions and the following disclaimer.
//
// (2) Redistributions in binary form must reproduce the above copyright notice, this list of
//     conditions and the following disclaimer in the documentation and/or other materials
//     provided with the distribution.
//
// (3) Neither the name of the University of California, Lawrence Berkeley National Laboratory,
//     the University of Illinois, U.S. Dept. of Energy nor the names of its contributors may be
//     used to endorse or promote products derived from this software without specific prior
//     written permission.
//
// (4) Use of EnergyPlus(TM) Name. If Licensee (i) distributes the software in stand-alone form
//     without changes from the version obtained under this License, or (ii) Licensee makes a
//     reference solely to the software portion of its product, Licensee must refer to the
//     software as "EnergyPlus version X" software, where "X" is the version number Licensee
//     obtained under this License and may not use a different name for the software. Except as
//     specifically required in this Section (4), Licensee shall not use in a company name, a
//     product name, in advertising, publicity, or other promotional activities any name, trade
//     name, trademark, logo, or other designation of "EnergyPlus", "E+", "e+" or confusingly
//     similar designation, without the U.S. Department of Energy's prior written consent.
//
// THIS SOFTWARE IS PROVIDED BY THE COPYRIGHT HOLDERS AND CONTRIBUTORS "AS IS" AND ANY EXPRESS OR
// IMPLIED WARRANTIES, INCLUDING, BUT NOT LIMITED TO, THE IMPLIED WARRANTIES OF MERCHANTABILITY
// AND FITNESS FOR A PARTICULAR PURPOSE ARE DISCLAIMED. IN NO EVENT SHALL THE COPYRIGHT OWNER OR
// CONTRIBUTORS BE LIABLE FOR ANY DIRECT, INDIRECT, INCIDENTAL, SPECIAL, EXEMPLARY, OR
// CONSEQUENTIAL DAMAGES (INCLUDING, BUT NOT LIMITED TO, PROCUREMENT OF SUBSTITUTE GOODS OR
// SERVICES; LOSS OF USE, DATA, OR PROFITS; OR BUSINESS INTERRUPTION) HOWEVER CAUSED AND ON ANY
// THEORY OF LIABILITY, WHETHER IN CONTRACT, STRICT LIABILITY, OR TORT (INCLUDING NEGLIGENCE OR
// OTHERWISE) ARISING IN ANY WAY OUT OF THE USE OF THIS SOFTWARE, EVEN IF ADVISED OF THE
// POSSIBILITY OF SUCH DAMAGE.

// C++ Headers
#include <map>

// ObjexxFCL Headers
#include <ObjexxFCL/Array.functions.hh>
#include <ObjexxFCL/ArrayS.functions.hh>
#include <ObjexxFCL/Fmath.hh>
#include <ObjexxFCL/string.functions.hh>

// EnergyPlus Headers
#include <EnergyPlus/CommandLineInterface.hh>
#include <EnergyPlus/Data/EnergyPlusData.hh>
#include <EnergyPlus/DataEnvironment.hh>
#include <EnergyPlus/DataStringGlobals.hh>
#include <EnergyPlus/DataSystemVariables.hh>
#include <EnergyPlus/EMSManager.hh>
#include <EnergyPlus/FileSystem.hh>
#include <EnergyPlus/General.hh>
#include <EnergyPlus/GlobalNames.hh>
#include <EnergyPlus/InputProcessing/InputProcessor.hh>
#include <EnergyPlus/OutputProcessor.hh>
#include <EnergyPlus/ScheduleManager.hh>
#include <EnergyPlus/StringUtilities.hh>
#include <EnergyPlus/UtilityRoutines.hh>
#include <EnergyPlus/WeatherManager.hh>

namespace EnergyPlus {

namespace ScheduleManager {
    // Module containing the Schedule Manager routines

    // MODULE INFORMATION:
    //       AUTHOR         Linda K. Lawrie
    //       DATE WRITTEN   September 1997
    //       MODIFIED       January 2003 -- added sub-hourly schedule possibility (and interval scheduling)
    //                      J. Glazer January 2005 -- added Schedule:File
    //                      Michael Wetter February 2010 -- added Schedule for external Interface
    //                      L Lawrie - October 2012 - added sub-hourly option for Schedule:File
    //       RE-ENGINEERED  na

    // PURPOSE OF THIS MODULE:
    // To provide the capabilities of getting the schedule data from the input,
    // validating it, and storing it in such a manner that the schedule manager
    // can provide the scheduling value needs for the simulation.

    // METHODOLOGY EMPLOYED:
    // na

    // REFERENCES:
    // Proposal for Schedule Manager in EnergyPlus (Rick Strand)

    // MODULE PARAMETER DEFINITIONS
    static std::string const BlankString;
    Array1D_string ValidDayTypes(MaxDayTypes,
                                 {"Sunday",
                                  "Monday",
                                  "Tuesday",
                                  "Wednesday",
                                  "Thursday",
                                  "Friday",
                                  "Saturday",
                                  "Holiday",
                                  "SummerDesignDay",
                                  "WinterDesignDay",
                                  "CustomDay1",
                                  "CustomDay2"});

    int const NumScheduleTypeLimitUnitTypes(14);
    Array1D_string ScheduleTypeLimitUnitTypes(NumScheduleTypeLimitUnitTypes,
                                              {"Dimensionless",
                                               "Temperature",
                                               "DeltaTemperature",
                                               "PrecipitationRate",
                                               "Angle",
                                               "ConvectionCoefficient",
                                               "ActivityLevel",
                                               "Velocity",
                                               "Capacity",
                                               "Power",
                                               "Availability",
                                               "Percent",
                                               "Control",
                                               "Mode"});

    // DERIVED TYPE DEFINITIONS

    // INTERFACE BLOCK SPECIFICATIONS

    // MODULE VARIABLE DECLARATIONS:

    // MODULE SUBROUTINES:
    //*************************************************************************

    // Functions

    void ProcessScheduleInput(EnergyPlusData &state)
    {

        // SUBROUTINE INFORMATION:
        //       AUTHOR         Linda K. Lawrie
        //       DATE WRITTEN   September 1997
        //       MODIFIED       Rui Zhang February 2010
        //       RE-ENGINEERED  na

        // PURPOSE OF THIS SUBROUTINE:
        // This subroutine processes the schedules input for EnergyPlus.

        // METHODOLOGY EMPLOYED:
        // Uses the standard get routines in the InputProcessor.

        // Using/Aliasing
        using DataStringGlobals::CharComma;
        using DataStringGlobals::CharSemicolon;
        using DataStringGlobals::CharSpace;
        using DataStringGlobals::CharTab;
<<<<<<< HEAD
        using DataSystemVariables::CheckForActualFilePath;
        using DataSystemVariables::iUnicode_end;
=======
        using DataSystemVariables::CheckForActualFileName;
        using General::ProcessDateString;
>>>>>>> 2dc2f88c

        // Locals
        // SUBROUTINE PARAMETER DEFINITIONS:
        auto constexpr RoutineName("ProcessScheduleInput: ");

        // SUBROUTINE LOCAL VARIABLE DECLARATIONS:

        Array1D_int DaysInYear(366);
        int LoopIndex;
        int InLoopIndex;
        int DayIndex;
        int WeekIndex;
        Array1D_string Alphas;
        Array1D_string cAlphaFields;
        Array1D_string cNumericFields;
        Array1D<Real64> Numbers;
        Array1D_bool lAlphaBlanks;
        Array1D_bool lNumericBlanks;
        int NumAlphas;
        int NumNumbers;
        int Status;
        int StartMonth;
        int StartDay;
        int EndMonth;
        int EndDay;
        int StartPointer;
        int EndPointer;
        int NumPointer;
        int Count;
        int CheckIndex;
        bool ErrorsFound(false);
        bool NumErrorFlag;
        int SchedTypePtr;
        std::string CFld; // Character field for error message
        //  CHARACTER(len=20) CFld1        ! Character field for error message
        int NumHrDaySchedules;                                       // Number of "hourly" dayschedules
        int NumIntDaySchedules;                                      // Number of "interval" dayschedules
        int NumExternalInterfaceSchedules;                           // Number of "PtolemyServer ExternalInterface" "compact" Schedules
        int NumExternalInterfaceFunctionalMockupUnitImportSchedules; // Number of "FunctionalMockupUnitImport ExternalInterface"
        // "compact" Schedules ! added for FMU Import
        int NumExternalInterfaceFunctionalMockupUnitExportSchedules; // Number of "FunctionalMockupUnitExport ExternalInterface"
        // "compact" Schedules ! added for FMU Export
        int NumLstDaySchedules;        // Number of "list" dayschedules
        int NumRegDaySchedules;        // Number of hourly+interval+list dayschedules
        int NumRegWeekSchedules;       // Number of "regular" Weekschedules
        int NumRegSchedules;           // Number of "regular" Schedules
        int NumCptWeekSchedules;       // Number of "compact" WeekSchedules
        int NumCptSchedules;           // Number of "compact" Schedules
        int NumCommaFileSchedules;     // Number of Schedule:File schedules
        int NumConstantSchedules;      // Number of "constant" schedules
        int NumCSVAllColumnsSchedules; // Number of imported shading schedules
        int NumCommaFileShading;       // Number of shading csv schedules
        int TS;                        // Counter for Num Of Time Steps in Hour
        int Hr;                        // Hour Counter
        Array2D<Real64> MinuteValue;   // Temporary for processing interval schedules
        Array2D_bool SetMinuteValue;   // Temporary for processing interval schedules
        int NumFields;
        int SCount;
        //  LOGICAL RptSchedule
        int RptLevel;
        int CurMinute;
        int MinutesPerItem;
        int NumExpectedItems;
        int MaxNums;
        int MaxAlps;
        int AddWeekSch;
        int AddDaySch;
        Array1D_bool AllDays(MaxDayTypes);
        Array1D_bool TheseDays(MaxDayTypes);
        bool ErrorHere;
        int SchNum;
        int WkCount;
        int DyCount;
        int NumField;
        WeatherManager::DateType PDateType;
        int PWeekDay;
        int ThruField;
        std::string ExtraField;
        int UntilFld;
        int xxcount;
        //  REAL(r64) tempval
        std::string CurrentThrough;
        std::string LastFor;
        std::string errmsg;
        int kdy;
        // for SCHEDULE:FILE
        Array1D<Real64> hourlyFileValues;
        std::map<std::string, int> CSVAllColumnNames;
        std::map<int, Array1D<Real64>> CSVAllColumnNameAndValues;
        int colCnt;
        int rowCnt;
        int wordStart;
        int wordEnd;
        std::string::size_type sepPos;
        std::string subString;
        Real64 columnValue;
        int iDay;
        int hDay;
        int jHour;
        int kDayType;
        Real64 curHrVal;
        bool errFlag;
        std::string::size_type sPos;
        std::string CurrentModuleObject; // for ease in getting objects
        int MaxNums1;
        std::string ColumnSep;
        bool firstLine;
        bool FileIntervalInterpolated;
        int rowLimitCount;
        int skiprowCount;
        int curcolCount;
        int numHourlyValues;
        int numerrors;
        int ifld;
        int hrLimitCount;

        if (state.dataScheduleMgr->ScheduleInputProcessed) {
            return;
        }
        state.dataScheduleMgr->ScheduleInputProcessed = true;

        MaxNums = 1; // Need at least 1 number because it's used as a local variable in the Schedule Types loop
        MaxAlps = 0;

        CurrentModuleObject = "ScheduleTypeLimits";
        state.dataScheduleMgr->NumScheduleTypes = state.dataInputProcessing->inputProcessor->getNumObjectsFound(state, CurrentModuleObject);
        if (state.dataScheduleMgr->NumScheduleTypes > 0) {
            state.dataInputProcessing->inputProcessor->getObjectDefMaxArgs(state, CurrentModuleObject, Count, NumAlphas, NumNumbers);
            MaxNums = max(MaxNums, NumNumbers);
            MaxAlps = max(MaxAlps, NumAlphas);
        }
        CurrentModuleObject = "Schedule:Day:Hourly";
        NumHrDaySchedules = state.dataInputProcessing->inputProcessor->getNumObjectsFound(state, CurrentModuleObject);
        if (NumHrDaySchedules > 0) {
            state.dataInputProcessing->inputProcessor->getObjectDefMaxArgs(state, CurrentModuleObject, Count, NumAlphas, NumNumbers);
            MaxNums = max(MaxNums, NumNumbers);
            MaxAlps = max(MaxAlps, NumAlphas);
        }
        CurrentModuleObject = "Schedule:Day:Interval";
        NumIntDaySchedules = state.dataInputProcessing->inputProcessor->getNumObjectsFound(state, CurrentModuleObject);
        if (NumIntDaySchedules > 0) {
            state.dataInputProcessing->inputProcessor->getObjectDefMaxArgs(state, CurrentModuleObject, Count, NumAlphas, NumNumbers);
            MaxNums = max(MaxNums, NumNumbers);
            MaxAlps = max(MaxAlps, NumAlphas);
        }
        CurrentModuleObject = "Schedule:Day:List";
        NumLstDaySchedules = state.dataInputProcessing->inputProcessor->getNumObjectsFound(state, CurrentModuleObject);
        if (NumLstDaySchedules > 0) {
            state.dataInputProcessing->inputProcessor->getObjectDefMaxArgs(state, CurrentModuleObject, Count, NumAlphas, NumNumbers);
            MaxNums = max(MaxNums, NumNumbers);
            MaxAlps = max(MaxAlps, NumAlphas);
        }
        CurrentModuleObject = "Schedule:Week:Daily";
        NumRegWeekSchedules = state.dataInputProcessing->inputProcessor->getNumObjectsFound(state, CurrentModuleObject);
        if (NumRegWeekSchedules > 0) {
            state.dataInputProcessing->inputProcessor->getObjectDefMaxArgs(state, CurrentModuleObject, Count, NumAlphas, NumNumbers);
            MaxNums = max(MaxNums, NumNumbers);
            MaxAlps = max(MaxAlps, NumAlphas);
        }
        CurrentModuleObject = "Schedule:Week:Compact";
        NumCptWeekSchedules = state.dataInputProcessing->inputProcessor->getNumObjectsFound(state, CurrentModuleObject);
        if (NumCptWeekSchedules > 0) {
            state.dataInputProcessing->inputProcessor->getObjectDefMaxArgs(state, CurrentModuleObject, Count, NumAlphas, NumNumbers);
            MaxNums = max(MaxNums, NumNumbers);
            MaxAlps = max(MaxAlps, NumAlphas);
        }
        CurrentModuleObject = "Schedule:Year";
        NumRegSchedules = state.dataInputProcessing->inputProcessor->getNumObjectsFound(state, CurrentModuleObject);
        if (NumRegSchedules > 0) {
            state.dataInputProcessing->inputProcessor->getObjectDefMaxArgs(state, CurrentModuleObject, Count, NumAlphas, NumNumbers);
            MaxNums = max(MaxNums, NumNumbers);
            MaxAlps = max(MaxAlps, NumAlphas);
        }
        CurrentModuleObject = "Schedule:Compact";
        NumCptSchedules = state.dataInputProcessing->inputProcessor->getNumObjectsFound(state, CurrentModuleObject);
        if (NumCptSchedules > 0) {
            state.dataInputProcessing->inputProcessor->getObjectDefMaxArgs(state, CurrentModuleObject, Count, NumAlphas, NumNumbers);
            MaxNums = max(MaxNums, NumNumbers);
            MaxAlps = max(MaxAlps, NumAlphas + 1);
        }
        CurrentModuleObject = "Schedule:File";
        NumCommaFileSchedules = state.dataInputProcessing->inputProcessor->getNumObjectsFound(state, CurrentModuleObject);
        if (NumCommaFileSchedules > 0) {
            state.dataInputProcessing->inputProcessor->getObjectDefMaxArgs(state, CurrentModuleObject, Count, NumAlphas, NumNumbers);
            MaxNums = max(MaxNums, NumNumbers);
            MaxAlps = max(MaxAlps, NumAlphas);
        }

        CurrentModuleObject = "Schedule:Constant";
        NumConstantSchedules = state.dataInputProcessing->inputProcessor->getNumObjectsFound(state, CurrentModuleObject);
        if (NumConstantSchedules > 0) {
            state.dataInputProcessing->inputProcessor->getObjectDefMaxArgs(state, CurrentModuleObject, Count, NumAlphas, NumNumbers);
            MaxNums = max(MaxNums, NumNumbers);
            MaxAlps = max(MaxAlps, NumAlphas);
        }
        CurrentModuleObject = "ExternalInterface:Schedule";
        NumExternalInterfaceSchedules = state.dataInputProcessing->inputProcessor->getNumObjectsFound(state, CurrentModuleObject);
        // added for FMI
        if (NumExternalInterfaceSchedules > 0) {
            state.dataInputProcessing->inputProcessor->getObjectDefMaxArgs(state, CurrentModuleObject, Count, NumAlphas, NumNumbers);
            MaxNums = max(MaxNums, NumNumbers);
            MaxAlps = max(MaxAlps, NumAlphas + 1);
        }
        // added for FMU Import
        CurrentModuleObject = "ExternalInterface:FunctionalMockupUnitImport:To:Schedule";
        NumExternalInterfaceFunctionalMockupUnitImportSchedules =
            state.dataInputProcessing->inputProcessor->getNumObjectsFound(state, CurrentModuleObject);
        if (NumExternalInterfaceFunctionalMockupUnitImportSchedules > 0) {
            state.dataInputProcessing->inputProcessor->getObjectDefMaxArgs(state, CurrentModuleObject, Count, NumAlphas, NumNumbers);
            MaxNums = max(MaxNums, NumNumbers);
            MaxAlps = max(MaxAlps, NumAlphas + 1);
        }
        // added for FMU Export
        CurrentModuleObject = "ExternalInterface:FunctionalMockupUnitExport:To:Schedule";
        NumExternalInterfaceFunctionalMockupUnitExportSchedules =
            state.dataInputProcessing->inputProcessor->getNumObjectsFound(state, CurrentModuleObject);
        if (NumExternalInterfaceFunctionalMockupUnitExportSchedules > 0) {
            state.dataInputProcessing->inputProcessor->getObjectDefMaxArgs(state, CurrentModuleObject, Count, NumAlphas, NumNumbers);
            MaxNums = max(MaxNums, NumNumbers);
            MaxAlps = max(MaxAlps, NumAlphas + 1);
        }
        CurrentModuleObject = "Output:Schedules";
        state.dataInputProcessing->inputProcessor->getObjectDefMaxArgs(state, CurrentModuleObject, Count, NumAlphas, NumNumbers);
        MaxNums = max(MaxNums, NumNumbers);
        MaxAlps = max(MaxAlps, NumAlphas);

        Alphas.allocate(MaxAlps); // Maximum Alphas possible
        cAlphaFields.allocate(MaxAlps);
        cNumericFields.allocate(MaxNums);
        Numbers.dimension(MaxNums, 0.0); // Maximum Numbers possible
        lAlphaBlanks.dimension(MaxAlps, true);
        lNumericBlanks.dimension(MaxNums, true);

        // Prescan to determine extra day and week schedules due to compact schedule input
        AddWeekSch = 0;
        AddDaySch = 0;
        CurrentModuleObject = "Schedule:Compact";
        MaxNums1 = 0;
        for (LoopIndex = 1; LoopIndex <= NumCptSchedules; ++LoopIndex) {
            state.dataInputProcessing->inputProcessor->getObjectItem(
                state, CurrentModuleObject, LoopIndex, Alphas, NumAlphas, Numbers, NumNumbers, Status);
            // # 'THROUGH" => Number of additional week schedules
            // # 'FOR' => Number of additional day schedules
            for (Count = 3; Count <= NumAlphas; ++Count) {
                if (has_prefix(Alphas(Count), "THROUGH")) ++AddWeekSch;
                if (has_prefix(Alphas(Count), "FOR")) ++AddDaySch;
                if (has_prefix(Alphas(Count), "UNTIL")) ++MaxNums1;
            }
        }
        if (MaxNums1 > MaxNums) {
            MaxNums = MaxNums1;
            cNumericFields.deallocate();
            Numbers.deallocate();
            lNumericBlanks.deallocate();
            cNumericFields.allocate(MaxNums);
            Numbers.dimension(MaxNums, 0.0); // Maximum Numbers possible
            lNumericBlanks.dimension(MaxNums, true);
        }
        // add week and day schedules for each FILE:COMMA schedule
        AddWeekSch += NumCommaFileSchedules * 366; // number of days/year because need a week for each day
        AddDaySch += NumCommaFileSchedules * 366;  // number of days/year
        AddWeekSch += NumConstantSchedules;
        AddDaySch += NumConstantSchedules;
        // add week and day schedules for each ExternalInterface:Schedule schedule
        AddWeekSch += NumExternalInterfaceSchedules * 366; // number of days/year because need a week for each day
        AddDaySch += NumExternalInterfaceSchedules;        // one day schedule for ExternalInterface to update during run time
        // added for FMU Import
        // add week and day schedules for each ExternalInterface:FunctionalMockupUnitImport:Schedule
        AddWeekSch += NumExternalInterfaceFunctionalMockupUnitImportSchedules * 366; // number of days/year
        // because need a week for each day
        AddDaySch += NumExternalInterfaceFunctionalMockupUnitImportSchedules; // one day schedule for ExternalInterface
        // to update during run time
        // added for FMU Export
        // add week and day schedules for each ExternalInterface:FunctionalMockupUnitExport:Schedule
        AddWeekSch += NumExternalInterfaceFunctionalMockupUnitExportSchedules * 366; // number of days/year
        // because need a week for each day
        AddDaySch += NumExternalInterfaceFunctionalMockupUnitExportSchedules; // one day schedule for ExternalInterface
        // to update during run time

        CurrentModuleObject = "Schedule:File:Shading";
        NumCommaFileShading = state.dataInputProcessing->inputProcessor->getNumObjectsFound(state, CurrentModuleObject);
        NumAlphas = 0;
        NumNumbers = 0;
        if (NumCommaFileShading > 1) {
            ShowWarningError(state, CurrentModuleObject + ": More than 1 occurrence of this object found, only first will be used.");
        }

        NumCSVAllColumnsSchedules = 0;

        if (NumCommaFileShading != 0) {
<<<<<<< HEAD
            inputProcessor->getObjectItem(
                state, CurrentModuleObject, 1, Alphas, NumAlphas, Numbers, NumNumbers, Status, lNumericBlanks, lAlphaBlanks, cAlphaFields, cNumericFields);
            std::string ShadingSunlitFracFilePath = Alphas(1);
=======
            state.dataInputProcessing->inputProcessor->getObjectItem(state,
                                                                     CurrentModuleObject,
                                                                     1,
                                                                     Alphas,
                                                                     NumAlphas,
                                                                     Numbers,
                                                                     NumNumbers,
                                                                     Status,
                                                                     lNumericBlanks,
                                                                     lAlphaBlanks,
                                                                     cAlphaFields,
                                                                     cNumericFields);
            std::string ShadingSunlitFracFileName = Alphas(1);
>>>>>>> 2dc2f88c

            std::string contextString = CurrentModuleObject + ", " + cAlphaFields(1) + ": ";
            state.files.TempFullFilePath.filePath = CheckForActualFilePath(state, ShadingSunlitFracFilePath, contextString);

            if (state.files.TempFullFilePath.filePath.empty()) {
                ShowFatalError(state, "Program terminates due to previous condition.");
            }

            auto SchdFile = state.files.TempFullFilePath.try_open();
            if (!SchdFile.good()) {
<<<<<<< HEAD
                ShowSevereError(state, RoutineName + ":\"" + ShadingSunlitFracFilePath + "\" cannot be opened.");
=======
                ShowSevereError(state, format("{}:\"{}\" cannot be opened.", RoutineName, ShadingSunlitFracFileName));
>>>>>>> 2dc2f88c
                ShowContinueError(state, "... It may be open in another program (such as Excel).  Please close and try again.");
                ShowFatalError(state, "Program terminates due to previous condition.");
            }
            // check for stripping
            auto LineIn = SchdFile.readLine();
            const auto endLine = len(LineIn.data);
            if (endLine > 0) {
                if (int(LineIn.data[endLine - 1]) == state.dataSysVars->iUnicode_end) {
                    SchdFile.close();
<<<<<<< HEAD
                    ShowSevereError(state, RoutineName + ":\"" + ShadingSunlitFracFilePath + "\" appears to be a Unicode or binary file.");
=======
                    ShowSevereError(state, format("{}:\"{}\" appears to be a Unicode or binary file.", RoutineName, ShadingSunlitFracFileName));
>>>>>>> 2dc2f88c
                    ShowContinueError(state, "...This file cannot be read by this program. Please save as PC or Unix file and try again");
                    ShowFatalError(state, "Program terminates due to previous condition.");
                }
            }
            SchdFile.backspace();

            numerrors = 0;
            errFlag = false;

            rowCnt = 0;
            firstLine = true;
            if (state.dataEnvrn->CurrentYearIsLeapYear) {
                rowLimitCount = 366 * 24 * state.dataGlobal->NumOfTimeStepInHour;
            } else {
                rowLimitCount = 365 * 24 * state.dataGlobal->NumOfTimeStepInHour;
            }
            ColumnSep = CharComma;
            while (!LineIn.eof) { // end of file
                LineIn = SchdFile.readLine();
                ++rowCnt;
                if (rowCnt - 2 > rowLimitCount) break;
                colCnt = 0;
                wordStart = 0;
                columnValue = 0.0;
                // scan through the line and write values into 2d array
                while (true) {
                    sepPos = index(LineIn.data, ColumnSep);
                    ++colCnt;
                    if (sepPos != std::string::npos) {
                        if (sepPos > 0) {
                            wordEnd = sepPos - 1;
                        } else {
                            wordEnd = wordStart;
                        }
                        subString = LineIn.data.substr(wordStart, wordEnd - wordStart + 1);
                        // the next word will start after the comma
                        wordStart = sepPos + 1;
                        // get rid of separator so next INDEX will find next separator
                        LineIn.data.erase(0, wordStart);
                        firstLine = false;
                        wordStart = 0;
                    } else {
                        // no more commas
                        subString = LineIn.data.substr(wordStart);
                        if (firstLine && subString == BlankString) {
<<<<<<< HEAD
                            ShowWarningError(state, RoutineName + ":\"" + ShadingSunlitFracFilePath +
                                             "\"  first line does not contain the indicated column separator=comma.");
=======
                            ShowWarningError(state,
                                             format("{}:\"{}\"  first line does not contain the indicated column separator=comma.",
                                                    RoutineName,
                                                    ShadingSunlitFracFileName));
>>>>>>> 2dc2f88c
                            ShowContinueError(state, "...first 40 characters of line=[" + LineIn.data.substr(0, 40) + ']');
                            firstLine = false;
                        }
                        break;
                    }
                    // skip time stamp column
                    if (colCnt > 1) {
                        if (rowCnt == 1) {
                            if (subString == BlankString) {
<<<<<<< HEAD
                                ShowWarningError(state, RoutineName + ":\"" + ShadingSunlitFracFilePath + "\": invalid blank column hearder.");
                                errFlag = true;
                            } else if (CSVAllColumnNames.count(subString)) {
                                ShowWarningError(state, RoutineName + ":\"" + ShadingSunlitFracFilePath + "\": duplicated column hearder: \"" + subString +
                                                 "\".");
=======
                                ShowWarningError(state, format("{}:\"{}\": invalid blank column header.", RoutineName, ShadingSunlitFracFileName));
                                errFlag = true;
                            } else if (CSVAllColumnNames.count(subString)) {
                                ShowWarningError(
                                    state, format("{}:\"{}\": duplicated column header: \"{}\".", RoutineName, ShadingSunlitFracFileName, subString));
>>>>>>> 2dc2f88c
                                ShowContinueError(state, "The first occurrence of the same surface name would be used.");
                                errFlag = true;
                            }
                            if (!errFlag) {
                                NumCSVAllColumnsSchedules++;
                                Array1D<Real64> timestepColumnValues;
                                timestepColumnValues.allocate(rowLimitCount);
                                // {column header: column number - 1}
                                CSVAllColumnNames[subString] = colCnt - 1;
                                // {column number - 1: array of numHoursInyear * timestepsInHour values}
                                CSVAllColumnNameAndValues[colCnt - 1] = timestepColumnValues;
                            }
                        } else {
                            columnValue = UtilityRoutines::ProcessNumber(subString, errFlag);
                            if (errFlag) {
                                ++numerrors;
                                columnValue = 0.0;
                                ShowWarningError(state,
                                                 format("{}:\"{}\": found error processing column: {}, row:{} in {}.",
                                                        RoutineName,
                                                        ShadingSunlitFracFilePath,
                                                        colCnt,
                                                        rowCnt,
                                                        ShadingSunlitFracFilePath));
                                ShowContinueError(state, "This value is set to 0.");
                            }
                            CSVAllColumnNameAndValues[colCnt - 1](rowCnt - 1) = columnValue;
                        }
                    }
                }
            }
            SchdFile.close();

            if (rowCnt - 2 != rowLimitCount) {
                if (rowCnt - 2 < rowLimitCount) {
                    ShowSevereError(state, format("{}{}=\"{}\" {} data values read.", RoutineName, CurrentModuleObject, Alphas(1), rowCnt - 2));
                } else if (rowCnt - 2 > rowLimitCount) {
                    ShowSevereError(state, RoutineName + CurrentModuleObject + "=\"" + Alphas(1) + "\" too many data values read.");
                }
                ShowContinueError(
                    state,
                    format("Number of rows in the shading file must be a full year multiplied by the simulation TimeStep: {}.", rowLimitCount));
                ShowFatalError(state, "Program terminates due to previous condition.");
            }

            // schedule values have been filled into the CSVAllColumnNameAndValues map.
            state.dataScheduleMgr->ScheduleFileShadingProcessed = true;

            if (numerrors > 0) {
                ShowWarningError(
                    state,
                    format("{}{}=\"{}\" {} records had errors - these values are set to 0.", RoutineName, CurrentModuleObject, Alphas(1), numerrors));
            }
        }

        // add week and day schedules for each ExternalInterface:FunctionalMockupUnitExport:Schedule
        AddWeekSch += NumCSVAllColumnsSchedules * 366; // number of days/year
        // because need a week for each day
        AddDaySch += NumCSVAllColumnsSchedules * 366;
        // to update during run time

        // include additional schedules in with count
        NumRegDaySchedules = NumHrDaySchedules + NumIntDaySchedules + NumLstDaySchedules;
        state.dataScheduleMgr->NumDaySchedules = NumRegDaySchedules + AddDaySch;
        state.dataScheduleMgr->NumWeekSchedules = NumRegWeekSchedules + NumCptWeekSchedules + AddWeekSch;
        state.dataScheduleMgr->NumSchedules = NumRegSchedules + NumCptSchedules + NumCommaFileSchedules + NumConstantSchedules +
                                              NumExternalInterfaceSchedules + NumExternalInterfaceFunctionalMockupUnitImportSchedules +
                                              NumExternalInterfaceFunctionalMockupUnitExportSchedules + NumCSVAllColumnsSchedules;

        //!  Most initializations in the schedule data structures are taken care of in
        //!  the definitions (see above)

        state.dataScheduleMgr->ScheduleType.allocate({0, state.dataScheduleMgr->NumScheduleTypes});

        state.dataScheduleMgr->DaySchedule.allocate({0, state.dataScheduleMgr->NumDaySchedules});
        state.dataScheduleMgr->UniqueDayScheduleNames.reserve(static_cast<unsigned>(state.dataScheduleMgr->NumDaySchedules));
        //    Initialize
        for (LoopIndex = 0; LoopIndex <= state.dataScheduleMgr->NumDaySchedules; ++LoopIndex) {
            state.dataScheduleMgr->DaySchedule(LoopIndex).TSValue.allocate(state.dataGlobal->NumOfTimeStepInHour, 24);
            for (Count = 1; Count <= 24; ++Count) {
                for (TS = 1; TS <= state.dataGlobal->NumOfTimeStepInHour; ++TS) {
                    state.dataScheduleMgr->DaySchedule(LoopIndex).TSValue(TS, Count) = 0.0;
                }
            }
        }

        state.dataScheduleMgr->WeekSchedule.allocate({0, state.dataScheduleMgr->NumWeekSchedules});
        state.dataScheduleMgr->UniqueWeekScheduleNames.reserve(static_cast<unsigned>(state.dataScheduleMgr->NumWeekSchedules));

        state.dataScheduleMgr->Schedule.allocate({-1, state.dataScheduleMgr->NumSchedules});
        state.dataScheduleMgr->UniqueScheduleNames.reserve(static_cast<unsigned>(state.dataScheduleMgr->NumSchedules));
        state.dataScheduleMgr->Schedule(-1).ScheduleTypePtr = -1;
        state.dataScheduleMgr->Schedule(-1).WeekSchedulePointer = 1;
        state.dataScheduleMgr->Schedule(0).ScheduleTypePtr = 0;
        state.dataScheduleMgr->Schedule(0).WeekSchedulePointer = 0;

        print(state.files.audit.ensure_open(state, "ProcessScheduleInput", state.files.outputControl.audit),
              "{}\n",
              "  Processing Schedule Input -- Start");

        //!! Get Schedule Types

        CurrentModuleObject = "ScheduleTypeLimits";
        for (LoopIndex = 1; LoopIndex <= state.dataScheduleMgr->NumScheduleTypes; ++LoopIndex) {
            state.dataInputProcessing->inputProcessor->getObjectItem(state,
                                                                     CurrentModuleObject,
                                                                     LoopIndex,
                                                                     Alphas,
                                                                     NumAlphas,
                                                                     Numbers,
                                                                     NumNumbers,
                                                                     Status,
                                                                     lNumericBlanks,
                                                                     lAlphaBlanks,
                                                                     cAlphaFields,
                                                                     cNumericFields);
            UtilityRoutines::IsNameEmpty(state, Alphas(1), CurrentModuleObject, ErrorsFound);

            state.dataScheduleMgr->ScheduleType(LoopIndex).Name = Alphas(1);
            if (lNumericBlanks(1) || lNumericBlanks(2)) {
                state.dataScheduleMgr->ScheduleType(LoopIndex).Limited = false;
            } else if (!lNumericBlanks(1) && !lNumericBlanks(2)) {
                state.dataScheduleMgr->ScheduleType(LoopIndex).Limited = true;
            }
            if (!lNumericBlanks(1)) {
                state.dataScheduleMgr->ScheduleType(LoopIndex).Minimum = Numbers(1);
            }
            if (!lNumericBlanks(2)) {
                state.dataScheduleMgr->ScheduleType(LoopIndex).Maximum = Numbers(2);
            }
            if (state.dataScheduleMgr->ScheduleType(LoopIndex).Limited) {
                if (Alphas(2) == "DISCRETE" || Alphas(2) == "INTEGER") {
                    state.dataScheduleMgr->ScheduleType(LoopIndex).IsReal = false;
                } else {
                    if (Alphas(2) != "CONTINUOUS" && Alphas(2) != "REAL") {
                        ShowWarningError(state,
                                         RoutineName + CurrentModuleObject + "=\"" + state.dataScheduleMgr->ScheduleType(LoopIndex).Name +
                                             "\", invalid " + cAlphaFields(2) + '=' + Alphas(2));
                        ErrorsFound = true;
                    }
                    state.dataScheduleMgr->ScheduleType(LoopIndex).IsReal = true;
                }
            }
            if (NumAlphas >= 3) {
                if (!lAlphaBlanks(3)) {
                    state.dataScheduleMgr->ScheduleType(LoopIndex).UnitType =
                        UtilityRoutines::FindItem(Alphas(3), ScheduleTypeLimitUnitTypes, NumScheduleTypeLimitUnitTypes);
                    if (state.dataScheduleMgr->ScheduleType(LoopIndex).UnitType == 0) {
                        ShowWarningError(state,
                                         RoutineName + CurrentModuleObject + "=\"" + Alphas(1) + "\", " + cAlphaFields(3) + "=\"" + Alphas(3) +
                                             "\" is invalid.");
                    }
                }
            }
            if (state.dataScheduleMgr->ScheduleType(LoopIndex).Limited) {
                if (state.dataScheduleMgr->ScheduleType(LoopIndex).Minimum > state.dataScheduleMgr->ScheduleType(LoopIndex).Maximum) {
                    if (state.dataScheduleMgr->ScheduleType(LoopIndex).IsReal) {
                        ShowSevereError(state,
                                        format("{}=\"{}\", {} [{:.2R}] > {} [{:.2R}].",
                                               RoutineName,
                                               CurrentModuleObject,
                                               Alphas(1),
                                               cNumericFields(1),
                                               state.dataScheduleMgr->ScheduleType(LoopIndex).Minimum,
                                               cNumericFields(2),
                                               state.dataScheduleMgr->ScheduleType(LoopIndex).Maximum));
                        ShowContinueError(state, "  Other warning/severes about schedule values may appear.");
                    } else {
                        ShowSevereError(state,
                                        format("{}=\"{}\", {} [{:.0R}] > {} [{:.0R}].",
                                               RoutineName,
                                               CurrentModuleObject,
                                               Alphas(1),
                                               cNumericFields(1),
                                               state.dataScheduleMgr->ScheduleType(LoopIndex).Minimum,
                                               cNumericFields(2),
                                               state.dataScheduleMgr->ScheduleType(LoopIndex).Maximum));
                        ShowContinueError(state, "  Other warning/severes about schedule values may appear.");
                    }
                }
            }
        }

        //!! Get Day Schedules (all types)

        //!!=> Get "DAYSCHEDULE" (Hourly)

        Count = 0;
        CurrentModuleObject = "Schedule:Day:Hourly";
        for (LoopIndex = 1; LoopIndex <= NumHrDaySchedules; ++LoopIndex) {
            state.dataInputProcessing->inputProcessor->getObjectItem(state,
                                                                     CurrentModuleObject,
                                                                     LoopIndex,
                                                                     Alphas,
                                                                     NumAlphas,
                                                                     Numbers,
                                                                     NumNumbers,
                                                                     Status,
                                                                     lNumericBlanks,
                                                                     lAlphaBlanks,
                                                                     cAlphaFields,
                                                                     cNumericFields);
            GlobalNames::VerifyUniqueInterObjectName(
                state, state.dataScheduleMgr->UniqueDayScheduleNames, Alphas(1), CurrentModuleObject, cAlphaFields(1), ErrorsFound);
            ++Count;
            state.dataScheduleMgr->DaySchedule(Count).Name = Alphas(1);
            // Validate ScheduleType
            if (state.dataScheduleMgr->NumScheduleTypes > 0) {
                CheckIndex =
                    UtilityRoutines::FindItemInList(Alphas(2), state.dataScheduleMgr->ScheduleType({1, state.dataScheduleMgr->NumScheduleTypes}));
                if (CheckIndex == 0) {
                    if (!lAlphaBlanks(2)) {
                        ShowWarningError(state,
                                         RoutineName + CurrentModuleObject + "=\"" + Alphas(1) + "\", " + cAlphaFields(2) + "=\"" + Alphas(2) +
                                             "\" not found -- will not be validated");
                    } else {
                        ShowWarningError(state,
                                         RoutineName + CurrentModuleObject + "=\"" + Alphas(1) + "\", Blank " + cAlphaFields(2) +
                                             " input -- will not be validated.");
                    }
                } else {
                    state.dataScheduleMgr->DaySchedule(Count).ScheduleTypePtr = CheckIndex;
                }
            }
            for (Hr = 1; Hr <= 24; ++Hr) {
                state.dataScheduleMgr->DaySchedule(Count).TSValue({1, state.dataGlobal->NumOfTimeStepInHour}, Hr) = Numbers(Hr);
            }
            state.dataScheduleMgr->DaySchedule(Count).IntervalInterpolated = ScheduleInterpolation::No;
            SchedTypePtr = state.dataScheduleMgr->DaySchedule(Count).ScheduleTypePtr;
            if (state.dataScheduleMgr->ScheduleType(SchedTypePtr).Limited) {
                if (any_lt(state.dataScheduleMgr->DaySchedule(Count).TSValue, state.dataScheduleMgr->ScheduleType(SchedTypePtr).Minimum) ||
                    any_gt(state.dataScheduleMgr->DaySchedule(Count).TSValue, state.dataScheduleMgr->ScheduleType(SchedTypePtr).Maximum)) {
                    ShowWarningError(state,
                                     RoutineName + CurrentModuleObject + "=\"" + Alphas(1) + "\", Values are outside of range for " +
                                         cAlphaFields(2) + '=' + Alphas(2));
                }
            }
            if (!state.dataScheduleMgr->ScheduleType(SchedTypePtr).IsReal) {
                // Make sure each is integer
                NumErrorFlag = false; // only show error message once
                for (Hr = 1; Hr <= 24; ++Hr) {
                    for (TS = 1; TS <= state.dataGlobal->NumOfTimeStepInHour; ++TS) {
                        if (state.dataScheduleMgr->DaySchedule(Count).TSValue(TS, Hr) !=
                            int(state.dataScheduleMgr->DaySchedule(Count).TSValue(TS, Hr))) {
                            if (!NumErrorFlag) {
                                ShowWarningError(state,
                                                 RoutineName + CurrentModuleObject + "=\"" + Alphas(1) +
                                                     "\", One or more values are not integer as required by " + cAlphaFields(2) + '=' + Alphas(2));
                                NumErrorFlag = true;
                            }
                        }
                    }
                }
            }
        }

        MinuteValue.allocate(60, 24);
        SetMinuteValue.allocate(60, 24);

        //!! Get "DaySchedule:Interval"

        CurrentModuleObject = "Schedule:Day:Interval";
        for (LoopIndex = 1; LoopIndex <= NumIntDaySchedules; ++LoopIndex) {
            state.dataInputProcessing->inputProcessor->getObjectItem(state,
                                                                     CurrentModuleObject,
                                                                     LoopIndex,
                                                                     Alphas,
                                                                     NumAlphas,
                                                                     Numbers,
                                                                     NumNumbers,
                                                                     Status,
                                                                     lNumericBlanks,
                                                                     lAlphaBlanks,
                                                                     cAlphaFields,
                                                                     cNumericFields);
            GlobalNames::VerifyUniqueInterObjectName(
                state, state.dataScheduleMgr->UniqueDayScheduleNames, Alphas(1), CurrentModuleObject, cAlphaFields(1), ErrorsFound);
            ++Count;
            state.dataScheduleMgr->DaySchedule(Count).Name = Alphas(1);
            // Validate ScheduleType
            if (state.dataScheduleMgr->NumScheduleTypes > 0) {
                CheckIndex =
                    UtilityRoutines::FindItemInList(Alphas(2), state.dataScheduleMgr->ScheduleType({1, state.dataScheduleMgr->NumScheduleTypes}));
                if (CheckIndex == 0) {
                    if (!lAlphaBlanks(2)) {
                        ShowWarningError(state,
                                         RoutineName + CurrentModuleObject + "=\"" + Alphas(1) + "\", " + cAlphaFields(2) + "=\"" + Alphas(2) +
                                             "\" not found -- will not be validated");
                    } else {
                        ShowWarningError(state,
                                         RoutineName + CurrentModuleObject + "=\"" + Alphas(1) + "\", Blank " + cAlphaFields(2) +
                                             " input -- will not be validated.");
                    }
                } else {
                    state.dataScheduleMgr->DaySchedule(Count).ScheduleTypePtr = CheckIndex;
                }
            }
            NumFields = NumAlphas - 3;
            // check to see if numfield=0
            if (NumFields == 0) {
                ShowSevereError(state,
                                RoutineName + CurrentModuleObject + "=\"" + Alphas(1) + "\", Insufficient data entered for a full schedule day.");
                ShowContinueError(state, format("...Number of interval fields = = [{}].", NumFields));
                ErrorsFound = true;
            }

            // Depending on value of "Interpolate" field, the value for each time step in each hour gets processed:
            if (UtilityRoutines::SameString(Alphas(3), "NO")) {
                state.dataScheduleMgr->DaySchedule(Count).IntervalInterpolated = ScheduleInterpolation::No;
            } else if (UtilityRoutines::SameString(Alphas(3), "AVERAGE")) {
                state.dataScheduleMgr->DaySchedule(Count).IntervalInterpolated = ScheduleInterpolation::Average;
            } else if (UtilityRoutines::SameString(Alphas(3), "LINEAR")) {
                state.dataScheduleMgr->DaySchedule(Count).IntervalInterpolated = ScheduleInterpolation::Linear;
            } else {
                ShowSevereError(state,
                                RoutineName + CurrentModuleObject + "=\"" + Alphas(1) + "Invalid value for \"" + cAlphaFields(3) + "\" field=\"" +
                                    Alphas(3) + "\"");
                ErrorsFound = true;
            }
            ProcessIntervalFields(state,
                                  Alphas({4, _}),
                                  Numbers,
                                  NumFields,
                                  NumNumbers,
                                  MinuteValue,
                                  SetMinuteValue,
                                  ErrorsFound,
                                  Alphas(1),
                                  CurrentModuleObject,
                                  state.dataScheduleMgr->DaySchedule(Count).IntervalInterpolated);
            if (state.dataScheduleMgr->DaySchedule(Count).IntervalInterpolated == ScheduleInterpolation::Average) {
                for (Hr = 1; Hr <= 24; ++Hr) {
                    SCount = 1;
                    CurMinute = state.dataGlobal->MinutesPerTimeStep;
                    for (TS = 1; TS <= state.dataGlobal->NumOfTimeStepInHour; ++TS) {
                        state.dataScheduleMgr->DaySchedule(Count).TSValue(TS, Hr) =
                            sum(MinuteValue({SCount, CurMinute}, Hr)) / double(state.dataGlobal->MinutesPerTimeStep);
                        SCount = CurMinute + 1;
                        CurMinute += state.dataGlobal->MinutesPerTimeStep;
                    }
                }
            } else {
                for (Hr = 1; Hr <= 24; ++Hr) {
                    CurMinute = state.dataGlobal->MinutesPerTimeStep;
                    for (TS = 1; TS <= state.dataGlobal->NumOfTimeStepInHour; ++TS) {
                        state.dataScheduleMgr->DaySchedule(Count).TSValue(TS, Hr) = MinuteValue(CurMinute, Hr);
                        CurMinute += state.dataGlobal->MinutesPerTimeStep;
                    }
                }
            }

            SchedTypePtr = state.dataScheduleMgr->DaySchedule(Count).ScheduleTypePtr;
            if (!state.dataScheduleMgr->ScheduleType(SchedTypePtr).IsReal) {
                // Make sure each is integer
                NumErrorFlag = false; // only show error message once
                for (Hr = 1; Hr <= 24; ++Hr) {
                    for (TS = 1; TS <= state.dataGlobal->NumOfTimeStepInHour; ++TS) {
                        if (state.dataScheduleMgr->DaySchedule(Count).TSValue(TS, Hr) !=
                            int(state.dataScheduleMgr->DaySchedule(Count).TSValue(TS, Hr))) {
                            if (!NumErrorFlag) {
                                ShowWarningError(state,
                                                 RoutineName + CurrentModuleObject + "=\"" + Alphas(1) +
                                                     "\", , One or more values are not integer as required by " + cAlphaFields(2) + '=' + Alphas(2));
                                NumErrorFlag = true;
                            }
                        }
                    }
                }
            }
        }

        //!! Get "DaySchedule:List"

        CurrentModuleObject = "Schedule:Day:List";
        for (LoopIndex = 1; LoopIndex <= NumLstDaySchedules; ++LoopIndex) {
            state.dataInputProcessing->inputProcessor->getObjectItem(state,
                                                                     CurrentModuleObject,
                                                                     LoopIndex,
                                                                     Alphas,
                                                                     NumAlphas,
                                                                     Numbers,
                                                                     NumNumbers,
                                                                     Status,
                                                                     lNumericBlanks,
                                                                     lAlphaBlanks,
                                                                     cAlphaFields,
                                                                     cNumericFields);
            GlobalNames::VerifyUniqueInterObjectName(
                state, state.dataScheduleMgr->UniqueDayScheduleNames, Alphas(1), CurrentModuleObject, cAlphaFields(1), ErrorsFound);
            ++Count;
            state.dataScheduleMgr->DaySchedule(Count).Name = Alphas(1);
            // Validate ScheduleType
            if (state.dataScheduleMgr->NumScheduleTypes > 0) {
                CheckIndex =
                    UtilityRoutines::FindItemInList(Alphas(2), state.dataScheduleMgr->ScheduleType({1, state.dataScheduleMgr->NumScheduleTypes}));
                if (CheckIndex == 0) {
                    if (!lAlphaBlanks(2)) {
                        ShowWarningError(state,
                                         RoutineName + CurrentModuleObject + "=\"" + Alphas(1) + "\", " + cAlphaFields(2) + "=\"" + Alphas(2) +
                                             "\" not found -- will not be validated");
                    } else {
                        ShowWarningError(state,
                                         RoutineName + CurrentModuleObject + "=\"" + Alphas(1) + "\", Blank " + cAlphaFields(2) +
                                             " input -- will not be validated.");
                    }
                } else {
                    state.dataScheduleMgr->DaySchedule(Count).ScheduleTypePtr = CheckIndex;
                }
            }

            // Depending on value of "Interpolate" field, the value for each time step in each hour gets processed:
            if (UtilityRoutines::SameString(Alphas(3), "NO")) {
                state.dataScheduleMgr->DaySchedule(Count).IntervalInterpolated = ScheduleInterpolation::No;
            } else if (UtilityRoutines::SameString(Alphas(3), "AVERAGE")) {
                state.dataScheduleMgr->DaySchedule(Count).IntervalInterpolated = ScheduleInterpolation::Average;
            } else if (UtilityRoutines::SameString(Alphas(3), "LINEAR")) {
                state.dataScheduleMgr->DaySchedule(Count).IntervalInterpolated = ScheduleInterpolation::Linear;
            } else {
                ShowSevereError(state,
                                RoutineName + CurrentModuleObject + "=\"" + Alphas(1) + "Invalid value for \"" + cAlphaFields(3) + "\" field=\"" +
                                    Alphas(3) + "\"");
                ErrorsFound = true;
            }

            // check to see if there are any fields
            if (Numbers(1) <= 0.0) {
                ShowSevereError(state,
                                RoutineName + CurrentModuleObject + "=\"" + Alphas(1) + "\", Insufficient data entered for a full schedule day.");
                ShowContinueError(state, format("...Minutes per Item field = [{}].", Numbers(1)));
                ErrorsFound = true;
                continue;
            }
            if (NumNumbers < 25) {
                ShowSevereError(state,
                                RoutineName + CurrentModuleObject + "=\"" + Alphas(1) + "\", Insufficient data entered for a full schedule day.");
                ShowContinueError(state,
                                  format("...Minutes per Item field = [{}] and only [{}] to apply to list fields.", Numbers(1), NumNumbers - 1));
                ErrorsFound = true;
                continue;
            }
            MinutesPerItem = int(Numbers(1));
            NumExpectedItems = 1440 / MinutesPerItem;
            if ((NumNumbers - 1) != NumExpectedItems) {
                ShowSevereError(state,
                                RoutineName + CurrentModuleObject + "=\"" + Alphas(1) + ", Number of Entered Items=" +
                                    format("{} not equal number of expected items={}", NumNumbers - 1, NumExpectedItems));
                ShowContinueError(state, format("based on {} field value={}", cNumericFields(1), MinutesPerItem));
                ErrorsFound = true;
                continue;
            }

            if (mod(60, MinutesPerItem) != 0) {
                ShowSevereError(state, RoutineName + CurrentModuleObject + "=\"" + Alphas(1));
                ShowContinueError(state, format("Requested {} field value ({}) not evenly divisible into 60", cNumericFields(1), MinutesPerItem));
                ErrorsFound = true;
                continue;
            }

            // Number of numbers in the Numbers list okay to process
            Hr = 1;
            CurMinute = MinutesPerItem;
            SCount = 1;
            for (NumFields = 2; NumFields <= NumNumbers; ++NumFields) {
                MinuteValue({SCount, CurMinute}, Hr) = Numbers(NumFields);
                SCount = CurMinute + 1;
                CurMinute += MinutesPerItem;
                if (CurMinute > 60) {
                    CurMinute = MinutesPerItem;
                    SCount = 1;
                    ++Hr;
                }
            }

            // Now parcel into TS Value....

            if (state.dataScheduleMgr->DaySchedule(Count).IntervalInterpolated == ScheduleInterpolation::Average) {
                for (Hr = 1; Hr <= 24; ++Hr) {
                    SCount = 1;
                    CurMinute = state.dataGlobal->MinutesPerTimeStep;
                    for (TS = 1; TS <= state.dataGlobal->NumOfTimeStepInHour; ++TS) {
                        state.dataScheduleMgr->DaySchedule(Count).TSValue(TS, Hr) =
                            sum(MinuteValue({SCount, CurMinute}, Hr)) / double(state.dataGlobal->MinutesPerTimeStep);
                        SCount = CurMinute + 1;
                        CurMinute += state.dataGlobal->MinutesPerTimeStep;
                    }
                }
            } else {
                for (Hr = 1; Hr <= 24; ++Hr) {
                    CurMinute = state.dataGlobal->MinutesPerTimeStep;
                    for (TS = 1; TS <= state.dataGlobal->NumOfTimeStepInHour; ++TS) {
                        state.dataScheduleMgr->DaySchedule(Count).TSValue(TS, Hr) = MinuteValue(CurMinute, Hr);
                        CurMinute += state.dataGlobal->MinutesPerTimeStep;
                    }
                }
            }

            SchedTypePtr = state.dataScheduleMgr->DaySchedule(Count).ScheduleTypePtr;
            if (state.dataScheduleMgr->ScheduleType(SchedTypePtr).Limited) {
                if (any_lt(state.dataScheduleMgr->DaySchedule(Count).TSValue, state.dataScheduleMgr->ScheduleType(SchedTypePtr).Minimum) ||
                    any_gt(state.dataScheduleMgr->DaySchedule(Count).TSValue, state.dataScheduleMgr->ScheduleType(SchedTypePtr).Maximum)) {
                    ShowWarningError(state,
                                     RoutineName + CurrentModuleObject + "=\"" + Alphas(1) + "\", Values are outside of range for " +
                                         cAlphaFields(2) + '=' + Alphas(2));
                }
            }
            if (!state.dataScheduleMgr->ScheduleType(SchedTypePtr).IsReal) {
                // Make sure each is integer
                NumErrorFlag = false; // only show error message once
                for (Hr = 1; Hr <= 24; ++Hr) {
                    for (TS = 1; TS <= state.dataGlobal->NumOfTimeStepInHour; ++TS) {
                        if (state.dataScheduleMgr->DaySchedule(Count).TSValue(TS, Hr) !=
                            int(state.dataScheduleMgr->DaySchedule(Count).TSValue(TS, Hr))) {
                            if (!NumErrorFlag) {
                                ShowWarningError(state,
                                                 RoutineName + CurrentModuleObject + "=\"" + Alphas(1) +
                                                     "\", , One or more values are not integer as required by " + cAlphaFields(2) + '=' + Alphas(2));
                                NumErrorFlag = true;
                            }
                        }
                    }
                }
            }
        }

        //!! Get Week Schedules - regular

        CurrentModuleObject = "Schedule:Week:Daily";
        for (LoopIndex = 1; LoopIndex <= NumRegWeekSchedules; ++LoopIndex) {
            state.dataInputProcessing->inputProcessor->getObjectItem(state,
                                                                     CurrentModuleObject,
                                                                     LoopIndex,
                                                                     Alphas,
                                                                     NumAlphas,
                                                                     Numbers,
                                                                     NumNumbers,
                                                                     Status,
                                                                     lNumericBlanks,
                                                                     lAlphaBlanks,
                                                                     cAlphaFields,
                                                                     cNumericFields);
            GlobalNames::VerifyUniqueInterObjectName(
                state, state.dataScheduleMgr->UniqueWeekScheduleNames, Alphas(1), CurrentModuleObject, cAlphaFields(1), ErrorsFound);
            state.dataScheduleMgr->WeekSchedule(LoopIndex).Name = Alphas(1);
            // Rest of Alphas are processed into Pointers
            for (InLoopIndex = 1; InLoopIndex <= MaxDayTypes; ++InLoopIndex) {
                DayIndex = UtilityRoutines::FindItemInList(Alphas(InLoopIndex + 1), state.dataScheduleMgr->DaySchedule({1, NumRegDaySchedules}));
                if (DayIndex == 0) {
                    ShowSevereError(state,
                                    RoutineName + CurrentModuleObject + "=\"" + Alphas(1) + "\", " + cAlphaFields(InLoopIndex + 1) + " \"" +
                                        Alphas(InLoopIndex + 1) + "\" not Found",
                                    OptionalOutputFileRef{state.files.audit});
                    ErrorsFound = true;
                } else {
                    state.dataScheduleMgr->WeekSchedule(LoopIndex).DaySchedulePointer(InLoopIndex) = DayIndex;
                }
            }
        }

        //!! Get Week Schedules - compact
        Count = NumRegWeekSchedules;
        CurrentModuleObject = "Schedule:Week:Compact";
        for (LoopIndex = 1; LoopIndex <= NumCptWeekSchedules; ++LoopIndex) {
            state.dataInputProcessing->inputProcessor->getObjectItem(state,
                                                                     CurrentModuleObject,
                                                                     LoopIndex,
                                                                     Alphas,
                                                                     NumAlphas,
                                                                     Numbers,
                                                                     NumNumbers,
                                                                     Status,
                                                                     lNumericBlanks,
                                                                     lAlphaBlanks,
                                                                     cAlphaFields,
                                                                     cNumericFields);
            if (Count > 0) {
                GlobalNames::VerifyUniqueInterObjectName(
                    state, state.dataScheduleMgr->UniqueWeekScheduleNames, Alphas(1), CurrentModuleObject, cAlphaFields(1), ErrorsFound);
            }
            ++Count;
            state.dataScheduleMgr->WeekSchedule(Count).Name = Alphas(1);
            AllDays = false;
            // Rest of Alphas are processed into Pointers
            for (InLoopIndex = 2; InLoopIndex <= NumAlphas; InLoopIndex += 2) {
                DayIndex = UtilityRoutines::FindItemInList(Alphas(InLoopIndex + 1), state.dataScheduleMgr->DaySchedule({1, NumRegDaySchedules}));
                if (DayIndex == 0) {
                    ShowSevereError(state,
                                    RoutineName + CurrentModuleObject + "=\"" + Alphas(1) + "\", " + cAlphaFields(InLoopIndex + 1) + " \"" +
                                        Alphas(InLoopIndex + 1) + "\" not Found",
                                    OptionalOutputFileRef{state.files.audit});
                    ShowContinueError(state, "ref: " + cAlphaFields(InLoopIndex) + " \"" + Alphas(InLoopIndex) + "\"");
                    ErrorsFound = true;
                } else {
                    TheseDays = false;
                    ErrorHere = false;
                    ProcessForDayTypes(state, Alphas(InLoopIndex), TheseDays, AllDays, ErrorHere);
                    if (ErrorHere) {
                        ShowContinueError(state, RoutineName + CurrentModuleObject + "=\"" + Alphas(1));
                        ErrorsFound = true;
                    } else {
                        for (Hr = 1; Hr <= MaxDayTypes; ++Hr) {
                            if (TheseDays(Hr)) {
                                state.dataScheduleMgr->WeekSchedule(Count).DaySchedulePointer(Hr) = DayIndex;
                            }
                        }
                    }
                }
            }
            //  Have processed all named days, check to make sure all given
            if (!all(AllDays)) {
                ShowSevereError(state, RoutineName + CurrentModuleObject + "=\"" + Alphas(1) + "\", Missing some day assignments");
                ErrorsFound = true;
            }
        }
        NumRegWeekSchedules = Count;

        //!! Get Schedules (all types)

        //!! Get Regular Schedules

        CurrentModuleObject = "Schedule:Year";
        for (LoopIndex = 1; LoopIndex <= NumRegSchedules; ++LoopIndex) {
            state.dataInputProcessing->inputProcessor->getObjectItem(state,
                                                                     CurrentModuleObject,
                                                                     LoopIndex,
                                                                     Alphas,
                                                                     NumAlphas,
                                                                     Numbers,
                                                                     NumNumbers,
                                                                     Status,
                                                                     lNumericBlanks,
                                                                     lAlphaBlanks,
                                                                     cAlphaFields,
                                                                     cNumericFields);
            GlobalNames::VerifyUniqueInterObjectName(
                state, state.dataScheduleMgr->UniqueScheduleNames, Alphas(1), CurrentModuleObject, cAlphaFields(1), ErrorsFound);
            state.dataScheduleMgr->Schedule(LoopIndex).Name = Alphas(1);
            state.dataScheduleMgr->Schedule(LoopIndex).SchType = SchedType::ScheduleInput_year;
            // Validate ScheduleType
            if (state.dataScheduleMgr->NumScheduleTypes > 0) {
                CheckIndex =
                    UtilityRoutines::FindItemInList(Alphas(2), state.dataScheduleMgr->ScheduleType({1, state.dataScheduleMgr->NumScheduleTypes}));
                if (CheckIndex == 0) {
                    if (!lAlphaBlanks(2)) {
                        ShowWarningError(state,
                                         RoutineName + CurrentModuleObject + "=\"" + Alphas(1) + "\", " + cAlphaFields(2) + "=\"" + Alphas(2) +
                                             "\" not found -- will not be validated");
                    } else {
                        ShowWarningError(state,
                                         RoutineName + CurrentModuleObject + "=\"" + Alphas(1) + "\", Blank " + cAlphaFields(2) +
                                             " input -- will not be validated.");
                    }
                } else {
                    state.dataScheduleMgr->Schedule(LoopIndex).ScheduleTypePtr = CheckIndex;
                }
            }
            NumPointer = 0;
            DaysInYear = 0;
            // Rest of Alphas (Weekschedules) are processed into Pointers
            for (InLoopIndex = 3; InLoopIndex <= NumAlphas; ++InLoopIndex) {
                WeekIndex = UtilityRoutines::FindItemInList(Alphas(InLoopIndex), state.dataScheduleMgr->WeekSchedule({1, NumRegWeekSchedules}));
                if (WeekIndex == 0) {
                    ShowSevereError(state,
                                    RoutineName + CurrentModuleObject + "=\"" + Alphas(1) + "\", " + cAlphaFields(InLoopIndex) + "=\"" +
                                        Alphas(InLoopIndex) + "\" not found.",
                                    OptionalOutputFileRef{state.files.audit});
                    ErrorsFound = true;
                } else {
                    // Process for month, day
                    StartMonth = int(Numbers(NumPointer + 1));
                    StartDay = int(Numbers(NumPointer + 2));
                    EndMonth = int(Numbers(NumPointer + 3));
                    EndDay = int(Numbers(NumPointer + 4));
                    NumPointer += 4;
                    StartPointer = General::OrdinalDay(StartMonth, StartDay, 1);
                    EndPointer = General::OrdinalDay(EndMonth, EndDay, 1);
                    if (StartPointer <= EndPointer) {
                        for (Count = StartPointer; Count <= EndPointer; ++Count) {
                            ++DaysInYear(Count);
                            state.dataScheduleMgr->Schedule(LoopIndex).WeekSchedulePointer(Count) = WeekIndex;
                        }
                    } else {
                        for (Count = StartPointer; Count <= 366; ++Count) {
                            ++DaysInYear(Count);
                            state.dataScheduleMgr->Schedule(LoopIndex).WeekSchedulePointer(Count) = WeekIndex;
                        }
                        for (Count = 1; Count <= EndPointer; ++Count) {
                            ++DaysInYear(Count);
                            state.dataScheduleMgr->Schedule(LoopIndex).WeekSchedulePointer(Count) = WeekIndex;
                        }
                    }
                }
            }
            // Perform Error checks on this item
            // Do special test for Feb 29.  Make equal to Feb 28.
            if (DaysInYear(60) == 0) {
                DaysInYear(60) = DaysInYear(59);
                state.dataScheduleMgr->Schedule(LoopIndex).WeekSchedulePointer(60) =
                    state.dataScheduleMgr->Schedule(LoopIndex).WeekSchedulePointer(59);
            }
            if (any_eq(DaysInYear, 0)) {
                ShowSevereError(state,
                                RoutineName + CurrentModuleObject + "=\"" + state.dataScheduleMgr->Schedule(LoopIndex).Name +
                                    "\" has missing days in its schedule pointers",
                                OptionalOutputFileRef{state.files.audit});
                ErrorsFound = true;
            }
            if (any_gt(DaysInYear, 1)) {
                ShowSevereError(state,
                                RoutineName + CurrentModuleObject + "=\"" + state.dataScheduleMgr->Schedule(LoopIndex).Name +
                                    "\" has overlapping days in its schedule pointers",
                                OptionalOutputFileRef{state.files.audit});
                ErrorsFound = true;
            }

            if (state.dataGlobal->AnyEnergyManagementSystemInModel) { // setup constant schedules as actuators
                SetupEMSActuator(state,
                                 "Schedule:Year",
                                 state.dataScheduleMgr->Schedule(LoopIndex).Name,
                                 "Schedule Value",
                                 "[ ]",
                                 state.dataScheduleMgr->Schedule(LoopIndex).EMSActuatedOn,
                                 state.dataScheduleMgr->Schedule(LoopIndex).EMSValue);
            }
        }

        //!! Get Compact Schedules
        // SCHEDULE:COMPACT,
        //   \memo Irregular object.  Does not follow the usual definition for fields.  Fields A3... are:
        //   \memo Through: Date
        //   \memo For: Applicable days (ref: Weekschedule:Compact)
        //   \memo Interpolate: Yes/No (ref: Dayschedule:interval) -- optional, if not used will be "No"
        //   \memo Until: <Time> (ref: Dayschedule:Interval)
        //   \memo <numeric value>
        //   \memo words "Through","For","Interpolate","Until" must be included.
        //  A1 , \field Name
        //       \required-field
        //       \type alpha
        //       \reference ScheduleNames
        //  A2 , \field ScheduleType
        //       \type object-list
        //       \object-list ScheduleTypeNames
        //  A3 , \field Complex Field #1
        //  A4 , \field Complex Field #2
        //  A5 , \field Complex Field #3

        SchNum = NumRegSchedules;
        AddWeekSch = NumRegWeekSchedules;
        AddDaySch = NumRegDaySchedules;
        CurrentModuleObject = "Schedule:Compact";
        for (LoopIndex = 1; LoopIndex <= NumCptSchedules; ++LoopIndex) {
            state.dataInputProcessing->inputProcessor->getObjectItem(state,
                                                                     CurrentModuleObject,
                                                                     LoopIndex,
                                                                     Alphas,
                                                                     NumAlphas,
                                                                     Numbers,
                                                                     NumNumbers,
                                                                     Status,
                                                                     lNumericBlanks,
                                                                     lAlphaBlanks,
                                                                     cAlphaFields,
                                                                     cNumericFields);
            GlobalNames::VerifyUniqueInterObjectName(
                state, state.dataScheduleMgr->UniqueScheduleNames, Alphas(1), CurrentModuleObject, cAlphaFields(1), ErrorsFound);
            ++SchNum;
            state.dataScheduleMgr->Schedule(SchNum).Name = Alphas(1);
            state.dataScheduleMgr->Schedule(SchNum).SchType = SchedType::ScheduleInput_compact;
            // Validate ScheduleType
            CheckIndex =
                UtilityRoutines::FindItemInList(Alphas(2), state.dataScheduleMgr->ScheduleType({1, state.dataScheduleMgr->NumScheduleTypes}));
            if (CheckIndex == 0) {
                if (!lAlphaBlanks(2)) {
                    ShowWarningError(state,
                                     RoutineName + CurrentModuleObject + "=\"" + Alphas(1) + "\", " + cAlphaFields(2) + "=\"" + Alphas(2) +
                                         "\" not found -- will not be validated");
                } else {
                    ShowWarningError(state,
                                     RoutineName + CurrentModuleObject + "=\"" + Alphas(1) + "\", Blank " + cAlphaFields(2) +
                                         " input -- will not be validated.");
                }
            } else {
                state.dataScheduleMgr->Schedule(SchNum).ScheduleTypePtr = CheckIndex;
            }
            NumPointer = 0;
            DaysInYear = 0;
            // Process the "complex" fields -- so named because they are not a 1:1 correspondence
            // as other objects are
            NumField = 3;
            StartPointer = 1;
            WkCount = 0;
            DyCount = 0;
            bool FullYearSet = false;
            while (NumField < NumAlphas) {
                //   Process "Through"
                if (!has_prefix(Alphas(NumField), "THROUGH:") && !has_prefix(Alphas(NumField), "THROUGH")) {
                    ShowSevereError(state,
                                    RoutineName + CurrentModuleObject + "=\"" + state.dataScheduleMgr->Schedule(SchNum).Name +
                                        "\", Expecting \"Through:\" date");
                    ShowContinueError(state, "Instead, found entry=" + Alphas(NumField));
                    ErrorsFound = true;
                    goto Through_exit;
                } else {
                    if (Alphas(NumField)[7] == ':') {
                        sPos = 8;
                    } else {
                        sPos = 7;
                    }
                    Alphas(NumField).erase(0, sPos);
                    strip(Alphas(NumField));
                }
                CurrentThrough = Alphas(NumField);
                ErrorHere = false;
                ProcessDateString(state, Alphas(NumField), EndMonth, EndDay, PWeekDay, PDateType, ErrorHere);
                if (PDateType == WeatherManager::DateType::NthDayInMonth || PDateType == WeatherManager::DateType::LastDayInMonth) {
                    ShowSevereError(state,
                                    RoutineName + CurrentModuleObject + "=\"" + state.dataScheduleMgr->Schedule(SchNum).Name +
                                        "\", Invalid \"Through:\" date");
                    ShowContinueError(state, "Found entry=" + Alphas(NumField));
                    ErrorsFound = true;
                    goto Through_exit;
                } else if (ErrorHere) {
                    ShowSevereError(state,
                                    RoutineName + CurrentModuleObject + "=\"" + state.dataScheduleMgr->Schedule(SchNum).Name +
                                        "\", Invalid \"Through:\" date");
                    ShowContinueError(state, "Found entry=" + Alphas(NumField));
                    ErrorsFound = true;
                    goto Through_exit;
                } else {
                    EndPointer = General::OrdinalDay(EndMonth, EndDay, 1);
                    if (EndPointer == 366) {
                        if (FullYearSet) {
                            ShowSevereError(state,
                                            RoutineName + CurrentModuleObject + "=\"" + state.dataScheduleMgr->Schedule(SchNum).Name +
                                                "\", New \"Through\" entry when \"full year\" already set");
                            ShowContinueError(state, "\"Through\" field=" + CurrentThrough);
                            ErrorsFound = true;
                        }
                        FullYearSet = true;
                    }
                }
                ++WkCount;
                ++AddWeekSch;
                state.dataScheduleMgr->WeekSchedule(AddWeekSch).Name = format("{}_wk_{}", Alphas(1), WkCount);
                state.dataScheduleMgr->WeekSchedule(AddWeekSch).Used = true;
                for (Hr = StartPointer; Hr <= EndPointer; ++Hr) {
                    state.dataScheduleMgr->Schedule(SchNum).WeekSchedulePointer(Hr) = AddWeekSch;
                    ++DaysInYear(Hr);
                }
                StartPointer = EndPointer + 1;
                ThruField = NumField;
                AllDays = false;
                ++NumField;
                while (NumField < NumAlphas) { // Continues until next "Through"
                    if (has_prefix(Alphas(NumField), "THROUGH")) goto For_exit;
                    //   "For" must be next, adds to "# Day Schedules"
                    if (has_prefix(Alphas(NumField), "FOR")) {
                        ++DyCount;
                        ++AddDaySch;
                        state.dataScheduleMgr->DaySchedule(AddDaySch).Name = format("{}_dy_{}", Alphas(1), DyCount);
                        state.dataScheduleMgr->DaySchedule(AddDaySch).ScheduleTypePtr = state.dataScheduleMgr->Schedule(SchNum).ScheduleTypePtr;
                        state.dataScheduleMgr->DaySchedule(AddDaySch).Used = true;
                        TheseDays = false;
                        ErrorHere = false;
                        LastFor = Alphas(NumField);
                        ProcessForDayTypes(state, Alphas(NumField), TheseDays, AllDays, ErrorHere);
                        if (ErrorHere) {
                            ShowContinueError(state, "ref " + CurrentModuleObject + "=\"" + Alphas(1) + "\"");
                            ShowContinueError(state, "ref Through field=" + Alphas(ThruField));
                            ErrorsFound = true;
                        } else {
                            for (Hr = 1; Hr <= MaxDayTypes; ++Hr) {
                                if (TheseDays(Hr)) {
                                    state.dataScheduleMgr->WeekSchedule(AddWeekSch).DaySchedulePointer(Hr) = AddDaySch;
                                }
                            }
                        }
                    } else {
                        ShowSevereError(state,
                                        RoutineName + CurrentModuleObject + "=\"" + Alphas(1) +
                                            "\", Looking for \"For\" field, found=" + Alphas(NumField));
                        ErrorsFound = true;
                        //          CALL ShowSevereError(state, RoutineName//TRIM(CurrentModuleObject)//'="'//TRIM(Schedule(SchNum)%Name)//  &
                        //               '", Expecting "For:" day types')
                        //          CALL ShowContinueError(state, 'Instead, found entry='//TRIM(Alphas(NumField)))
                        goto Through_exit;
                    }
                    // Check for "Interpolate"
                    ++NumField;
                    if (has_prefix(Alphas(NumField), "INTERPOLATE")) {
                        if (has(Alphas(NumField), "NO")) {
                            state.dataScheduleMgr->DaySchedule(AddDaySch).IntervalInterpolated = ScheduleInterpolation::No;
                        } else if (has(Alphas(NumField), "AVERAGE")) {
                            state.dataScheduleMgr->DaySchedule(AddDaySch).IntervalInterpolated = ScheduleInterpolation::Average;
                        } else if (has(Alphas(NumField), "LINEAR")) {
                            state.dataScheduleMgr->DaySchedule(AddDaySch).IntervalInterpolated = ScheduleInterpolation::Linear;
                        } else {
                            ShowSevereError(state,
                                            RoutineName + CurrentModuleObject + "=\"" + Alphas(1) + "Invalid value for \"" + cAlphaFields(NumField) +
                                                "\" field=\"" + Alphas(NumField) + "\"");
                            ErrorsFound = true;
                        }
                        ++NumField;
                    } else {
                        if (!has_prefix(Alphas(NumField), "UNTIL")) {
                            if (has(Alphas(NumField), "NO")) {
                                state.dataScheduleMgr->DaySchedule(AddDaySch).IntervalInterpolated = ScheduleInterpolation::No;
                            } else if (has(Alphas(NumField), "AVERAGE")) {
                                state.dataScheduleMgr->DaySchedule(AddDaySch).IntervalInterpolated = ScheduleInterpolation::Average;
                            } else if (has(Alphas(NumField), "LINEAR")) {
                                state.dataScheduleMgr->DaySchedule(AddDaySch).IntervalInterpolated = ScheduleInterpolation::Linear;
                            } else {
                                ShowSevereError(
                                    state, RoutineName + CurrentModuleObject + "=\"" + Alphas(1) + "\", Illegal Field entered =" + Alphas(NumField));
                                ErrorsFound = true;
                            }
                            ++NumField;
                        }
                    }
                    NumNumbers = 0;
                    xxcount = 0;
                    UntilFld = NumField;
                    while (true) {
                        if (has_prefix(Alphas(NumField), "FOR")) break;
                        if (has_prefix(Alphas(NumField), "THROUGH")) break;
                        if (has_prefix(Alphas(NumField), "UNTIL")) {
                            // Process Until/Value pairs for later processing by other routine.
                            ++NumField;
                            ++xxcount;
                            ++NumNumbers;
                            Numbers(NumNumbers) = UtilityRoutines::ProcessNumber(Alphas(NumField), ErrorHere);
                            if (ErrorHere) {
                                ShowSevereError(state, CurrentModuleObject + "=\"" + Alphas(1) + "\"");
                                ShowContinueError(state,
                                                  "Until field=[" + Alphas(NumField - 1) + "] has illegal value field=[" + Alphas(NumField) + "].");
                                ErrorsFound = true;
                            }
                            ++NumField;
                            Alphas(UntilFld + xxcount) = Alphas(NumField); // Incase next is "until"
                        } else {
                            ShowSevereError(state,
                                            RoutineName + CurrentModuleObject + "=\"" + Alphas(1) +
                                                "\", Looking for \"Until\" field, found=" + Alphas(NumField));
                            ErrorsFound = true;
                            goto Through_exit;
                        }
                        if (Alphas(NumField).empty()) break;
                    }
                    // Process Untils, Numbers
                    if (NumNumbers > 0) {
                        NumFields = NumNumbers;
                        ErrorHere = false;
                        ProcessIntervalFields(state,
                                              Alphas({UntilFld, _}),
                                              Numbers,
                                              NumFields,
                                              NumNumbers,
                                              MinuteValue,
                                              SetMinuteValue,
                                              ErrorHere,
                                              state.dataScheduleMgr->DaySchedule(AddDaySch).Name,
                                              CurrentModuleObject + " DaySchedule Fields",
                                              state.dataScheduleMgr->DaySchedule(AddDaySch).IntervalInterpolated);
                        // Depending on value of "Interpolate" field, the value for each time step in each hour gets processed:
                        if (ErrorHere) {
                            ShowContinueError(state, "ref " + CurrentModuleObject + "=\"" + Alphas(1) + "\"");
                            ErrorsFound = true;
                        }
                        if (state.dataScheduleMgr->DaySchedule(AddDaySch).IntervalInterpolated ==
                            ScheduleInterpolation::No) { // No validation done on the value of the interpolation field
                            for (Hr = 1; Hr <= 24; ++Hr) {
                                CurMinute = state.dataGlobal->MinutesPerTimeStep;
                                for (TS = 1; TS <= state.dataGlobal->NumOfTimeStepInHour; ++TS) {
                                    state.dataScheduleMgr->DaySchedule(AddDaySch).TSValue(TS, Hr) = MinuteValue(CurMinute, Hr);
                                    CurMinute += state.dataGlobal->MinutesPerTimeStep;
                                }
                            }
                        } else {
                            for (Hr = 1; Hr <= 24; ++Hr) {
                                SCount = 1;
                                CurMinute = state.dataGlobal->MinutesPerTimeStep;
                                for (TS = 1; TS <= state.dataGlobal->NumOfTimeStepInHour; ++TS) {
                                    //                tempval=SUM(MinuteValue(Hr,SCount:CurMinute))/REAL(MinutesPerTimeStep,r64)
                                    state.dataScheduleMgr->DaySchedule(AddDaySch).TSValue(TS, Hr) =
                                        sum(MinuteValue({SCount, CurMinute}, Hr)) / double(state.dataGlobal->MinutesPerTimeStep);
                                    SCount = CurMinute + 1;
                                    CurMinute += state.dataGlobal->MinutesPerTimeStep;
                                }
                            }
                        }
                    }
                }
            For_exit:;
                if (!all(AllDays)) {
                    ShowWarningError(state,
                                     RoutineName + CurrentModuleObject + "=\"" + state.dataScheduleMgr->Schedule(SchNum).Name +
                                         "\" has missing day types in Through=" + CurrentThrough);
                    ShowContinueError(state, "Last \"For\" field=" + LastFor);
                    errmsg = "Missing day types=,";
                    for (kdy = 1; kdy <= MaxDayTypes; ++kdy) {
                        if (AllDays(kdy)) continue;
                        errmsg.erase(errmsg.length() - 1);
                        errmsg += "\"" + ValidDayTypes(kdy) + "\",-";
                    }
                    errmsg.erase(errmsg.length() - 2);
                    ShowContinueError(state, errmsg);
                    ShowContinueError(state, "Missing day types will have 0.0 as Schedule Values");
                }
            }
        Through_exit:;
            if (DaysInYear(60) == 0) {
                DaysInYear(60) = DaysInYear(59);
                state.dataScheduleMgr->Schedule(LoopIndex).WeekSchedulePointer(60) =
                    state.dataScheduleMgr->Schedule(LoopIndex).WeekSchedulePointer(59);
            }
            if (any_eq(DaysInYear, 0)) {
                ShowSevereError(state,
                                RoutineName + CurrentModuleObject + "=\"" + state.dataScheduleMgr->Schedule(SchNum).Name +
                                    "\" has missing days in its schedule pointers",
                                OptionalOutputFileRef{state.files.audit});
                ErrorsFound = true;
            }
            if (any_gt(DaysInYear, 1)) {
                ShowSevereError(state,
                                RoutineName + CurrentModuleObject + "=\"" + state.dataScheduleMgr->Schedule(SchNum).Name +
                                    "\" has overlapping days in its schedule pointers",
                                OptionalOutputFileRef{state.files.audit});
                ErrorsFound = true;
            }

            if (state.dataGlobal->AnyEnergyManagementSystemInModel) { // setup constant schedules as actuators
                SetupEMSActuator(state,
                                 "Schedule:Compact",
                                 state.dataScheduleMgr->Schedule(SchNum).Name,
                                 "Schedule Value",
                                 "[ ]",
                                 state.dataScheduleMgr->Schedule(SchNum).EMSActuatedOn,
                                 state.dataScheduleMgr->Schedule(SchNum).EMSValue);
            }
        }

        //  Schedule:File,
        //   \min-fields 5
        //         \memo A Schedule:File points to a text computer file that has 8760-8784 hours of data.
        //    A1 , \field Name
        //         \required-field
        //         \type alpha
        //         \reference ScheduleNames
        //    A2 , \field Schedule Type Limits Name
        //         \type object-list
        //         \object-list ScheduleTypeLimitsNames
        //    A3 , \field File Name
        //         \required-field
        //         \retaincase
        //    N1 , \field Column Number
        //         \required-field
        //         \type integer
        //         \minimum 1
        //    N2 , \field Rows to Skip at Top
        //         \required-field
        //         \type integer
        //         \minimum 0
        //    N3 , \field Number of Hours of Data
        //         \note 8760 hours does not account for leap years, 8784 does.
        //         \note should be either 8760 or 8784
        //         \default 8760
        //         \minimum 8760
        //         \maximum 8784
        //    A4 , \field Column Separator
        //         \type choice
        //         \key Comma
        //         \key Tab
        //         \key Fixed
        //         \key Semicolon
        //         \default Comma
        //    A5 , \field Interpolate to Timestep
        //         \note when the interval does not match the user specified timestep a "Yes" choice will average between the intervals request (to
        //         \note timestep resolution.  a "No" choice will use the interval value at the simulation timestep without regard to if it matches
        //         \note the boundary or not.
        //         \type choice
        //         \key Yes
        //         \key No
        //         \default No
        //    N4 ; \field Minutes per Item
        //         \note Must be evenly divisible into 60
        //         \type integer
        //         \minimum 1
        //         \maximum 60

        // continue adding to SchNum,AddWeekSch,AddDaySch
        if (NumCommaFileSchedules > 0) {
            hourlyFileValues.allocate(8784 * 60); // sized to accomodate any interval for schedule file.
        }
        CurrentModuleObject = "Schedule:File";
        for (LoopIndex = 1; LoopIndex <= NumCommaFileSchedules; ++LoopIndex) {
            state.dataInputProcessing->inputProcessor->getObjectItem(state,
                                                                     CurrentModuleObject,
                                                                     LoopIndex,
                                                                     Alphas,
                                                                     NumAlphas,
                                                                     Numbers,
                                                                     NumNumbers,
                                                                     Status,
                                                                     lNumericBlanks,
                                                                     lAlphaBlanks,
                                                                     cAlphaFields,
                                                                     cNumericFields);
            GlobalNames::VerifyUniqueInterObjectName(
                state, state.dataScheduleMgr->UniqueScheduleNames, Alphas(1), CurrentModuleObject, cAlphaFields(1), ErrorsFound);
            ++SchNum;
            state.dataScheduleMgr->Schedule(SchNum).Name = Alphas(1);
            state.dataScheduleMgr->Schedule(SchNum).SchType = SchedType::ScheduleInput_file;
            // Validate ScheduleType
            if (state.dataScheduleMgr->NumScheduleTypes > 0) {
                CheckIndex = 0;
                if (!lAlphaBlanks(2))
                    CheckIndex =
                        UtilityRoutines::FindItemInList(Alphas(2), state.dataScheduleMgr->ScheduleType({1, state.dataScheduleMgr->NumScheduleTypes}));
                if (CheckIndex == 0) {
                    if (!lAlphaBlanks(2)) {
                        ShowWarningError(state,
                                         "ProcessScheduleInput: For " + CurrentModuleObject + "=\"" + Alphas(1) + "\", " + cAlphaFields(2) + "=\"" +
                                             Alphas(2) + "\" not found -- will not be validated");
                    } else {
                        ShowWarningError(state,
                                         "For " + CurrentModuleObject + "=\"" + Alphas(1) + "\", Blank " + cAlphaFields(2) +
                                             " input -- will not be validated.");
                    }
                } else {
                    state.dataScheduleMgr->Schedule(SchNum).ScheduleTypePtr = CheckIndex;
                }
            }
            hourlyFileValues = 0.0; // set default values to zero

            // Numbers(1) - which column
            curcolCount = Numbers(1);
            // Numbers(2) - number of rows to skip
            skiprowCount = Numbers(2);
            if (Numbers(3) == 0) Numbers(3) = 8760.0;
            if (Numbers(3) != 8760 && Numbers(3) != 8784) {
                ShowSevereError(state,
                                RoutineName + CurrentModuleObject + "=\"" + Alphas(1) + "\", " + cNumericFields(3) +
                                    " must = 8760 or 8784 (for a leap year)");
                ShowContinueError(state, format("..Value for field = {:.0T}, Schedule not processed.", Numbers(3)));
                ErrorsFound = true;
                continue;
            }

            if (lAlphaBlanks(4) || UtilityRoutines::SameString(Alphas(4), "comma")) {
                ColumnSep = CharComma;
                Alphas(4) = "comma";
            } else if (UtilityRoutines::SameString(Alphas(4), "semicolon")) {
                ColumnSep = CharSemicolon;
            } else if (UtilityRoutines::SameString(Alphas(4), "tab")) {
                ColumnSep = CharTab;
            } else if (UtilityRoutines::SameString(Alphas(4), "space")) {
                ColumnSep = CharSpace;
            } else {
                ShowSevereError(state,
                                RoutineName + CurrentModuleObject + "=\"" + Alphas(1) + "\", " + cAlphaFields(4) + " illegal value=\"" + Alphas(4) +
                                    "\".");
                ShowContinueError(state, "..must be Comma, Semicolon, Tab, or Space.");
                ErrorsFound = true;
                continue;
            }

            // Depending on value of "Interpolate" field, the value for each time step in each hour gets processed:
            FileIntervalInterpolated = false;
            if (lAlphaBlanks(5)) Alphas(5) = "NO";
            if (Alphas(5) != "NO" && Alphas(5) != "YES") {
                ShowSevereError(state,
                                RoutineName + CurrentModuleObject + "=\"" + Alphas(1) + "Invalid value for \"" + cAlphaFields(5) + "\" field=\"" +
                                    Alphas(5) + "\"");
                ErrorsFound = true;
            } else if (Alphas(5) != "YES") { // No validation done on the value of the interpolation field
                FileIntervalInterpolated = false;
            } else {
                FileIntervalInterpolated = true;
            }

            // is it a sub-hourly schedule or not?
            MinutesPerItem = 60;
            if (NumNumbers > 3) {
                MinutesPerItem = int(Numbers(4));
                NumExpectedItems = 1440 / MinutesPerItem;
                if (mod(60, MinutesPerItem) != 0) {
                    ShowSevereError(state, RoutineName + CurrentModuleObject + "=\"" + Alphas(1));
                    ShowContinueError(state, format("Requested {} field value ({}) not evenly divisible into 60", cNumericFields(4), MinutesPerItem));
                    ErrorsFound = true;
                    continue;
                }
            }

            numHourlyValues = Numbers(3);
            rowLimitCount = (Numbers(3) * 60.0) / MinutesPerItem;
            hrLimitCount = 60 / MinutesPerItem;

            //    ! Number of numbers in the Numbers list okay to process
            //    Hr=1
            //    CurMinute=MinutesPerItem
            //    SCount=1
            //    DO NumFields=2,NumNumbers
            //      MinuteValue(Hr,SCount:CurMinute)=Numbers(NumFields)
            //      SCount=CurMinute+1
            //      CurMinute=CurMinute+MinutesPerItem
            //      IF (CurMinute > 60) THEN
            //        CurMinute=MinutesPerItem
            //        SCount=1
            //        Hr=Hr+1
            //      ENDIF
            //    ENDDO
            //    ! Now parcel into TS Value....
            //    IF (DaySchedule(Count)%IntervalInterpolated) THEN
            //      DO Hr=1,24
            //        SCount=1
            //        CurMinute=MinutesPerTimeStep
            //        DO TS=1,NumOfTimeStepInHour
            //          DaySchedule(Count)%TSValue(Hr,TS)=SUM(MinuteValue(Hr,SCount:CurMinute))/REAL(MinutesPerTimeStep,r64)
            //          SCount=CurMinute+1
            //          CurMinute=CurMinute+MinutesPerTimeStep
            //        ENDDO
            //      ENDDO
            //    ELSE
            //      DO Hr=1,24
            //        CurMinute=MinutesPerTimeStep
            //        DO TS=1,NumOfTimeStepInHour
            //          DaySchedule(Count)%TSValue(Hr,TS)=MinuteValue(Hr,CurMinute)
            //          Curminute=CurMinute+MinutesPerTimeStep
            //        ENDDO
            //      ENDDO
            //    ENDIF

            std::string contextString = CurrentModuleObject + "=\"" + Alphas(1) + "\", " + cAlphaFields(3) + ": ";

            state.files.TempFullFilePath.filePath = CheckForActualFilePath(state, Alphas(3), contextString);

            //    INQUIRE(file=Alphas(3),EXIST=FileExists)
            // Setup file reading parameters
            if (state.files.TempFullFilePath.filePath.empty()) {
                ErrorsFound = true;
            } else {
                auto SchdFile = state.files.TempFullFilePath.try_open();
                if (!SchdFile.good()) {
                    ShowSevereError(state,
                                    RoutineName + CurrentModuleObject + "=\"" + Alphas(1) + "\", " + cAlphaFields(3) + "=\"" + Alphas(3) +
                                        "\" cannot be opened.");
                    ShowContinueError(state, "... It may be open in another program (such as Excel).  Please close and try again.");
                    ShowFatalError(state, "Program terminates due to previous condition.");
                }
                // check for stripping
                auto LineIn = SchdFile.readLine();
                const auto endLine = len(LineIn.data);
                if (endLine > 0) {
                    if (int(LineIn.data[endLine - 1]) == state.dataSysVars->iUnicode_end) {
                        ShowSevereError(state,
                                        RoutineName + CurrentModuleObject + "=\"" + Alphas(1) + "\", " + cAlphaFields(3) + "=\"" + Alphas(3) +
                                            " appears to be a Unicode or binary file.");
                        ShowContinueError(state, "...This file cannot be read by this program. Please save as PC or Unix file and try again");
                        ShowFatalError(state, "Program terminates due to previous condition.");
                    }
                }
                SchdFile.backspace();

                // skip lines if any need to be skipped.
                numerrors = 0;
                rowCnt = 0;
                if (skiprowCount > 0) {   // Numbers(2) has number of rows to skip
                    while (!LineIn.eof) { // end of file
                        LineIn = SchdFile.readLine();
                        ++rowCnt;
                        if (rowCnt == skiprowCount) {
                            break;
                        }
                    }
                }

                //  proper number of lines are skipped.  read the file
                // for the rest of the lines read from the file
                rowCnt = 0;
                firstLine = true;
                while (!LineIn.eof) { // end of file
                    LineIn = SchdFile.readLine();
                    ++rowCnt;
                    colCnt = 0;
                    wordStart = 0;
                    columnValue = 0.0;
                    // scan through the line looking for a specific column
                    while (true) {
                        sepPos = index(LineIn.data, ColumnSep);
                        ++colCnt;
                        if (sepPos != std::string::npos) {
                            if (sepPos > 0) {
                                wordEnd = sepPos - 1;
                            } else {
                                wordEnd = wordStart;
                            }
                            subString = LineIn.data.substr(wordStart, wordEnd - wordStart + 1);
                            // the next word will start after the comma
                            wordStart = sepPos + 1;
                            // get rid of separator so next INDEX will find next separator
                            LineIn.data.erase(0, wordStart);
                            firstLine = false;
                            wordStart = 0;
                        } else {
                            // no more commas
                            subString = LineIn.data.substr(wordStart);
                            if (firstLine && subString == BlankString) {
                                ShowWarningError(state,
                                                 RoutineName + CurrentModuleObject + "=\"" + Alphas(1) +
                                                     "\" first line does not contain the indicated column separator=" + Alphas(4) + '.');
                                ShowContinueError(state, "...first 40 characters of line=[" + LineIn.data.substr(0, 40) + ']');
                                firstLine = false;
                            }
                            break;
                        }
                        if (colCnt == curcolCount) break;
                    }
                    if (colCnt == curcolCount) {
                        columnValue = UtilityRoutines::ProcessNumber(subString, errFlag);
                        if (errFlag) {
                            std::string test = subString;
                            ++numerrors;
                            columnValue = 0.0;
                        }
                    } else {
                        columnValue = 0.0;
                    }
                    hourlyFileValues(rowCnt) = columnValue;
                    if (rowCnt == rowLimitCount) break;
                }
                SchdFile.close();

                // schedule values have been filled into the hourlyFileValues array.

                if (numerrors > 0) {
                    ShowWarningError(state,
                                     format("{}{}=\"{}\" {} records had errors - these values are set to 0.",
                                            RoutineName,
                                            CurrentModuleObject,
                                            Alphas(1),
                                            numerrors));
                    ShowContinueError(state, "Use Output:Diagnostics,DisplayExtraWarnings; to see individual records in error.");
                }
                if (rowCnt < rowLimitCount) {
                    ShowWarningError(
                        state,
                        format(
                            "{}{}=\"{}\" less than {} hourly values read from file.", RoutineName, CurrentModuleObject, Alphas(1), numHourlyValues));
                    ShowContinueError(state, format("..Number read={}.", (rowCnt * 60) / MinutesPerItem));
                }
                if (rowCnt < rowLimitCount) {
                    ShowWarningError(state,
                                     RoutineName + CurrentModuleObject + "=\"" + Alphas(1) + "\" less than specified hourly values read from file.");
                    ShowContinueError(state,
                                      format("..Specified Number of Hourly Values={} Actual number of hourly values included={}",
                                             numHourlyValues,
                                             (rowCnt * 60) / MinutesPerItem));
                }
                // process the data into the normal schedule data structures
                // note -- schedules are ALWAYS 366 days so some special measures have to be done at 29 Feb "day of year" (60)
                iDay = 0;
                hDay = 0;
                ifld = 0;
                while (true) {
                    // create string of which day of year
                    ++iDay;
                    ++hDay;
                    if (iDay > 366) break;
                    ExtraField = fmt::to_string(iDay);
                    // increment both since a week schedule is being defined for each day so that a day is valid
                    // no matter what the day type that is used in a design day.
                    ++AddWeekSch;
                    ++AddDaySch;
                    // define week schedule
                    state.dataScheduleMgr->WeekSchedule(AddWeekSch).Name = Alphas(1) + "_wk_" + ExtraField;
                    // for all day types point the week schedule to the newly defined day schedule
                    for (kDayType = 1; kDayType <= MaxDayTypes; ++kDayType) {
                        state.dataScheduleMgr->WeekSchedule(AddWeekSch).DaySchedulePointer(kDayType) = AddDaySch;
                    }
                    // day schedule
                    state.dataScheduleMgr->DaySchedule(AddDaySch).Name = Alphas(1) + "_dy_" + ExtraField;
                    state.dataScheduleMgr->DaySchedule(AddDaySch).ScheduleTypePtr = state.dataScheduleMgr->Schedule(SchNum).ScheduleTypePtr;
                    // schedule is pointing to the week schedule
                    state.dataScheduleMgr->Schedule(SchNum).WeekSchedulePointer(iDay) = AddWeekSch;
                    if (MinutesPerItem == 60) {
                        for (jHour = 1; jHour <= 24; ++jHour) {
                            ++ifld;
                            curHrVal = hourlyFileValues(ifld); // hourlyFileValues((hDay - 1) * 24 + jHour)
                            for (TS = 1; TS <= state.dataGlobal->NumOfTimeStepInHour; ++TS) {
                                state.dataScheduleMgr->DaySchedule(AddDaySch).TSValue(TS, jHour) = curHrVal;
                            }
                        }
                    } else { // Minutes Per Item < 60
                        for (Hr = 1; Hr <= 24; ++Hr) {
                            CurMinute = MinutesPerItem;
                            SCount = 1;
                            for (NumFields = 1; NumFields <= hrLimitCount; ++NumFields) {
                                ++ifld;
                                MinuteValue({SCount, CurMinute}, Hr) = hourlyFileValues(ifld);
                                SCount = CurMinute + 1;
                                CurMinute += MinutesPerItem;
                            }
                        }
                        if (FileIntervalInterpolated) {
                            for (Hr = 1; Hr <= 24; ++Hr) {
                                SCount = 1;
                                CurMinute = state.dataGlobal->MinutesPerTimeStep;
                                for (TS = 1; TS <= state.dataGlobal->NumOfTimeStepInHour; ++TS) {
                                    state.dataScheduleMgr->DaySchedule(AddDaySch).TSValue(TS, Hr) =
                                        sum(MinuteValue({SCount, CurMinute}, Hr)) / double(state.dataGlobal->MinutesPerTimeStep);
                                    SCount = CurMinute + 1;
                                    CurMinute += state.dataGlobal->MinutesPerTimeStep;
                                }
                            }
                        } else {
                            for (Hr = 1; Hr <= 24; ++Hr) {
                                CurMinute = state.dataGlobal->MinutesPerTimeStep;
                                for (TS = 1; TS <= state.dataGlobal->NumOfTimeStepInHour; ++TS) {
                                    state.dataScheduleMgr->DaySchedule(AddDaySch).TSValue(TS, Hr) = MinuteValue(CurMinute, Hr);
                                    CurMinute += state.dataGlobal->MinutesPerTimeStep;
                                }
                            }
                        }
                    }
                    if (iDay == 59 && rowCnt < 8784 * hrLimitCount) { // 28 Feb
                        // Dup 28 Feb to 29 Feb (60)
                        ++iDay;
                        state.dataScheduleMgr->Schedule(SchNum).WeekSchedulePointer(iDay) =
                            state.dataScheduleMgr->Schedule(SchNum).WeekSchedulePointer(iDay - 1);
                    }
                }
            }

            if (state.dataGlobal->AnyEnergyManagementSystemInModel) { // setup constant schedules as actuators
                SetupEMSActuator(state,
                                 "Schedule:File",
                                 state.dataScheduleMgr->Schedule(SchNum).Name,
                                 "Schedule Value",
                                 "[ ]",
                                 state.dataScheduleMgr->Schedule(SchNum).EMSActuatedOn,
                                 state.dataScheduleMgr->Schedule(SchNum).EMSValue);
            }
        }
        if (NumCommaFileSchedules > 0) {
            hourlyFileValues.deallocate();
        }

        std::string curName;
        Array1D<Real64> timestepColumnValues;
        for (auto &NameValue : CSVAllColumnNames) {
            curName = NameValue.first + "_shading";
            timestepColumnValues = CSVAllColumnNameAndValues[NameValue.second];
            GlobalNames::VerifyUniqueInterObjectName(
                state, state.dataScheduleMgr->UniqueScheduleNames, curName, CurrentModuleObject, cAlphaFields(1), ErrorsFound);
            ++SchNum;
            state.dataScheduleMgr->Schedule(SchNum).Name = curName;
            state.dataScheduleMgr->Schedule(SchNum).SchType = SchedType::ScheduleInput_file;

            iDay = 0;
            ifld = 0;
            while (true) {
                // create string of which day of year
                ++iDay;
                if (iDay > 366) {
                    break;
                }
                ExtraField = fmt::to_string(iDay);
                // increment both since a week schedule is being defined for each day so that a day is valid
                // no matter what the day type that is used in a design day.
                ++AddWeekSch;
                ++AddDaySch;
                // define week schedule
                state.dataScheduleMgr->WeekSchedule(AddWeekSch).Name = curName + "_shading_wk_" + ExtraField;
                // for all day types point the week schedule to the newly defined day schedule
                for (kDayType = 1; kDayType <= MaxDayTypes; ++kDayType) {
                    state.dataScheduleMgr->WeekSchedule(AddWeekSch).DaySchedulePointer(kDayType) = AddDaySch;
                }
                // day schedule
                state.dataScheduleMgr->DaySchedule(AddDaySch).Name = curName + "_shading_dy_" + ExtraField;
                state.dataScheduleMgr->DaySchedule(AddDaySch).ScheduleTypePtr = state.dataScheduleMgr->Schedule(SchNum).ScheduleTypePtr;
                // schedule is pointing to the week schedule
                state.dataScheduleMgr->Schedule(SchNum).WeekSchedulePointer(iDay) = AddWeekSch;

                for (jHour = 1; jHour <= 24; ++jHour) {
                    for (TS = 1; TS <= state.dataGlobal->NumOfTimeStepInHour; ++TS) {
                        ++ifld;
                        curHrVal = timestepColumnValues(ifld);
                        state.dataScheduleMgr->DaySchedule(AddDaySch).TSValue(TS, jHour) = curHrVal;
                    }
                }
                if (iDay == 59 && !state.dataEnvrn->CurrentYearIsLeapYear) { // 28 Feb
                    // Dup 28 Feb to 29 Feb (60)
                    ++iDay;
                    state.dataScheduleMgr->Schedule(SchNum).WeekSchedulePointer(iDay) =
                        state.dataScheduleMgr->Schedule(SchNum).WeekSchedulePointer(iDay - 1);
                }
            }
        }

        MinuteValue.deallocate();
        SetMinuteValue.deallocate();

        // Constant Schedules
        CurrentModuleObject = "Schedule:Constant";
        for (LoopIndex = 1; LoopIndex <= NumConstantSchedules; ++LoopIndex) {
            state.dataInputProcessing->inputProcessor->getObjectItem(state,
                                                                     CurrentModuleObject,
                                                                     LoopIndex,
                                                                     Alphas,
                                                                     NumAlphas,
                                                                     Numbers,
                                                                     NumNumbers,
                                                                     Status,
                                                                     lNumericBlanks,
                                                                     lAlphaBlanks,
                                                                     cAlphaFields,
                                                                     cNumericFields);
            GlobalNames::VerifyUniqueInterObjectName(
                state, state.dataScheduleMgr->UniqueScheduleNames, Alphas(1), CurrentModuleObject, cAlphaFields(1), ErrorsFound);
            ++SchNum;
            state.dataScheduleMgr->Schedule(SchNum).Name = Alphas(1);
            state.dataScheduleMgr->Schedule(SchNum).SchType = SchedType::ScheduleInput_constant;
            // Validate ScheduleType
            if (state.dataScheduleMgr->NumScheduleTypes > 0) {
                CheckIndex =
                    UtilityRoutines::FindItemInList(Alphas(2), state.dataScheduleMgr->ScheduleType({1, state.dataScheduleMgr->NumScheduleTypes}));
                if (CheckIndex == 0) {
                    if (!lAlphaBlanks(2)) {
                        ShowWarningError(state,
                                         RoutineName + CurrentModuleObject + "=\"" + Alphas(1) + "\", " + cAlphaFields(2) + "=\"" + Alphas(2) +
                                             "\" not found -- will not be validated");
                    } else {
                        ShowWarningError(state,
                                         RoutineName + CurrentModuleObject + "=\"" + Alphas(1) + "\", Blank " + cAlphaFields(2) +
                                             " input -- will not be validated.");
                    }
                } else {
                    state.dataScheduleMgr->Schedule(SchNum).ScheduleTypePtr = CheckIndex;
                }
            }
            ++AddWeekSch;
            ++AddDaySch;
            // define week schedule
            state.dataScheduleMgr->WeekSchedule(AddWeekSch).Name = Alphas(1) + "_wk_";
            // for all day types point the week schedule to the newly defined day schedule
            for (kDayType = 1; kDayType <= MaxDayTypes; ++kDayType) {
                state.dataScheduleMgr->WeekSchedule(AddWeekSch).DaySchedulePointer(kDayType) = AddDaySch;
            }
            // day schedule
            state.dataScheduleMgr->DaySchedule(AddDaySch).Name = Alphas(1) + "_dy_";
            state.dataScheduleMgr->DaySchedule(AddDaySch).ScheduleTypePtr = state.dataScheduleMgr->Schedule(SchNum).ScheduleTypePtr;
            // schedule is pointing to the week schedule
            state.dataScheduleMgr->Schedule(SchNum).WeekSchedulePointer = AddWeekSch;
            curHrVal = Numbers(1);
            state.dataScheduleMgr->DaySchedule(AddDaySch).TSValue = Numbers(1);

            if (state.dataGlobal->AnyEnergyManagementSystemInModel) { // setup constant schedules as actuators
                SetupEMSActuator(state,
                                 "Schedule:Constant",
                                 state.dataScheduleMgr->Schedule(SchNum).Name,
                                 "Schedule Value",
                                 "[ ]",
                                 state.dataScheduleMgr->Schedule(SchNum).EMSActuatedOn,
                                 state.dataScheduleMgr->Schedule(SchNum).EMSValue);
            }
        }

        CurrentModuleObject = "ExternalInterface:Schedule";
        for (LoopIndex = 1; LoopIndex <= NumExternalInterfaceSchedules; ++LoopIndex) {

            state.dataInputProcessing->inputProcessor->getObjectItem(state,
                                                                     CurrentModuleObject,
                                                                     LoopIndex,
                                                                     Alphas,
                                                                     NumAlphas,
                                                                     Numbers,
                                                                     NumNumbers,
                                                                     Status,
                                                                     lNumericBlanks,
                                                                     lAlphaBlanks,
                                                                     cAlphaFields,
                                                                     cNumericFields);
            GlobalNames::VerifyUniqueInterObjectName(
                state, state.dataScheduleMgr->UniqueScheduleNames, Alphas(1), CurrentModuleObject, cAlphaFields(1), ErrorsFound);
            ++SchNum;
            state.dataScheduleMgr->Schedule(SchNum).Name = Alphas(1);
            state.dataScheduleMgr->Schedule(SchNum).SchType = SchedType::ScheduleInput_external;

            // Validate ScheduleType
            CheckIndex =
                UtilityRoutines::FindItemInList(Alphas(2), state.dataScheduleMgr->ScheduleType({1, state.dataScheduleMgr->NumScheduleTypes}));
            if (CheckIndex == 0) {
                if (!lAlphaBlanks(2)) {
                    ShowWarningError(state,
                                     RoutineName + CurrentModuleObject + "=\"" + Alphas(1) + "\", " + cAlphaFields(2) + "=\"" + Alphas(2) +
                                         "\" not found -- will not be validated");
                } else {
                    ShowWarningError(state,
                                     RoutineName + CurrentModuleObject + "=\"" + Alphas(1) + "\", Blank " + cAlphaFields(2) +
                                         " input -- will not be validated.");
                }
            } else {
                state.dataScheduleMgr->Schedule(SchNum).ScheduleTypePtr = CheckIndex;
            }
            ++AddWeekSch;
            state.dataScheduleMgr->WeekSchedule(AddWeekSch).Name = Alphas(1);
            state.dataScheduleMgr->WeekSchedule(AddWeekSch).Used = true;
            for (Hr = 1; Hr <= 366; ++Hr) {
                state.dataScheduleMgr->Schedule(SchNum).WeekSchedulePointer(Hr) = AddWeekSch;
            }
            ++AddDaySch;
            state.dataScheduleMgr->DaySchedule(AddDaySch).Name = Alphas(1);
            state.dataScheduleMgr->DaySchedule(AddDaySch).ScheduleTypePtr = state.dataScheduleMgr->Schedule(SchNum).ScheduleTypePtr;
            state.dataScheduleMgr->DaySchedule(AddDaySch).Used = true;
            for (Hr = 1; Hr <= MaxDayTypes; ++Hr) {
                state.dataScheduleMgr->WeekSchedule(AddWeekSch).DaySchedulePointer(Hr) = AddDaySch;
            }
            //   Initialize the ExternalInterface day schedule for the ExternalInterface compact schedule.
            //   It will be overwritten during run time stepping after the warm up period
            if (NumNumbers < 1) {
                ShowWarningError(
                    state, RoutineName + CurrentModuleObject + "=\"" + Alphas(1) + "\", initial value is not numeric or is missing. Fix idf file.");
                NumErrorFlag = true;
            }
            ExternalInterfaceSetSchedule(state, AddDaySch, Numbers(1));
        }
        // added for FMU Import
        CurrentModuleObject = "ExternalInterface:FunctionalMockupUnitImport:To:Schedule";
        for (LoopIndex = 1; LoopIndex <= NumExternalInterfaceFunctionalMockupUnitImportSchedules; ++LoopIndex) {

            state.dataInputProcessing->inputProcessor->getObjectItem(state,
                                                                     CurrentModuleObject,
                                                                     LoopIndex,
                                                                     Alphas,
                                                                     NumAlphas,
                                                                     Numbers,
                                                                     NumNumbers,
                                                                     Status,
                                                                     lNumericBlanks,
                                                                     lAlphaBlanks,
                                                                     cAlphaFields,
                                                                     cNumericFields);

            if (NumExternalInterfaceSchedules >= 1) {
                GlobalNames::VerifyUniqueInterObjectName(
                    state,
                    state.dataScheduleMgr->UniqueScheduleNames,
                    Alphas(1),
                    CurrentModuleObject,
                    cAlphaFields(1) + "(defined as an ExternalInterface:Schedule and ExternalInterface:FunctionalMockupUnitImport:To:Schedule. This "
                                      "will cause the schedule to be overwritten by PtolemyServer and FunctionalMockUpUnitImport)",
                    ErrorsFound);
            } else {
                GlobalNames::VerifyUniqueInterObjectName(
                    state, state.dataScheduleMgr->UniqueScheduleNames, Alphas(1), CurrentModuleObject, cAlphaFields(1), ErrorsFound);
            }
            ++SchNum;
            state.dataScheduleMgr->Schedule(SchNum).Name = Alphas(1);
            state.dataScheduleMgr->Schedule(SchNum).SchType = SchedType::ScheduleInput_external;

            // Validate ScheduleType
            CheckIndex =
                UtilityRoutines::FindItemInList(Alphas(2), state.dataScheduleMgr->ScheduleType({1, state.dataScheduleMgr->NumScheduleTypes}));
            if (CheckIndex == 0) {
                if (!lAlphaBlanks(2)) {
                    ShowWarningError(state,
                                     RoutineName + CurrentModuleObject + "=\"" + Alphas(1) + "\", " + cAlphaFields(2) + "=\"" + Alphas(2) +
                                         "\" not found -- will not be validated");
                } else {
                    ShowWarningError(state,
                                     RoutineName + CurrentModuleObject + "=\"" + Alphas(1) + "\", Blank " + cAlphaFields(2) +
                                         " input -- will not be validated.");
                }
            } else {
                state.dataScheduleMgr->Schedule(SchNum).ScheduleTypePtr = CheckIndex;
            }
            ++AddWeekSch;
            state.dataScheduleMgr->WeekSchedule(AddWeekSch).Name = Alphas(1);
            state.dataScheduleMgr->WeekSchedule(AddWeekSch).Used = true;
            for (Hr = 1; Hr <= 366; ++Hr) {
                state.dataScheduleMgr->Schedule(SchNum).WeekSchedulePointer(Hr) = AddWeekSch;
            }
            ++AddDaySch;
            state.dataScheduleMgr->DaySchedule(AddDaySch).Name = Alphas(1);
            state.dataScheduleMgr->DaySchedule(AddDaySch).ScheduleTypePtr = state.dataScheduleMgr->Schedule(SchNum).ScheduleTypePtr;
            state.dataScheduleMgr->DaySchedule(AddDaySch).Used = true;
            for (Hr = 1; Hr <= MaxDayTypes; ++Hr) {
                state.dataScheduleMgr->WeekSchedule(AddWeekSch).DaySchedulePointer(Hr) = AddDaySch;
            }
            //   Initialize the ExternalInterface day schedule for the ExternalInterface compact schedule.
            //   It will be overwritten during run time stepping after the warm up period
            if (NumNumbers < 1) {
                ShowWarningError(
                    state, RoutineName + CurrentModuleObject + "=\"" + Alphas(1) + "\", initial value is not numeric or is missing. Fix idf file.");
                NumErrorFlag = true;
            }
            ExternalInterfaceSetSchedule(state, AddDaySch, Numbers(1));
        }

        // added for FMU Export
        CurrentModuleObject = "ExternalInterface:FunctionalMockupUnitExport:To:Schedule";
        for (LoopIndex = 1; LoopIndex <= NumExternalInterfaceFunctionalMockupUnitExportSchedules; ++LoopIndex) {
            state.dataInputProcessing->inputProcessor->getObjectItem(state,
                                                                     CurrentModuleObject,
                                                                     LoopIndex,
                                                                     Alphas,
                                                                     NumAlphas,
                                                                     Numbers,
                                                                     NumNumbers,
                                                                     Status,
                                                                     lNumericBlanks,
                                                                     lAlphaBlanks,
                                                                     cAlphaFields,
                                                                     cNumericFields);

            if (NumExternalInterfaceSchedules >= 1) {
                GlobalNames::VerifyUniqueInterObjectName(
                    state,
                    state.dataScheduleMgr->UniqueScheduleNames,
                    Alphas(1),
                    CurrentModuleObject,
                    cAlphaFields(1) + "(defined as an ExternalInterface:Schedule and ExternalInterface:FunctionalMockupUnitExport:To:Schedule. This "
                                      "will cause the schedule to be overwritten by PtolemyServer and FunctionalMockUpUnitExport)",
                    ErrorsFound);
            } else {
                GlobalNames::VerifyUniqueInterObjectName(
                    state, state.dataScheduleMgr->UniqueScheduleNames, Alphas(1), CurrentModuleObject, cAlphaFields(1), ErrorsFound);
            }

            ++SchNum;
            state.dataScheduleMgr->Schedule(SchNum).Name = Alphas(1);
            state.dataScheduleMgr->Schedule(SchNum).SchType = SchedType::ScheduleInput_external;

            // Validate ScheduleType
            CheckIndex =
                UtilityRoutines::FindItemInList(Alphas(2), state.dataScheduleMgr->ScheduleType({1, state.dataScheduleMgr->NumScheduleTypes}));
            if (CheckIndex == 0) {
                if (!lAlphaBlanks(2)) {
                    ShowWarningError(state,
                                     RoutineName + CurrentModuleObject + "=\"" + Alphas(1) + "\", " + cAlphaFields(2) + "=\"" + Alphas(2) +
                                         "\" not found -- will not be validated");
                } else {
                    ShowWarningError(state,
                                     RoutineName + CurrentModuleObject + "=\"" + Alphas(1) + "\", Blank " + cAlphaFields(2) +
                                         " input -- will not be validated.");
                }
            } else {
                state.dataScheduleMgr->Schedule(SchNum).ScheduleTypePtr = CheckIndex;
            }
            ++AddWeekSch;
            state.dataScheduleMgr->WeekSchedule(AddWeekSch).Name = Alphas(1);
            state.dataScheduleMgr->WeekSchedule(AddWeekSch).Used = true;
            for (Hr = 1; Hr <= 366; ++Hr) {
                state.dataScheduleMgr->Schedule(SchNum).WeekSchedulePointer(Hr) = AddWeekSch;
            }
            ++AddDaySch;
            state.dataScheduleMgr->DaySchedule(AddDaySch).Name = Alphas(1);
            state.dataScheduleMgr->DaySchedule(AddDaySch).ScheduleTypePtr = state.dataScheduleMgr->Schedule(SchNum).ScheduleTypePtr;
            state.dataScheduleMgr->DaySchedule(AddDaySch).Used = true;
            for (Hr = 1; Hr <= MaxDayTypes; ++Hr) {
                state.dataScheduleMgr->WeekSchedule(AddWeekSch).DaySchedulePointer(Hr) = AddDaySch;
            }
            //   Initialize the ExternalInterface day schedule for the ExternalInterface compact schedule.
            //   It will be overwritten during run time stepping after the warm up period
            if (NumNumbers < 1) {
                ShowWarningError(
                    state, RoutineName + CurrentModuleObject + "=\"" + Alphas(1) + "\", initial value is not numeric or is missing. Fix idf file.");
                NumErrorFlag = true;
            }
            ExternalInterfaceSetSchedule(state, AddDaySch, Numbers(1));
        }

        // Validate by ScheduleLimitsType
        for (SchNum = 1; SchNum <= state.dataScheduleMgr->NumSchedules; ++SchNum) {
            NumPointer = state.dataScheduleMgr->Schedule(SchNum).ScheduleTypePtr;
            if (!state.dataScheduleMgr->ScheduleType(NumPointer).Limited) continue;
            if (CheckScheduleValueMinMax(state,
                                         SchNum,
                                         ">=",
                                         state.dataScheduleMgr->ScheduleType(NumPointer).Minimum,
                                         "<=",
                                         state.dataScheduleMgr->ScheduleType(NumPointer).Maximum))
                continue;
            ShowSevereError(state,
                            format("{}Schedule=\"{}\" has values outside its Schedule Type ({}) range",
                                   RoutineName,
                                   state.dataScheduleMgr->Schedule(SchNum).Name,
                                   state.dataScheduleMgr->ScheduleType(NumPointer).Name));
            ShowContinueError(state,
                              format("  Minimum should be >={:.3R} and Maximum should be <={:.3R}",
                                     state.dataScheduleMgr->ScheduleType(NumPointer).Minimum,
                                     state.dataScheduleMgr->ScheduleType(NumPointer).Maximum));
            ErrorsFound = true;
        }

        if (ErrorsFound) {
            ShowFatalError(state, format("{}Preceding Errors cause termination.", RoutineName));
        }

        if (state.dataScheduleMgr->NumScheduleTypes + state.dataScheduleMgr->NumDaySchedules + state.dataScheduleMgr->NumWeekSchedules +
                state.dataScheduleMgr->NumSchedules >
            0) { // Report to EIO file
            CurrentModuleObject = "Output:Schedules";
            NumFields = state.dataInputProcessing->inputProcessor->getNumObjectsFound(state, CurrentModuleObject);

            //    RptSchedule=.FALSE.
            RptLevel = 1;
            for (Count = 1; Count <= NumFields; ++Count) {
                state.dataInputProcessing->inputProcessor->getObjectItem(
                    state, CurrentModuleObject, Count, Alphas, NumAlphas, Numbers, NumNumbers, Status);
                //      RptSchedule=.TRUE.

                {
                    auto const SELECT_CASE_var(Alphas(1));

                    if (SELECT_CASE_var == "HOURLY") {
                        RptLevel = 1;
                        ReportScheduleDetails(state, RptLevel);

                    } else if ((SELECT_CASE_var == "TIMESTEP") || (SELECT_CASE_var == "DETAILED")) {
                        RptLevel = 2;
                        ReportScheduleDetails(state, RptLevel);

                    } else if (SELECT_CASE_var == "IDF") {
                        RptLevel = 3;
                        ReportScheduleDetails(state, RptLevel);

                    } else {
                        ShowWarningError(state,
                                         format("{}Report for Schedules should specify \"HOURLY\" or \"TIMESTEP\" (\"DETAILED\")", RoutineName));
                        ShowContinueError(state, "HOURLY report will be done");
                        RptLevel = 1;
                        ReportScheduleDetails(state, RptLevel);
                    }
                }
            }
        }

        Alphas.deallocate();
        cAlphaFields.deallocate();
        cNumericFields.deallocate();
        Numbers.deallocate();
        lAlphaBlanks.deallocate();
        lNumericBlanks.deallocate();

        print(state.files.audit, "{}\n", "  Processing Schedule Input -- Complete");
    }

    void ReportScheduleDetails(EnergyPlusData &state, int const LevelOfDetail) // =1: hourly; =2: timestep; = 3: make IDF excerpt
    {

        // SUBROUTINE INFORMATION:
        //       AUTHOR         Linda K. Lawrie
        //       DATE WRITTEN   January 2003
        //       MODIFIED       February 2008 - add IDF outputs (compact schedules)
        //       RE-ENGINEERED  na

        // PURPOSE OF THIS SUBROUTINE:
        // This subroutine puts the details of the Schedules on the .eio file (Inits file).

        // METHODOLOGY EMPLOYED:
        // na

        // REFERENCES:
        // na

        // Using/Aliasing

        // Locals
        // SUBROUTINE ARGUMENT DEFINITIONS:

        // SUBROUTINE PARAMETER DEFINITIONS:
        Array1D_string const Months(12, {"Jan", "Feb", "Mar", "Apr", "May", "Jun", "Jul", "Aug", "Sep", "Oct", "Nov", "Dec"});
        Array1D_string const HrField({0, 24}, {"00", "01", "02", "03", "04", "05", "06", "07", "08", "09", "10", "11", "12",
                                               "13", "14", "15", "16", "17", "18", "19", "20", "21", "22", "23", "24"});

        // INTERFACE BLOCK SPECIFICATIONS
        // na

        // DERIVED TYPE DEFINITIONS
        // na

        // SUBROUTINE LOCAL VARIABLE DECLARATIONS:
        int Count;
        int Hr;
        int TS;
        int NumF;
        int PMon;
        int PDay;
        int iWeek;
        int iDay;
        int DT;
        int iDayP;
        Array1D_string ShowMinute;
        int CurMinute;
        Array1D_string TimeHHMM;
        std::string NoAverageLinear;
        std::string YesNo2;
        std::string Num1;
        std::string Num2;
        Array2D_string RoundTSValue;

        ShowMinute.allocate(state.dataGlobal->NumOfTimeStepInHour);
        TimeHHMM.allocate(state.dataGlobal->NumOfTimeStepInHour * 24);
        RoundTSValue.allocate(state.dataGlobal->NumOfTimeStepInHour, 24);
        ShowMinute = BlankString;
        TimeHHMM = BlankString;
        RoundTSValue = BlankString;

        CurMinute = state.dataGlobal->MinutesPerTimeStep;
        for (Count = 1; Count <= state.dataGlobal->NumOfTimeStepInHour - 1; ++Count) {
            ShowMinute(Count) = format("{:02}", CurMinute);
            CurMinute += state.dataGlobal->MinutesPerTimeStep;
        }
        ShowMinute(state.dataGlobal->NumOfTimeStepInHour) = "00";

        {
            auto const SELECT_CASE_var(LevelOfDetail);

            if ((SELECT_CASE_var >= 1) && (SELECT_CASE_var <= 2)) {
                NumF = 1;
                for (Hr = 1; Hr <= 24; ++Hr) {
                    if (LevelOfDetail == 2) {
                        for (TS = 1; TS <= state.dataGlobal->NumOfTimeStepInHour - 1; ++TS) {
                            TimeHHMM(NumF) = HrField(Hr - 1) + ':' + ShowMinute(TS);
                            ++NumF;
                        }
                    }
                    TimeHHMM(NumF) = HrField(Hr) + ':' + ShowMinute(state.dataGlobal->NumOfTimeStepInHour);
                    ++NumF;
                }
                --NumF;

                // SchTFmt Schedule Types Header
                auto constexpr SchTFmt0("! Schedule Details Report={} =====================\n");
                auto constexpr SchDFmt{",{}"};
                auto constexpr SchDFmtdata{",{}"};
                if (LevelOfDetail == 1) {
                    print(state.files.eio, SchTFmt0, "Hourly");
                } else {
                    print(state.files.eio, SchTFmt0, "Timestep");
                }

                auto constexpr SchTFmt("! <ScheduleType>,Name,Limited? {Yes/No},Minimum,Maximum,Continuous? {Yes/No - Discrete}");
                print(state.files.eio, "{}\n", SchTFmt);
                // SchDFmt Header (DaySchedule) builds the appropriate set of commas/times based on detail level
                //      DO Count=1,NumF
                //        SchDFmt=TRIM(SchDFmt)//'A'
                //        IF (Count /= NumF) SchDFmt=TRIM(SchDFmt)//",',',"
                //      ENDDO
                //      SchDFmt=TRIM(SchDFmt)//')'
                auto constexpr SchDFmt0("! <DaySchedule>,Name,ScheduleType,Interpolated {Yes/No},Time (HH:MM) =>");
                print(state.files.eio, "{}", SchDFmt0);
                for (Count = 1; Count <= NumF; ++Count) {
                    print(state.files.eio, SchDFmt, TimeHHMM(Count));
                }
                print(state.files.eio, "\n");
                // SchWFmt Header (WeekSchedule)
                std::string SchWFmt("! <WeekSchedule>,Name");
                for (Count = 1; Count <= MaxDayTypes; ++Count) {
                    SchWFmt += "," + ValidDayTypes(Count);
                }
                print(state.files.eio, "{}\n", SchWFmt);
                auto constexpr SchSFmt("! <Schedule>,Name,ScheduleType,{Until Date,WeekSchedule}** Repeated until Dec 31");
                print(state.files.eio, "{}\n", SchSFmt);

                for (Count = 1; Count <= state.dataScheduleMgr->NumScheduleTypes; ++Count) {
                    if (state.dataScheduleMgr->ScheduleType(Count).Limited) {
                        NoAverageLinear = "Average";
                        Num1 = format("{:.2R}", state.dataScheduleMgr->ScheduleType(Count).Minimum);
                        strip(Num1);
                        Num2 = format("{:.2R}", state.dataScheduleMgr->ScheduleType(Count).Maximum);
                        strip(Num2);
                        if (state.dataScheduleMgr->ScheduleType(Count).IsReal) {
                            YesNo2 = "Yes";
                        } else {
                            YesNo2 = "No";
                            Num1 = fmt::to_string(static_cast<int>(state.dataScheduleMgr->ScheduleType(Count).Minimum));
                            Num2 = fmt::to_string(static_cast<int>(state.dataScheduleMgr->ScheduleType(Count).Maximum));
                        }
                    } else {
                        NoAverageLinear = "No";
                        Num1 = "N/A";
                        Num2 = "N/A";
                        YesNo2 = "N/A";
                    }
                    auto constexpr SchTFmtdata("ScheduleTypeLimits,{},{},{},{},{}\n");
                    print(state.files.eio, SchTFmtdata, state.dataScheduleMgr->ScheduleType(Count).Name, NoAverageLinear, Num1, Num2, YesNo2);
                }

                //      WRITE(Num1,*) NumOfTimeStepInHour*24
                //      Num1=ADJUSTL(Num1)
                //      SchDFmtdata=TRIM(SchDFmtdata)//TRIM(Num1)//"(',',A))"
                for (Count = 1; Count <= state.dataScheduleMgr->NumDaySchedules; ++Count) {
                    switch (state.dataScheduleMgr->DaySchedule(Count).IntervalInterpolated) {
                    case ScheduleInterpolation::Average:
                        NoAverageLinear = "Average";
                        break;
                    case ScheduleInterpolation::Linear:
                        NoAverageLinear = "Linear";
                        break;
                    case ScheduleInterpolation::No:
                        NoAverageLinear = "No";
                        break;
                    }
                    for (Hr = 1; Hr <= 24; ++Hr) {
                        for (TS = 1; TS <= state.dataGlobal->NumOfTimeStepInHour; ++TS) {
                            RoundTSValue(TS, Hr) = format("{:.2R}", state.dataScheduleMgr->DaySchedule(Count).TSValue(TS, Hr));
                        }
                    }
                    auto constexpr SchDFmtdata0("DaySchedule,{},{},{},{}");
                    if (LevelOfDetail == 1) {
                        print(state.files.eio,
                              SchDFmtdata0,
                              state.dataScheduleMgr->DaySchedule(Count).Name,
                              state.dataScheduleMgr->ScheduleType(state.dataScheduleMgr->DaySchedule(Count).ScheduleTypePtr).Name,
                              NoAverageLinear,
                              "Values:");
                        for (Hr = 1; Hr <= 24; ++Hr) {
                            print(state.files.eio, SchDFmtdata, RoundTSValue(state.dataGlobal->NumOfTimeStepInHour, Hr));
                        }
                        print(state.files.eio, "\n");
                    } else if (LevelOfDetail == 2) {
                        print(state.files.eio,
                              SchDFmtdata0,
                              state.dataScheduleMgr->DaySchedule(Count).Name,
                              state.dataScheduleMgr->ScheduleType(state.dataScheduleMgr->DaySchedule(Count).ScheduleTypePtr).Name,
                              NoAverageLinear,
                              "Values:");
                        for (Hr = 1; Hr <= 24; ++Hr) {
                            for (TS = 1; TS <= state.dataGlobal->NumOfTimeStepInHour; ++TS) {
                                print(state.files.eio, SchDFmtdata, RoundTSValue(TS, Hr));
                            }
                        }
                        print(state.files.eio, "\n");
                    }
                }

                for (Count = 1; Count <= state.dataScheduleMgr->NumWeekSchedules; ++Count) {
                    auto constexpr SchWFmtdata("Schedule:Week:Daily,{}");
                    print(state.files.eio, SchWFmtdata, state.dataScheduleMgr->WeekSchedule(Count).Name);
                    for (NumF = 1; NumF <= MaxDayTypes; ++NumF) {
                        print(state.files.eio,
                              ",{}",
                              state.dataScheduleMgr->DaySchedule(state.dataScheduleMgr->WeekSchedule(Count).DaySchedulePointer(NumF)).Name);
                    }
                    print(state.files.eio, "\n");
                }

                for (Count = 1; Count <= state.dataScheduleMgr->NumSchedules; ++Count) {
                    NumF = 1;
                    print(state.files.eio,
                          "Schedule,{},{}",
                          state.dataScheduleMgr->Schedule(Count).Name,
                          state.dataScheduleMgr->ScheduleType(state.dataScheduleMgr->Schedule(Count).ScheduleTypePtr).Name);
                    while (NumF <= 366) {
                        TS = state.dataScheduleMgr->Schedule(Count).WeekSchedulePointer(NumF);
                        auto constexpr ThruFmt(",Through {} {:02},{}");
                        while (state.dataScheduleMgr->Schedule(Count).WeekSchedulePointer(NumF) == TS && NumF <= 366) {
                            if (NumF == 366) {
                                General::InvOrdinalDay(NumF, PMon, PDay, 1);
                                print(state.files.eio, ThruFmt, Months(PMon), PDay, state.dataScheduleMgr->WeekSchedule(TS).Name);
                            }
                            ++NumF;
                            if (NumF > 366) break; // compound If might have a problem unless this included.
                        }
                        if (NumF <= 366) {
                            General::InvOrdinalDay(NumF - 1, PMon, PDay, 1);
                            print(state.files.eio, ThruFmt, Months(PMon), PDay, state.dataScheduleMgr->WeekSchedule(TS).Name);
                        }
                    }
                    print(state.files.eio, "\n");
                }

            } else if (SELECT_CASE_var == 3) {
                for (Count = 1; Count <= state.dataScheduleMgr->NumSchedules; ++Count) {
                    print(state.files.debug, "\n");
                    print(state.files.debug, "  Schedule:Compact,\n");
                    print(state.files.debug, "    {},           !- Name\n", state.dataScheduleMgr->Schedule(Count).Name);
                    print(state.files.debug,
                          "    {},          !- ScheduleTypeLimits\n",
                          state.dataScheduleMgr->ScheduleType(state.dataScheduleMgr->Schedule(Count).ScheduleTypePtr).Name);
                    NumF = 1;
                    while (NumF <= 366) {
                        TS = state.dataScheduleMgr->Schedule(Count).WeekSchedulePointer(NumF);
                        while (state.dataScheduleMgr->Schedule(Count).WeekSchedulePointer(NumF) == TS && NumF <= 366) {
                            if (NumF == 366) {
                                General::InvOrdinalDay(NumF, PMon, PDay, 1);
                                print(state.files.debug, "    Through: {}/{},\n", PMon, PDay);
                                iDayP = 0;
                                for (DT = 2; DT <= 6; ++DT) {
                                    print(state.files.debug, "    For: {},\n", ValidDayTypes(DT));
                                    iWeek = state.dataScheduleMgr->Schedule(Count).WeekSchedulePointer(NumF - 1);
                                    iDay = state.dataScheduleMgr->WeekSchedule(iWeek).DaySchedulePointer(DT);
                                    if (iDay != iDayP) {
                                        for (Hr = 1; Hr <= 24; ++Hr) {
                                            print(state.files.debug,
                                                  "    Until: {}:{},{:.2R},\n",
                                                  Hr,
                                                  ShowMinute(state.dataGlobal->NumOfTimeStepInHour),
                                                  state.dataScheduleMgr->DaySchedule(iDay).TSValue(state.dataGlobal->NumOfTimeStepInHour, Hr));
                                        }
                                    } else {
                                        print(state.files.debug, "    Same as previous\n");
                                    }
                                    iDayP = iDay;
                                }
                                DT = 1;
                                print(state.files.debug, "    For: {},\n", ValidDayTypes(DT));
                                iWeek = state.dataScheduleMgr->Schedule(Count).WeekSchedulePointer(NumF - 1);
                                iDay = state.dataScheduleMgr->WeekSchedule(iWeek).DaySchedulePointer(DT);
                                if (iDay != iDayP) {
                                    for (Hr = 1; Hr <= 24; ++Hr) {
                                        print(state.files.debug,
                                              "    Until: {}:{},{:.2R},\n",
                                              Hr,
                                              ShowMinute(state.dataGlobal->NumOfTimeStepInHour),
                                              state.dataScheduleMgr->DaySchedule(iDay).TSValue(state.dataGlobal->NumOfTimeStepInHour, Hr));
                                    }
                                } else {
                                    print(state.files.debug, "    Same as previous\n");
                                }
                                iDayP = iDay;
                                for (DT = 7; DT <= MaxDayTypes; ++DT) {
                                    print(state.files.debug, "    For: {},\n", ValidDayTypes(DT));
                                    iWeek = state.dataScheduleMgr->Schedule(Count).WeekSchedulePointer(NumF - 1);
                                    iDay = state.dataScheduleMgr->WeekSchedule(iWeek).DaySchedulePointer(DT);
                                    if (iDay != iDayP) {
                                        for (Hr = 1; Hr <= 24; ++Hr) {
                                            print(state.files.debug,
                                                  "    Until: {}:{},{:.2R},\n",
                                                  Hr,
                                                  ShowMinute(state.dataGlobal->NumOfTimeStepInHour),
                                                  state.dataScheduleMgr->DaySchedule(iDay).TSValue(state.dataGlobal->NumOfTimeStepInHour, Hr));
                                        }
                                    } else {
                                        print(state.files.debug, "    Same as previous\n");
                                    }
                                    iDayP = iDay;
                                }
                            }
                            ++NumF;
                            if (NumF > 366) break; // compound If might have a problem unless this included.
                        }
                        if (NumF <= 366) {
                            General::InvOrdinalDay(NumF - 1, PMon, PDay, 1);
                            print(state.files.debug, "    Through: {}/{},\n", PMon, PDay);
                            iDayP = 0;
                            for (DT = 2; DT <= 6; ++DT) {
                                print(state.files.debug, "    For: {},\n", ValidDayTypes(DT));
                                iWeek = state.dataScheduleMgr->Schedule(Count).WeekSchedulePointer(NumF - 1);
                                iDay = state.dataScheduleMgr->WeekSchedule(iWeek).DaySchedulePointer(DT);
                                if (iDay != iDayP) {
                                    for (Hr = 1; Hr <= 24; ++Hr) {
                                        print(state.files.debug,
                                              "    Until: {}:{},{:.2R},\n",
                                              Hr,
                                              ShowMinute(state.dataGlobal->NumOfTimeStepInHour),
                                              state.dataScheduleMgr->DaySchedule(iDay).TSValue(state.dataGlobal->NumOfTimeStepInHour, Hr));
                                    }
                                } else {
                                    print(state.files.debug, "    Same as previous\n");
                                }
                                iDayP = iDay;
                            }
                            DT = 1;
                            print(state.files.debug, "    For: {},\n", ValidDayTypes(DT));
                            iWeek = state.dataScheduleMgr->Schedule(Count).WeekSchedulePointer(NumF - 1);
                            iDay = state.dataScheduleMgr->WeekSchedule(iWeek).DaySchedulePointer(DT);
                            if (iDay != iDayP) {
                                for (Hr = 1; Hr <= 24; ++Hr) {
                                    print(state.files.debug,
                                          "    Until: {}:{},{:.2R},\n",
                                          Hr,
                                          ShowMinute(state.dataGlobal->NumOfTimeStepInHour),
                                          state.dataScheduleMgr->DaySchedule(iDay).TSValue(state.dataGlobal->NumOfTimeStepInHour, Hr));
                                }
                            } else {
                                print(state.files.debug, "    Same as previous\n");
                            }
                            iDayP = iDay;
                            for (DT = 7; DT <= MaxDayTypes; ++DT) {
                                print(state.files.debug, "    For: {},\n", ValidDayTypes(DT));
                                iWeek = state.dataScheduleMgr->Schedule(Count).WeekSchedulePointer(NumF - 1);
                                iDay = state.dataScheduleMgr->WeekSchedule(iWeek).DaySchedulePointer(DT);
                                if (iDay != iDayP) {
                                    for (Hr = 1; Hr <= 24; ++Hr) {
                                        print(state.files.debug,
                                              "    Until: {}:{},{:.2R},\n",
                                              Hr,
                                              ShowMinute(state.dataGlobal->NumOfTimeStepInHour),
                                              state.dataScheduleMgr->DaySchedule(iDay).TSValue(state.dataGlobal->NumOfTimeStepInHour, Hr));
                                    }
                                } else {
                                    print(state.files.debug, "    Same as previous\n");
                                }
                                iDayP = iDay;
                            }
                        }
                    }
                }

            } else {
            }
        }

        ShowMinute.deallocate();
        TimeHHMM.deallocate();
        RoundTSValue.deallocate();
    }

    Real64 GetCurrentScheduleValue(EnergyPlusData &state, int const ScheduleIndex)
    {

        // FUNCTION INFORMATION:
        //       AUTHOR         Linda K. Lawrie
        //       DATE WRITTEN   September 1997
        //       MODIFIED       August 2011; adapt Autodesk changes (time reduction)
        //       RE-ENGINEERED  na

        // PURPOSE OF THIS FUNCTION:
        // This function returns the hourly schedule value for the current day.

        // METHODOLOGY EMPLOYED:
        // Use internal Schedule data structure to return value.  Note that missing values in
        // input will equate to 0 indices in arrays -- which has been set up to return legally with
        // 0.0 values.

        // REFERENCES:
        // na

        // USE STATEMENTS:
        // na

        // Return value

        // Locals
        // FUNCTION ARGUMENT DEFINITIONS:

        // FUNCTION PARAMETER DEFINITIONS:
        // na

        // INTERFACE BLOCK SPECIFICATIONS
        // na

        // DERIVED TYPE DEFINITIONS
        // na

        // FUNCTION LOCAL VARIABLE DECLARATIONS:
        // na

        if (!state.dataScheduleMgr->ScheduleDSTSFileWarningIssued) {
            if (state.dataEnvrn->DSTIndicator == 1) {
                if (state.dataScheduleMgr->Schedule(ScheduleIndex).SchType == SchedType::ScheduleInput_file) {
                    ShowWarningError(state,
                                     "GetCurrentScheduleValue: Schedule=\"" + state.dataScheduleMgr->Schedule(ScheduleIndex).Name +
                                         "\" is a Schedule:File");
                    ShowContinueError(state, "...Use of Schedule:File when DaylightSavingTime is in effect is not recommended.");
                    ShowContinueError(state, "...1) Remove RunperiodControl:DaylightSavingTime object or remove DST period from Weather File.");
                    ShowContinueError(state, "...2) Configure other schedules and Schedule:File to account for occupant behavior during DST.");
                    ShowContinueError(state, "...   If you have already done this, you can ignore this message.");
                    ShowContinueError(state,
                                      "...When active, DaylightSavingTime will shift all scheduled items by one hour, retaining the same day type as "
                                      "the original.");
                    state.dataScheduleMgr->ScheduleDSTSFileWarningIssued = true;
                }
            }
        }

        // Checking if valid index is passed is necessary
        if (ScheduleIndex == -1) {
            return 1.0;
        } else if (ScheduleIndex == 0) {
            return 0.0;
        } else if (!state.dataScheduleMgr->Schedule(ScheduleIndex).EMSActuatedOn) {
            return state.dataScheduleMgr->Schedule(ScheduleIndex)
                .CurrentValue; // This block probably unecessary, UpdateScheduleValues already does it
        } else {
            return state.dataScheduleMgr->Schedule(ScheduleIndex).EMSValue;
        }
    }

    void UpdateScheduleValues(EnergyPlusData &state)
    {

        // SUBROUTINE INFORMATION:
        //       AUTHOR         Linda Lawrie
        //       DATE WRITTEN   August 2011; adapted from Autodesk (time reduction)
        //       MODIFIED       na
        //       RE-ENGINEERED  na

        // PURPOSE OF THIS SUBROUTINE:
        // This routine calculates all the scheduled values as a time reduction measure and
        // stores them in the CurrentValue item of the schedule data structure.

        // METHODOLOGY EMPLOYED:
        // Use internal Schedule data structure to calculate current value.  Note that missing values in
        // input will equate to 0 indices in arrays -- which has been set up to return legally with
        // 0.0 values.

        // REFERENCES:
        // na

        // Using/Aliasing

        // Locals
        // SUBROUTINE ARGUMENT DEFINITIONS:
        // na

        // SUBROUTINE PARAMETER DEFINITIONS:
        // na

        // INTERFACE BLOCK SPECIFICATIONS:
        // na

        // DERIVED TYPE DEFINITIONS:
        // na

        // SUBROUTINE LOCAL VARIABLE DECLARATIONS:

        if (!state.dataScheduleMgr->ScheduleInputProcessed) {
            ProcessScheduleInput(state);
            state.dataScheduleMgr->ScheduleInputProcessed = true;
        }

        for (int ScheduleIndex = 1; ScheduleIndex <= state.dataScheduleMgr->NumSchedules; ++ScheduleIndex) {
            if (state.dataScheduleMgr->Schedule(ScheduleIndex).EMSActuatedOn) {
                state.dataScheduleMgr->Schedule(ScheduleIndex).CurrentValue = state.dataScheduleMgr->Schedule(ScheduleIndex).EMSValue;
            } else {
                state.dataScheduleMgr->Schedule(ScheduleIndex).CurrentValue =
                    LookUpScheduleValue(state, ScheduleIndex, state.dataGlobal->HourOfDay, state.dataGlobal->TimeStep);
            }
        }
    }

    Real64 LookUpScheduleValue(EnergyPlusData &state,
                               int const ScheduleIndex,
                               int const ThisHour,
                               int const ThisTimeStep // Negative => unspecified
    )
    {
        // FUNCTION INFORMATION:
        //       AUTHOR         Linda K. Lawrie
        //       DATE WRITTEN   January 2003
        //       MODIFIED       na
        //       RE-ENGINEERED  na

        // PURPOSE OF THIS FUNCTION:
        // This function provides a method to look up schedule values for any hour, timestep, day
        // of the year (rather than just the "current time").

        // METHODOLOGY EMPLOYED:
        // na

        // REFERENCES:
        // na

        // Using/Aliasing

        // Return value
        Real64 scheduleValue(0.0);

        // Locals
        // FUNCTION ARGUMENT DEFINITIONS:

        // FUNCTION PARAMETER DEFINITIONS:
        // na

        // INTERFACE BLOCK SPECIFICATIONS
        // na

        // DERIVED TYPE DEFINITIONS
        // na

        // FUNCTION LOCAL VARIABLE DECLARATIONS:

        if (ThisHour > 24) {
            ShowFatalError(state, format("LookUpScheduleValue called with thisHour={}", ThisHour));
        }

        if (ScheduleIndex == -1) {
            return 1.0;
        } else if (ScheduleIndex == 0) {
            return 0.0;
        }

        if (!state.dataScheduleMgr->ScheduleInputProcessed) {
            ProcessScheduleInput(state);
            state.dataScheduleMgr->ScheduleInputProcessed = true;
        }

        //  so, current date, but maybe TimeStep added

        // Hourly Value
        int thisHour = ThisHour + state.dataEnvrn->DSTIndicator;
        int thisDayOfYear = state.dataEnvrn->DayOfYear_Schedule;
        int thisDayOfWeek = state.dataEnvrn->DayOfWeek;
        int thisHolidayIndex = state.dataEnvrn->HolidayIndex;
        if (thisHour > 24) { // In case HourOfDay is 24 and DSTIndicator is 1, you're actually the next day
            thisDayOfYear += 1;
            thisHour -= 24;
            thisDayOfWeek = state.dataEnvrn->DayOfWeekTomorrow;
            thisHolidayIndex = state.dataEnvrn->HolidayIndexTomorrow;
        }

        // In the case where DST is applied on 12/31 at 24:00, which is the case for a Southern Hemisphere location for eg
        // (DayOfYear_Schedule is a bit weird, ScheduleManager always assumes LeapYear)
        if (thisDayOfYear == 367) {
            thisDayOfYear = 1;
        }

        int WeekSchedulePointer = state.dataScheduleMgr->Schedule(ScheduleIndex).WeekSchedulePointer(thisDayOfYear);
        int DaySchedulePointer;

        // TODO: the (thisDayOfWeek < 7) looks fishy and maybe unnecessary... how about if there are more than 7 holidays?
        // It should use 7 + thisHolidayIndex in that case but it won't
        if (thisDayOfWeek <= 7 && thisHolidayIndex > 0) {
            DaySchedulePointer = state.dataScheduleMgr->WeekSchedule(WeekSchedulePointer).DaySchedulePointer(7 + thisHolidayIndex);
        } else {
            DaySchedulePointer = state.dataScheduleMgr->WeekSchedule(WeekSchedulePointer).DaySchedulePointer(thisDayOfWeek);
        }

        // If Unspecified or equal to zero, use NumOfTimeStepInHour, otherwise use supplied
        int thisTimeStep = ThisTimeStep > 0 ? ThisTimeStep : state.dataGlobal->NumOfTimeStepInHour;
        scheduleValue = state.dataScheduleMgr->DaySchedule(DaySchedulePointer).TSValue(thisTimeStep, thisHour);

        return scheduleValue;
    }

    int GetScheduleIndex(EnergyPlusData &state, std::string const &ScheduleName)
    {

        // FUNCTION INFORMATION:
        //       AUTHOR         Linda K. Lawrie
        //       DATE WRITTEN   September 1997
        //       MODIFIED       na
        //       RE-ENGINEERED  na

        // PURPOSE OF THIS FUNCTION:
        // This function returns the internal pointer to Schedule "ScheduleName".

        // Return value
        int GetScheduleIndex;

        // FUNCTION LOCAL VARIABLE DECLARATIONS:
        int DayCtr;
        int WeekCtr;

        if (!state.dataScheduleMgr->ScheduleInputProcessed) {
            ProcessScheduleInput(state);
            state.dataScheduleMgr->ScheduleInputProcessed = true;
        }

        if (state.dataScheduleMgr->NumSchedules > 0) {
            GetScheduleIndex =
                UtilityRoutines::FindItemInList(ScheduleName, state.dataScheduleMgr->Schedule({1, state.dataScheduleMgr->NumSchedules}));
            if (GetScheduleIndex > 0) {
                if (!state.dataScheduleMgr->Schedule(GetScheduleIndex).Used) {
                    state.dataScheduleMgr->Schedule(GetScheduleIndex).Used = true;
                    for (WeekCtr = 1; WeekCtr <= 366; ++WeekCtr) {
                        if (state.dataScheduleMgr->Schedule(GetScheduleIndex).WeekSchedulePointer(WeekCtr) > 0) {
                            state.dataScheduleMgr->WeekSchedule(state.dataScheduleMgr->Schedule(GetScheduleIndex).WeekSchedulePointer(WeekCtr)).Used =
                                true;
                            for (DayCtr = 1; DayCtr <= MaxDayTypes; ++DayCtr) {
                                state.dataScheduleMgr
                                    ->DaySchedule(state.dataScheduleMgr
                                                      ->WeekSchedule(state.dataScheduleMgr->Schedule(GetScheduleIndex).WeekSchedulePointer(WeekCtr))
                                                      .DaySchedulePointer(DayCtr))
                                    .Used = true;
                            }
                        }
                    }
                }
            }
        } else {
            GetScheduleIndex = 0;
        }

        return GetScheduleIndex;
    }

    std::string GetScheduleType(EnergyPlusData &state, int const ScheduleIndex)
    {

        // FUNCTION INFORMATION:
        //       AUTHOR         Jason Glazer
        //       DATE WRITTEN   July 2007
        //       MODIFIED       na
        //       RE-ENGINEERED  na

        // PURPOSE OF THIS FUNCTION:
        // This function returns the internal pointer to Schedule "ScheduleName".

        // METHODOLOGY EMPLOYED:
        // na

        // REFERENCES:
        // na

        // USE STATEMENTS:

        // Return value
        std::string TypeOfSchedule;

        // Locals
        // FUNCTION ARGUMENT DEFINITIONS:

        // FUNCTION PARAMETER DEFINITIONS:
        // na

        // INTERFACE BLOCK SPECIFICATIONS
        // na

        // DERIVED TYPE DEFINITIONS
        // na

        // FUNCTION LOCAL VARIABLE DECLARATIONS:
        int curSchType;

        if (!state.dataScheduleMgr->ScheduleInputProcessed) {
            ProcessScheduleInput(state);
            state.dataScheduleMgr->ScheduleInputProcessed = true;
        }

        if ((ScheduleIndex > 0) && (ScheduleIndex <= state.dataScheduleMgr->NumSchedules)) {
            curSchType = state.dataScheduleMgr->Schedule(ScheduleIndex).ScheduleTypePtr;
            if ((curSchType > 0) && (curSchType <= state.dataScheduleMgr->NumScheduleTypes)) {
                TypeOfSchedule = state.dataScheduleMgr->ScheduleType(curSchType).Name;
            } else {
                TypeOfSchedule = "";
            }
        } else {
            TypeOfSchedule = "";
        }
        return TypeOfSchedule;
    }

    int GetDayScheduleIndex(EnergyPlusData &state, std::string &ScheduleName)
    {

        // FUNCTION INFORMATION:
        //       AUTHOR         Linda K. Lawrie
        //       DATE WRITTEN   August 2003
        //       MODIFIED       na
        //       RE-ENGINEERED  na

        // PURPOSE OF THIS FUNCTION:
        // This function returns the internal pointer to Day Schedule "ScheduleName".

        // Return value
        int GetDayScheduleIndex;

        if (!state.dataScheduleMgr->ScheduleInputProcessed) {
            ProcessScheduleInput(state);
            state.dataScheduleMgr->ScheduleInputProcessed = true;
        }

        if (state.dataScheduleMgr->NumDaySchedules > 0) {
            GetDayScheduleIndex =
                UtilityRoutines::FindItemInList(ScheduleName, state.dataScheduleMgr->DaySchedule({1, state.dataScheduleMgr->NumDaySchedules}));
            if (GetDayScheduleIndex > 0) {
                state.dataScheduleMgr->DaySchedule(GetDayScheduleIndex).Used = true;
            }
        } else {
            GetDayScheduleIndex = 0;
        }

        return GetDayScheduleIndex;
    }

    void GetScheduleValuesForDay(
        EnergyPlusData &state, int const ScheduleIndex, Array2S<Real64> DayValues, Optional_int_const JDay, Optional_int_const CurDayofWeek)
    {

        // SUBROUTINE INFORMATION:
        //       AUTHOR         Linda K. Lawrie
        //       DATE WRITTEN   September 1997
        //       MODIFIED       na
        //       RE-ENGINEERED  na

        // PURPOSE OF THIS SUBROUTINE:
        // This subroutine returns an entire day's worth of schedule values.

        // METHODOLOGY EMPLOYED:
        // Use internal data to fill DayValues array.

        // SUBROUTINE LOCAL VARIABLE DECLARATIONS:
        int WeekSchedulePointer;
        int DaySchedulePointer;

        if (!state.dataScheduleMgr->ScheduleInputProcessed) {
            ProcessScheduleInput(state);
            state.dataScheduleMgr->ScheduleInputProcessed = true;
        }

        if (ScheduleIndex == -1) {
            DayValues({1, state.dataGlobal->NumOfTimeStepInHour}, {1, 24}) = 1.0;
            return;
        } else if (ScheduleIndex == 0) {
            DayValues({1, state.dataGlobal->NumOfTimeStepInHour}, {1, 24}) = 0.0;
            return;
        }

        // Determine which Week Schedule is used
        if (!present(JDay)) {
            WeekSchedulePointer = state.dataScheduleMgr->Schedule(ScheduleIndex).WeekSchedulePointer(state.dataEnvrn->DayOfYear_Schedule);
        } else {
            WeekSchedulePointer = state.dataScheduleMgr->Schedule(ScheduleIndex).WeekSchedulePointer(JDay);
        }

        // Now, which day?
        if (!present(CurDayofWeek)) {
            if (state.dataEnvrn->DayOfWeek <= 7 && state.dataEnvrn->HolidayIndex > 0) {
                DaySchedulePointer = state.dataScheduleMgr->WeekSchedule(WeekSchedulePointer).DaySchedulePointer(7 + state.dataEnvrn->HolidayIndex);
            } else {
                DaySchedulePointer = state.dataScheduleMgr->WeekSchedule(WeekSchedulePointer).DaySchedulePointer(state.dataEnvrn->DayOfWeek);
            }
        } else if (CurDayofWeek <= 7 && state.dataEnvrn->HolidayIndex > 0) {
            DaySchedulePointer = state.dataScheduleMgr->WeekSchedule(WeekSchedulePointer).DaySchedulePointer(7 + state.dataEnvrn->HolidayIndex);
        } else {
            DaySchedulePointer = state.dataScheduleMgr->WeekSchedule(WeekSchedulePointer).DaySchedulePointer(CurDayofWeek);
        }

        // Return Values
        DayValues({1, state.dataGlobal->NumOfTimeStepInHour}, {1, 24}) = state.dataScheduleMgr->DaySchedule(DaySchedulePointer).TSValue;
    }

    void GetSingleDayScheduleValues(EnergyPlusData &state,
                                    int const DayScheduleIndex, // Index of the DaySchedule for values
                                    Array2S<Real64> DayValues   // Returned set of values
    )
    {

        // SUBROUTINE INFORMATION:
        //       AUTHOR         Linda K. Lawrie
        //       DATE WRITTEN   August 2003
        //       MODIFIED       na
        //       RE-ENGINEERED  na

        // PURPOSE OF THIS SUBROUTINE:
        // This subroutine returns an entire day's worth of schedule values for a specified Day Schedule Index item.

        // METHODOLOGY EMPLOYED:
        // Use internal data to fill DayValues array.

        // REFERENCES:
        // na

        // USE STATEMENTS:
        // na

        // Argument array dimensioning

        // Locals
        // SUBROUTINE ARGUMENT DEFINITIONS:

        // SUBROUTINE PARAMETER DEFINITIONS:
        // na

        // INTERFACE BLOCK SPECIFICATIONS
        // na

        // DERIVED TYPE DEFINITIONS
        // na

        // SUBROUTINE LOCAL VARIABLE DECLARATIONS:
        // na

        if (!state.dataScheduleMgr->ScheduleInputProcessed) {
            ProcessScheduleInput(state);
            state.dataScheduleMgr->ScheduleInputProcessed = true;
        }

        // Return Values
        DayValues({1, state.dataGlobal->NumOfTimeStepInHour}, {1, 24}) = state.dataScheduleMgr->DaySchedule(DayScheduleIndex).TSValue;
    }

    void ExternalInterfaceSetSchedule(EnergyPlusData &state,
                                      int &ScheduleIndex,
                                      Real64 &Value // The new value for the schedule
    )
    {
        // FUNCTION INFORMATION:
        //       AUTHOR         Michael Wetter
        //       DATE WRITTEN   February 2010
        //       MODIFIED       na
        //       RE-ENGINEERED  na

        // PURPOSE OF THIS SUBROUTINE:
        // This subroutine sets all values of the schedule referenced by 'ScheduleIndex'
        // to the value specified by 'Value'. The subroutine is used by the ExternalInterface to
        // write real-time data into a schedule so that EnergyPlus modules can use
        // real-time data by referencing a schedule. This allows overwriting setpoint
        // for supervisory controls or internal gains obtained from real-time occupancy
        // measurements.

        // METHODOLOGY EMPLOYED:
        // na

        // REFERENCES:
        // na

        // Using/Aliasing
        // Locals
        // FUNCTION ARGUMENT DEFINITIONS:

        // FUNCTION PARAMETER DEFINITIONS:
        // na

        // INTERFACE BLOCK SPECIFICATIONS
        // na

        // DERIVED TYPE DEFINITIONS
        // na

        // FUNCTION LOCAL VARIABLE DECLARATIONS:
        int TS; // Counter for Num Of Time Steps in Hour
        int Hr; // Hour Counter

        // Assign the value of the variable
        for (Hr = 1; Hr <= 24; ++Hr) {
            for (TS = 1; TS <= state.dataGlobal->NumOfTimeStepInHour; ++TS) {
                state.dataScheduleMgr->DaySchedule(ScheduleIndex).TSValue(TS, Hr) = Value;
            }
        }
    }

    void ProcessIntervalFields(EnergyPlusData &state,
                               Array1S_string const Untils,
                               Array1S<Real64> const Numbers,
                               int const NumUntils,
                               int const NumNumbers,
                               Array2A<Real64> MinuteValue,
                               Array2A_bool SetMinuteValue,
                               bool &ErrorsFound,
                               std::string const &DayScheduleName,     // Name (used for errors)
                               std::string const &ErrContext,          // Context (used for errors)
                               ScheduleInterpolation interpolationKind // enumeration on how to interpolate values in schedule
    )
    {

        // SUBROUTINE INFORMATION:
        //       AUTHOR         <author>
        //       DATE WRITTEN   <date_written>
        //       MODIFIED       na
        //       RE-ENGINEERED  na

        // PURPOSE OF THIS SUBROUTINE:
        // This subroutine processes the "interval" fields with/without optional "until" in front of
        // time (hh:mm).

        // METHODOLOGY EMPLOYED:
        // na.

        // REFERENCES:
        // na

        // USE STATEMENTS:
        // na

        // Argument array dimensioning
        MinuteValue.dim(60, 24);
        SetMinuteValue.dim(60, 24);

        // Locals
        // SUBROUTINE ARGUMENT DEFINITIONS:

        // SUBROUTINE PARAMETER DEFINITIONS:
        // na

        // INTERFACE BLOCK SPECIFICATIONS
        // na

        // DERIVED TYPE DEFINITIONS
        // na

        // SUBROUTINE LOCAL VARIABLE DECLARATIONS:
        int Count;
        std::string::size_type Pos;
        int HHField;
        int MMField;
        int Hr;
        int Min;
        int SHr;  // starting hour
        int SMin; // starting minute
        int EHr;  // ending hour
        int EMin; // ending minute
        std::string::size_type sFld;
        int totalMinutes;
        Real64 incrementPerMinute;
        Real64 curValue;

        MinuteValue = 0.0;
        SetMinuteValue = false;
        SHr = 1;
        SMin = 1;
        EHr = 0;
        EMin = 0;
        sFld = 0;

        Real64 StartValue = 0;
        Real64 EndValue = 0;

        if (NumUntils != NumNumbers) {
            ShowSevereError(state,
                            "ProcessScheduleInput: ProcessIntervalFields, number of Time fields does not match number of value fields, " +
                                ErrContext + '=' + DayScheduleName);
            ErrorsFound = true;
            return;
        }

        for (Count = 1; Count <= NumUntils; ++Count) {
            Pos = index(Untils(Count), "UNTIL");
            if (Pos == 0) {
                if (Untils(Count)[5] == ':') {
                    sFld = 6;
                } else {
                    sFld = 5;
                }
                DecodeHHMMField(state, Untils(Count).substr(sFld), HHField, MMField, ErrorsFound, DayScheduleName, Untils(Count), interpolationKind);
            } else if (Pos == std::string::npos) {
                DecodeHHMMField(state, Untils(Count), HHField, MMField, ErrorsFound, DayScheduleName, Untils(Count), interpolationKind);
            } else { // Until found but wasn't first field
                ShowSevereError(state, "ProcessScheduleInput: ProcessIntervalFields, Invalid \"Until\" field encountered=" + Untils(Count));
                ShowContinueError(state, "Occurred in Day Schedule=" + DayScheduleName);
                ErrorsFound = true;
                continue;
            }
            // Field decoded
            if (HHField < 0 || HHField > 24 || MMField < 0 || MMField > 60) {
                ShowSevereError(state, "ProcessScheduleInput: ProcessIntervalFields, Invalid \"Until\" field encountered=" + Untils(Count));
                ShowContinueError(state, "Occurred in Day Schedule=" + DayScheduleName);
                ErrorsFound = true;
                continue;
            }
            if (HHField == 24 && MMField > 0 && MMField < 60) {
                ShowWarningError(state, "ProcessScheduleInput: ProcessIntervalFields, Invalid \"Until\" field encountered=" + Untils(Count));
                ShowContinueError(state, "Occurred in Day Schedule=" + DayScheduleName);
                ShowContinueError(state, "Terminating the field at 24:00");
                MMField = 0;
            }

            // Fill in values
            if (MMField == 0) {
                EHr = HHField + 1;
                EMin = 60;
            }
            if (MMField < 60) {
                EHr = HHField + 1;
                EMin = MMField;
            }

            if (interpolationKind == ScheduleInterpolation::Linear) {
                totalMinutes = (EHr - SHr) * 60 + (EMin - SMin) + 1;
                if (totalMinutes == 0) totalMinutes = 1; // protect future division
                if (Count == 1) {
                    StartValue = Numbers(Count); // assume first period is flat
                    EndValue = Numbers(Count);
                } else {
                    StartValue = EndValue;
                    EndValue = Numbers(Count);
                }
                incrementPerMinute = (EndValue - StartValue) / totalMinutes;
                curValue = StartValue + incrementPerMinute;
            }

            if (SHr == EHr) {
                for (Min = SMin; Min <= EMin; ++Min) {
                    if (SetMinuteValue(Min, SHr)) {
                        ShowSevereError(state,
                                        "ProcessScheduleInput: ProcessIntervalFields, Processing time fields, overlapping times detected, " +
                                            ErrContext + '=' + DayScheduleName);
                        ErrorsFound = true;
                        goto UntilLoop_exit;
                    }
                    if (interpolationKind == ScheduleInterpolation::Linear) {
                        MinuteValue(Min, EHr) = curValue;
                        curValue += incrementPerMinute;
                        SetMinuteValue(Min, SHr) = true;
                    } else {
                        MinuteValue(Min, SHr) = Numbers(Count);
                        SetMinuteValue(Min, SHr) = true;
                    }
                }
                SMin = EMin + 1;
                if (SMin > 60) {
                    ++SHr;
                    SMin = 1;
                }
            } else if (EHr < SHr) {
                ShowSevereError(state,
                                "ProcessScheduleInput: ProcessIntervalFields, Processing time fields, overlapping times detected, " + ErrContext +
                                    '=' + DayScheduleName);
                ErrorsFound = true;
            } else {
                if (interpolationKind == ScheduleInterpolation::Linear) {
                    for (Min = SMin; Min <= 60; ++Min) { // for portion of starting hour
                        MinuteValue(Min, SHr) = curValue;
                        curValue += incrementPerMinute;
                        SetMinuteValue(Min, SHr) = true;
                    }
                    for (Hr = SHr + 1; Hr <= EHr - 1; ++Hr) { // for intermediate hours
                        for (Min = 1; Min <= 60; ++Min) {
                            MinuteValue(Min, Hr) = curValue;
                            curValue += incrementPerMinute;
                            SetMinuteValue(Min, Hr) = true;
                        }
                    }
                    for (Min = 1; Min <= EMin; ++Min) { // for ending hour
                        MinuteValue(Min, EHr) = curValue;
                        curValue += incrementPerMinute;
                        SetMinuteValue(Min, EHr) = true;
                    }
                } else { // either no interpolation or "average" interpolation (average just is when the interval does not match the timestep)
                    for (Min = SMin; Min <= 60; ++Min) { // for portion of starting hour
                        MinuteValue(Min, SHr) = Numbers(Count);
                        SetMinuteValue(Min, SHr) = true;
                    }
                    for (Hr = SHr + 1; Hr <= EHr - 1; ++Hr) { // for intermediate hours
                        MinuteValue(_, Hr) = Numbers(Count);
                        SetMinuteValue(_, Hr) = true;
                    }
                    for (Min = 1; Min <= EMin; ++Min) { // for ending hour
                        MinuteValue(Min, EHr) = Numbers(Count);
                        SetMinuteValue(Min, EHr) = true;
                    }
                }
                SHr = EHr;
                SMin = EMin + 1;
                if (SMin > 60) {
                    ++SHr;
                    SMin = 1;
                }
            }
        }
    UntilLoop_exit:;

        if (!all(SetMinuteValue)) {
            ShowSevereError(state,
                            "ProcessScheduleInput: ProcessIntervalFields, Processing time fields, incomplete day detected, " + ErrContext + '=' +
                                DayScheduleName);
            ErrorsFound = true;
        }
    }

    void DecodeHHMMField(EnergyPlusData &state,
                         std::string const &FieldValue,          // Input field value
                         int &RetHH,                             // Returned "hour"
                         int &RetMM,                             // Returned "minute"
                         bool &ErrorsFound,                      // True if errors found in this field
                         std::string const &DayScheduleName,     // originating day schedule name
                         std::string const &FullFieldValue,      // Full Input field value
                         ScheduleInterpolation interpolationKind // enumeration on how to interpolate values in schedule
    )
    {

        // SUBROUTINE INFORMATION:
        //       AUTHOR         Linda K Lawrie
        //       DATE WRITTEN   January 2003
        //       MODIFIED       na
        //       RE-ENGINEERED  na

        // PURPOSE OF THIS SUBROUTINE:
        // This subroutine decodes a hhmm date field input as part of the "until" time in a schedule
        // representation.

        // METHODOLOGY EMPLOYED:
        // na

        // REFERENCES:
        // na

        // USE STATEMENTS:
        // na

        // Locals
        // SUBROUTINE ARGUMENT DEFINITIONS:

        // SUBROUTINE PARAMETER DEFINITIONS:

        // INTERFACE BLOCK SPECIFICATIONS
        // na

        // DERIVED TYPE DEFINITIONS
        // na

        // SUBROUTINE LOCAL VARIABLE DECLARATIONS:
        Real64 rRetHH; // real Returned "hour"
        Real64 rRetMM; // real Returned "minute"
        bool nonIntegral;
        std::string hHour;
        std::string mMinute;

        std::string String = stripped(FieldValue);
        std::string::size_type const Pos = index(String, ':');
        nonIntegral = false;
        if (Pos == std::string::npos) {
            ShowSevereError(state,
                            "ProcessScheduleInput: DecodeHHMMField, Invalid \"until\" field submitted (no : separator in hh:mm)=" +
                                stripped(FullFieldValue));
            ShowContinueError(state, "Occurred in Day Schedule=" + DayScheduleName);
            ErrorsFound = true;
            return;
        } else if (Pos == 0) {
            RetHH = 0;
        } else {
            const bool readFailed = !readItem(String.substr(0, Pos), rRetHH);
            RetHH = int(rRetHH);
            if (double(RetHH) != rRetHH || readFailed || rRetHH < 0.0) {
                if (double(RetHH) != rRetHH && rRetHH >= 0.0) {
                    ShowWarningError(state,
                                     "ProcessScheduleInput: DecodeHHMMField, Invalid \"until\" field submitted (non-integer numeric in HH)=" +
                                         stripped(FullFieldValue));
                    ShowContinueError(state, "Other errors may result. Occurred in Day Schedule=" + DayScheduleName);
                    nonIntegral = true;
                } else {
                    ShowSevereError(state,
                                    "ProcessScheduleInput: DecodeHHMMField, Invalid \"until\" field submitted (invalid numeric in HH)=" +
                                        stripped(FullFieldValue));
                    ShowContinueError(state, "Field values must be integer and represent hours:minutes. Occurred in Day Schedule=" + DayScheduleName);
                    ErrorsFound = true;
                    return;
                }
            }
        }

        String.erase(0, Pos + 1);
        const bool readFailed = !readItem(String, rRetMM);
        RetMM = int(rRetMM);
        if (double(RetMM) != rRetMM || readFailed || rRetMM < 0.0) {
            if (double(RetMM) != rRetMM && rRetMM >= 0.0) {
                ShowWarningError(state,
                                 "ProcessScheduleInput: DecodeHHMMField, Invalid \"until\" field submitted (non-integer numeric in MM)=" +
                                     stripped(FullFieldValue));
                ShowContinueError(state, "Other errors may result. Occurred in Day Schedule=" + DayScheduleName);
                nonIntegral = true;
            } else {
                ShowSevereError(state,
                                "ProcessScheduleInput: DecodeHHMMField, Invalid \"until\" field submitted (invalid numeric in MM)=" +
                                    stripped(FullFieldValue));
                ShowContinueError(state, "Field values must be integer and represent hours:minutes. Occurred in Day Schedule=" + DayScheduleName);
                ErrorsFound = true;
                return;
            }
        }

        if (nonIntegral) {
            ShowContinueError(state, format("Until value to be used will be: {:2.2F}:{:2.2F}", hHour, mMinute));
        }
        if (interpolationKind == ScheduleInterpolation::No) {
            if (!isMinuteMultipleOfTimestep(RetMM, state.dataGlobal->MinutesPerTimeStep)) {
                ShowWarningError(
                    state,
                    "ProcessScheduleInput: DecodeHHMMField, Invalid \"until\" field value is not a multiple of the minutes for each timestep: " +
                        stripped(FullFieldValue));
                ShowContinueError(state, "Other errors may result. Occurred in Day Schedule=" + DayScheduleName);
            }
        }
    }

    bool isMinuteMultipleOfTimestep(int minute, int numMinutesPerTimestep)
    {
        if (minute != 0) {
            return (minute % numMinutesPerTimestep == 0);
        } else {
            return true;
        }
    }

    void ProcessForDayTypes(EnergyPlusData &state,
                            std::string const &ForDayField, // Field containing the "FOR:..."
                            Array1D_bool &TheseDays,        // Array to contain returned "true" days
                            Array1D_bool &AlReady,          // Array of days already done
                            bool &ErrorsFound               // Will be true if error found.
    )
    {

        // SUBROUTINE INFORMATION:
        //       AUTHOR         Linda K. Lawrie
        //       DATE WRITTEN   February 2003
        //       MODIFIED       na
        //       RE-ENGINEERED  na

        // PURPOSE OF THIS SUBROUTINE:
        // This subroutine processes a field "For: day types" and returns
        // those day types (can be multiple) from field.

        // METHODOLOGY EMPLOYED:
        // na

        // REFERENCES:
        // na

        // USE STATEMENTS:
        // na

        // Argument array dimensioning
        EP_SIZE_CHECK(TheseDays, MaxDayTypes);
        EP_SIZE_CHECK(AlReady, MaxDayTypes);

        // Locals
        // SUBROUTINE ARGUMENT DEFINITIONS:

        // SUBROUTINE PARAMETER DEFINITIONS:
        // na

        // INTERFACE BLOCK SPECIFICATIONS
        // na

        // DERIVED TYPE DEFINITIONS
        // na

        // SUBROUTINE LOCAL VARIABLE DECLARATIONS:
        int DayT;
        bool OneValid;
        bool DupAssignment;

        OneValid = false;
        DupAssignment = false;
        // Just test for specific days
        if (has(ForDayField, "WEEKDAY")) {
            TheseDays({2, 6}) = true;
            if (any(AlReady({2, 6}))) {
                DupAssignment = true;
            } else {
                AlReady({2, 6}) = true;
            }
            OneValid = true;
        }
        if (has(ForDayField, "MONDAY")) {
            TheseDays(2) = true;
            if (AlReady(2)) {
                DupAssignment = true;
            } else {
                AlReady(2) = true;
            }
            OneValid = true;
        }
        if (has(ForDayField, "TUESDAY")) {
            TheseDays(3) = true;
            if (AlReady(3)) {
                DupAssignment = true;
            } else {
                AlReady(3) = true;
            }
            OneValid = true;
        }
        if (has(ForDayField, "WEDNESDAY")) {
            TheseDays(4) = true;
            if (AlReady(4)) {
                DupAssignment = true;
            } else {
                AlReady(4) = true;
            }
            OneValid = true;
        }
        if (has(ForDayField, "THURSDAY")) {
            TheseDays(5) = true;
            if (AlReady(5)) {
                DupAssignment = true;
            } else {
                AlReady(5) = true;
            }
            OneValid = true;
        }
        if (has(ForDayField, "FRIDAY")) {
            TheseDays(6) = true;
            if (AlReady(6)) {
                DupAssignment = true;
            } else {
                AlReady(6) = true;
            }
            OneValid = true;
        }
        if (has(ForDayField, "WEEKEND")) {
            TheseDays(1) = true;
            TheseDays(7) = true;
            if (AlReady(1)) {
                DupAssignment = true;
            } else {
                AlReady(1) = true;
            }
            if (AlReady(7)) {
                DupAssignment = true;
            } else {
                AlReady(7) = true;
            }
            OneValid = true;
        }
        if (has(ForDayField, "SATURDAY")) {
            TheseDays(7) = true;
            if (AlReady(7)) {
                DupAssignment = true;
            } else {
                AlReady(7) = true;
            }
            OneValid = true;
        }
        if (has(ForDayField, "SUNDAY")) {
            TheseDays(1) = true;
            if (AlReady(1)) {
                DupAssignment = true;
            } else {
                AlReady(1) = true;
            }
            OneValid = true;
        }
        if (has(ForDayField, "CUSTOMDAY1")) {
            TheseDays(11) = true;
            if (AlReady(11)) {
                DupAssignment = true;
            } else {
                AlReady(11) = true;
            }
            OneValid = true;
        }
        if (has(ForDayField, "CUSTOMDAY2")) {
            TheseDays(12) = true;
            if (AlReady(12)) {
                DupAssignment = true;
            } else {
                AlReady(12) = true;
            }
            OneValid = true;
        }
        if (has(ForDayField, "ALLDAY")) {
            TheseDays({1, MaxDayTypes}) = true;
            if (any(AlReady)) {
                DupAssignment = true;
            } else {
                AlReady = true;
            }
            OneValid = true;
        }
        if (has(ForDayField, "HOLIDAY")) {
            TheseDays(8) = true;
            if (AlReady(8)) {
                DupAssignment = true;
            } else {
                AlReady(8) = true;
            }
            OneValid = true;
        }
        if (has(ForDayField, "SUMMER")) {
            TheseDays(9) = true;
            if (AlReady(9)) {
                DupAssignment = true;
            } else {
                AlReady(9) = true;
            }
            OneValid = true;
        }
        if (has(ForDayField, "WINTER")) {
            TheseDays(10) = true;
            if (AlReady(10)) {
                DupAssignment = true;
            } else {
                AlReady(10) = true;
            }
            OneValid = true;
        }
        if (has(ForDayField, "ALLOTHERDAY")) {
            for (DayT = 1; DayT <= MaxDayTypes; ++DayT) {
                if (AlReady(DayT)) continue;
                TheseDays(DayT) = true;
                AlReady(DayT) = true;
            }
            OneValid = true;
        }

        if (DupAssignment) {
            ShowSevereError(state, "ProcessScheduleInput: ProcessForDayTypes, Duplicate assignment attempted in \"for\" days field=" + ForDayField);
            ErrorsFound = true;
        }
        if (!OneValid) {
            ShowSevereError(state, "ProcessScheduleInput: ProcessForDayTypes, No valid day assignments found in \"for\" days field=" + ForDayField);
            ErrorsFound = true;
        }
    }

    bool CheckScheduleValueMinMax(EnergyPlusData &state,
                                  int const ScheduleIndex,      // Which Schedule being tested
                                  std::string const &MinString, // Minimum indicator ('>', '>=')
                                  Real64 const Minimum          // Minimum desired value
    )
    {

        // FUNCTION INFORMATION:
        //       AUTHOR         Linda K. Lawrie
        //       DATE WRITTEN   February 2003
        //       MODIFIED       na
        //       RE-ENGINEERED  na

        // PURPOSE OF THIS FUNCTION:
        // This function checks the indicated schedule values for validity.  Uses the ScheduleIndex
        // from (GetScheduleIndex), a minimum and a maximum -- one or other optional to check "internals".

        // METHODOLOGY EMPLOYED:
        // Schedule data structure stores this on first validity check.  If there, then is returned else
        // looks up minimum and maximum values for the schedule and then sets result of function based on
        // requested minimum/maximum checks.

        // REFERENCES:
        // na

        // USE STATEMENTS:
        // na

        // Return value
        bool CheckScheduleValueMinMax;

        // Locals
        // FUNCTION ARGUMENT DEFINITIONS:

        // FUNCTION PARAMETER DEFINITIONS:
        // na

        // INTERFACE BLOCK SPECIFICATIONS
        // na

        // DERIVED TYPE DEFINITIONS
        // na

        // FUNCTION LOCAL VARIABLE DECLARATIONS:
        int Loop;             // Loop Control variable
        int DayT;             // Day Type Loop control
        int WkSch;            // Pointer for WeekSchedule value
        Real64 MinValue(0.0); // For total minimum
        Real64 MaxValue(0.0); // For total maximum
        bool MinValueOk(true);
        bool MaxValueOk(true);

        if (ScheduleIndex == -1) {
            MinValue = 1.0;
            MaxValue = 1.0;
        } else if (ScheduleIndex == 0) {
            MinValue = 0.0;
            MaxValue = 0.0;
        } else if (ScheduleIndex < 1 || ScheduleIndex > state.dataScheduleMgr->NumSchedules) {
            ShowFatalError(state, "CheckScheduleValueMinMax called with ScheduleIndex out of range");
        }

        if (ScheduleIndex > 0) {
            if (!state.dataScheduleMgr->Schedule(ScheduleIndex).MaxMinSet) { // Set Minimum/Maximums for this schedule
                WkSch = state.dataScheduleMgr->Schedule(ScheduleIndex).WeekSchedulePointer(1);
                MinValue = minval(state.dataScheduleMgr->DaySchedule(state.dataScheduleMgr->WeekSchedule(WkSch).DaySchedulePointer(1)).TSValue);
                MaxValue = maxval(state.dataScheduleMgr->DaySchedule(state.dataScheduleMgr->WeekSchedule(WkSch).DaySchedulePointer(1)).TSValue);
                for (DayT = 2; DayT <= MaxDayTypes; ++DayT) {
                    MinValue =
                        min(MinValue,
                            minval(state.dataScheduleMgr->DaySchedule(state.dataScheduleMgr->WeekSchedule(WkSch).DaySchedulePointer(DayT)).TSValue));
                    MaxValue =
                        max(MaxValue,
                            maxval(state.dataScheduleMgr->DaySchedule(state.dataScheduleMgr->WeekSchedule(WkSch).DaySchedulePointer(DayT)).TSValue));
                }
                for (Loop = 2; Loop <= 366; ++Loop) {
                    WkSch = state.dataScheduleMgr->Schedule(ScheduleIndex).WeekSchedulePointer(Loop);
                    for (DayT = 1; DayT <= MaxDayTypes; ++DayT) {
                        MinValue = min(
                            MinValue,
                            minval(state.dataScheduleMgr->DaySchedule(state.dataScheduleMgr->WeekSchedule(WkSch).DaySchedulePointer(DayT)).TSValue));
                        MaxValue = max(
                            MaxValue,
                            maxval(state.dataScheduleMgr->DaySchedule(state.dataScheduleMgr->WeekSchedule(WkSch).DaySchedulePointer(DayT)).TSValue));
                    }
                }
                state.dataScheduleMgr->Schedule(ScheduleIndex).MaxMinSet = true;
                state.dataScheduleMgr->Schedule(ScheduleIndex).MinValue = MinValue;
                state.dataScheduleMgr->Schedule(ScheduleIndex).MaxValue = MaxValue;
            }
        }

        //  Min/max for schedule has been set.  Test.
        MinValueOk = (FLT_EPSILON >= Minimum - state.dataScheduleMgr->Schedule(ScheduleIndex).MinValue);
        if (MinString == ">") {
            MinValueOk = (state.dataScheduleMgr->Schedule(ScheduleIndex).MinValue > Minimum);
        } else {
            MinValueOk = (FLT_EPSILON >= Minimum - state.dataScheduleMgr->Schedule(ScheduleIndex).MinValue);
        }

        CheckScheduleValueMinMax = (MinValueOk && MaxValueOk);

        return CheckScheduleValueMinMax;
    }

    bool CheckScheduleValueMinMax(EnergyPlusData &state,
                                  int const ScheduleIndex,      // Which Schedule being tested
                                  std::string const &MinString, // Minimum indicator ('>', '>=')
                                  Real64 const Minimum,         // Minimum desired value
                                  std::string const &MaxString, // Maximum indicator ('<', ',=')
                                  Real64 const Maximum          // Maximum desired value
    )
    {

        // FUNCTION INFORMATION:
        //       AUTHOR         Linda K. Lawrie
        //       DATE WRITTEN   February 2003
        //       MODIFIED       na
        //       RE-ENGINEERED  na

        // PURPOSE OF THIS FUNCTION:
        // This function checks the indicated schedule values for validity.  Uses the ScheduleIndex
        // from (GetScheduleIndex), a minimum and a maximum -- one or other optional to check "internals".

        // METHODOLOGY EMPLOYED:
        // Schedule data structure stores this on first validity check.  If there, then is returned else
        // looks up minimum and maximum values for the schedule and then sets result of function based on
        // requested minimum/maximum checks.

        // REFERENCES:
        // na

        // USE STATEMENTS:
        // na

        // Return value
        bool CheckScheduleValueMinMax;

        // Locals
        // FUNCTION ARGUMENT DEFINITIONS:

        // FUNCTION PARAMETER DEFINITIONS:
        // na

        // INTERFACE BLOCK SPECIFICATIONS
        // na

        // DERIVED TYPE DEFINITIONS
        // na

        // FUNCTION LOCAL VARIABLE DECLARATIONS:
        int Loop;             // Loop Control variable
        int DayT;             // Day Type Loop control
        int WkSch;            // Pointer for WeekSchedule value
        Real64 MinValue(0.0); // For total minimum
        Real64 MaxValue(0.0); // For total maximum
        bool MinValueOk(true);
        bool MaxValueOk(true);
        /////////// hoisted into namespace CheckScheduleValueMinMaxRunOnceOnly////////////
        // static bool RunOnceOnly( true );
        /////////////////////////////////////////////////
        // precompute the dayschedule max and min so that it is not in nested loop
        if (state.dataScheduleMgr->CheckScheduleValueMinMaxRunOnceOnly) {
            for (Loop = 0; Loop <= state.dataScheduleMgr->NumDaySchedules; ++Loop) {
                state.dataScheduleMgr->DaySchedule(Loop).TSValMin = minval(state.dataScheduleMgr->DaySchedule(Loop).TSValue);
                state.dataScheduleMgr->DaySchedule(Loop).TSValMax = maxval(state.dataScheduleMgr->DaySchedule(Loop).TSValue);
            }
            state.dataScheduleMgr->CheckScheduleValueMinMaxRunOnceOnly = false;
        }

        if (ScheduleIndex == -1) {
            MinValue = 1.0;
            MaxValue = 1.0;
        } else if (ScheduleIndex == 0) {
            MinValue = 0.0;
            MaxValue = 0.0;
        } else if (ScheduleIndex < 1 || ScheduleIndex > state.dataScheduleMgr->NumSchedules) {
            ShowFatalError(state, "CheckScheduleValueMinMax called with ScheduleIndex out of range");
        }

        if (ScheduleIndex > 0) {
            if (!state.dataScheduleMgr->Schedule(ScheduleIndex).MaxMinSet) { // Set Minimum/Maximums for this schedule
                WkSch = state.dataScheduleMgr->Schedule(ScheduleIndex).WeekSchedulePointer(1);
                MinValue = state.dataScheduleMgr->DaySchedule(state.dataScheduleMgr->WeekSchedule(WkSch).DaySchedulePointer(1)).TSValMin;
                MaxValue = state.dataScheduleMgr->DaySchedule(state.dataScheduleMgr->WeekSchedule(WkSch).DaySchedulePointer(1)).TSValMax;
                for (DayT = 2; DayT <= MaxDayTypes; ++DayT) {
                    MinValue = min(MinValue,
                                   state.dataScheduleMgr->DaySchedule(state.dataScheduleMgr->WeekSchedule(WkSch).DaySchedulePointer(DayT)).TSValMin);
                    MaxValue = max(MaxValue,
                                   state.dataScheduleMgr->DaySchedule(state.dataScheduleMgr->WeekSchedule(WkSch).DaySchedulePointer(DayT)).TSValMax);
                }
                for (Loop = 2; Loop <= 366; ++Loop) {
                    WkSch = state.dataScheduleMgr->Schedule(ScheduleIndex).WeekSchedulePointer(Loop);
                    for (DayT = 1; DayT <= MaxDayTypes; ++DayT) {
                        MinValue =
                            min(MinValue,
                                state.dataScheduleMgr->DaySchedule(state.dataScheduleMgr->WeekSchedule(WkSch).DaySchedulePointer(DayT)).TSValMin);
                        MaxValue =
                            max(MaxValue,
                                state.dataScheduleMgr->DaySchedule(state.dataScheduleMgr->WeekSchedule(WkSch).DaySchedulePointer(DayT)).TSValMax);
                    }
                }
                state.dataScheduleMgr->Schedule(ScheduleIndex).MaxMinSet = true;
                state.dataScheduleMgr->Schedule(ScheduleIndex).MinValue = MinValue;
                state.dataScheduleMgr->Schedule(ScheduleIndex).MaxValue = MaxValue;
            }
        }

        //  Min/max for schedule has been set.  Test.
        if (MinString == ">") {
            MinValueOk = (state.dataScheduleMgr->Schedule(ScheduleIndex).MinValue > Minimum);
        } else {
            MinValueOk = (FLT_EPSILON >= Minimum - state.dataScheduleMgr->Schedule(ScheduleIndex).MinValue);
        }

        MaxValueOk = (state.dataScheduleMgr->Schedule(ScheduleIndex).MaxValue - Maximum <= FLT_EPSILON);
        if (MaxString == "<") {
            MaxValueOk = (state.dataScheduleMgr->Schedule(ScheduleIndex).MaxValue < Maximum);
        } else {
            MaxValueOk = (state.dataScheduleMgr->Schedule(ScheduleIndex).MaxValue - Maximum <= FLT_EPSILON);
        }

        CheckScheduleValueMinMax = (MinValueOk && MaxValueOk);

        return CheckScheduleValueMinMax;
    }

    bool CheckScheduleValueMinMax(EnergyPlusData &state,
                                  int const ScheduleIndex,      // Which Schedule being tested
                                  std::string const &MinString, // Minimum indicator ('>', '>=')
                                  Real32 const Minimum          // Minimum desired value
    )
    {

        // FUNCTION INFORMATION:
        //       AUTHOR         Linda K. Lawrie
        //       DATE WRITTEN   February 2003
        //       MODIFIED       na
        //       RE-ENGINEERED  na

        // PURPOSE OF THIS FUNCTION:
        // This function checks the indicated schedule values for validity.  Uses the ScheduleIndex
        // from (GetScheduleIndex), a minimum and a maximum -- one or other optional to check "internals".

        // METHODOLOGY EMPLOYED:
        // Schedule data structure stores this on first validity check.  If there, then is returned else
        // looks up minimum and maximum values for the schedule and then sets result of function based on
        // requested minimum/maximum checks.

        // REFERENCES:
        // na

        // USE STATEMENTS:
        // na

        // Return value
        bool CheckScheduleValueMinMax;

        // Locals
        // FUNCTION ARGUMENT DEFINITIONS:

        // FUNCTION PARAMETER DEFINITIONS:
        // na

        // INTERFACE BLOCK SPECIFICATIONS
        // na

        // DERIVED TYPE DEFINITIONS
        // na

        // FUNCTION LOCAL VARIABLE DECLARATIONS:
        int Loop;             // Loop Control variable
        int DayT;             // Day Type Loop control
        int WkSch;            // Pointer for WeekSchedule value
        Real64 MinValue(0.0); // For total minimum
        Real64 MaxValue(0.0); // For total maximum
        bool MinValueOk(true);
        bool MaxValueOk(true);

        if (ScheduleIndex == -1) {
            MinValue = 1.0;
            MaxValue = 1.0;
        } else if (ScheduleIndex == 0) {
            MinValue = 0.0;
            MaxValue = 0.0;
        } else if (ScheduleIndex < 1 || ScheduleIndex > state.dataScheduleMgr->NumSchedules) {
            ShowFatalError(state, "CheckScheduleValueMinMax called with ScheduleIndex out of range");
        }

        if (ScheduleIndex > 0) {
            if (!state.dataScheduleMgr->Schedule(ScheduleIndex).MaxMinSet) { // Set Minimum/Maximums for this schedule
                WkSch = state.dataScheduleMgr->Schedule(ScheduleIndex).WeekSchedulePointer(1);
                MinValue = minval(state.dataScheduleMgr->DaySchedule(state.dataScheduleMgr->WeekSchedule(WkSch).DaySchedulePointer(1)).TSValue);
                MaxValue = maxval(state.dataScheduleMgr->DaySchedule(state.dataScheduleMgr->WeekSchedule(WkSch).DaySchedulePointer(1)).TSValue);
                for (DayT = 2; DayT <= MaxDayTypes; ++DayT) {
                    MinValue =
                        min(MinValue,
                            minval(state.dataScheduleMgr->DaySchedule(state.dataScheduleMgr->WeekSchedule(WkSch).DaySchedulePointer(DayT)).TSValue));
                    MaxValue =
                        max(MaxValue,
                            maxval(state.dataScheduleMgr->DaySchedule(state.dataScheduleMgr->WeekSchedule(WkSch).DaySchedulePointer(DayT)).TSValue));
                }
                for (Loop = 2; Loop <= 366; ++Loop) {
                    WkSch = state.dataScheduleMgr->Schedule(ScheduleIndex).WeekSchedulePointer(Loop);
                    for (DayT = 1; DayT <= MaxDayTypes; ++DayT) {
                        MinValue = min(
                            MinValue,
                            minval(state.dataScheduleMgr->DaySchedule(state.dataScheduleMgr->WeekSchedule(WkSch).DaySchedulePointer(DayT)).TSValue));
                        MaxValue = max(
                            MaxValue,
                            maxval(state.dataScheduleMgr->DaySchedule(state.dataScheduleMgr->WeekSchedule(WkSch).DaySchedulePointer(DayT)).TSValue));
                    }
                }
                state.dataScheduleMgr->Schedule(ScheduleIndex).MaxMinSet = true;
                state.dataScheduleMgr->Schedule(ScheduleIndex).MinValue = MinValue;
                state.dataScheduleMgr->Schedule(ScheduleIndex).MaxValue = MaxValue;
            }
        }

        //  Min/max for schedule has been set.  Test.
        MinValueOk = (FLT_EPSILON >= Minimum - state.dataScheduleMgr->Schedule(ScheduleIndex).MinValue);
        if (MinString == ">") {
            MinValueOk = (state.dataScheduleMgr->Schedule(ScheduleIndex).MinValue > Minimum);
        } else {
            MinValueOk = (FLT_EPSILON >= Minimum - state.dataScheduleMgr->Schedule(ScheduleIndex).MinValue);
        }

        CheckScheduleValueMinMax = (MinValueOk && MaxValueOk);

        return CheckScheduleValueMinMax;
    }

    bool CheckScheduleValueMinMax(EnergyPlusData &state,
                                  int const ScheduleIndex,      // Which Schedule being tested
                                  std::string const &MinString, // Minimum indicator ('>', '>=')
                                  Real32 const Minimum,         // Minimum desired value
                                  std::string const &MaxString, // Maximum indicator ('<', ',=')
                                  Real32 const Maximum          // Maximum desired value
    )
    {

        // FUNCTION INFORMATION:
        //       AUTHOR         Linda K. Lawrie
        //       DATE WRITTEN   February 2003
        //       MODIFIED       na
        //       RE-ENGINEERED  na

        // PURPOSE OF THIS FUNCTION:
        // This function checks the indicated schedule values for validity.  Uses the ScheduleIndex
        // from (GetScheduleIndex), a minimum and a maximum -- one or other optional to check "internals".

        // METHODOLOGY EMPLOYED:
        // Schedule data structure stores this on first validity check.  If there, then is returned else
        // looks up minimum and maximum values for the schedule and then sets result of function based on
        // requested minimum/maximum checks.

        // REFERENCES:
        // na

        // USE STATEMENTS:
        // na

        // Return value
        bool CheckScheduleValueMinMax;

        // Locals
        // FUNCTION ARGUMENT DEFINITIONS:

        // FUNCTION PARAMETER DEFINITIONS:
        // na

        // INTERFACE BLOCK SPECIFICATIONS
        // na

        // DERIVED TYPE DEFINITIONS
        // na

        // FUNCTION LOCAL VARIABLE DECLARATIONS:
        int Loop;             // Loop Control variable
        int DayT;             // Day Type Loop control
        int WkSch;            // Pointer for WeekSchedule value
        Real64 MinValue(0.0); // For total minimum
        Real64 MaxValue(0.0); // For total maximum
        bool MinValueOk;
        bool MaxValueOk;

        if (ScheduleIndex == -1) {
            MinValue = 1.0;
            MaxValue = 1.0;
        } else if (ScheduleIndex == 0) {
            MinValue = 0.0;
            MaxValue = 0.0;
        } else if (ScheduleIndex < 1 || ScheduleIndex > state.dataScheduleMgr->NumSchedules) {
            ShowFatalError(state, "CheckScheduleValueMinMax called with ScheduleIndex out of range");
        }

        if (ScheduleIndex > 0) {
            if (!state.dataScheduleMgr->Schedule(ScheduleIndex).MaxMinSet) { // Set Minimum/Maximums for this schedule
                WkSch = state.dataScheduleMgr->Schedule(ScheduleIndex).WeekSchedulePointer(1);
                MinValue = minval(state.dataScheduleMgr->DaySchedule(state.dataScheduleMgr->WeekSchedule(WkSch).DaySchedulePointer(1)).TSValue);
                MaxValue = maxval(state.dataScheduleMgr->DaySchedule(state.dataScheduleMgr->WeekSchedule(WkSch).DaySchedulePointer(1)).TSValue);
                for (DayT = 2; DayT <= MaxDayTypes; ++DayT) {
                    MinValue =
                        min(MinValue,
                            minval(state.dataScheduleMgr->DaySchedule(state.dataScheduleMgr->WeekSchedule(WkSch).DaySchedulePointer(DayT)).TSValue));
                    MaxValue =
                        max(MaxValue,
                            maxval(state.dataScheduleMgr->DaySchedule(state.dataScheduleMgr->WeekSchedule(WkSch).DaySchedulePointer(DayT)).TSValue));
                }
                for (Loop = 2; Loop <= 366; ++Loop) {
                    WkSch = state.dataScheduleMgr->Schedule(ScheduleIndex).WeekSchedulePointer(Loop);
                    for (DayT = 1; DayT <= MaxDayTypes; ++DayT) {
                        MinValue = min(
                            MinValue,
                            minval(state.dataScheduleMgr->DaySchedule(state.dataScheduleMgr->WeekSchedule(WkSch).DaySchedulePointer(DayT)).TSValue));
                        MaxValue = max(
                            MaxValue,
                            maxval(state.dataScheduleMgr->DaySchedule(state.dataScheduleMgr->WeekSchedule(WkSch).DaySchedulePointer(DayT)).TSValue));
                    }
                }
                state.dataScheduleMgr->Schedule(ScheduleIndex).MaxMinSet = true;
                state.dataScheduleMgr->Schedule(ScheduleIndex).MinValue = MinValue;
                state.dataScheduleMgr->Schedule(ScheduleIndex).MaxValue = MaxValue;
            }
        }

        //  Min/max for schedule has been set.  Test.
        MinValueOk = true;
        MaxValueOk = true;
        if (MinString == ">") {
            MinValueOk = (state.dataScheduleMgr->Schedule(ScheduleIndex).MinValue > Minimum);
        } else {
            MinValueOk = (FLT_EPSILON >= Minimum - state.dataScheduleMgr->Schedule(ScheduleIndex).MinValue);
        }

        MaxValueOk = (state.dataScheduleMgr->Schedule(ScheduleIndex).MaxValue - Maximum <= FLT_EPSILON);
        if (MaxString == "<") {
            MaxValueOk = (state.dataScheduleMgr->Schedule(ScheduleIndex).MaxValue < Maximum);
        } else {
            MaxValueOk = (state.dataScheduleMgr->Schedule(ScheduleIndex).MaxValue - Maximum <= FLT_EPSILON);
        }

        CheckScheduleValueMinMax = (MinValueOk && MaxValueOk);

        return CheckScheduleValueMinMax;
    }

    bool CheckScheduleValue(EnergyPlusData &state,
                            int const ScheduleIndex, // Which Schedule being tested
                            Real64 const Value       // Actual desired value
    )
    {

        // FUNCTION INFORMATION:
        //       AUTHOR         Linda K. Lawrie
        //       DATE WRITTEN   November 2004
        //       MODIFIED       na
        //       RE-ENGINEERED  na

        // PURPOSE OF THIS FUNCTION:
        // This function checks the indicated schedule value for validity.  Uses the ScheduleIndex
        // from (GetScheduleIndex).

        // METHODOLOGY EMPLOYED:
        // This routine is best used with "discrete" schedules.  The routine must traverse all values
        // in the schedule and compares by equality.

        // REFERENCES:
        // na

        // USE STATEMENTS:
        // na

        // Return value
        bool CheckScheduleValue;

        // Locals
        // FUNCTION ARGUMENT DEFINITIONS:

        // FUNCTION PARAMETER DEFINITIONS:
        // na

        // INTERFACE BLOCK SPECIFICATIONS
        // na

        // DERIVED TYPE DEFINITIONS
        // na

        // FUNCTION LOCAL VARIABLE DECLARATIONS:
        int Loop;  // Loop Control variable
        int DayT;  // Day Type Loop control
        int WkSch; // Pointer for WeekSchedule value

        CheckScheduleValue = false;

        if (ScheduleIndex == -1) {
            CheckScheduleValue = (Value == 1.0);
        } else if (ScheduleIndex == 0) {
            CheckScheduleValue = (Value == 0.0);
        } else if (ScheduleIndex < 1 || ScheduleIndex > state.dataScheduleMgr->NumSchedules) {
            ShowFatalError(state, "CheckScheduleValue called with ScheduleIndex out of range");
        }

        if (ScheduleIndex > 0) {
            CheckScheduleValue = false;
            for (Loop = 1; Loop <= 366; ++Loop) {
                WkSch = state.dataScheduleMgr->Schedule(ScheduleIndex).WeekSchedulePointer(Loop);
                for (DayT = 1; DayT <= MaxDayTypes; ++DayT) {
                    if (any_eq(state.dataScheduleMgr->DaySchedule(state.dataScheduleMgr->WeekSchedule(WkSch).DaySchedulePointer(DayT)).TSValue,
                               Value)) {
                        CheckScheduleValue = true;
                        goto DayLoop_exit;
                    }
                }
            }
        DayLoop_exit:;
        }

        return CheckScheduleValue;
    }

    bool CheckScheduleValue(EnergyPlusData &state,
                            int const ScheduleIndex, // Which Schedule being tested
                            int const Value          // Actual desired value
    )
    {

        // FUNCTION INFORMATION:
        //       AUTHOR         Linda K. Lawrie
        //       DATE WRITTEN   November 2004
        //       MODIFIED       na
        //       RE-ENGINEERED  na

        // PURPOSE OF THIS FUNCTION:
        // This function checks the indicated schedule value for validity.  Uses the ScheduleIndex
        // from (GetScheduleIndex).

        // METHODOLOGY EMPLOYED:
        // This routine is best used with "discrete" schedules.  The routine must traverse all values
        // in the schedule and compares by equality.

        // REFERENCES:
        // na

        // USE STATEMENTS:
        // na

        // Return value
        bool CheckScheduleValue;

        // Locals
        // FUNCTION ARGUMENT DEFINITIONS:

        // FUNCTION PARAMETER DEFINITIONS:
        // na

        // INTERFACE BLOCK SPECIFICATIONS
        // na

        // DERIVED TYPE DEFINITIONS
        // na

        // FUNCTION LOCAL VARIABLE DECLARATIONS:
        int Loop;  // Loop Control variable
        int DayT;  // Day Type Loop control
        int WkSch; // Pointer for WeekSchedule value

        CheckScheduleValue = false;
        if (ScheduleIndex == -1) {
            CheckScheduleValue = (Value == 1);
        } else if (ScheduleIndex == 0) {
            CheckScheduleValue = (Value == 0);
        } else if (ScheduleIndex < 1 || ScheduleIndex > state.dataScheduleMgr->NumSchedules) {
            ShowFatalError(state, "CheckScheduleValue called with ScheduleIndex out of range");
        }

        if (ScheduleIndex > 0) {
            for (Loop = 1; Loop <= 366; ++Loop) {
                WkSch = state.dataScheduleMgr->Schedule(ScheduleIndex).WeekSchedulePointer(Loop);
                for (DayT = 1; DayT <= MaxDayTypes; ++DayT) {
                    if (any_eq(state.dataScheduleMgr->DaySchedule(state.dataScheduleMgr->WeekSchedule(WkSch).DaySchedulePointer(DayT)).TSValue,
                               double(Value))) {
                        CheckScheduleValue = true;
                        goto DayLoop_exit;
                    }
                }
            }
        DayLoop_exit:;
        }

        return CheckScheduleValue;
    }

    bool CheckDayScheduleValueMinMax(EnergyPlusData &state,
                                     int const ScheduleIndex,        // Which Day Schedule being tested
                                     Real64 const Minimum,           // Minimum desired value
                                     std::string const &MinString,   // Minimum indicator ('>', '>=')
                                     Optional<Real64 const> Maximum, // Maximum desired value
                                     Optional_string_const MaxString // Maximum indicator ('<', ',=')
    )
    {

        // FUNCTION INFORMATION:
        //       AUTHOR         Linda K. Lawrie
        //       DATE WRITTEN   February 2003
        //       MODIFIED       na
        //       RE-ENGINEERED  na

        // PURPOSE OF THIS FUNCTION:
        // This function checks the indicated schedule values for validity.  Uses the ScheduleIndex
        // from (GetScheduleIndex), a minimum and a maximum -- one or other optional to check "internals".

        // METHODOLOGY EMPLOYED:
        // Schedule data structure stores this on first validity check.  If there, then is returned else
        // looks up minimum and maximum values for the schedule and then sets result of function based on
        // requested minimum/maximum checks.

        // REFERENCES:
        // na

        // USE STATEMENTS:
        // na

        // Return value
        bool CheckDayScheduleValueMinMax;

        // Locals
        // FUNCTION ARGUMENT DEFINITIONS:

        // FUNCTION PARAMETER DEFINITIONS:
        // na

        // INTERFACE BLOCK SPECIFICATIONS
        // na

        // DERIVED TYPE DEFINITIONS
        // na

        // FUNCTION LOCAL VARIABLE DECLARATIONS:
        Real64 MinValue(0.0); // For total minimum
        Real64 MaxValue(0.0); // For total maximum
        bool MinValueOk;
        bool MaxValueOk;

        if (ScheduleIndex == -1) {
            MinValue = 1.0;
            MaxValue = 1.0;
        } else if (ScheduleIndex == 0) {
            MinValue = 0.0;
            MaxValue = 0.0;
        } else if (ScheduleIndex < 1 || ScheduleIndex > state.dataScheduleMgr->NumDaySchedules) {
            ShowFatalError(state, "CheckDayScheduleValueMinMax called with ScheduleIndex out of range");
        }

        if (ScheduleIndex > 0) {
            MinValue = minval(state.dataScheduleMgr->DaySchedule(ScheduleIndex).TSValue);
            MaxValue = maxval(state.dataScheduleMgr->DaySchedule(ScheduleIndex).TSValue);
        }

        //  Min/max for schedule has been set.  Test.
        MinValueOk = true;
        MaxValueOk = true;

        if (MinString == ">") {
            MinValueOk = (MinValue > Minimum);
        } else {
            MinValueOk = (FLT_EPSILON >= Minimum - MinValue);
        }

        if (present(Maximum)) {
            if (present(MaxString)) {
                if (MaxString() == "<") {
                    MaxValueOk = (MaxValue < Maximum);
                } else {
                    MaxValueOk = (MaxValue - Maximum <= FLT_EPSILON);
                }
            } else {
                MaxValueOk = (MaxValue - Maximum <= FLT_EPSILON);
            }
        }

        CheckDayScheduleValueMinMax = (MinValueOk && MaxValueOk);

        return CheckDayScheduleValueMinMax;
    }

    bool CheckDayScheduleValueMinMax(EnergyPlusData &state,
                                     int const ScheduleIndex,        // Which Day Schedule being tested
                                     Real32 const Minimum,           // Minimum desired value
                                     std::string const &MinString,   // Minimum indicator ('>', '>=')
                                     Optional<Real32 const> Maximum, // Maximum desired value
                                     Optional_string_const MaxString // Maximum indicator ('<', ',=')
    )
    {

        // FUNCTION INFORMATION:
        //       AUTHOR         Linda K. Lawrie
        //       DATE WRITTEN   February 2003
        //       MODIFIED       na
        //       RE-ENGINEERED  na

        // PURPOSE OF THIS FUNCTION:
        // This function checks the indicated schedule values for validity.  Uses the ScheduleIndex
        // from (GetScheduleIndex), a minimum and a maximum -- one or other optional to check "internals".

        // METHODOLOGY EMPLOYED:
        // Schedule data structure stores this on first validity check.  If there, then is returned else
        // looks up minimum and maximum values for the schedule and then sets result of function based on
        // requested minimum/maximum checks.

        // REFERENCES:
        // na

        // USE STATEMENTS:
        // na

        // Return value
        bool CheckDayScheduleValueMinMax;

        // Locals
        // FUNCTION ARGUMENT DEFINITIONS:

        // FUNCTION PARAMETER DEFINITIONS:
        // na

        // INTERFACE BLOCK SPECIFICATIONS
        // na

        // DERIVED TYPE DEFINITIONS
        // na

        // FUNCTION LOCAL VARIABLE DECLARATIONS:
        Real64 MinValue(0.0); // For total minimum
        Real64 MaxValue(0.0); // For total maximum
        bool MinValueOk;
        bool MaxValueOk;

        if (ScheduleIndex == -1) {
            MinValue = 1.0;
            MaxValue = 1.0;
        } else if (ScheduleIndex == 0) {
            MinValue = 0.0;
            MaxValue = 0.0;
        } else if (ScheduleIndex < 1 || ScheduleIndex > state.dataScheduleMgr->NumDaySchedules) {
            ShowFatalError(state, "CheckDayScheduleValueMinMax called with ScheduleIndex out of range");
        }

        if (ScheduleIndex > 0) {
            MinValue = minval(state.dataScheduleMgr->DaySchedule(ScheduleIndex).TSValue);
            MaxValue = maxval(state.dataScheduleMgr->DaySchedule(ScheduleIndex).TSValue);
        }

        //  Min/max for schedule has been set.  Test.
        MinValueOk = true;
        MaxValueOk = true;
        if (MinString == ">") {
            MinValueOk = (MinValue > Minimum);
        } else {
            MinValueOk = (FLT_EPSILON >= Minimum - MinValue);
        }

        if (present(Maximum)) {
            if (present(MaxString)) {
                if (MaxString() == "<") {
                    MaxValueOk = (MaxValue < Maximum);
                } else {
                    MaxValueOk = (MaxValue - Maximum <= FLT_EPSILON);
                }
            } else {
                MaxValueOk = (MaxValue - Maximum <= FLT_EPSILON);
            }
        }

        CheckDayScheduleValueMinMax = (MinValueOk && MaxValueOk);

        return CheckDayScheduleValueMinMax;
    }

    bool HasFractionalScheduleValue(EnergyPlusData &state, int const ScheduleIndex) // Which Schedule being tested
    {

        // FUNCTION INFORMATION:
        //       AUTHOR         Linda K. Lawrie
        //       DATE WRITTEN   March 2008
        //       MODIFIED       na
        //       RE-ENGINEERED  na

        // PURPOSE OF THIS FUNCTION:
        // This function returns true if the schedule contains fractional
        // values [>0, <1].

        // METHODOLOGY EMPLOYED:
        // na

        // REFERENCES:
        // na

        // USE STATEMENTS:
        // na

        // Return value
        bool HasFractions; // True if the schedule has fractional values

        // Locals
        // FUNCTION ARGUMENT DEFINITIONS:

        // FUNCTION PARAMETER DEFINITIONS:
        // na

        // INTERFACE BLOCK SPECIFICATIONS
        // na

        // DERIVED TYPE DEFINITIONS
        // na

        // FUNCTION LOCAL VARIABLE DECLARATIONS:
        int WkSch;
        int DayT;
        int Loop;
        int Hour;
        int TStep;

        if (ScheduleIndex == -1 || ScheduleIndex == 0) {

        } else if (ScheduleIndex < 1 || ScheduleIndex > state.dataScheduleMgr->NumSchedules) {
            ShowFatalError(state, "HasFractionalScheduleValue called with ScheduleIndex out of range");
        }

        HasFractions = false;

        if (ScheduleIndex > 0) {
            WkSch = state.dataScheduleMgr->Schedule(ScheduleIndex).WeekSchedulePointer(1);
            for (DayT = 1; DayT <= MaxDayTypes; ++DayT) {
                for (Hour = 1; Hour <= 24; ++Hour) {
                    for (TStep = 1; TStep <= state.dataGlobal->NumOfTimeStepInHour; ++TStep) {
                        if (state.dataScheduleMgr->DaySchedule(state.dataScheduleMgr->WeekSchedule(WkSch).DaySchedulePointer(DayT))
                                    .TSValue(TStep, Hour) > 0.0 &&
                            state.dataScheduleMgr->DaySchedule(state.dataScheduleMgr->WeekSchedule(WkSch).DaySchedulePointer(DayT))
                                    .TSValue(TStep, Hour) < 1.0) {
                            HasFractions = true;
                            goto DayTLoop_exit;
                        }
                    }
                }
            }
        DayTLoop_exit:;
            if (!HasFractions) {
                for (Loop = 2; Loop <= 366; ++Loop) {
                    WkSch = state.dataScheduleMgr->Schedule(ScheduleIndex).WeekSchedulePointer(Loop);
                    for (DayT = 1; DayT <= MaxDayTypes; ++DayT) {
                        for (Hour = 1; Hour <= 24; ++Hour) {
                            for (TStep = 1; TStep <= state.dataGlobal->NumOfTimeStepInHour; ++TStep) {
                                if (state.dataScheduleMgr->DaySchedule(state.dataScheduleMgr->WeekSchedule(WkSch).DaySchedulePointer(DayT))
                                            .TSValue(TStep, Hour) > 0.0 &&
                                    state.dataScheduleMgr->DaySchedule(state.dataScheduleMgr->WeekSchedule(WkSch).DaySchedulePointer(DayT))
                                            .TSValue(TStep, Hour) < 1.0) {
                                    HasFractions = true;
                                    goto DayTLoop2_exit;
                                }
                            }
                        }
                    }
                DayTLoop2_exit:;
                }
            }
        }

        return HasFractions;
    }

    Real64 GetScheduleMinValue(EnergyPlusData &state, int const ScheduleIndex) // Which Schedule being tested
    {

        // FUNCTION INFORMATION:
        //       AUTHOR         Linda K. Lawrie
        //       DATE WRITTEN   February 2004
        //       MODIFIED       na
        //       RE-ENGINEERED  na

        // PURPOSE OF THIS FUNCTION:
        // This function returns the minimum value used by a schedule over
        // the entire year.

        // METHODOLOGY EMPLOYED:
        // na

        // REFERENCES:
        // na

        // USE STATEMENTS:
        // na

        // Return value
        Real64 MinimumValue; // Minimum value for schedule

        // Locals
        // FUNCTION ARGUMENT DEFINITIONS:

        // FUNCTION PARAMETER DEFINITIONS:
        // na

        // INTERFACE BLOCK SPECIFICATIONS
        // na

        // DERIVED TYPE DEFINITIONS
        // na

        // FUNCTION LOCAL VARIABLE DECLARATIONS:
        Real64 MinValue(0.0);
        Real64 MaxValue(0.0);
        int WkSch;
        int DayT;
        int Loop;

        if (ScheduleIndex == -1) {
            MinValue = 1.0;
            MaxValue = 1.0;
        } else if (ScheduleIndex == 0) {
            MinValue = 0.0;
            MaxValue = 0.0;
        } else if (ScheduleIndex < 1 || ScheduleIndex > state.dataScheduleMgr->NumSchedules) {
            ShowFatalError(state, "GetScheduleMinValue called with ScheduleIndex out of range");
        }

        if (ScheduleIndex > 0) {
            if (!state.dataScheduleMgr->Schedule(ScheduleIndex).MaxMinSet) { // Set Minimum/Maximums for this schedule
                WkSch = state.dataScheduleMgr->Schedule(ScheduleIndex).WeekSchedulePointer(1);
                MinValue = minval(state.dataScheduleMgr->DaySchedule(state.dataScheduleMgr->WeekSchedule(WkSch).DaySchedulePointer(1)).TSValue);
                MaxValue = maxval(state.dataScheduleMgr->DaySchedule(state.dataScheduleMgr->WeekSchedule(WkSch).DaySchedulePointer(1)).TSValue);
                for (DayT = 2; DayT <= MaxDayTypes; ++DayT) {
                    MinValue =
                        min(MinValue,
                            minval(state.dataScheduleMgr->DaySchedule(state.dataScheduleMgr->WeekSchedule(WkSch).DaySchedulePointer(DayT)).TSValue));
                    MaxValue =
                        max(MaxValue,
                            maxval(state.dataScheduleMgr->DaySchedule(state.dataScheduleMgr->WeekSchedule(WkSch).DaySchedulePointer(DayT)).TSValue));
                }
                for (Loop = 2; Loop <= 366; ++Loop) {
                    WkSch = state.dataScheduleMgr->Schedule(ScheduleIndex).WeekSchedulePointer(Loop);
                    for (DayT = 1; DayT <= MaxDayTypes; ++DayT) {
                        MinValue = min(
                            MinValue,
                            minval(state.dataScheduleMgr->DaySchedule(state.dataScheduleMgr->WeekSchedule(WkSch).DaySchedulePointer(DayT)).TSValue));
                        MaxValue = max(
                            MaxValue,
                            maxval(state.dataScheduleMgr->DaySchedule(state.dataScheduleMgr->WeekSchedule(WkSch).DaySchedulePointer(DayT)).TSValue));
                    }
                }
                state.dataScheduleMgr->Schedule(ScheduleIndex).MaxMinSet = true;
                state.dataScheduleMgr->Schedule(ScheduleIndex).MinValue = MinValue;
                state.dataScheduleMgr->Schedule(ScheduleIndex).MaxValue = MaxValue;
            }

            //  Min/max for schedule has been set.
            MinimumValue = state.dataScheduleMgr->Schedule(ScheduleIndex).MinValue;
        } else {
            MinimumValue = MinValue;
        }

        return MinimumValue;
    }

    Real64 GetScheduleMaxValue(EnergyPlusData &state, int const ScheduleIndex) // Which Schedule being tested
    {

        // FUNCTION INFORMATION:
        //       AUTHOR         Linda K. Lawrie
        //       DATE WRITTEN   February 2004
        //       MODIFIED       na
        //       RE-ENGINEERED  na

        // PURPOSE OF THIS FUNCTION:
        // This function returns the maximum value used by a schedule over
        // the entire year.

        // METHODOLOGY EMPLOYED:
        // na

        // REFERENCES:
        // na

        // USE STATEMENTS:
        // na

        // Return value
        Real64 MaximumValue; // Maximum value for schedule

        // Locals
        // FUNCTION ARGUMENT DEFINITIONS:

        // FUNCTION PARAMETER DEFINITIONS:
        // na

        // INTERFACE BLOCK SPECIFICATIONS
        // na

        // DERIVED TYPE DEFINITIONS
        // na

        // FUNCTION LOCAL VARIABLE DECLARATIONS:
        Real64 MinValue(0.0);
        Real64 MaxValue(0.0);
        int WkSch;
        int DayT;
        int Loop;

        if (ScheduleIndex == -1) {
            MinValue = 1.0;
            MaxValue = 1.0;
        } else if (ScheduleIndex == 0) {
            MinValue = 0.0;
            MaxValue = 0.0;
        } else if (ScheduleIndex < 1 || ScheduleIndex > state.dataScheduleMgr->NumSchedules) {
            ShowFatalError(state, "CheckScheduleMaxValue called with ScheduleIndex out of range");
        }

        if (ScheduleIndex > 0) {
            if (!state.dataScheduleMgr->Schedule(ScheduleIndex).MaxMinSet) { // Set Minimum/Maximums for this schedule
                WkSch = state.dataScheduleMgr->Schedule(ScheduleIndex).WeekSchedulePointer(1);
                MinValue = minval(state.dataScheduleMgr->DaySchedule(state.dataScheduleMgr->WeekSchedule(WkSch).DaySchedulePointer(1)).TSValue);
                MaxValue = maxval(state.dataScheduleMgr->DaySchedule(state.dataScheduleMgr->WeekSchedule(WkSch).DaySchedulePointer(1)).TSValue);
                for (DayT = 2; DayT <= MaxDayTypes; ++DayT) {
                    MinValue =
                        min(MinValue,
                            minval(state.dataScheduleMgr->DaySchedule(state.dataScheduleMgr->WeekSchedule(WkSch).DaySchedulePointer(DayT)).TSValue));
                    MaxValue =
                        max(MaxValue,
                            maxval(state.dataScheduleMgr->DaySchedule(state.dataScheduleMgr->WeekSchedule(WkSch).DaySchedulePointer(DayT)).TSValue));
                }
                for (Loop = 2; Loop <= 366; ++Loop) {
                    WkSch = state.dataScheduleMgr->Schedule(ScheduleIndex).WeekSchedulePointer(Loop);
                    for (DayT = 1; DayT <= MaxDayTypes; ++DayT) {
                        MinValue = min(
                            MinValue,
                            minval(state.dataScheduleMgr->DaySchedule(state.dataScheduleMgr->WeekSchedule(WkSch).DaySchedulePointer(DayT)).TSValue));
                        MaxValue = max(
                            MaxValue,
                            maxval(state.dataScheduleMgr->DaySchedule(state.dataScheduleMgr->WeekSchedule(WkSch).DaySchedulePointer(DayT)).TSValue));
                    }
                }
                state.dataScheduleMgr->Schedule(ScheduleIndex).MaxMinSet = true;
                state.dataScheduleMgr->Schedule(ScheduleIndex).MinValue = MinValue;
                state.dataScheduleMgr->Schedule(ScheduleIndex).MaxValue = MaxValue;
            }

            //  Min/max for schedule has been set.

            MaximumValue = state.dataScheduleMgr->Schedule(ScheduleIndex).MaxValue;
        } else {
            MaximumValue = MaxValue;
        }

        return MaximumValue;
    }

    std::string GetScheduleName(EnergyPlusData &state, int const ScheduleIndex)
    {

        // FUNCTION INFORMATION:
        //       AUTHOR         Linda K. Lawrie
        //       DATE WRITTEN   February 2008
        //       MODIFIED       na
        //       RE-ENGINEERED  na

        // PURPOSE OF THIS FUNCTION:
        // This function returns the schedule name from the Schedule Index.

        // METHODOLOGY EMPLOYED:
        // na

        // REFERENCES:
        // na

        // USE STATEMENTS:
        // na

        // Return value
        std::string ScheduleName;

        // Locals
        // FUNCTION ARGUMENT DEFINITIONS:

        // FUNCTION PARAMETER DEFINITIONS:
        // na

        // INTERFACE BLOCK SPECIFICATIONS
        // na

        // DERIVED TYPE DEFINITIONS
        // na

        // FUNCTION LOCAL VARIABLE DECLARATIONS:
        // na

        if (!state.dataScheduleMgr->ScheduleInputProcessed) {
            ProcessScheduleInput(state);
            state.dataScheduleMgr->ScheduleInputProcessed = true;
        }

        if (ScheduleIndex > 0) {
            ScheduleName = state.dataScheduleMgr->Schedule(ScheduleIndex).Name;
        } else if (ScheduleIndex == -1) {
            ScheduleName = "Constant-1.0";
        } else if (ScheduleIndex == 0) {
            ScheduleName = "Constant-0.0";
        } else {
            ScheduleName = "N/A-Invalid";
        }

        return ScheduleName;
    }

    void ReportScheduleValues(EnergyPlusData &state)
    {

        // SUBROUTINE INFORMATION:
        //       AUTHOR         Linda Lawrie
        //       DATE WRITTEN   February 2004
        //       MODIFIED       na
        //       RE-ENGINEERED  na

        // PURPOSE OF THIS SUBROUTINE:
        // This subroutine puts the proper current schedule values into the "reporting"
        // slot for later reporting.

        if (!state.dataScheduleMgr->ScheduleInputProcessed) {
            ProcessScheduleInput(state);
            state.dataScheduleMgr->ScheduleInputProcessed = true;
        }

        if (state.dataScheduleMgr->DoScheduleReportingSetup) { // CurrentModuleObject='Any Schedule'
            for (int ScheduleIndex = 1; ScheduleIndex <= state.dataScheduleMgr->NumSchedules; ++ScheduleIndex) {
                // Set Up Reporting
                SetupOutputVariable(state,
                                    "Schedule Value",
                                    OutputProcessor::Unit::None,
                                    state.dataScheduleMgr->Schedule(ScheduleIndex).CurrentValue,
                                    "Zone",
                                    "Average",
                                    state.dataScheduleMgr->Schedule(ScheduleIndex).Name);
            }
            state.dataScheduleMgr->DoScheduleReportingSetup = false;
        }

        // TODO: Is this needed?
        // Why is it doing exactly the same as UpdateScheduleValues?
        UpdateScheduleValues(state);
    }

    void ReportOrphanSchedules(EnergyPlusData &state)
    {

        // SUBROUTINE INFORMATION:
        //       AUTHOR         Linda Lawrie
        //       DATE WRITTEN   April 2008
        //       MODIFIED       na
        //       RE-ENGINEERED  na

        // PURPOSE OF THIS SUBROUTINE:
        // In response to CR7498, report orphan (unused) schedule items.

        // SUBROUTINE LOCAL VARIABLE DECLARATIONS:
        bool NeedOrphanMessage;
        bool NeedUseMessage;
        int Item;
        int NumCount;

        NeedOrphanMessage = true;
        NeedUseMessage = false;
        NumCount = 0;

        for (Item = 1; Item <= state.dataScheduleMgr->NumSchedules; ++Item) {
            if (state.dataScheduleMgr->Schedule(Item).Used) continue;
            if (NeedOrphanMessage && state.dataGlobal->DisplayUnusedSchedules) {
                ShowWarningError(state, "The following schedule names are \"Unused Schedules\".  These schedules are in the idf");
                ShowContinueError(state, " file but are never obtained by the simulation and therefore are NOT used.");
                NeedOrphanMessage = false;
            }
            if (state.dataGlobal->DisplayUnusedSchedules) {
                ShowMessage(state,
                            "Schedule:Year or Schedule:Compact or Schedule:File or Schedule:Constant=" + state.dataScheduleMgr->Schedule(Item).Name);
            } else {
                ++NumCount;
            }
        }

        if (NumCount > 0) {
            ShowMessage(state, fmt::format("There are {} unused schedules in input.", NumCount));
            NeedUseMessage = true;
        }

        NeedOrphanMessage = true;
        NumCount = 0;

        for (Item = 1; Item <= state.dataScheduleMgr->NumWeekSchedules; ++Item) {
            if (state.dataScheduleMgr->WeekSchedule(Item).Used) continue;
            if (state.dataScheduleMgr->WeekSchedule(Item).Name == BlankString) continue;
            if (NeedOrphanMessage && state.dataGlobal->DisplayUnusedSchedules) {
                ShowWarningError(state, "The following week schedule names are \"Unused Schedules\".  These schedules are in the idf");
                ShowContinueError(state, " file but are never obtained by the simulation and therefore are NOT used.");
                NeedOrphanMessage = false;
            }
            if (state.dataGlobal->DisplayUnusedSchedules) {
                ShowMessage(state, "Schedule:Week:Daily or Schedule:Week:Compact=" + state.dataScheduleMgr->WeekSchedule(Item).Name);
            } else {
                ++NumCount;
            }
        }

        if (NumCount > 0) {
            ShowMessage(state, fmt::format("There are {} unused week schedules in input.", NumCount));
            NeedUseMessage = true;
        }

        NeedOrphanMessage = true;
        NumCount = 0;

        for (Item = 1; Item <= state.dataScheduleMgr->NumDaySchedules; ++Item) {
            if (state.dataScheduleMgr->DaySchedule(Item).Used) continue;
            if (state.dataScheduleMgr->DaySchedule(Item).Name == BlankString) continue;
            if (NeedOrphanMessage && state.dataGlobal->DisplayUnusedSchedules) {
                ShowWarningError(state, "The following day schedule names are \"Unused Schedules\".  These schedules are in the idf");
                ShowContinueError(state, " file but are never obtained by the simulation and therefore are NOT used.");
                NeedOrphanMessage = false;
            }
            if (state.dataGlobal->DisplayUnusedSchedules) {
                ShowMessage(state,
                            "Schedule:Day:Hourly or Schedule:Day:Interval or Schedule:Day:List=" + state.dataScheduleMgr->DaySchedule(Item).Name);
            } else {
                ++NumCount;
            }
        }

        if (NumCount > 0) {
            ShowMessage(state, fmt::format("There are {} unused day schedules in input.", NumCount));
            NeedUseMessage = true;
        }

        if (NeedUseMessage) ShowMessage(state, "Use Output:Diagnostics,DisplayUnusedSchedules; to see them.");
    }

    // returns the annual full load hours for a schedule - essentially the sum of the hourly values
    Real64 ScheduleAnnualFullLoadHours(EnergyPlusData &state,
                                       int const ScheduleIndex,  // Which Schedule being tested
                                       int const StartDayOfWeek, // Day of week for start of year
                                       bool const isItLeapYear   // true if it is a leap year containing February 29
    )
    {
        // J. Glazer - July 2017
        // adapted from Linda K. Lawrie original code for ScheduleAverageHoursPerWeek()

        int DaysInYear;

        if (isItLeapYear) {
            DaysInYear = 366;
        } else {
            DaysInYear = 365;
        }

        if (ScheduleIndex < -1 || ScheduleIndex > state.dataScheduleMgr->NumSchedules) {
            ShowFatalError(state, "ScheduleAnnualFullLoadHours called with ScheduleIndex out of range");
        }

        int DayT = StartDayOfWeek;
        Real64 TotalHours = 0.0;

        if (DayT == 0) return TotalHours;

        for (int Loop = 1; Loop <= DaysInYear; ++Loop) {
            int WkSch = state.dataScheduleMgr->Schedule(ScheduleIndex).WeekSchedulePointer(Loop);
            TotalHours += sum(state.dataScheduleMgr->DaySchedule(state.dataScheduleMgr->WeekSchedule(WkSch).DaySchedulePointer(DayT)).TSValue) /
                          double(state.dataGlobal->NumOfTimeStepInHour);
            ++DayT;
            if (DayT > 7) DayT = 1;
        }

        return TotalHours;
    }

    // returns the average number of hours per week based on the schedule index provided
    Real64 ScheduleAverageHoursPerWeek(EnergyPlusData &state,
                                       int const ScheduleIndex,  // Which Schedule being tested
                                       int const StartDayOfWeek, // Day of week for start of year
                                       bool const isItLeapYear   // true if it is a leap year containing February 29
    )
    {

        // FUNCTION INFORMATION:
        //       AUTHOR         Linda K. Lawrie
        //       DATE WRITTEN   August 2006
        //       MODIFIED       September 2012; Glazer - CR8849
        //       RE-ENGINEERED  na

        // PURPOSE OF THIS FUNCTION:
        // This function returns the "average" hours per week for a schedule over
        // the entire year.

        // Return value

        Real64 WeeksInYear;

        if (isItLeapYear) {
            WeeksInYear = 366.0 / 7.0;
        } else {
            WeeksInYear = 365.0 / 7.0;
        }

        if (ScheduleIndex < -1 || ScheduleIndex > state.dataScheduleMgr->NumSchedules) {
            ShowFatalError(state, "ScheduleAverageHoursPerWeek called with ScheduleIndex out of range");
        }

        Real64 TotalHours = ScheduleAnnualFullLoadHours(state, ScheduleIndex, StartDayOfWeek, isItLeapYear);

        return TotalHours / WeeksInYear; // Ok to return a fraction since WeeksInYear we know is always non-zero
    }

    // returns the annual hours greater than 1% for a schedule - essentially the number of hours with any operation
    Real64 ScheduleHoursGT1perc(EnergyPlusData &state,
                                int const ScheduleIndex,  // Which Schedule being tested
                                int const StartDayOfWeek, // Day of week for start of year
                                bool const isItLeapYear   // true if it is a leap year containing February 29
    )
    {
        // J. Glazer - July 2017
        // adapted from Linda K. Lawrie original code for ScheduleAverageHoursPerWeek()

        int DaysInYear;

        if (isItLeapYear) {
            DaysInYear = 366;
        } else {
            DaysInYear = 365;
        }

        if (ScheduleIndex < -1 || ScheduleIndex > state.dataScheduleMgr->NumSchedules) {
            ShowFatalError(state, "ScheduleHoursGT1perc called with ScheduleIndex out of range");
        }

        int DayT = StartDayOfWeek;
        Real64 TotalHours = 0.0;

        if (DayT == 0) return TotalHours;

        for (int Loop = 1; Loop <= DaysInYear; ++Loop) {
            int WkSch = state.dataScheduleMgr->Schedule(ScheduleIndex).WeekSchedulePointer(Loop);
            for (int hrOfDay = 1; hrOfDay <= 24; ++hrOfDay) {
                for (int TS = 1; TS <= state.dataGlobal->NumOfTimeStepInHour; ++TS) {
                    if (state.dataScheduleMgr->DaySchedule(state.dataScheduleMgr->WeekSchedule(WkSch).DaySchedulePointer(DayT))
                            .TSValue(TS, hrOfDay)) {
                        TotalHours += state.dataGlobal->TimeStepZone;
                    }
                }
            }

            ++DayT;
            if (DayT > 7) DayT = 1;
        }

        return TotalHours;
    }

    int GetNumberOfSchedules(EnergyPlusData &state)
    {

        // FUNCTION INFORMATION:
        //       AUTHOR         Greg Stark
        //       DATE WRITTEN   September 2008
        //       MODIFIED       na
        //       RE-ENGINEERED  na

        // PURPOSE OF THIS FUNCTION:
        // This function returns the number of schedules.

        // METHODOLOGY EMPLOYED:
        // na

        // REFERENCES:
        // na

        // USE STATEMENTS:
        // na

        // Return value
        int NumberOfSchedules;

        // Locals
        // FUNCTION ARGUMENT DEFINITIONS:

        // FUNCTION PARAMETER DEFINITIONS:
        // na

        // INTERFACE BLOCK SPECIFICATIONS
        // na

        // DERIVED TYPE DEFINITIONS
        // na

        // FUNCTION LOCAL VARIABLE DECLARATIONS:
        // na

        NumberOfSchedules = state.dataScheduleMgr->NumSchedules;

        return NumberOfSchedules;
    }

} // namespace ScheduleManager

} // namespace EnergyPlus<|MERGE_RESOLUTION|>--- conflicted
+++ resolved
@@ -160,13 +160,8 @@
         using DataStringGlobals::CharSemicolon;
         using DataStringGlobals::CharSpace;
         using DataStringGlobals::CharTab;
-<<<<<<< HEAD
         using DataSystemVariables::CheckForActualFilePath;
-        using DataSystemVariables::iUnicode_end;
-=======
-        using DataSystemVariables::CheckForActualFileName;
         using General::ProcessDateString;
->>>>>>> 2dc2f88c
 
         // Locals
         // SUBROUTINE PARAMETER DEFINITIONS:
@@ -457,11 +452,6 @@
         NumCSVAllColumnsSchedules = 0;
 
         if (NumCommaFileShading != 0) {
-<<<<<<< HEAD
-            inputProcessor->getObjectItem(
-                state, CurrentModuleObject, 1, Alphas, NumAlphas, Numbers, NumNumbers, Status, lNumericBlanks, lAlphaBlanks, cAlphaFields, cNumericFields);
-            std::string ShadingSunlitFracFilePath = Alphas(1);
-=======
             state.dataInputProcessing->inputProcessor->getObjectItem(state,
                                                                      CurrentModuleObject,
                                                                      1,
@@ -474,8 +464,7 @@
                                                                      lAlphaBlanks,
                                                                      cAlphaFields,
                                                                      cNumericFields);
-            std::string ShadingSunlitFracFileName = Alphas(1);
->>>>>>> 2dc2f88c
+            std::string ShadingSunlitFracFilePath = Alphas(1);
 
             std::string contextString = CurrentModuleObject + ", " + cAlphaFields(1) + ": ";
             state.files.TempFullFilePath.filePath = CheckForActualFilePath(state, ShadingSunlitFracFilePath, contextString);
@@ -486,11 +475,7 @@
 
             auto SchdFile = state.files.TempFullFilePath.try_open();
             if (!SchdFile.good()) {
-<<<<<<< HEAD
-                ShowSevereError(state, RoutineName + ":\"" + ShadingSunlitFracFilePath + "\" cannot be opened.");
-=======
-                ShowSevereError(state, format("{}:\"{}\" cannot be opened.", RoutineName, ShadingSunlitFracFileName));
->>>>>>> 2dc2f88c
+                ShowSevereError(state, format("{}:\"{}\" cannot be opened.", RoutineName, ShadingSunlitFracFilePath.string()));
                 ShowContinueError(state, "... It may be open in another program (such as Excel).  Please close and try again.");
                 ShowFatalError(state, "Program terminates due to previous condition.");
             }
@@ -500,11 +485,7 @@
             if (endLine > 0) {
                 if (int(LineIn.data[endLine - 1]) == state.dataSysVars->iUnicode_end) {
                     SchdFile.close();
-<<<<<<< HEAD
-                    ShowSevereError(state, RoutineName + ":\"" + ShadingSunlitFracFilePath + "\" appears to be a Unicode or binary file.");
-=======
-                    ShowSevereError(state, format("{}:\"{}\" appears to be a Unicode or binary file.", RoutineName, ShadingSunlitFracFileName));
->>>>>>> 2dc2f88c
+                    ShowSevereError(state, format("{}:\"{}\" appears to be a Unicode or binary file.", RoutineName, ShadingSunlitFracFilePath.string()));
                     ShowContinueError(state, "...This file cannot be read by this program. Please save as PC or Unix file and try again");
                     ShowFatalError(state, "Program terminates due to previous condition.");
                 }
@@ -550,15 +531,10 @@
                         // no more commas
                         subString = LineIn.data.substr(wordStart);
                         if (firstLine && subString == BlankString) {
-<<<<<<< HEAD
-                            ShowWarningError(state, RoutineName + ":\"" + ShadingSunlitFracFilePath +
-                                             "\"  first line does not contain the indicated column separator=comma.");
-=======
                             ShowWarningError(state,
                                              format("{}:\"{}\"  first line does not contain the indicated column separator=comma.",
                                                     RoutineName,
-                                                    ShadingSunlitFracFileName));
->>>>>>> 2dc2f88c
+                                                    ShadingSunlitFracFilePath.string()));
                             ShowContinueError(state, "...first 40 characters of line=[" + LineIn.data.substr(0, 40) + ']');
                             firstLine = false;
                         }
@@ -568,19 +544,11 @@
                     if (colCnt > 1) {
                         if (rowCnt == 1) {
                             if (subString == BlankString) {
-<<<<<<< HEAD
-                                ShowWarningError(state, RoutineName + ":\"" + ShadingSunlitFracFilePath + "\": invalid blank column hearder.");
-                                errFlag = true;
-                            } else if (CSVAllColumnNames.count(subString)) {
-                                ShowWarningError(state, RoutineName + ":\"" + ShadingSunlitFracFilePath + "\": duplicated column hearder: \"" + subString +
-                                                 "\".");
-=======
-                                ShowWarningError(state, format("{}:\"{}\": invalid blank column header.", RoutineName, ShadingSunlitFracFileName));
+                                ShowWarningError(state, format("{}:\"{}\": invalid blank column header.", RoutineName, ShadingSunlitFracFilePath.string()));
                                 errFlag = true;
                             } else if (CSVAllColumnNames.count(subString)) {
                                 ShowWarningError(
-                                    state, format("{}:\"{}\": duplicated column header: \"{}\".", RoutineName, ShadingSunlitFracFileName, subString));
->>>>>>> 2dc2f88c
+                                    state, format("{}:\"{}\": duplicated column header: \"{}\".", RoutineName, ShadingSunlitFracFilePath.string(), subString));
                                 ShowContinueError(state, "The first occurrence of the same surface name would be used.");
                                 errFlag = true;
                             }
