// EnergyPlus, Copyright (c) 1996-2020, The Board of Trustees of the University of Illinois,
// The Regents of the University of California, through Lawrence Berkeley National Laboratory
// (subject to receipt of any required approvals from the U.S. Dept. of Energy), Oak Ridge
// National Laboratory, managed by UT-Battelle, Alliance for Sustainable Energy, LLC, and other
// contributors. All rights reserved.
//
// NOTICE: This Software was developed under funding from the U.S. Department of Energy and the
// U.S. Government consequently retains certain rights. As such, the U.S. Government has been
// granted for itself and others acting on its behalf a paid-up, nonexclusive, irrevocable,
// worldwide license in the Software to reproduce, distribute copies to the public, prepare
// derivative works, and perform publicly and display publicly, and to permit others to do so.
//
// Redistribution and use in source and binary forms, with or without modification, are permitted
// provided that the following conditions are met:
//
// (1) Redistributions of source code must retain the above copyright notice, this list of
//     conditions and the following disclaimer.
//
// (2) Redistributions in binary form must reproduce the above copyright notice, this list of
//     conditions and the following disclaimer in the documentation and/or other materials
//     provided with the distribution.
//
// (3) Neither the name of the University of California, Lawrence Berkeley National Laboratory,
//     the University of Illinois, U.S. Dept. of Energy nor the names of its contributors may be
//     used to endorse or promote products derived from this software without specific prior
//     written permission.
//
// (4) Use of EnergyPlus(TM) Name. If Licensee (i) distributes the software in stand-alone form
//     without changes from the version obtained under this License, or (ii) Licensee makes a
//     reference solely to the software portion of its product, Licensee must refer to the
//     software as "EnergyPlus version X" software, where "X" is the version number Licensee
//     obtained under this License and may not use a different name for the software. Except as
//     specifically required in this Section (4), Licensee shall not use in a company name, a
//     product name, in advertising, publicity, or other promotional activities any name, trade
//     name, trademark, logo, or other designation of "EnergyPlus", "E+", "e+" or confusingly
//     similar designation, without the U.S. Department of Energy's prior written consent.
//
// THIS SOFTWARE IS PROVIDED BY THE COPYRIGHT HOLDERS AND CONTRIBUTORS "AS IS" AND ANY EXPRESS OR
// IMPLIED WARRANTIES, INCLUDING, BUT NOT LIMITED TO, THE IMPLIED WARRANTIES OF MERCHANTABILITY
// AND FITNESS FOR A PARTICULAR PURPOSE ARE DISCLAIMED. IN NO EVENT SHALL THE COPYRIGHT OWNER OR
// CONTRIBUTORS BE LIABLE FOR ANY DIRECT, INDIRECT, INCIDENTAL, SPECIAL, EXEMPLARY, OR
// CONSEQUENTIAL DAMAGES (INCLUDING, BUT NOT LIMITED TO, PROCUREMENT OF SUBSTITUTE GOODS OR
// SERVICES; LOSS OF USE, DATA, OR PROFITS; OR BUSINESS INTERRUPTION) HOWEVER CAUSED AND ON ANY
// THEORY OF LIABILITY, WHETHER IN CONTRACT, STRICT LIABILITY, OR TORT (INCLUDING NEGLIGENCE OR
// OTHERWISE) ARISING IN ANY WAY OUT OF THE USE OF THIS SOFTWARE, EVEN IF ADVISED OF THE
// POSSIBILITY OF SUCH DAMAGE.

// ObjexxFCL Headers
#include <ObjexxFCL/Fmath.hh>
#include <ObjexxFCL/gio.hh>

#include "AirflowNetwork/Solver.hpp"
#include "AirflowNetwork/Elements.hpp"

#include <EnergyPlus/DataAirLoop.hh>
#include <EnergyPlus/DataEnvironment.hh>
#include <EnergyPlus/DataGlobals.hh>
#include <EnergyPlus/DataHVACGlobals.hh>
#include <EnergyPlus/DataLoopNode.hh>
#include <EnergyPlus/DataSurfaces.hh>

namespace EnergyPlus {

// define this variable to get new code, commenting should yield original
#define SKYLINE_MATRIX_REMOVE_ZERO_COLUMNS

AirflowNetwork::Solver solver;

namespace AirflowNetwork {

    // MODULE INFORMATION:
    //       AUTHOR         Lixing Gu, Don Shirey, and Muthusamy V. Swami
    //       DATE WRITTEN   Jul. 2005
    //       MODIFIED       na
    //       RE-ENGINEERED  na

    // PURPOSE OF THIS MODULE:
    // This module is used to simulate airflows and pressures. The module is modified to
    // meet requirements of EnergyPLus based on AIRNET, developed by
    // National Institute of Standards and Technology (NIST).

    // METHODOLOGY EMPLOYED:
    // An airflow network approach is used. It consists of nodes connected by airflow elements.
    // The Newton's method is applied to solve a sparse matrix. When a new solver is available, this
    // module will be replaced or updated.

    // REFERENCES:
    // Walton, G. N., 1989, "AIRNET - A Computer Program for Building Airflow Network Modeling,"
    // NISTIR 89-4072, National Institute of Standards and Technology, Gaithersburg, Maryland

    // OTHER NOTES: none

    // USE STATEMENTS:

    // Using/Aliasing
    using DataEnvironment::Latitude;
    using DataEnvironment::OutBaroPress;
    using DataEnvironment::OutDryBulbTemp;
    using DataEnvironment::OutHumRat;
    using DataEnvironment::StdBaroPress;
    using DataGlobals::DegToRadians;
    using DataGlobals::KelvinConv;
    using DataGlobals::Pi;
    using DataGlobals::rTinyValue;
    using DataSurfaces::Surface;

    //std::vector<AirProperties> properties;

    // Data
    int NetworkNumOfLinks(0);
    int NetworkNumOfNodes(0);

    int const NrInt(20); // Number of intervals for a large opening

    static std::string const BlankString;

<<<<<<< HEAD
=======
    // Common block AFEDAT
    Array1D<Real64> AFECTL;
    Array1D<Real64> AFLOW2;
    Array1D<Real64> AFLOW;
    Array1D<Real64> PS;
    Array1D<Real64> PW;

    // Common block CONTRL
    Real64 PB(0.0);
    int LIST(0);

    // Common block ZONL
    // Array1D<Real64> RHOZ;
    // Array1D<Real64> SQRTDZ;
    // Array1D<Real64> VISCZ;
    Array1D<Real64> SUMAF;
    // Array1D<Real64> TZ; // Temperature [C]
    // Array1D<Real64> WZ; // Humidity ratio [kg/kg]
    Array1D<Real64> PZ; // Pressure [Pa]

    // Other array variables
    Array1D_int ID;
    Array1D_int IK;
    Array1D<Real64> AD;
    Array1D<Real64> AU;

#ifdef SKYLINE_MATRIX_REMOVE_ZERO_COLUMNS
    Array1D_int newIK;     // noel
    Array1D<Real64> newAU; // noel
#endif

    // REAL(r64), ALLOCATABLE, DIMENSION(:) :: AL
    Array1D<Real64> SUMF;

>>>>>>> 1f9e6c8e
    // Large opening variables
    Array1D<Real64> DpProf;   // Differential pressure profile for Large Openings [Pa]
    Array1D<Real64> RhoProfF; // Density profile in FROM zone [kg/m3]
    Array1D<Real64> RhoProfT; // Density profile in TO zone [kg/m3]
    Array2D<Real64> DpL;      // Array of stack pressures in link

    // Functions

    void Solver::allocate()
    {

        // SUBROUTINE INFORMATION:
        //       AUTHOR         Lixing Gu
        //       DATE WRITTEN   Aug. 2003
        //       MODIFIED       na
        //       RE-ENGINEERED  na

        // PURPOSE OF THIS SUBROUTINE:
        // This subroutine allocates dynamic arrays for AirflowNetworkSolver.

        // METHODOLOGY EMPLOYED:
        // na

        // REFERENCES:
        // na

        // USE STATEMENTS:
        // na

        // Locals
        // SUBROUTINE ARGUMENT DEFINITIONS:
        // na

        // SUBROUTINE PARAMETER DEFINITIONS:
        // na

        // INTERFACE BLOCK SPECIFICATIONS
        // na

        // DERIVED TYPE DEFINITIONS
        // na

        // SUBROUTINE LOCAL VARIABLE DECLARATIONS:
        int i;
        int j;
        int n;

        // Formats
        static ObjexxFCL::gio::Fmt Format_900("(1X,i2)");
        static ObjexxFCL::gio::Fmt Format_901("(1X,2I4,4F9.4)");
        static ObjexxFCL::gio::Fmt Format_902("(1X,2I4,4F9.4)");
        static ObjexxFCL::gio::Fmt Format_903("(9X,4F9.4)");
        static ObjexxFCL::gio::Fmt Format_904("(1X,2I4,1F9.4)");
        static ObjexxFCL::gio::Fmt Format_910("(1X,I4,2(I4,F9.4),I4,2F4.1)");

        // Assume a network to simulate multizone airflow is a subset of the network to simulate air distribution system.
        // Network array size is allocated based on the network of air distribution system.
        // If multizone airflow is simulated only, the array size is allocated based on the multizone network.

        // FLOW:
        NetworkNumOfLinks = AirflowNetworkNumOfLinks;
        NetworkNumOfNodes = AirflowNetworkNumOfNodes;

        AFECTL.allocate(NetworkNumOfLinks);
        AFLOW2.allocate(NetworkNumOfLinks);
        AFLOW.allocate(NetworkNumOfLinks);
        PW.allocate(NetworkNumOfLinks);
        PS.allocate(NetworkNumOfLinks);

        // TZ.allocate(NetworkNumOfNodes);
        // WZ.allocate(NetworkNumOfNodes);
        PZ.allocate(NetworkNumOfNodes);
        // RHOZ.allocate(NetworkNumOfNodes);
        // SQRTDZ.allocate(NetworkNumOfNodes);
        // VISCZ.allocate(NetworkNumOfNodes);
        SUMAF.allocate(NetworkNumOfNodes);

        properties.resize(NetworkNumOfNodes + 1);

        ID.allocate(NetworkNumOfNodes);
        IK.allocate(NetworkNumOfNodes + 1);
#ifdef SKYLINE_MATRIX_REMOVE_ZERO_COLUMNS
        newIK.allocate(NetworkNumOfNodes + 1);
#endif
        AD.allocate(NetworkNumOfNodes);
        SUMF.allocate(NetworkNumOfNodes);

        n = 0;
        for (i = 1; i <= AirflowNetworkNumOfLinks; ++i) {
            j = AirflowNetworkCompData(AirflowNetworkLinkageData(i).CompNum).CompTypeNum;
            if (j == CompTypeNum_DOP) {
                ++n;
            }
        }

        DpProf.allocate(n * (NrInt + 2));
        RhoProfF.allocate(n * (NrInt + 2));
        RhoProfT.allocate(n * (NrInt + 2));
        DpL.allocate(AirflowNetworkNumOfLinks, 2);

        PB = 101325.0;
        //   LIST = 5
        //LIST = 0;

        for (n = 1; n <= NetworkNumOfNodes; ++n) {
            ID(n) = n;
        }
        for (i = 1; i <= NetworkNumOfLinks; ++i) {
            AFECTL(i) = 1.0;
            AFLOW(i) = 0.0;
            AFLOW2(i) = 0.0;
        }

        for (i = 1; i <= NetworkNumOfNodes; ++i) {
            // TZ(i) = AirflowNetworkNodeSimu(i).TZ;
            // WZ(i) = AirflowNetworkNodeSimu(i).WZ;
            PZ(i) = AirflowNetworkNodeSimu(i).PZ;
            properties[i].temperature = AirflowNetworkNodeSimu(i).TZ;
            properties[i].humidityRatio = AirflowNetworkNodeSimu(i).WZ;
            // properties[i].pressure = AirflowNetworkNodeSimu(i).PZ;
        }

        // Assign linkage values
        for (i = 1; i <= NetworkNumOfLinks; ++i) {
            PW(i) = 0.0;
        }
        // Write an ouput file used for AIRNET input
        /*
        if (LIST >= 5) {
            Unit11 = GetNewUnitNumber();
            ObjexxFCL::gio::open(Unit11, DataStringGlobals::eplusADSFileName);
            for (i = 1; i <= NetworkNumOfNodes; ++i) {
                ObjexxFCL::gio::write(Unit11, Format_901) << i << AirflowNetworkNodeData(i).NodeTypeNum << AirflowNetworkNodeData(i).NodeHeight << TZ(i)
                                               << PZ(i);
            }
            ObjexxFCL::gio::write(Unit11, Format_900) << 0;
            for (i = 1; i <= AirflowNetworkNumOfComps; ++i) {
                j = AirflowNetworkCompData(i).TypeNum;
                {
                    auto const SELECT_CASE_var(AirflowNetworkCompData(i).CompTypeNum);
                    if (SELECT_CASE_var == CompTypeNum_PLR) { //'PLR'  Power law component
                        //              WRITE(Unit11,902) AirflowNetworkCompData(i)%CompNum,1,DisSysCompLeakData(j)%FlowCoef, &
                        //                  DisSysCompLeakData(j)%FlowCoef,DisSysCompLeakData(j)%FlowCoef,DisSysCompLeakData(j)%FlowExpo
                    } else if (SELECT_CASE_var == CompTypeNum_SCR) { //'SCR'  Surface crack component
                        ObjexxFCL::gio::write(Unit11, Format_902) << AirflowNetworkCompData(i).CompNum << 1 << MultizoneSurfaceCrackData(j).FlowCoef
                                                       << MultizoneSurfaceCrackData(j).FlowCoef << MultizoneSurfaceCrackData(j).FlowCoef
                                                       << MultizoneSurfaceCrackData(j).FlowExpo;
                    } else if (SELECT_CASE_var == CompTypeNum_DWC) { //'DWC' Duct component
                        //              WRITE(Unit11,902) AirflowNetworkCompData(i)%CompNum,2,DisSysCompDuctData(j)%L,DisSysCompDuctData(j)%D, &
                        //                               DisSysCompDuctData(j)%A,DisSysCompDuctData(j)%Rough
                        //              WRITE(Unit11,903) DisSysCompDuctData(i)%TurDynCoef,DisSysCompDuctData(j)%LamFriCoef, &
                        //                               DisSysCompDuctData(j)%LamFriCoef,DisSysCompDuctData(j)%InitLamCoef
                        //           CASE (CompTypeNum_CVF) ! 'CVF' Constant volume fan component
                        //              WRITE(Unit11,904) AirflowNetworkCompData(i)%CompNum,4,DisSysCompCVFData(j)%FlowRate
                    } else if (SELECT_CASE_var == CompTypeNum_EXF) { // 'EXF' Zone exhaust fan
                        ObjexxFCL::gio::write(Unit11, Format_904) << AirflowNetworkCompData(i).CompNum << 4 << MultizoneCompExhaustFanData(j).FlowRate;
                    } else {
                    }
                }
            }
            ObjexxFCL::gio::write(Unit11, Format_900) << 0;
            for (i = 1; i <= NetworkNumOfLinks; ++i) {
                gio::write(Unit11, Format_910) << i << AirflowNetworkLinkageData(i).NodeNums[0] << AirflowNetworkLinkageData(i).NodeHeights[0]
                                               << AirflowNetworkLinkageData(i).NodeNums[1] << AirflowNetworkLinkageData(i).NodeHeights[1]
                                               << AirflowNetworkLinkageData(i).CompNum << 0 << 0;
            }
            ObjexxFCL::gio::write(Unit11, Format_900) << 0;
        }
        */

        solver.setsky();

        // SETSKY figures out the IK stuff -- which is why E+ doesn't allocate AU until here
#ifdef SKYLINE_MATRIX_REMOVE_ZERO_COLUMNS
        //   ! only printing to screen, can be commented
        //   print*, "SKYLINE_MATRIX_REMOVE_ZERO_COLUMNS is defined"
        //   write(*,'(2(a,i8))') "AllocateAirflowNetworkData: after SETSKY, allocating AU.  NetworkNumOfNodes=", &
        //        NetworkNumOfNodes, " IK(NetworkNumOfNodes+1)= NNZE=", IK(NetworkNumOfNodes+1)
        //   print*, " NetworkNumOfLinks=", NetworkNumOfLinks
        // allocate same size as others -- this will be maximum  !noel
        newAU.allocate(IK(NetworkNumOfNodes + 1));
#endif

        // noel, GNU says the AU is indexed above its upper bound
        // ALLOCATE(AU(IK(NetworkNumOfNodes+1)-1))
        AU.allocate(IK(NetworkNumOfNodes + 1));
    }

    void Solver::initialize()
    {

        // SUBROUTINE INFORMATION:
        //       AUTHOR         Lixing Gu
        //       DATE WRITTEN   Aug. 2003
        //       MODIFIED       na
        //       RE-ENGINEERED  na

        // PURPOSE OF THIS SUBROUTINE:
        // This subroutine initializes variables for AirflowNetworkSolver.

        // METHODOLOGY EMPLOYED:
        // na

        // REFERENCES:
        // na

        // USE STATEMENTS:
        // na

        // Locals
        // SUBROUTINE ARGUMENT DEFINITIONS:
        // na

        // SUBROUTINE PARAMETER DEFINITIONS:
        // na

        // INTERFACE BLOCK SPECIFICATIONS
        // na

        // DERIVED TYPE DEFINITIONS
        // na

        // SUBROUTINE LOCAL VARIABLE DECLARATIONS:

        // FLOW:
        for (int i = 1; i <= NetworkNumOfNodes; ++i) {
            ID(i) = i;
        }
        for (int i = 1; i <= NetworkNumOfLinks; ++i) {
            AFECTL(i) = 1.0;
            AFLOW(i) = 0.0;
            AFLOW2(i) = 0.0;
        }

        for (int i = 1; i <= NetworkNumOfNodes; ++i) {
            // TZ(i) = AirflowNetworkNodeSimu(i).TZ;
            // WZ(i) = AirflowNetworkNodeSimu(i).WZ;
            PZ(i) = AirflowNetworkNodeSimu(i).PZ;
            properties[i].temperature = AirflowNetworkNodeSimu(i).TZ;
            properties[i].humidityRatio = AirflowNetworkNodeSimu(i).WZ;
            // properties[i].pressure = AirflowNetworkNodeSimu(i).PZ;
        }
    }

    void Solver::setsky()
    {
        // SUBROUTINE INFORMATION:
        //       AUTHOR         George Walton
        //       DATE WRITTEN   1998
        //       MODIFIED       Feb. 2006 (L. Gu) to meet requirements of AirflowNetwork
        //       RE-ENGINEERED  na

        // PURPOSE OF THIS SUBROUTINE:
        // This subroutine sets up the "IK" array describing the sparse matrix [A] in skyline
        //     form by using the location matrix.

        // METHODOLOGY EMPLOYED:
        // na

        // REFERENCES:
        // AIRNET

        // USE STATEMENTS:
        // na

        // Locals
        // SUBROUTINE ARGUMENT DEFINITIONS:
        // na

        // SUBROUTINE PARAMETER DEFINITIONS:
        // na

        // INTERFACE BLOCK SPECIFICATIONS
        // na

        // DERIVED TYPE DEFINITIONS
        // na

        // SUBROUTINE LOCAL VARIABLE DECLARATIONS:
        // IK(K) - pointer to the top of column/row "K".
        int i;
        int j;
        int k;
        int L;
        int M;
        int N1;
        int N2;

        // FLOW:
        // Initialize "IK".
        for (i = 1; i <= NetworkNumOfNodes + 1; ++i) {
            IK(i) = 0;
        }
        // Determine column heights.
        for (M = 1; M <= NetworkNumOfLinks; ++M) {
            j = AirflowNetworkLinkageData(M).NodeNums[1];
            if (j == 0) continue;
            L = ID(j);
            i = AirflowNetworkLinkageData(M).NodeNums[0];
            k = ID(i);
            N1 = std::abs(L - k);
            N2 = max(k, L);
            IK(N2) = max(IK(N2), N1);
        }
        // Convert heights to column addresses.
        j = IK(1);
        IK(1) = 1;
        for (k = 1; k <= NetworkNumOfNodes; ++k) {
            i = IK(k + 1);
            IK(k + 1) = IK(k) + j;
            j = i;
        }
    }

    void Solver::airmov()
    {
        // SUBROUTINE INFORMATION:
        //       AUTHOR         George Walton
        //       DATE WRITTEN   Extracted from AIRNET
        //       MODIFIED       Lixing Gu, 2/1/04
        //                      Revised the subroutine to meet E+ needs
        //       MODIFIED       Lixing Gu, 6/8/05
        //       RE-ENGINEERED  na

        // PURPOSE OF THIS SUBROUTINE:
        // This subroutine is a driver for AIRNET to calculate nodal pressures and linkage airflows

        // METHODOLOGY EMPLOYED:
        // na

        // REFERENCES:
        // na

        // USE STATEMENTS:

        // Locals
        // SUBROUTINE ARGUMENT DEFINITIONS:
        // na

        // SUBROUTINE PARAMETER DEFINITIONS:
        // na

        // INTERFACE BLOCK SPECIFICATIONS
        // na

        // DERIVED TYPE DEFINITIONS
        // na

        // SUBROUTINE LOCAL VARIABLE DECLARATIONS:
        int i;
        int m;
        int n;
        int ITER;

        // Formats
        
        // static ObjexxFCL::gio::Fmt Format_900("(,/,11X,'i    n    m       DP',12x,'F1',12X,'F2')");
        // static ObjexxFCL::gio::Fmt Format_901("(1X,A6,3I5,3F14.6)");
        // static ObjexxFCL::gio::Fmt Format_902("(,/,11X,'n       P',12x,'sumF')");
        // static ObjexxFCL::gio::Fmt Format_903("(1X,A6,I5,3F14.6)");
        // static ObjexxFCL::gio::Fmt Format_907("(,/,' CPU seconds for ',A,F12.3)");

        // FLOW:

        // Initialize pressure for pressure control and for Initialization Type = LinearInitializationMethod
        if ((AirflowNetworkSimu.InitFlag == 0) || (PressureSetFlag > 0 && AirflowNetworkFanActivated)) {
            for (n = 1; n <= NetworkNumOfNodes; ++n) {
                if (AirflowNetworkNodeData(n).NodeTypeNum == 0) PZ(n) = 0.0;
            }
        }
        // Compute zone air properties.
        for (n = 1; n <= NetworkNumOfNodes; ++n) {
            properties[n].density = AIRDENSITY(StdBaroPress + PZ(n), properties[n].temperature, properties[n].humidityRatio);
            // RHOZ(n) = PsyRhoAirFnPbTdbW(StdBaroPress + PZ(n), TZ(n), WZ(n));
            if (AirflowNetworkNodeData(n).ExtNodeNum > 0) {
                properties[n].density = AIRDENSITY(StdBaroPress + PZ(n), OutDryBulbTemp, OutHumRat);
                properties[n].temperature = OutDryBulbTemp;
                properties[n].humidityRatio = OutHumRat;
            }
            properties[n].sqrtDensity = std::sqrt(properties[n].density);
            properties[n].viscosity = 1.71432e-5 + 4.828e-8 * properties[n].temperature;
            //if (LIST >= 2) ObjexxFCL::gio::write(outputFile, Format_903) << "D,V:" << n << properties[n].density << properties[n].viscosity;
        }
        // Compute stack pressures.
        for (i = 1; i <= NetworkNumOfLinks; ++i) {
            n = AirflowNetworkLinkageData(i).NodeNums[0];
            m = AirflowNetworkLinkageData(i).NodeNums[1];
            if (AFLOW(i) > 0.0) {
                PS(i) = 9.80 * (properties[n].density * (AirflowNetworkNodeData(n).NodeHeight - AirflowNetworkNodeData(m).NodeHeight) +
                                AirflowNetworkLinkageData(i).NodeHeights[1] * (properties[m].density - properties[n].density));
            } else if (AFLOW(i) < 0.0) {
                PS(i) = 9.80 * (properties[m].density * (AirflowNetworkNodeData(n).NodeHeight - AirflowNetworkNodeData(m).NodeHeight) +
                                AirflowNetworkLinkageData(i).NodeHeights[0] * (properties[m].density - properties[n].density));
            } else {
                PS(i) = 4.90 * ((properties[n].density + properties[m].density) *
                                    (AirflowNetworkNodeData(n).NodeHeight - AirflowNetworkNodeData(m).NodeHeight) +
                                (AirflowNetworkLinkageData(i).NodeHeights[0] + AirflowNetworkLinkageData(i).NodeHeights[1]) *
                                    (properties[m].density - properties[n].density));
            }
        }

        // Calculate pressure field in a large opening
        PStack();
        solver.solvzp(ITER);

        // Report element flows and zone pressures.
        for (n = 1; n <= NetworkNumOfNodes; ++n) {
            SUMAF(n) = 0.0;
        }
        //if (LIST >= 1) ObjexxFCL::gio::write(outputFile, Format_900);
        for (i = 1; i <= NetworkNumOfLinks; ++i) {
            n = AirflowNetworkLinkageData(i).NodeNums[0];
            m = AirflowNetworkLinkageData(i).NodeNums[1];
            //if (LIST >= 1) {
            //    gio::write(outputFile, Format_901) << "Flow: " << i << n << m << AirflowNetworkLinkSimu(i).DP << AFLOW(i) << AFLOW2(i);
            //}
            if (AirflowNetworkCompData(AirflowNetworkLinkageData(i).CompNum).CompTypeNum == CompTypeNum_HOP) {
                SUMAF(n) = SUMAF(n) - AFLOW(i);
                SUMAF(m) += AFLOW(i);
            } else {
                SUMAF(n) = SUMAF(n) - AFLOW(i) - AFLOW2(i);
                SUMAF(m) += AFLOW(i) + AFLOW2(i);
            }
        }
        //for (n = 1; n <= NetworkNumOfNodes; ++n) {
        //    if (LIST >= 1) gio::write(outputFile, Format_903) << "Room: " << n << PZ(n) << SUMAF(n) << properties[n].temperature;
        //}

        for (i = 1; i <= NetworkNumOfLinks; ++i) {
            if (AFLOW2(i) != 0.0) {
            }
            if (AFLOW(i) > 0.0) {
                AirflowNetworkLinkSimu(i).FLOW = AFLOW(i);
                AirflowNetworkLinkSimu(i).FLOW2 = 0.0;
            } else {
                AirflowNetworkLinkSimu(i).FLOW = 0.0;
                AirflowNetworkLinkSimu(i).FLOW2 = -AFLOW(i);
            }
            if (AirflowNetworkCompData(AirflowNetworkLinkageData(i).CompNum).CompTypeNum == CompTypeNum_HOP) {
                if (AFLOW(i) > 0.0) {
                    AirflowNetworkLinkSimu(i).FLOW = AFLOW(i) + AFLOW2(i);
                    AirflowNetworkLinkSimu(i).FLOW2 = AFLOW2(i);
                } else {
                    AirflowNetworkLinkSimu(i).FLOW = AFLOW2(i);
                    AirflowNetworkLinkSimu(i).FLOW2 = -AFLOW(i) + AFLOW2(i);
                }
            }
            if (AirflowNetworkLinkageData(i).DetOpenNum > 0) {
                if (AFLOW2(i) != 0.0) {
                    AirflowNetworkLinkSimu(i).FLOW = AFLOW(i) + AFLOW2(i);
                    AirflowNetworkLinkSimu(i).FLOW2 = AFLOW2(i);
                }
            }
            if (AirflowNetworkCompData(AirflowNetworkLinkageData(i).CompNum).CompTypeNum == CompTypeNum_SOP && AFLOW2(i) != 0.0) {
                if (AFLOW(i) >= 0.0) {
                    AirflowNetworkLinkSimu(i).FLOW = AFLOW(i);
                    AirflowNetworkLinkSimu(i).FLOW2 = std::abs(AFLOW2(i));
                } else {
                    AirflowNetworkLinkSimu(i).FLOW = std::abs(AFLOW2(i));
                    AirflowNetworkLinkSimu(i).FLOW2 = -AFLOW(i);
                }
            }
        }

        for (i = 1; i <= NetworkNumOfNodes; ++i) {
            AirflowNetworkNodeSimu(i).PZ = PZ(i);
        }
    }

<<<<<<< HEAD
    void Solver::solvzp(int &ITER)  // number of iterations
=======
    void SOLVZP(Array1D_int &IK,     // pointer to the top of column/row "K"
                Array1D<Real64> &AD, // the main diagonal of [A] before and after factoring
                Array1D<Real64> &AU, // the upper triangle of [A] before and after factoring
                int &ITER            // number of iterations
    )
>>>>>>> 1f9e6c8e
    {

        // SUBROUTINE INFORMATION:
        //       AUTHOR         George Walton
        //       DATE WRITTEN   Extracted from AIRNET
        //       MODIFIED       Lixing Gu, 2/1/04
        //                      Revised the subroutine to meet E+ needs
        //       MODIFIED       Lixing Gu, 6/8/05
        //       RE-ENGINEERED  na

        // PURPOSE OF THIS SUBROUTINE:
        // This subroutine solves zone pressures by modified Newton-Raphson iteration

        // METHODOLOGY EMPLOYED:
        // na

        // REFERENCES:
        // na

        // Argument array dimensioning (these used to be arguments, need to also test newAU and newIK)
        EP_SIZE_CHECK(IK, NetworkNumOfNodes + 1);
        EP_SIZE_CHECK(AD, NetworkNumOfNodes);
        EP_SIZE_CHECK(AU, IK(NetworkNumOfNodes + 1));

        // Locals
        // SUBROUTINE ARGUMENT DEFINITIONS:
        // noel GNU says AU is being indexed beyound bounds
        // REAL(r64), INTENT(INOUT) :: AU(IK(NetworkNumOfNodes+1)-1) ! the upper triangle of [A] before and after factoring

        // SUBROUTINE PARAMETER DEFINITIONS:
<<<<<<< HEAD
        //static ObjexxFCL::gio::Fmt fmtLD("*");
=======
>>>>>>> 1f9e6c8e

        // INTERFACE BLOCK SPECIFICATIONS
        // na

        // DERIVED TYPE DEFINITIONS
        // na

        // SUBROUTINE LOCAL VARIABLE DECLARATIONS:

        //     NNZE   - number of nonzero entries in the "AU" array.
        //     LFLAG   - if = 1, use laminar relationship (initialization).
        //     I       - element number.
        //     N       - number of node/zone 1.
        //     M       - number of node/zone 2.
        //     F       - flows through the element (kg/s).
        //     DF      - partial derivatives:  DF/DP.
        //     NF      - number of flows, 1 or 2.
        //     SUMF    - sum of flows into node/zone.
        //     CCF     - current pressure correction (Pa).
        //     PCF     - previous pressure correction (Pa).
        //     CEF     - convergence enhancement factor.
        int n;
        int NNZE;
        int NSYM;
        bool LFLAG;
        int CONVG;
        int ACCEL;
        Array1D<Real64> PCF(NetworkNumOfNodes);
        Array1D<Real64> CEF(NetworkNumOfNodes);
        Real64 C;
        Real64 SSUMF;
        Real64 SSUMAF;
        Real64 ACC0;
        Real64 ACC1;
        Array1D<Real64> CCF(NetworkNumOfNodes);

        // Formats


        auto &outputFile = std::cout;

        // FLOW:
        ACC1 = 0.0;
        ACCEL = 0;
        NSYM = 0;
        NNZE = IK(NetworkNumOfNodes + 1) - 1;
<<<<<<< HEAD
        //if (LIST >= 2) ObjexxFCL::gio::write(Unit21, fmtLD) << "Initialization" << NetworkNumOfNodes << NetworkNumOfLinks << NNZE;
=======
        if (LIST >= 2) print(outputFile, "Initialization{:16}{:16}{:16}\n", NetworkNumOfNodes, NetworkNumOfLinks, NNZE);
>>>>>>> 1f9e6c8e
        ITER = 0;

        for (n = 1; n <= NetworkNumOfNodes; ++n) {
            PCF(n) = 0.0;
            CEF(n) = 0.0;
        }

        if (AirflowNetworkSimu.InitFlag != 1) {
            // Initialize node/zone pressure values by assuming only linear relationship between
            // airflows and pressure drops.
            LFLAG = true;
            solver.filjac(NNZE, LFLAG);
            for (n = 1; n <= NetworkNumOfNodes; ++n) {
                if (AirflowNetworkNodeData(n).NodeTypeNum == 0) PZ(n) = SUMF(n);
            }
            // Data dump.
<<<<<<< HEAD
            //if (LIST >= 3) {
            //    DUMPVD("AD:", AD, NetworkNumOfNodes, Unit21);
            //    DUMPVD("AU:", AU, NNZE, Unit21);
            //    DUMPVR("AF:", SUMF, NetworkNumOfNodes, Unit21);
            //}
=======
            if (LIST >= 3) {
                DUMPVD("AD:", AD, NetworkNumOfNodes, outputFile);
                DUMPVD("AU:", AU, NNZE, outputFile);
                DUMPVR("AF:", SUMF, NetworkNumOfNodes, outputFile);
            }
>>>>>>> 1f9e6c8e
            // Solve linear system for approximate PZ.
#ifdef SKYLINE_MATRIX_REMOVE_ZERO_COLUMNS
            FACSKY(newAU, AD, newAU, newIK, NetworkNumOfNodes, NSYM);     // noel
            SLVSKY(newAU, AD, newAU, PZ, newIK, NetworkNumOfNodes, NSYM); // noel
#else
            FACSKY(AU, AD, AU, IK, NetworkNumOfNodes, NSYM);
            SLVSKY(AU, AD, AU, PZ, IK, NetworkNumOfNodes, NSYM);
#endif
<<<<<<< HEAD
            //if (LIST >= 2) DUMPVD("PZ:", PZ, NetworkNumOfNodes, Unit21);
=======
            if (LIST >= 2) DUMPVD("PZ:", PZ, NetworkNumOfNodes, outputFile);
>>>>>>> 1f9e6c8e
        }
        // Solve nonlinear airflow network equations by modified Newton's method.

        while (ITER < AirflowNetworkSimu.MaxIteration) {
            LFLAG = false;
            ++ITER;
<<<<<<< HEAD
            //if (LIST >= 2) ObjexxFCL::gio::write(Unit21, fmtLD) << "Begin iteration " << ITER;
=======
            if (LIST >= 2) {
                print(outputFile, "Begin iteration {}\n", ITER);
            }
>>>>>>> 1f9e6c8e
            // Set up the Jacobian matrix.
            solver.filjac(NNZE, LFLAG);
            // Data dump.
<<<<<<< HEAD
            //if (LIST >= 3) {
            //    DUMPVR("SUMF:", SUMF, NetworkNumOfNodes, Unit21);
            //    DUMPVR("SUMAF:", SUMAF, NetworkNumOfNodes, Unit21);
            //}
=======
            if (LIST >= 3) {
                DUMPVR("SUMF:", SUMF, NetworkNumOfNodes, outputFile);
                DUMPVR("SUMAF:", SUMAF, NetworkNumOfNodes, outputFile);
            }
>>>>>>> 1f9e6c8e
            // Check convergence.
            CONVG = 1;
            SSUMF = 0.0;
            SSUMAF = 0.0;
            for (n = 1; n <= NetworkNumOfNodes; ++n) {
                SSUMF += std::abs(SUMF(n));
                SSUMAF += SUMAF(n);
                if (CONVG == 1) {
                    if (std::abs(SUMF(n)) <= AirflowNetworkSimu.AbsTol) continue;
                    if (std::abs(SUMF(n) / SUMAF(n)) > AirflowNetworkSimu.RelTol) CONVG = 0;
                }
            }
            ACC0 = ACC1;
            if (SSUMAF > 0.0) ACC1 = SSUMF / SSUMAF;
            if (CONVG == 1 && ITER > 1) return;
            if (ITER >= AirflowNetworkSimu.MaxIteration) break;
            // Data dump.
<<<<<<< HEAD
            //if (LIST >= 3) {
            //    DUMPVD("AD:", AD, NetworkNumOfNodes, Unit21);
            //    DUMPVD("AU:", AU, NNZE, Unit21);
            //}
=======
            if (LIST >= 3) {
                DUMPVD("AD:", AD, NetworkNumOfNodes, outputFile);
                DUMPVD("AU:", AU, NNZE, outputFile);
            }
>>>>>>> 1f9e6c8e
            // Solve AA * CCF = SUMF.
            for (n = 1; n <= NetworkNumOfNodes; ++n) {
                CCF(n) = SUMF(n);
            }
#ifdef SKYLINE_MATRIX_REMOVE_ZERO_COLUMNS
            FACSKY(newAU, AD, newAU, newIK, NetworkNumOfNodes, NSYM);      // noel
            SLVSKY(newAU, AD, newAU, CCF, newIK, NetworkNumOfNodes, NSYM); // noel
#else
            FACSKY(AU, AD, AU, IK, NetworkNumOfNodes, NSYM);
            SLVSKY(AU, AD, AU, CCF, IK, NetworkNumOfNodes, NSYM);
#endif
            // Revise PZ (Steffensen iteration on the N-R correction factors to handle oscillating corrections).
            if (ACCEL == 1) {
                ACCEL = 0;
            } else {
                if (ITER > 2 && ACC1 > 0.5 * ACC0) ACCEL = 1;
            }
            for (n = 1; n <= NetworkNumOfNodes; ++n) {
                if (AirflowNetworkNodeData(n).NodeTypeNum == 1) continue;
                CEF(n) = 1.0;
                if (ACCEL == 1) {
                    C = CCF(n) / PCF(n);
                    if (C < AirflowNetworkSimu.ConvLimit) CEF(n) = 1.0 / (1.0 - C);
                    C = CCF(n) * CEF(n);
                } else {
                    //            IF (CCF(N) .EQ. 0.0d0) CCF(N)=TINY(CCF(N))  ! 1.0E-40
                    if (CCF(n) == 0.0) CCF(n) = rTinyValue; // 1.0E-40 (Epsilon)
                    PCF(n) = CCF(n);
                    C = CCF(n);
                }
                if (std::abs(C) > AirflowNetworkSimu.MaxPressure) {
                    CEF(n) *= AirflowNetworkSimu.MaxPressure / std::abs(C);
                    PZ(n) -= CCF(n) * CEF(n);
                } else {
                    PZ(n) -= C;
                }
            }
            // Data revision dump.
<<<<<<< HEAD
            //if (LIST >= 2) {
            //    for (n = 1; n <= NetworkNumOfNodes; ++n) {
            //        if (AirflowNetworkNodeData(n).NodeTypeNum == 0)
            //            ObjexxFCL::gio::write(Unit21, Format_901) << " Rev:" << n << SUMF(n) << CCF(n) << CEF(n) << PZ(n);
            //    }
            //}
=======
            if (LIST >= 2) {
                for (n = 1; n <= NetworkNumOfNodes; ++n) {
                    if (AirflowNetworkNodeData(n).NodeTypeNum == 0) {
                        print(outputFile, "Rev: {:5}{:3}{:14.6E} {:8.4F}{:24.14F}", n, SUMF(n), CCF(n), CEF(n), PZ(n));
                    }
                }
            }
>>>>>>> 1f9e6c8e
        }

        // Error termination.
        ShowSevereError("Too many iterations (SOLVZP) in Airflow Network simulation");
        ++AirflowNetworkSimu.ExtLargeOpeningErrCount;
        if (AirflowNetworkSimu.ExtLargeOpeningErrCount < 2) {
            ShowWarningError("AirflowNetwork: SOLVER, Changing values for initialization flag, Relative airflow convergence, Absolute airflow "
                             "convergence, Convergence acceleration limit or Maximum Iteration Number may solve the problem.");
            ShowContinueErrorTimeStamp("");
            ShowContinueError("..Iterations=" + std::to_string(ITER) + ", Max allowed=" + std::to_string(AirflowNetworkSimu.MaxIteration));
            ShowFatalError("AirflowNetwork: SOLVER, The previous error causes termination.");
        } else {
            ShowRecurringWarningErrorAtEnd("AirFlowNetwork: Too many iterations (SOLVZP) in AirflowNetwork simulation continues.",
                                           AirflowNetworkSimu.ExtLargeOpeningErrIndex);
        }
    }

    void Solver::filjac(int const NNZE,  // number of nonzero entries in the "AU" array.
                        bool const LFLAG // if = 1, use laminar relationship (initialization).
    )
    {

        // SUBROUTINE INFORMATION:
        //       AUTHOR         George Walton
        //       DATE WRITTEN   Extracted from AIRNET
        //       MODIFIED       Lixing Gu, 2/1/04
        //                      Revised the subroutine to meet E+ needs
        //       MODIFIED       Lixing Gu, 6/8/05
        //       RE-ENGINEERED  na

        // PURPOSE OF THIS SUBROUTINE:
        // This subroutine creates matrices for solution of flows

        // METHODOLOGY EMPLOYED:
        // na

        // REFERENCES:
        // na

        // USE STATEMENTS:
        // na

        // Locals
        // SUBROUTINE ARGUMENT DEFINITIONS:

        // SUBROUTINE PARAMETER DEFINITIONS:
        // na

        // INTERFACE BLOCK SPECIFICATIONS
        // na

        // DERIVED TYPE DEFINITIONS
        // na

        // SUBROUTINE LOCAL VARIABLE DECLARATIONS:

        // I       - component number.
        // N       - number of node/zone 1.
        // M       - number of node/zone 2.
        // F       - flows through the element (kg/s).
        // DF      - partial derivatives:  DF/DP.
        // NF      - number of flows, 1 or 2.
        int i;
        int j;
        int n;
        int FLAG;
        int NF;
#ifdef SKYLINE_MATRIX_REMOVE_ZERO_COLUMNS
        int LHK; // noel
        int JHK;
        int JHK1;
        int newsum;
        int newh;
        int ispan;
        int thisIK;
        bool allZero; // noel
#endif
        Array1D<Real64> X(4);
        Real64 DP;
        std::array<Real64, 2> F{{0.0, 0.0}};
        std::array<Real64, 2> DF{{0.0, 0.0}};

        // Formats
        static ObjexxFCL::gio::Fmt Format_901("(A5,3I3,4E16.7)");

        // FLOW:
        for (n = 1; n <= NetworkNumOfNodes; ++n) {
            SUMF(n) = 0.0;
            SUMAF(n) = 0.0;
            if (AirflowNetworkNodeData(n).NodeTypeNum == 1) {
                AD(n) = 1.0;
            } else {
                AD(n) = 0.0;
            }
        }
        for (n = 1; n <= NNZE; ++n) {
            AU(n) = 0.0;
        }
        //                              Set up the Jacobian matrix.
        for (i = 1; i <= NetworkNumOfLinks; ++i) {
            if (AirflowNetworkLinkageData(i).element == nullptr) {
                continue;
            }
            n = AirflowNetworkLinkageData(i).NodeNums[0];
            int m = AirflowNetworkLinkageData(i).NodeNums[1];
            //!!! Check array of DP. DpL is used for multizone air flow calculation only
            //!!! and is not for forced air calculation
            if (i > NumOfLinksMultiZone) {
                DP = PZ(n) - PZ(m) + PS(i) + PW(i);
            } else {
                DP = PZ(n) - PZ(m) + DpL(i, 1) + PW(i);
            }
<<<<<<< HEAD
            Real64 multiplier = 1.0;
            Real64 control = 1.0;
            //if (LIST >= 4) ObjexxFCL::gio::write(Unit21, Format_901) << "PS:" << i << n << M << PS(i) << PW(i) << AirflowNetworkLinkSimu(i).DP;

=======
            //if (LIST >= 4) ObjexxFCL::gio::write(outputFile, Format_901) << "PS:" << i << n << M << PS(i) << PW(i) << AirflowNetworkLinkSimu(i).DP;
>>>>>>> 1f9e6c8e
            j = AirflowNetworkLinkageData(i).CompNum;

            NF = AirflowNetworkLinkageData(i).element->calculate(LFLAG, DP, i, multiplier, control, properties[n], properties[m], F, DF);
            if (AirflowNetworkLinkageData(i).element->type() == ComponentType::CPD && DP != 0.0) {
                DP = DisSysCompCPDData(AirflowNetworkCompData(j).TypeNum).DP;
            }

            AirflowNetworkLinkSimu(i).DP = DP;
            AFLOW(i) = F[0];
            AFLOW2(i) = 0.0;
            if (AirflowNetworkCompData(j).CompTypeNum == CompTypeNum_DOP) {
                AFLOW2(i) = F[1];
            }
            //if (LIST >= 3) ObjexxFCL::gio::write(outputFile, Format_901) << " NRi:" << i << n << M << AirflowNetworkLinkSimu(i).DP << F[0] << DF[0];
            FLAG = 1;
            if (AirflowNetworkNodeData(n).NodeTypeNum == 0) {
                ++FLAG;
                X(1) = DF[0];
                X(2) = -DF[0];
                SUMF(n) += F[0];
                SUMAF(n) += std::abs(F[0]);
            }
            if (AirflowNetworkNodeData(m).NodeTypeNum == 0) {
                FLAG += 2;
                X(4) = DF[0];
                X(3) = -DF[0];
                SUMF(m) -= F[0];
                SUMAF(m) += std::abs(F[0]);
            }
            if (FLAG != 1) FILSKY(X, AirflowNetworkLinkageData(i).NodeNums, IK, AU, AD, FLAG);
            if (NF == 1) continue;
            AFLOW2(i) = F[1];
            //if (LIST >= 3) ObjexxFCL::gio::write(outputFile, Format_901) << " NRj:" << i << n << m << AirflowNetworkLinkSimu(i).DP << F[1] << DF[1];
            FLAG = 1;
            if (AirflowNetworkNodeData(n).NodeTypeNum == 0) {
                ++FLAG;
                X(1) = DF[1];
                X(2) = -DF[1];
                SUMF(n) += F[1];
                SUMAF(n) += std::abs(F[1]);
            }
            if (AirflowNetworkNodeData(m).NodeTypeNum == 0) {
                FLAG += 2;
                X(4) = DF[1];
                X(3) = -DF[1];
                SUMF(m) -= F[1];
                SUMAF(m) += std::abs(F[1]);
            }
            if (FLAG != 1) FILSKY(X, AirflowNetworkLinkageData(i).NodeNums, IK, AU, AD, FLAG);
        }

#ifdef SKYLINE_MATRIX_REMOVE_ZERO_COLUMNS

        // After the matrix values have been set, we can look at them and see if any columns are filled with zeros.
        // If they are, let's remove them from the matrix -- but only for the purposes of doing the solve.
        // They way I do this is building a separate IK array (newIK) that simply changes the column heights.
        // So the affected SOLVEs would use this newIK and nothing else changes.
        for (n = 1; n <= NetworkNumOfNodes + 1; ++n) {
            newIK(n) = IK(n);
            // print*, " NetworkNumOfNodes  n=", n, " IK(n)=", IK(n)
        }

        newsum = IK(2) - IK(1); // always 0?

        JHK = 1;
        for (n = 2; n <= NetworkNumOfNodes; ++n) {
            JHK1 = IK(n + 1); // starts at IK(3)-IK(2)
            LHK = JHK1 - JHK;
            if (LHK <= 0) {
                newIK(n + 1) = newIK(n);
                continue;
            }
            // write(*,'(4(a,i8))') "n=", n, " ik=", ik(n), " JHK=", JHK, " LHK=", LHK

            // is the entire column zero?  noel
            allZero = true;
            for (i = 0; i <= LHK - 1; ++i) {
                if (AU(JHK + i) != 0.0) {
                    allZero = false;
                    break;
                }
            }

            newh = LHK;
            if (allZero) {
                // print*, "allzero n=", n
                newh = 0;
            } else {
                // DO i=0,LHK-1
                //   write(*, '(2(a,i8),a, f15.3)') "  n=", n, " i=", i, " AU(JHK+i)=", AU(JHK+i)
                // enddo
            }
            newIK(n + 1) = newIK(n) + newh;
            newsum += newh;

            // do i = LHK-1,0, -1
            //   write(*, '(2(a,i8),a, f15.3)') "  n=", n, " i=", i, " AU(JHK+i)=", AU(JHK+i)
            // enddo
            JHK = JHK1;
        }

        // this is just a print to screen, is not necessary
        //     if (firstTime) then
        //        write(*, '(2(a,i8))') " After SKYLINE_MATRIX_REMOVE_ZERO_COLUMNS: newsum=", newsum, " oldsum=", IK(NetworkNumOfNodes+1)
        //        firstTime=.FALSE.
        //     endif

        // Now fill newAU from AU, using newIK
        thisIK = 1;
        for (n = 2; n <= NetworkNumOfNodes; ++n) {
            thisIK = newIK(n);
            ispan = newIK(n + 1) - thisIK;

            if (ispan <= 0) continue;
            for (i = 0; i <= ispan - 1; ++i) {
                newAU(thisIK + i) = AU(IK(n) + i);
            }
        }
#endif
    }

<<<<<<< HEAD
=======

    int AFEFAN(int const JA,               // Component number
               bool const LFLAG,           // Initialization flag.If = 1, use laminar relationship
               Real64 const PDROP,         // Total pressure drop across a component (P1 - P2) [Pa]
               int const i,                // Linkage number
               const AirProperties &propN, // Node 1 properties
               const AirProperties &propM, // Node 2 properties
               std::array<Real64, 2> &F,   // Airflow through the component [kg/s]
               std::array<Real64, 2> &DF   // Partial derivative:  DF/DP
    )
    {

        // SUBROUTINE INFORMATION:
        //       AUTHOR         George Walton
        //       DATE WRITTEN   Extracted from AIRNET
        //       MODIFIED       Lixing Gu, 2/1/04
        //                      Revised the subroutine to meet E+ needs
        //       MODIFIED       Lixing Gu, 6/8/05
        //       RE-ENGINEERED  na

        // PURPOSE OF THIS SUBROUTINE:
        // This subroutine solves airflow for a detailed fan component -- using standard interface.

        // METHODOLOGY EMPLOYED:
        // na

        // REFERENCES:
        // na

        // USE STATEMENTS:
        // na

        // Locals
        // SUBROUTINE ARGUMENT DEFINITIONS:

        // SUBROUTINE PARAMETER DEFINITIONS:
        Real64 const TOL(0.00001);

        // INTERFACE BLOCK SPECIFICATIONS
        // na

        // DERIVED TYPE DEFINITIONS
        // na

        // SUBROUTINE LOCAL VARIABLE DECLARATIONS:
        //     PRISE   - pressure rise (negative of pressure drop) (Pa).
        int j;
        int k;
        int L;
        Real64 DPDF;
        Real64 PRISE;
        Real64 BX;
        Real64 BY;
        Real64 CX;
        Real64 CY;
        Real64 CCY;
        Real64 DX;
        Real64 DY;
        int CompNum;
        int NumCur;
        Real64 FlowCoef;
        Real64 FlowExpo;

        // Formats
        //static ObjexxFCL::gio::Fmt Format_901("(A5,I3,5E14.6)");

        // FLOW:
        CompNum = AirflowNetworkCompData(JA).TypeNum;
        NumCur = DisSysCompDetFanData(CompNum).n;
        FlowCoef = DisSysCompDetFanData(CompNum).FlowCoef;
        FlowExpo = DisSysCompDetFanData(CompNum).FlowExpo;

        if (AFECTL(i) <= 0.0) {
            // Speed = 0; treat fan as resistance.
            return GenericCrack(FlowCoef, FlowExpo, LFLAG, PDROP, propN, propM, F, DF);
        }
        // Pressure rise at reference fan speed.
        if (AFECTL(i) >= DisSysCompDetFanData(CompNum).TranRat) {
            PRISE = -PDROP * (DisSysCompDetFanData(CompNum).RhoAir / propN.density) / pow_2(AFECTL(i));
        } else {
            PRISE = -PDROP * (DisSysCompDetFanData(CompNum).RhoAir / propN.density) / (DisSysCompDetFanData(CompNum).TranRat * AFECTL(i));
        }
        //if (LIST >= 4) ObjexxFCL::gio::write(outputFile, Format_901) << " fan:" << i << PDROP << PRISE << AFECTL(i) << DisSysCompDetFanData(CompNum).TranRat;
        if (LFLAG) {
            // Initialization by linear approximation.
            F[0] = -DisSysCompDetFanData(CompNum).Qfree * AFECTL(i) * (1.0 - PRISE / DisSysCompDetFanData(CompNum).Pshut);
            DPDF = -DisSysCompDetFanData(CompNum).Pshut / DisSysCompDetFanData(CompNum).Qfree;
            //if (LIST >= 4) ObjexxFCL::gio::write(outputFile, Format_901) << " fni:" << JA << DisSysCompDetFanData(CompNum).Qfree << DisSysCompDetFanData(CompNum).Pshut;
        } else {
            // Solution of the fan performance curve.
            // Determine curve fit range.
            j = 1;
            k = 5 * (j - 1) + 1;
            BX = DisSysCompDetFanData(CompNum).Coeff(k);
            BY = DisSysCompDetFanData(CompNum).Coeff(k + 1) +
                 BX * (DisSysCompDetFanData(CompNum).Coeff(k + 2) +
                       BX * (DisSysCompDetFanData(CompNum).Coeff(k + 3) + BX * DisSysCompDetFanData(CompNum).Coeff(k + 4))) -
                 PRISE;
            if (BY < 0.0) ShowFatalError("Out of range, too low in an AirflowNetwork detailed Fan");

            while (true) {
                DX = DisSysCompDetFanData(CompNum).Coeff(k + 5);
                DY = DisSysCompDetFanData(CompNum).Coeff(k + 1) +
                     DX * (DisSysCompDetFanData(CompNum).Coeff(k + 2) +
                           DX * (DisSysCompDetFanData(CompNum).Coeff(k + 3) + DX * DisSysCompDetFanData(CompNum).Coeff(k + 5))) -
                     PRISE;
                //if (LIST >= 4) ObjexxFCL::gio::write(outputFile, Format_901) << " fp0:" << j << BX << BY << DX << DY;
                if (BY * DY <= 0.0) break;
                ++j;
                if (j > NumCur) ShowFatalError("Out of range, too high (FAN) in ADS simulation");
                k += 5;
                BX = DX;
                BY = DY;
            }
            // Determine reference mass flow rate by false position method.
            L = 0;
            CY = 0.0;
        Label40:;
            ++L;
            if (L > 100) ShowFatalError("Too many iterations (FAN) in AirflowNtework simulation");
            CCY = CY;
            CX = BX - BY * ((DX - BX) / (DY - BY));
            CY = DisSysCompDetFanData(CompNum).Coeff(k + 1) +
                 CX * (DisSysCompDetFanData(CompNum).Coeff(k + 2) +
                       CX * (DisSysCompDetFanData(CompNum).Coeff(k + 3) + CX * DisSysCompDetFanData(CompNum).Coeff(k + 4))) -
                 PRISE;
            if (BY * CY == 0.0) goto Label90;
            if (BY * CY > 0.0) goto Label60;
            DX = CX;
            DY = CY;
            if (CY * CCY > 0.0) BY *= 0.5;
            goto Label70;
        Label60:;
            BX = CX;
            BY = CY;
            if (CY * CCY > 0.0) DY *= 0.5;
        Label70:;
            //if (LIST >= 4) ObjexxFCL::gio::write(outputFile, Format_901) << " fpi:" << j << BX << CX << DX << BY << DY;
            if (DX - BX < TOL * CX) goto Label80;
            if (DX - BX < TOL) goto Label80;
            goto Label40;
        Label80:;
            CX = 0.5 * (BX + DX);
        Label90:;
            F[0] = CX;
            DPDF = DisSysCompDetFanData(CompNum).Coeff(k + 2) +
                   CX * (2.0 * DisSysCompDetFanData(CompNum).Coeff(k + 3) + CX * 3.0 * DisSysCompDetFanData(CompNum).Coeff(k + 4));
        }
        // Convert to flow at given speed.
        F[0] *= (propN.density / DisSysCompDetFanData(CompNum).RhoAir) * AFECTL(i);
        // Set derivative w/r pressure drop (-).
        if (AFECTL(i) >= DisSysCompDetFanData(CompNum).TranRat) {
            DF[0] = -AFECTL(i) / DPDF;
        } else {
            DF[0] = -1.0 / DPDF;
        }
        return 1;
    }

    // The above subroutine is not used. Leave it for the time being and revise later.

    void AFECPF(int const EP_UNUSED(j),                // Component number
                bool const LFLAG,                      // Initialization flag.If = 1, use laminar relationship
                Real64 const PDROP,                    // Total pressure drop across a component (P1 - P2) [Pa]
                int const i,                           // Linkage number
                const AirProperties &EP_UNUSED(propN), // Node 1 properties
                const AirProperties &EP_UNUSED(propM), // Node 2 properties
                std::array<Real64, 2> &F,              // Airflow through the component [kg/s]
                std::array<Real64, 2> &DF,             // Partial derivative:  DF/DP
                int &NF                                // Number of flows, either 1 or 2
    )
    {

        // SUBROUTINE INFORMATION:
        //       AUTHOR         George Walton
        //       DATE WRITTEN   Extracted from AIRNET
        //       MODIFIED       Lixing Gu, 2/1/04
        //                      Revised the subroutine to meet E+ needs
        //       MODIFIED       Lixing Gu, 6/8/05
        //       RE-ENGINEERED  na

        // PURPOSE OF THIS SUBROUTINE:
        // This subroutine solves airflow for a constant power simple fan component -- using standard interface.

        // METHODOLOGY EMPLOYED:
        // na

        // REFERENCES:
        // na

        // USE STATEMENTS:
        // na

        // Locals
        // SUBROUTINE ARGUMENT DEFINITIONS:

        // SUBROUTINE PARAMETER DEFINITIONS:
        // na

        // INTERFACE BLOCK SPECIFICATIONS
        // na

        // DERIVED TYPE DEFINITIONS
        // na

        // SUBROUTINE LOCAL VARIABLE DECLARATIONS:
        // na

        // FLOW:
        NF = 1;
        if (LFLAG) {
            F[0] = AFECTL(i);
            DF[0] = F[0];
        } else {
            F[0] = -AFECTL(i) / PDROP;
            DF[0] = -F[0] / PDROP;
        }
    }

    // Leave it for the time being and revise later. Or drop this component ???????????

   
    int AFEREL(int const j,                // Component number
               bool const LFLAG,           // Initialization flag.If = 1, use laminar relationship
               Real64 const PDROP,         // Total pressure drop across a component (P1 - P2) [Pa]
               int const i,                // Linkage number
                                           //		int const EP_UNUSED( i ), // Linkage number
               const AirProperties &propN, // Node 1 properties
               const AirProperties &propM, // Node 2 properties
               std::array<Real64, 2> &F,   // Airflow through the component [kg/s]
               std::array<Real64, 2> &DF   // Partial derivative:  DF/DP
    )
    {

        // PURPOSE OF THIS SUBROUTINE:
        // This subroutine solves airflow for a constant flow rate airflow component -- using standard interface.

        // Using/Aliasing
        using DataAirLoop::AirLoopAFNInfo;
        using DataHVACGlobals::VerySmallMassFlow;
        using DataLoopNode::Node;

        // Locals
        // SUBROUTINE ARGUMENT DEFINITIONS:

        // SUBROUTINE PARAMETER DEFINITIONS:
        int const CycFanCycComp(1); // fan cycles with compressor operation

        // INTERFACE BLOCK SPECIFICATIONS
        // na

        // DERIVED TYPE DEFINITIONS
        // na

        // SUBROUTINE LOCAL VARIABLE DECLARATIONS:
        Real64 expn;
        Real64 Ctl;
        Real64 coef;
        Real64 Corr;
        Real64 VisAve;
        Real64 Tave;
        Real64 RhoCor;
        int CompNum;
        int OutletNode;
        Real64 RhozNorm;
        Real64 VisczNorm;
        Real64 CDM;
        Real64 FL;
        Real64 FT;

        // FLOW:
        CompNum = AirflowNetworkCompData(j).TypeNum;
        int AirLoopNum = AirflowNetworkLinkageData(i).AirLoopNum;

        OutletNode = DisSysCompReliefAirData(CompNum).OutletNode;
        if (Node(OutletNode).MassFlowRate > VerySmallMassFlow) {
            // Treat the component as an exhaust fan
            DF[0] = 0.0;
            if (PressureSetFlag == PressureCtrlRelief) {
                F[0] = ReliefMassFlowRate;
            } else {
                F[0] = Node(OutletNode).MassFlowRate;
                if (AirLoopAFNInfo(AirLoopNum).LoopFanOperationMode == CycFanCycComp && AirLoopAFNInfo(AirLoopNum).LoopOnOffFanPartLoadRatio > 0.0) {
                    F[0] = F[0] / AirLoopAFNInfo(AirLoopNum).LoopOnOffFanPartLoadRatio;
                }
            }
            return 1;
        } else {
            // Treat the component as a surface crack
            // Crack standard condition from given inputs
            Corr = 1.0;
            RhozNorm = AIRDENSITY(
                DisSysCompReliefAirData(CompNum).StandardP, DisSysCompReliefAirData(CompNum).StandardT, DisSysCompReliefAirData(CompNum).StandardW);
            VisczNorm = 1.71432e-5 + 4.828e-8 * DisSysCompReliefAirData(CompNum).StandardT;

            expn = DisSysCompReliefAirData(CompNum).FlowExpo;
            VisAve = (propN.viscosity + propM.viscosity) / 2.0;
            Tave = (propN.temperature + propM.temperature) / 2.0;
            if (PDROP >= 0.0) {
                coef = DisSysCompReliefAirData(CompNum).FlowCoef / propN.sqrtDensity * Corr;
            } else {
                coef = DisSysCompReliefAirData(CompNum).FlowCoef / propM.sqrtDensity * Corr;
            }

            if (LFLAG) {
                // Initialization by linear relation.
                if (PDROP >= 0.0) {
                    RhoCor = (propN.temperature + KelvinConv) / (Tave + KelvinConv);
                    Ctl = std::pow(RhozNorm / propN.density / RhoCor, expn - 1.0) * std::pow(VisczNorm / VisAve, 2.0 * expn - 1.0);
                    DF[0] = coef * propN.density / propN.viscosity * Ctl;
                } else {
                    RhoCor = (propM.temperature + KelvinConv) / (Tave + KelvinConv);
                    Ctl = std::pow(RhozNorm / propM.density / RhoCor, expn - 1.0) * std::pow(VisczNorm / VisAve, 2.0 * expn - 1.0);
                    DF[0] = coef * propM.density / propM.viscosity * Ctl;
                }
                F[0] = -DF[0] * PDROP;
            } else {
                // Standard calculation.
                if (PDROP >= 0.0) {
                    // Flow in positive direction.
                    // Laminar flow.
                    RhoCor = (propN.temperature + KelvinConv) / (Tave + KelvinConv);
                    Ctl = std::pow(RhozNorm / propN.density / RhoCor, expn - 1.0) * std::pow(VisczNorm / VisAve, 2.0 * expn - 1.0);
                    CDM = coef * propN.density / propN.viscosity * Ctl;
                    FL = CDM * PDROP;
                    // Turbulent flow.
                    if (expn == 0.5) {
                        FT = coef * propN.sqrtDensity * std::sqrt(PDROP) * Ctl;
                    } else {
                        FT = coef * propN.sqrtDensity * std::pow(PDROP, expn) * Ctl;
                    }
                } else {
                    // Flow in negative direction.
                    // Laminar flow.
                    RhoCor = (propM.temperature + KelvinConv) / (Tave + KelvinConv);
                    Ctl = std::pow(RhozNorm / propM.density / RhoCor, expn - 1.0) * std::pow(VisczNorm / VisAve, 2.0 * expn - 1.0);
                    CDM = coef * propM.density / propM.viscosity * Ctl;
                    FL = CDM * PDROP;
                    // Turbulent flow.
                    if (expn == 0.5) {
                        FT = -coef * propM.sqrtDensity * std::sqrt(-PDROP) * Ctl;
                    } else {
                        FT = -coef * propM.sqrtDensity * std::pow(-PDROP, expn) * Ctl;
                    }
                }
                // Select laminar or turbulent flow.
                if (std::abs(FL) <= std::abs(FT)) {
                    F[0] = FL;
                    DF[0] = CDM;
                } else {
                    F[0] = FT;
                    DF[0] = FT * expn / PDROP;
                }
            }
        }
        return 1;
    }

>>>>>>> 1f9e6c8e
    int GenericCrack(Real64 &coef,               // Flow coefficient
                     Real64 const expn,          // Flow exponent
                     bool const LFLAG,           // Initialization flag.If = 1, use laminar relationship
                     Real64 const PDROP,         // Total pressure drop across a component (P1 - P2) [Pa]
                     const AirProperties &propN, // Node 1 properties
                     const AirProperties &propM, // Node 2 properties
                     std::array<Real64, 2> &F,   // Airflow through the component [kg/s]
                     std::array<Real64, 2> &DF   // Partial derivative:  DF/DP
    )
    {

        // SUBROUTINE INFORMATION:
        //       AUTHOR         George Walton
        //       DATE WRITTEN   Extracted from AIRNET
        //       MODIFIED       Lixing Gu, 2/1/04
        //                      Revised the subroutine to meet E+ needs
        //       MODIFIED       Lixing Gu, 6/8/05
        //       RE-ENGINEERED  This subroutine is revised from AFEPLR developed by George Walton, NIST

        // PURPOSE OF THIS SUBROUTINE:
        // This subroutine solves airflow for a power law component

        // METHODOLOGY EMPLOYED:
        // Using Q=C(dP)^n

        // REFERENCES:
        // na

        // USE STATEMENTS:
        // na

        // Locals
        // SUBROUTINE ARGUMENT DEFINITIONS:

        // SUBROUTINE PARAMETER DEFINITIONS:
        // na

        // INTERFACE BLOCK SPECIFICATIONS
        // na

        // DERIVED TYPE DEFINITIONS
        // na

        // SUBROUTINE LOCAL VARIABLE DECLARATIONS:
        Real64 CDM;
        Real64 FL;
        Real64 FT;
        Real64 RhozNorm;
        Real64 VisczNorm;
        Real64 Ctl;
        Real64 VisAve;
        Real64 Tave;
        Real64 RhoCor;


        // FLOW:
        // Calculate normal density and viscocity at Crack standard condition: T=20C, p=101325 Pa and 0 g/kg
        RhozNorm = AIRDENSITY(101325.0, 20.0, 0.0);
        VisczNorm = 1.71432e-5 + 4.828e-8 * 20.0;
        VisAve = (propN.viscosity + propM.viscosity) / 2.0;
        Tave = (propN.temperature + propM.temperature) / 2.0;
        if (PDROP >= 0.0) {
            coef /= propN.sqrtDensity;
        } else {
            coef /= propM.sqrtDensity;
        }

        if (LFLAG) {
            // Initialization by linear relation.
            if (PDROP >= 0.0) {
                RhoCor = (propN.temperature + KelvinConv) / (Tave + KelvinConv);
                Ctl = std::pow(RhozNorm / propN.density / RhoCor, expn - 1.0) * std::pow(VisczNorm / VisAve, 2.0 * expn - 1.0);
                DF[0] = coef * propN.density / propN.viscosity * Ctl;
            } else {
                RhoCor = (propM.temperature + KelvinConv) / (Tave + KelvinConv);
                Ctl = std::pow(RhozNorm / propM.density / RhoCor, expn - 1.0) * std::pow(VisczNorm / VisAve, 2.0 * expn - 1.0);
                DF[0] = coef * propM.density / propM.viscosity * Ctl;
            }
            F[0] = -DF[0] * PDROP;
        } else {
            // Standard calculation.
            if (PDROP >= 0.0) {
                // Flow in positive direction.
                // Laminar flow.
                RhoCor = (propN.temperature + KelvinConv) / (Tave + KelvinConv);
                Ctl = std::pow(RhozNorm / propN.density / RhoCor, expn - 1.0) * std::pow(VisczNorm / VisAve, 2.0 * expn - 1.0);
                CDM = coef * propN.density / propN.viscosity * Ctl;
                FL = CDM * PDROP;
                // Turbulent flow.
                if (expn == 0.5) {
                    FT = coef * propN.sqrtDensity * std::sqrt(PDROP) * Ctl;
                } else {
                    FT = coef * propN.sqrtDensity * std::pow(PDROP, expn) * Ctl;
                }
            } else {
                // Flow in negative direction.
                // Laminar flow.
                RhoCor = (propM.temperature + KelvinConv) / (Tave + KelvinConv);
                Ctl = std::pow(RhozNorm / propM.density / RhoCor, 2.0 * expn - 1.0) * std::pow(VisczNorm / VisAve, 2.0 * expn - 1.0);
                CDM = coef * propM.density / propM.viscosity * Ctl;
                FL = CDM * PDROP;
                // Turbulent flow.
                if (expn == 0.5) {
                    FT = -coef * propM.sqrtDensity * std::sqrt(-PDROP) * Ctl;
                } else {
                    FT = -coef * propM.sqrtDensity * std::pow(-PDROP, expn) * Ctl;
                }
            }
            // Select laminar or turbulent flow.
<<<<<<< HEAD
            //if (LIST >= 4) ObjexxFCL::gio::write(Unit21, Format_901) << " generic crack: " << PDROP << FL << FT;
=======
            if (LIST >= 4) {
                static ObjexxFCL::gio::Fmt Format_901("(A5,6X,4E16.7)");
                print(std::cout, " generic crack: {:5}      {:16.7E} {16.7E}\n", PDROP, FL, FT);
            }

>>>>>>> 1f9e6c8e
            if (std::abs(FL) <= std::abs(FT)) {
                F[0] = FL;
                DF[0] = CDM;
            } else {
                F[0] = FT;
                DF[0] = FT * expn / PDROP;
            }
        }
        return 1;
    }

    int GenericDuct(Real64 const Length,        // Duct length
                    Real64 const Diameter,      // Duct diameter
                    bool const LFLAG,           // Initialization flag.If = 1, use laminar relationship
                    Real64 const PDROP,         // Total pressure drop across a component (P1 - P2) [Pa]
                    const AirProperties &propN, // Node 1 properties
                    const AirProperties &propM, // Node 2 properties
                    std::array<Real64, 2> &F,   // Airflow through the component [kg/s]
                    std::array<Real64, 2> &DF   // Partial derivative:  DF/DP
    )
    {

        // This subroutine solve air flow as a duct if fan has zero flow rate

        // Locals
        // SUBROUTINE ARGUMENT DEFINITIONS:

        // SUBROUTINE PARAMETER DEFINITIONS:
        Real64 const C(0.868589);
        Real64 const EPS(0.001);
        Real64 const Rough(0.0001);
        Real64 const InitLamCoef(128.0);
        Real64 const LamDynCoef(64.0);
        Real64 const LamFriCoef(0.0001);
        Real64 const TurDynCoef(0.0001);

        // INTERFACE BLOCK SPECIFICATIONS
        // na

        // DERIVED TYPE DEFINITIONS
        // na

        // SUBROUTINE LOCAL VARIABLE DECLARATIONS:
        Real64 A0;
        Real64 A1;
        Real64 A2;
        Real64 B;
        Real64 D;
        Real64 S2;
        Real64 CDM;
        Real64 FL;
        Real64 FT;
        Real64 FTT;
        Real64 RE;

        // FLOW:
        // Get component properties
        Real64 ed = Rough / Diameter;
        Real64 area = Diameter * Diameter * Pi / 4.0;
        Real64 ld = Length / Diameter;
        Real64 g = 1.14 - 0.868589 * std::log(ed);
        Real64 AA1 = g;

        if (LFLAG) {
            // Initialization by linear relation.
            if (PDROP >= 0.0) {
                DF[0] = (2.0 * propN.density * area * Diameter) / (propN.viscosity * InitLamCoef * ld);
            } else {
                DF[0] = (2.0 * propM.density * area * Diameter) / (propM.viscosity * InitLamCoef * ld);
            }
            F[0] = -DF[0] * PDROP;
        } else {
            // Standard calculation.
            if (PDROP >= 0.0) {
                // Flow in positive direction.
                // Laminar flow coefficient !=0
                if (LamFriCoef >= 0.001) {
                    A2 = LamFriCoef / (2.0 * propN.density * area * area);
                    A1 = (propN.viscosity * LamDynCoef * ld) / (2.0 * propN.density * area * Diameter);
                    A0 = -PDROP;
                    CDM = std::sqrt(A1 * A1 - 4.0 * A2 * A0);
                    FL = (CDM - A1) / (2.0 * A2);
                    CDM = 1.0 / CDM;
                } else {
                    CDM = (2.0 * propN.density * area * Diameter) / (propN.viscosity * LamDynCoef * ld);
                    FL = CDM * PDROP;
                }
                RE = FL * Diameter / (propN.viscosity * area);
                // Turbulent flow; test when Re>10.
                if (RE >= 10.0) {
                    S2 = std::sqrt(2.0 * propN.density * PDROP) * area;
                    FTT = S2 / std::sqrt(ld / pow_2(g) + TurDynCoef);
                    while (true) {
                        FT = FTT;
                        B = (9.3 * propN.viscosity * area) / (FT * Rough);
                        D = 1.0 + g * B;
                        g -= (g - AA1 + C * std::log(D)) / (1.0 + C * B / D);
                        FTT = S2 / std::sqrt(ld / pow_2(g) + TurDynCoef);
                        if (std::abs(FTT - FT) / FTT < EPS) break;
                    }
                    FT = FTT;
                } else {
                    FT = FL;
                }
            } else {
                // Flow in negative direction.
                // Laminar flow coefficient !=0
                if (LamFriCoef >= 0.001) {
                    A2 = LamFriCoef / (2.0 * propM.density * area * area);
                    A1 = (propM.viscosity * LamDynCoef * ld) / (2.0 * propM.density * area * Diameter);
                    A0 = PDROP;
                    CDM = std::sqrt(A1 * A1 - 4.0 * A2 * A0);
                    FL = -(CDM - A1) / (2.0 * A2);
                    CDM = 1.0 / CDM;
                } else {
                    CDM = (2.0 * propM.density * area * Diameter) / (propM.viscosity * LamDynCoef * ld);
                    FL = CDM * PDROP;
                }
                RE = -FL * Diameter / (propM.viscosity * area);
                // Turbulent flow; test when Re>10.
                if (RE >= 10.0) {
                    S2 = std::sqrt(-2.0 * propM.density * PDROP) * area;
                    FTT = S2 / std::sqrt(ld / pow_2(g) + TurDynCoef);
                    while (true) {
                        FT = FTT;
                        B = (9.3 * propM.viscosity * area) / (FT * Rough);
                        D = 1.0 + g * B;
                        g -= (g - AA1 + C * std::log(D)) / (1.0 + C * B / D);
                        FTT = S2 / std::sqrt(ld / pow_2(g) + TurDynCoef);
                        if (std::abs(FTT - FT) / FTT < EPS) break;
                    }
                    FT = -FTT;
                } else {
                    FT = FL;
                }
            }
            // Select laminar or turbulent flow.
            if (std::abs(FL) <= std::abs(FT)) {
                F[0] = FL;
                DF[0] = CDM;
            } else {
                F[0] = FT;
                DF[0] = 0.5 * FT / PDROP;
            }
        }
        return 1;
    }

    void FACSKY(Array1D<Real64> &AU,   // the upper triangle of [A] before and after factoring
                Array1D<Real64> &AD,   // the main diagonal of [A] before and after factoring
                Array1D<Real64> &AL,   // the lower triangle of [A] before and after factoring
                const Array1D_int &IK, // pointer to the top of column/row "K"
                int const NEQ,        // number of equations
                int const NSYM        // symmetry:  0 = symmetric matrix, 1 = non-symmetric
    )
    {

        // SUBROUTINE INFORMATION:
        //       AUTHOR         George Walton
        //       DATE WRITTEN   Extracted from AIRNET
        //       MODIFIED       Lixing Gu, 2/1/04
        //                      Revised the subroutine to meet E+ needs
        //       MODIFIED       Lixing Gu, 6/8/05
        //       RE-ENGINEERED  This subroutine is revised from FACSKY developed by George Walton, NIST

        // PURPOSE OF THIS SUBROUTINE:
        // This subroutine performs L-U factorization of a skyline ordered matrix, [A]
        // The algorithm has been restructured for clarity.
        // Note dependence on compiler for optimizing the inner do loops.

        // METHODOLOGY EMPLOYED:
        //     L-U factorization of a skyline ordered matrix, [A], used for
        //     solution of simultaneous linear algebraic equations [A] * X = B.
        //     No pivoting!  No scaling!  No warnings!!!
        //     Related routines:  SLVSKY, SETSKY, FILSKY.

        // REFERENCES:
        //     Algorithm is described in "The Finite Element Method Displayed",
        //     by G. Dhatt and G. Touzot, John Wiley & Sons, New York, 1984.

        // USE STATEMENTS:
        // na

        // Argument array dimensioning
        EP_SIZE_CHECK(IK, NetworkNumOfNodes + 1);
        EP_SIZE_CHECK(AU, IK(NetworkNumOfNodes + 1));
        EP_SIZE_CHECK(AD, NetworkNumOfNodes);
        EP_SIZE_CHECK(AL, IK(NetworkNumOfNodes + 1) - 1);

        // Locals
        // SUBROUTINE ARGUMENT DEFINITIONS:
        // noel, GNU says the AU is indexed above its upper bound
        // REAL(r64), INTENT(INOUT) :: AU(IK(NetworkNumOfNodes+1)-1) ! the upper triangle of [A] before and after factoring

        // SUBROUTINE PARAMETER DEFINITIONS:
        // na

        // INTERFACE BLOCK SPECIFICATIONS
        // na

        // DERIVED TYPE DEFINITIONS
        // na

        // SUBROUTINE LOCAL VARIABLE DECLARATIONS:
        int JHK;
        int JHK1;
        int LHK;
        int LHK1;
        int IMIN;
        int IMIN1;
        int JHJ;
        int JHJ1;
        int IC;
        int i;
        int j;
        int k;
        Real64 T1;
        Real64 T2;
        Real64 SDOT;
        Real64 SUMD;

        // FLOW:
        AD(1) = 1.0 / AD(1);
        JHK = 1;
        for (k = 2; k <= NEQ; ++k) {
            SUMD = 0.0;
            JHK1 = IK(k + 1);
            LHK = JHK1 - JHK;
            if (LHK > 0) {
                LHK1 = LHK - 1;
                IMIN = k - LHK1;
                IMIN1 = IMIN - 1;
                if (NSYM == 1) AL(JHK) *= AD(IMIN1);
                if (LHK1 != 0) {
                    JHJ = IK(IMIN);
                    if (NSYM == 0) {
                        for (j = 1; j <= LHK1; ++j) {
                            JHJ1 = IK(IMIN + j);
                            IC = min(j, JHJ1 - JHJ);
                            if (IC > 0) {
                                SDOT = 0.0;
                                for (i = 0; i <= IC - 1; ++i) {
                                    SDOT += AU(JHJ1 - IC + i) * AU(JHK + j - IC + i);
                                }
                                AU(JHK + j) -= SDOT;
                            }
                            JHJ = JHJ1;
                        }
                    } else {
                        for (j = 1; j <= LHK1; ++j) {
                            JHJ1 = IK(IMIN + j);
                            IC = min(j, JHJ1 - JHJ);
                            SDOT = 0.0;
                            if (IC > 0) {
                                for (i = 0; i <= IC - 1; ++i) {
                                    SDOT += AL(JHJ1 - IC + i) * AU(JHK + j - IC + i);
                                }
                                AU(JHK + j) -= SDOT;
                                SDOT = 0.0;
                                for (i = 0; i <= IC - 1; ++i) {
                                    SDOT += AU(JHJ1 - IC + i) * AL(JHK + j - IC + i);
                                }
                            }
                            AL(JHK + j) = (AL(JHK + j) - SDOT) * AD(IMIN1 + j);
                            JHJ = JHJ1;
                        }
                    }
                }
                if (NSYM == 0) {
                    for (i = 0; i <= LHK1; ++i) {
                        T1 = AU(JHK + i);
                        T2 = T1 * AD(IMIN1 + i);
                        AU(JHK + i) = T2;
                        SUMD += T1 * T2;
                    }
                } else {
                    for (i = 0; i <= LHK1; ++i) {
                        SUMD += AU(JHK + i) * AL(JHK + i);
                    }
                }
            }
            if (AD(k) - SUMD == 0.0) {
                ShowSevereError("AirflowNetworkSolver: L-U factorization in Subroutine FACSKY.");
                ShowContinueError("The denominator used in L-U factorizationis equal to 0.0 at node = " + AirflowNetworkNodeData(k).Name + '.');
                ShowContinueError(
                    "One possible cause is that this node may not be connected directly, or indirectly via airflow network connections ");
                ShowContinueError(
                    "(e.g., AirflowNetwork:Multizone:SurfaceCrack, AirflowNetwork:Multizone:Component:SimpleOpening, etc.), to an external");
                ShowContinueError("node (AirflowNetwork:MultiZone:Surface).");
                ShowContinueError("Please send your input file and weather file to EnergyPlus support/development team for further investigation.");
                ShowFatalError("Preceding condition causes termination.");
            }
            AD(k) = 1.0 / (AD(k) - SUMD);
            JHK = JHK1;
        }
    }

    void SLVSKY(const Array1D<Real64> &AU, // the upper triangle of [A] before and after factoring
                const Array1D<Real64> &AD, // the main diagonal of [A] before and after factoring
                const Array1D<Real64> &AL, // the lower triangle of [A] before and after factoring
                Array1D<Real64> &B,        // "B" vector (input); "X" vector (output).
                const Array1D_int &IK,     // pointer to the top of column/row "K"
                int const NEQ,            // number of equations
                int const NSYM            // symmetry:  0 = symmetric matrix, 1 = non-symmetric
    )
    {

        // SUBROUTINE INFORMATION:
        //       AUTHOR         George Walton
        //       DATE WRITTEN   Extracted from AIRNET
        //       MODIFIED       Lixing Gu, 2/1/04
        //                      Revised the subroutine to meet E+ needs
        //       MODIFIED       Lixing Gu, 6/8/05
        //       RE-ENGINEERED  This subroutine is revised from CLVSKY developed by George Walton, NIST

        // PURPOSE OF THIS SUBROUTINE:
        // This subroutine solves simultaneous linear algebraic equations [A] * X = B
        // using L-U factored skyline form of [A] from "FACSKY"

        // METHODOLOGY EMPLOYED:
        // na

        // REFERENCES:
        // na

        // USE STATEMENTS:
        // na

        // Argument array dimensioning
        EP_SIZE_CHECK(IK, NetworkNumOfNodes + 1);
        EP_SIZE_CHECK(AU, IK(NetworkNumOfNodes + 1));
        EP_SIZE_CHECK(AD, NetworkNumOfNodes);
        EP_SIZE_CHECK(AL, IK(NetworkNumOfNodes + 1) - 1);
        EP_SIZE_CHECK(B, NetworkNumOfNodes);

        // Locals
        // SUBROUTINE ARGUMENT DEFINITIONS:
        // noel, GNU says the AU is indexed above its upper bound
        // REAL(r64), INTENT(INOUT) :: AU(IK(NetworkNumOfNodes+1)-1) ! the upper triangle of [A] before and after factoring

        // SUBROUTINE PARAMETER DEFINITIONS:
        // na

        // INTERFACE BLOCK SPECIFICATIONS
        // na

        // DERIVED TYPE DEFINITIONS
        // na

        // SUBROUTINE LOCAL VARIABLE DECLARATIONS:

        int i;
        int JHK;
        int JHK1;
        int k;
        int LHK;
        Real64 SDOT;
        Real64 T1;

        // FLOW:
        JHK = 1;
        for (k = 2; k <= NEQ; ++k) {
            JHK1 = IK(k + 1);
            LHK = JHK1 - JHK;
            if (LHK <= 0) continue;
            SDOT = 0.0;
            if (NSYM == 0) {
                for (i = 0; i <= LHK - 1; ++i) {
                    SDOT += AU(JHK + i) * B(k - LHK + i);
                }
            } else {
                for (i = 0; i <= LHK - 1; ++i) {
                    SDOT += AL(JHK + i) * B(k - LHK + i);
                }
            }
            B(k) -= SDOT;
            JHK = JHK1;
        }
        if (NSYM == 0) {
            for (k = 1; k <= NEQ; ++k) {
                B(k) *= AD(k);
            }
        }
        k = NEQ + 1;
        JHK1 = IK(k);
        while (k != 1) {
            --k;
            if (NSYM == 1) B(k) *= AD(k);
            if (k == 1) break;
            //        IF(K.EQ.1) RETURN
            JHK = IK(k);
            T1 = B(k);
            for (i = 0; i <= JHK1 - JHK - 1; ++i) {
                B(k - JHK1 + JHK + i) -= AU(JHK + i) * T1;
            }
            JHK1 = JHK;
        }
    }

    void FILSKY(const Array1D<Real64> &X,     // element array (row-wise sequence)
                std::array<int, 2> const LM,  // location matrix
                const Array1D_int &IK,        // pointer to the top of column/row "K"
                Array1D<Real64> &AU,          // the upper triangle of [A] before and after factoring
                Array1D<Real64> &AD,          // the main diagonal of [A] before and after factoring
                int const FLAG                // mode of operation
    )
    {

        // SUBROUTINE INFORMATION:
        //       AUTHOR         George Walton
        //       DATE WRITTEN   Extracted from AIRNET
        //       MODIFIED       Lixing Gu, 2/1/04
        //                      Revised the subroutine to meet E+ needs
        //       MODIFIED       Lixing Gu, 6/8/05
        //       RE-ENGINEERED  This subroutine is revised from FILSKY developed by George Walton, NIST

        // PURPOSE OF THIS SUBROUTINE:
        // This subroutine adds element array "X" to the sparse skyline matrix [A]

        // METHODOLOGY EMPLOYED:
        // na

        // REFERENCES:
        // na

        // USE STATEMENTS:
        // na

        // Argument array dimensioning
        EP_SIZE_CHECK(X, 4);
        EP_SIZE_CHECK(IK, NetworkNumOfNodes + 1);
        EP_SIZE_CHECK(AU, IK(NetworkNumOfNodes + 1));
        EP_SIZE_CHECK(AD, NetworkNumOfNodes);

        // Locals
        // SUBROUTINE ARGUMENT DEFINITIONS:
        // noel, GNU says the AU is indexed above its upper bound
        // REAL(r64), INTENT(INOUT) :: AU(IK(NetworkNumOfNodes+1)-1) ! the upper triangle of [A] before and after factoring

        // SUBROUTINE PARAMETER DEFINITIONS:
        // na

        // INTERFACE BLOCK SPECIFICATIONS
        // na

        // DERIVED TYPE DEFINITIONS
        // na

        // SUBROUTINE LOCAL VARIABLE DECLARATIONS:
        int j;
        int k;
        int L;

        // FLOW:
        // K = row number, L = column number.
        if (FLAG > 1) {
            k = LM[0];
            L = LM[1];
            if (FLAG == 4) {
                AD(k) += X(1);
                if (k < L) {
                    j = IK(L + 1) - L + k;
                    AU(j) += X(2);
                } else {
                    j = IK(k + 1) - k + L;
                    AU(j) += X(3);
                }
                AD(L) += X(4);
            } else if (FLAG == 3) {
                AD(L) += X(4);
            } else if (FLAG == 2) {
                AD(k) += X(1);
            }
        }
    }

    void DUMPVD(std::string const &S,    // Description
                const Array1D<Real64> &V, // Output values
                int const n,             // Array size
                std::ostream &UOUT      // Output file unit
    )
    {

        // SUBROUTINE INFORMATION:
        //       AUTHOR         George Walton
        //       DATE WRITTEN   Extracted from AIRNET
        //       MODIFIED       Lixing Gu, 2/1/04
        //                      Revised the subroutine to meet E+ needs
        //       MODIFIED       Lixing Gu, 6/8/05
        //       RE-ENGINEERED  This subroutine is revised from DUMPVD developed by George Walton, NIST

        // PURPOSE OF THIS SUBROUTINE:
        // This subroutine prints the contents of the REAL(r64) "V" vector

        // METHODOLOGY EMPLOYED:
        // na

        // REFERENCES:
        // na

        // USE STATEMENTS:
        // na

        // Argument array dimensioning
        //V.dim(_);

        // Locals
        // SUBROUTINE ARGUMENT DEFINITIONS:

        // SUBROUTINE PARAMETER DEFINITIONS:
        // na

        // INTERFACE BLOCK SPECIFICATIONS
        // na

        // DERIVED TYPE DEFINITIONS
        // na

        // SUBROUTINE LOCAL VARIABLE DECLARATIONS:
        int i;

        // Formats

        // FLOW:
        // Write values for debug
        print(UOUT, " {}", S);
        for (i = 1; i <= n; ++i) {
            print(UOUT, " {:15.7E}", V(i));
        }
        print(UOUT, "\n");
    }

    void DUMPVR(std::string const &S,    // Description
                const Array1D<Real64> &V, // Output values
                int const n,             // Array size
                std::ostream &UOUT           // Output file unit
    )
    {

        // SUBROUTINE INFORMATION:
        //       AUTHOR         George Walton
        //       DATE WRITTEN   Extracted from AIRNET
        //       MODIFIED       Lixing Gu, 2/1/04
        //                      Revised the subroutine to meet E+ needs
        //       MODIFIED       Lixing Gu, 6/8/05
        //       RE-ENGINEERED  This subroutine is revised from DUMPVR developed by George Walton, NIST

        // PURPOSE OF THIS SUBROUTINE:
        // This subroutine prints the contents of the REAL(r64) "V" vector

        // METHODOLOGY EMPLOYED:
        // na

        // REFERENCES:
        // na

        // USE STATEMENTS:
        // na

        // Argument array dimensioning
        //V.dim(_);

        // Locals
        // SUBROUTINE ARGUMENT DEFINITIONS:

        // SUBROUTINE PARAMETER DEFINITIONS:
        // na

        // INTERFACE BLOCK SPECIFICATIONS
        // na

        // DERIVED TYPE DEFINITIONS
        // na

        // SUBROUTINE LOCAL VARIABLE DECLARATIONS:
        int i;

        // FLOW:
        print(UOUT, " {}", S);
        for (i = 1; i <= n; ++i) {
            print(UOUT, " {:15.7E}", V(i));
        }
        print(UOUT, "\n");
    }

    void PresProfile(int const il,                  // Linkage number
                     int const Pprof,               // Opening number
                     Real64 const G,                // gravitation field strength [N/kg]
                     const Array1D<Real64> &DpF,    // Stack pressures at start heights of Layers
                     const Array1D<Real64> &DpT,    // Stack pressures at start heights of Layers
                     const Array1D<Real64> &BetaF,  // Density gradients in the FROM zone (starting at linkheight) [Kg/m3/m]
                     const Array1D<Real64> &BetaT,  // Density gradients in the TO zone (starting at linkheight) [Kg/m3/m]
                     const Array1D<Real64> &RhoStF, // Density at the start heights of Layers in the FROM zone
                     const Array1D<Real64> &RhoStT, // Density at the start heights of Layers in the TO zone
                     int const From,                // Number of FROM zone
                     int const To,                  // Number of To zone
                     Real64 const ActLh,            // Actual height of opening [m]
                     Real64 const OwnHeightFactor   // Cosine of deviation angle of the opening plane from the vertical direction
    )
    {

        // SUBROUTINE INFORMATION:
        //       AUTHOR         Lixing Gu
        //       DATE WRITTEN   Oct. 2005
        //       MODIFIED       na
        //       RE-ENGINEERED  This subroutine is revised based on PresProfile subroutine from COMIS

        // PURPOSE OF THIS SUBROUTINE:
        // This subroutine calculates for a large opening profiles of stack pressure difference and
        // densities in the zones linked by the a detailed opening cmponent.

        // METHODOLOGY EMPLOYED:
        // The profiles are obtained in the following
        // way:    - the opening is divided into NrInt vertical intervals
        //         - the stack pressure difference and densities in From-
        //           and To-zone are calculated at the centre of each
        //           interval aswell as at the top and bottom of the LO
        //          - these values are stored in the (NrInt+2)-dimensional
        //             arrays DpProf, RhoProfF, RhoProfT.
        // The calculation of stack pressure and density in the two zones
        // is based on the arrays DpF/T, RhoStF/T, BetaF/T. These arrays
        // are calculated in the COMIS routine Lclimb. They contain the
        // values of stack pressure and density at the startheight of the
        // opening and at startheights of all layers lying inside the
        // opening, and the density gradients across the layers.
        // The effective startheight zl(1/2) in the From/To zone and the
        // effective length actLh of the LO take into account the
        // startheightfactor, heightfactor and ownheightfactor. Thus for
        // slanted windows the range of the profiles is the vertical
        // projection of the actual opening.

        // REFERENCES:
        // Helmut E. Feustel and Alison Rayner-Hooson, "COMIS Fundamentals," LBL-28560,
        // Lawrence Berkeley National Laboratory, Berkeley, CA, May 1990

        // USE STATEMENTS:
        // na

        // Argument array dimensioning
        EP_SIZE_CHECK(DpF, 2);
        EP_SIZE_CHECK(DpT, 2);
        EP_SIZE_CHECK(BetaF, 2);
        EP_SIZE_CHECK(BetaT, 2);
        EP_SIZE_CHECK(RhoStF, 2);
        EP_SIZE_CHECK(RhoStT, 2);

        // Locals
        // SUBROUTINE ARGUMENT DEFINITIONS:
        // in the FROM zone (starting at linkheight) [Pa]
        // (starting at linkheight) [Kg/m3]
        // (starting at linkheight) [Kg/m3]

        // SUBROUTINE PARAMETER DEFINITIONS:
        // na

        // INTERFACE BLOCK SPECIFICATIONS
        // na

        // DERIVED TYPE DEFINITIONS
        // na

        // SUBROUTINE LOCAL VARIABLE DECLARATIONS:
        Array1D<Real64> zF(2); // Startheights of layers in FROM-, TO-zone
        Array1D<Real64> zT(2);
        Array1D<Real64> zStF(2); // Startheights of layers within the LO, starting with the actual startheight of the LO.
        Array1D<Real64> zStT(2);
        // The values in the arrays DpF, DpT, BetaF, BetaT, RhoStF, RhoStT are calculated at these heights.
        Real64 hghtsFR;
        Real64 hghtsTR;
        Array1D<Real64> hghtsF(NrInt + 2); // Heights of evaluation points for pressure and density profiles
        Array1D<Real64> hghtsT(NrInt + 2);
        Real64 Interval; // Distance between two evaluation points
        Real64 delzF;    // Interval between actual evaluation point and startheight of actual layer in FROM-, TO-zone
        Real64 delzT;
        int AnzLayF; // Number of layers in FROM-, TO-zone
        int AnzLayT;
        int lF; // Actual index for DpF/T, BetaF/T, RhoStF/T, zStF/T
        int lT;
        int n;
        int i;
        int k;

        // FLOW:
        // Initialization
        delzF = 0.0;
        delzT = 0.0;
        Interval = ActLh * OwnHeightFactor / NrInt;

        for (n = 1; n <= NrInt; ++n) {
            hghtsF(n + 1) = AirflowNetworkLinkageData(il).NodeHeights[0] + Interval * (n - 0.5);
            hghtsT(n + 1) = AirflowNetworkLinkageData(il).NodeHeights[1] + Interval * (n - 0.5);
        }
        hghtsF(1) = AirflowNetworkLinkageData(il).NodeHeights[0];
        hghtsT(1) = AirflowNetworkLinkageData(il).NodeHeights[1];
        hghtsF(NrInt + 2) = AirflowNetworkLinkageData(il).NodeHeights[0] + ActLh * OwnHeightFactor;
        hghtsT(NrInt + 2) = AirflowNetworkLinkageData(il).NodeHeights[1] + ActLh * OwnHeightFactor;

        lF = 1;
        lT = 1;
        if (From == 0) {
            AnzLayF = 1;
        } else {
            AnzLayF = 0;
        }
        if (To == 0) {
            AnzLayT = 1;
        } else {
            AnzLayT = 0;
        }

        if (AnzLayF > 0) {
            for (n = 1; n <= AnzLayF; ++n) {
                zF(n) = 0.0;
                if (hghtsF(1) < 0.0) zF(n) = hghtsF(1);
            }
        }

        if (AnzLayT > 0) {
            for (n = 1; n <= AnzLayT; ++n) {
                zT(n) = 0.0;
                if (hghtsT(1) < 0.0) zT(n) = hghtsT(1);
            }
        }

        zStF(1) = AirflowNetworkLinkageData(il).NodeHeights[0];
        i = 2;
        k = 1;

        while (k <= AnzLayF) {
            if (zF(k) > zStF(1)) break;
            ++k;
        }

        while (k <= AnzLayF) {
            if (zF(k) > hghtsF(NrInt)) break;
            zStF(i) = zF(k); // Autodesk:BoundsViolation zStF(i) @ i>2 and zF(k) @ k>2
            ++i;
            ++k;
        }

        zStF(i) = AirflowNetworkLinkageData(il).NodeHeights[0] + ActLh * OwnHeightFactor; // Autodesk:BoundsViolation zStF(i) @ i>2
        zStT(1) = AirflowNetworkLinkageData(il).NodeHeights[1];
        i = 2;
        k = 1;

        while (k <= AnzLayT) {
            if (zT(k) > zStT(1)) break;
            ++k;
        }

        while (k <= AnzLayT) {
            if (zT(k) > hghtsT(NrInt)) break; // Autodesk:BoundsViolation zT(k) @ k>2
            zStT(i) = zT(k);                  // Autodesk:BoundsViolation zStF(i) @ i>2 and zT(k) @ k>2
            ++i;
            ++k;
        }

        zStT(i) = AirflowNetworkLinkageData(il).NodeHeights[1] + ActLh * OwnHeightFactor; // Autodesk:BoundsViolation zStT(i) @ i>2

        // Calculation of DpProf, RhoProfF, RhoProfT
        for (i = 1; i <= NrInt + 2; ++i) {
            hghtsFR = hghtsF(i);
            hghtsTR = hghtsT(i);

            while (true) {
                if (hghtsFR > zStF(lF + 1)) {
                    if (lF > 2) break;
                    ++lF;
                }
                if (hghtsFR <= zStF(lF + 1)) break;
            }

            while (true) {
                if (hghtsTR > zStT(lT + 1)) {
                    ++lT;
                }
                if (hghtsTR <= zStT(lT + 1)) break;
            }

            delzF = hghtsF(i) - zStF(lF);
            delzT = hghtsT(i) - zStT(lT);

            RhoProfF(i + Pprof) = RhoStF(lF) + BetaF(lF) * delzF;
            RhoProfT(i + Pprof) = RhoStT(lT) + BetaT(lT) * delzT;

            DpProf(i + Pprof) = DpF(lF) - DpT(lT) - G * (RhoStF(lF) * delzF + BetaF(lF) * pow_2(delzF) / 2.0) +
                                G * (RhoStT(lT) * delzT + BetaT(lT) * pow_2(delzT) / 2.0);
        }
    }

    void PStack()
    {

        // SUBROUTINE INFORMATION:
        //       AUTHOR         Lixing Gu
        //       DATE WRITTEN   Oct. 2005
        //       MODIFIED       na
        //       RE-ENGINEERED  This subroutine is revised based on PresProfile subroutine from COMIS

        // PURPOSE OF THIS SUBROUTINE:
        // This subroutine calculates the stack pressures for a link between two zones

        // METHODOLOGY EMPLOYED:
        // na

        // REFERENCES:
        // Helmut E. Feustel and Alison Rayner-Hooson, "COMIS Fundamentals," LBL-28560,
        // Lawrence Berkeley National Laboratory, Berkeley, CA, May 1990

        // USE STATEMENTS:
        using DataGlobals::Pi;

        // Locals
        // SUBROUTINE ARGUMENT DEFINITIONS:
        // na

        // SUBROUTINE PARAMETER DEFINITIONS:
        Real64 const PSea(101325.0);

        // INTERFACE BLOCK SPECIFICATIONS
        // na

        // DERIVED TYPE DEFINITIONS
        // na

        // SUBROUTINE LOCAL VARIABLE DECLARATIONS:
        //      REAL(r64) RhoOut ! air density outside [kg/m3]
        Real64 G;     // gravity field strength [N/kg]
        Real64 RhoL1; // Air density [kg/m3]
        Real64 RhoL2;
        Real64 Pbz;                                     // Pbarom at entrance level [Pa]
        Array2D<Real64> RhoDrL(NumOfLinksMultiZone, 2); // dry air density on both sides of the link [kg/m3]
        Real64 TempL1;                                  // Temp in From and To zone at link level [C]
        Real64 TempL2;
        //      REAL(r64) Tout ! outside temperature [C]
        Real64 Xhl1; // Humidity in From and To zone at link level [kg/kg]
        Real64 Xhl2;
        //      REAL(r64) Xhout ! outside humidity [kg/kg]
        Array1D<Real64> Hfl(NumOfLinksMultiZone); // Own height factor for large (slanted) openings
        int Nl;                                   // number of links

        Array1D<Real64> DpF(2);
        Real64 DpP;
        Array1D<Real64> DpT(2);
        Real64 H;
        Array1D<Real64> RhoStF(2);
        Array1D<Real64> RhoStT(2);
        Real64 RhoDrDummi;
        Array1D<Real64> BetaStF(2);
        Array1D<Real64> BetaStT(2);
        Real64 T;
        Real64 X;
        Array1D<Real64> HSt(2);
        Real64 TzFrom;
        Real64 XhzFrom;
        Real64 TzTo;
        Real64 XhzTo;
        Real64 ActLh;
        Real64 ActLOwnh;
        Real64 Pref;
        Real64 PzFrom;
        Real64 PzTo;
        Array1D<Real64> RhoLd(2);
        Real64 RhoStd;
        int From;
        int To;
        int Fromz;
        int Toz;
        int Ltyp;
        int i;
        int ll;
        int j;
        int k;
        int Pprof;
        int ilayptr;
        int OpenNum;

        Real64 RhoREF;
        Real64 CONV;

        // FLOW:
        RhoREF = AIRDENSITY(PSea, OutDryBulbTemp, OutHumRat);

        CONV = Latitude * 2.0 * Pi / 360.0;
        G = 9.780373 * (1.0 + 0.0052891 * pow_2(std::sin(CONV)) - 0.0000059 * pow_2(std::sin(2.0 * CONV)));

        Hfl = 1.0;
        Pbz = OutBaroPress;
        Nl = NumOfLinksMultiZone;
        OpenNum = 0;
        RhoLd(1) = 1.2;
        RhoLd(2) = 1.2;
        RhoStd = 1.2;

        for (i = 1; i <= Nl; ++i) {
            // Check surface tilt
            if (i <= Nl - NumOfLinksIntraZone) { // Revised by L.Gu, on 9 / 29 / 10
                if (AirflowNetworkLinkageData(i).DetOpenNum > 0 && Surface(MultizoneSurfaceData(i).SurfNum).Tilt < 90) {
                    Hfl(i) = Surface(MultizoneSurfaceData(i).SurfNum).SinTilt;
                }
            }
            // Initialisation
            From = AirflowNetworkLinkageData(i).NodeNums[0];
            To = AirflowNetworkLinkageData(i).NodeNums[1];
            if (AirflowNetworkNodeData(From).EPlusZoneNum > 0 && AirflowNetworkNodeData(To).EPlusZoneNum > 0) {
                ll = 0;
            } else if (AirflowNetworkNodeData(From).EPlusZoneNum == 0 && AirflowNetworkNodeData(To).EPlusZoneNum > 0) {
                ll = 1;
            } else {
                ll = 3;
            }

            Ltyp = AirflowNetworkCompData(AirflowNetworkLinkageData(i).CompNum).CompTypeNum;
            if (Ltyp == CompTypeNum_DOP) {
                ActLh = MultizoneSurfaceData(i).Height;
                ActLOwnh = ActLh * 1.0;
            } else {
                ActLh = 0.0;
                ActLOwnh = 0.0;
            }

            TempL1 = solver.properties[From].temperature;
            Xhl1 = solver.properties[From].humidityRatio;
            TzFrom = solver.properties[From].temperature;
            XhzFrom = solver.properties[From].humidityRatio;
            RhoL1 = solver.properties[From].density;
            if (ll == 0 || ll == 3) {
                PzFrom = solver.PZ(From);
            } else {
                PzFrom = 0.0;
                From = 0;
            }

            ilayptr = 0;
            if (From == 0) ilayptr = 1;
            if (ilayptr == 0) {
                Fromz = 0;
            } else {
                Fromz = From;
            }

            TempL2 = solver.properties[To].temperature;
            Xhl2 = solver.properties[To].humidityRatio;
            TzTo = solver.properties[To].temperature;
            XhzTo = solver.properties[To].humidityRatio;
            RhoL2 = solver.properties[To].density;

            if (ll < 3) {
                PzTo = solver.PZ(To);
            } else {
                PzTo = 0.0;
                To = 0;
            }
            ilayptr = 0;
            if (To == 0) ilayptr = 1;
            if (ilayptr == 0) {
                Toz = 0;
            } else {
                Toz = To;
            }

            // RhoDrL is Rho at link level without pollutant but with humidity
            RhoDrL(i, 1) = AIRDENSITY(OutBaroPress + PzFrom, TempL1, Xhl1);
            RhoDrL(i, 2) = AIRDENSITY(OutBaroPress + PzTo, TempL2, Xhl2);

            // End initialisation

            // calculate DpF the difference between Pz and P at Node 1 height
            ilayptr = 0;
            if (Fromz == 0) ilayptr = 1;
            j = ilayptr;
            k = 1;
            LClimb(G, RhoLd(1), AirflowNetworkLinkageData(i).NodeHeights[0], TempL1, Xhl1, DpF(k), Toz, PzTo, Pbz, RhoDrL(i, 1));
            RhoL1 = RhoLd(1);
            // For large openings calculate the stack pressure difference profile and the
            // density profile within the the top- and the bottom- height of the large opening
            if (ActLOwnh > 0.0) {
                HSt(k) = AirflowNetworkLinkageData(i).NodeHeights[0];
                RhoStF(k) = RhoL1;
                ++k;
                HSt(k) = 0.0;
                if (HSt(k - 1) < 0.0) HSt(k) = HSt(k - 1);

                // Search for the first startheight of a layer which is within the top- and the
                // bottom- height of the large opening.
                while (true) {
                    ilayptr = 0;
                    if (Fromz == 0) ilayptr = 9;
                    if ((j > ilayptr) || (HSt(k) > AirflowNetworkLinkageData(i).NodeHeights[0])) break;
                    j += 9;
                    HSt(k) = 0.0;
                    if (HSt(k - 1) < 0.0) HSt(k) = HSt(k - 1);
                }

                // Calculate Rho and stack pressure for every StartHeight of a layer which is
                // within the top- and the bottom-height of the  large opening.
                while (true) {
                    ilayptr = 0;
                    if (Fromz == 0) ilayptr = 9;
                    if ((j > ilayptr) || (HSt(k) >= (AirflowNetworkLinkageData(i).NodeHeights[0] + ActLOwnh)))
                        break; // Autodesk:BoundsViolation HSt(k) @ k>2
                    T = TzFrom;
                    X = XhzFrom;
                    LClimb(G, RhoStd, HSt(k), T, X, DpF(k), Fromz, PzFrom, Pbz, RhoDrDummi); // Autodesk:BoundsViolation HSt(k) and DpF(k) @ k>2
                    RhoStF(k) = RhoStd;                                                      // Autodesk:BoundsViolation RhoStF(k) @ k>2
                    j += 9;
                    ++k;                                       // Autodesk:Note k>2 now
                    HSt(k) = 0.0;                              // Autodesk:BoundsViolation @ k>2
                    if (HSt(k - 1) < 0.0) HSt(k) = HSt(k - 1); // Autodesk:BoundsViolation @ k>2
                }
                // Stack pressure difference and rho for top-height of the large opening
                HSt(k) = AirflowNetworkLinkageData(i).NodeHeights[0] + ActLOwnh; // Autodesk:BoundsViolation k>2 poss
                T = TzFrom;
                X = XhzFrom;
                LClimb(G, RhoStd, HSt(k), T, X, DpF(k), Fromz, PzFrom, Pbz, RhoDrDummi); // Autodesk:BoundsViolation k>2 poss
                RhoStF(k) = RhoStd;                                                      // Autodesk:BoundsViolation k >= 3 poss

                for (j = 1; j <= (k - 1); ++j) {
                    BetaStF(j) = (RhoStF(j + 1) - RhoStF(j)) / (HSt(j + 1) - HSt(j));
                }
            }

            // repeat procedure for the "To" node, DpT
            ilayptr = 0;
            if (Toz == 0) ilayptr = 1;
            j = ilayptr;
            // Calculate Rho at link height only if we have large openings or layered zones.
            k = 1;
            LClimb(G, RhoLd(2), AirflowNetworkLinkageData(i).NodeHeights[1], TempL2, Xhl2, DpT(k), Toz, PzTo, Pbz, RhoDrL(i, 2));
            RhoL2 = RhoLd(2);

            // For large openings calculate the stack pressure difference profile and the
            // density profile within the the top- and the bottom- height of the large opening
            if (ActLOwnh > 0.0) {
                HSt(k) = AirflowNetworkLinkageData(i).NodeHeights[1];
                RhoStT(k) = RhoL2;
                ++k;
                HSt(k) = 0.0;
                if (HSt(k - 1) < 0.0) HSt(k) = HSt(k - 1);
                while (true) {
                    ilayptr = 0;
                    if (Toz == 0) ilayptr = 9;
                    if ((j > ilayptr) || (HSt(k) > AirflowNetworkLinkageData(i).NodeHeights[1])) break;
                    j += 9;
                    HSt(k) = 0.0;
                    if (HSt(k - 1) < 0.0) HSt(k) = HSt(k - 1);
                }
                // Calculate Rho and stack pressure for every StartHeight of a layer which is
                // within the top- and the bottom-height of the  large opening.
                while (true) {
                    ilayptr = 0;
                    if (Toz == 0) ilayptr = 9;
                    if ((j > ilayptr) || (HSt(k) >= (AirflowNetworkLinkageData(i).NodeHeights[1] + ActLOwnh)))
                        break; // Autodesk:BoundsViolation Hst(k) @ k>2
                    T = TzTo;
                    X = XhzTo;
                    LClimb(G, RhoStd, HSt(k), T, X, DpT(k), Toz, PzTo, Pbz, RhoDrDummi); // Autodesk:BoundsViolation HSt(k) and DpT(k) @ k>2
                    RhoStT(k) = RhoStd;                                                  // Autodesk:BoundsViolation RhoStT(k) @ k>2
                    j += 9;
                    ++k;                                       // Autodesk:Note k>2 now
                    HSt(k) = 0.0;                              // Autodesk:BoundsViolation @ k>2
                    if (HSt(k - 1) < 0.0) HSt(k) = HSt(k - 1); // Autodesk:BoundsViolation @ k>2
                }
                // Stack pressure difference and rho for top-height of the large opening
                HSt(k) = AirflowNetworkLinkageData(i).NodeHeights[1] + ActLOwnh; // Autodesk:BoundsViolation k>2 poss
                T = TzTo;
                X = XhzTo;
                LClimb(G, RhoStd, HSt(k), T, X, DpT(k), Toz, PzTo, Pbz, RhoDrDummi); // Autodesk:BoundsViolation k>2 poss
                RhoStT(k) = RhoStd;                                                  // Autodesk:BoundsViolation k>2 poss

                for (j = 1; j <= (k - 1); ++j) {
                    BetaStT(j) = (RhoStT(j + 1) - RhoStT(j)) / (HSt(j + 1) - HSt(j));
                }
            }

            // CALCULATE STACK PRESSURE FOR THE PATH ITSELF for different flow directions
            H = double(AirflowNetworkLinkageData(i).NodeHeights[1]) - double(AirflowNetworkLinkageData(i).NodeHeights[0]);
            if (ll == 0 || ll == 3 || ll == 6) {
                H -= AirflowNetworkNodeData(From).NodeHeight;
            }
            if (ll < 3) {
                H += AirflowNetworkNodeData(To).NodeHeight;
            }

            // IF AIR FLOWS from "From" to "To"
            Pref = Pbz + PzFrom + DpF(1);
            DpP = psz(Pref, RhoLd(1), 0.0, 0.0, H, G);
            DpL(i, 1) = (DpF(1) - DpT(1) + DpP);

            // IF AIR FLOWS from "To" to "From"
            Pref = Pbz + PzTo + DpT(1);
            DpP = -psz(Pref, RhoLd(2), 0.0, 0.0, -H, G);
            DpL(i, 2) = (DpF(1) - DpT(1) + DpP);

            if (Ltyp == CompTypeNum_DOP) {
                Pprof = OpenNum * (NrInt + 2);
                PresProfile(i, Pprof, G, DpF, DpT, BetaStF, BetaStT, RhoStF, RhoStT, From, To, ActLh, Hfl(i));
                ++OpenNum;
            }
        }
    }

    Real64 psz(Real64 const Pz0,  // Pressure at altitude z0 [Pa]
               Real64 const Rho0, // density at altitude z0 [kg/m3]
               Real64 const beta, // density gradient [kg/m4]
               Real64 const z0,   // reference altitude [m]
               Real64 const z,    // altitude[m]
               Real64 const g     // gravity field strength [N/kg]
    )
    {

        // FUNCTION INFORMATION:
        //       AUTHOR         Lixing Gu
        //       DATE WRITTEN   Oct. 2005
        //       MODIFIED       na
        //       RE-ENGINEERED  This subroutine is revised based on psz function from COMIS

        // PURPOSE OF THIS SUBROUTINE:
        // This function determines the pressure due to buoyancy in a stratified density environment

        // METHODOLOGY EMPLOYED:
        // na

        // REFERENCES:
        // na

        // USE STATEMENTS:
        // na

        // Return value
        Real64 psz;

        // Locals
        // SUBROUTINE ARGUMENT DEFINITIONS:

        // SUBROUTINE PARAMETER DEFINITIONS:
        // na

        // INTERFACE BLOCK SPECIFICATIONS
        // na

        // DERIVED TYPE DEFINITIONS
        // na

        // SUBROUTINE LOCAL VARIABLE DECLARATIONS:
        Real64 dz;
        Real64 rho;

        // FLOW:
        dz = z - z0;
        rho = (Rho0 + beta * dz / 2.0);
        psz = -Pz0 * (1.0 - std::exp(-dz * rho * g / Pz0)); // Differential pressure from z to z0 [Pa]

        return psz;
    }

    void LClimb(Real64 const G,   // gravity field strength [N/kg]
                Real64 &Rho,      // Density link level (initialized with rho zone) [kg/m3]
                Real64 const Z,   // Height of the link above the zone reference [m]
                Real64 &T,        // temperature at link level [C]
                Real64 &X,        // absolute humidity at link level [kg/kg]
                Real64 &Dp,       // Stackpressure to the linklevel [Pa]
                int const zone,   // Zone number
                Real64 const PZ,  // Zone Pressure (reflevel) [Pa]
                Real64 const Pbz, // Barometric pressure at entrance level [Pa]
                Real64 &RhoDr     // Air density of dry air on the link level used
    )
    {

        // FUNCTION INFORMATION:
        //       AUTHOR         Lixing Gu
        //       DATE WRITTEN   Oct. 2005
        //       MODIFIED       na
        //       RE-ENGINEERED  This subroutine is revised based on subroutine IClimb from COMIS

        // PURPOSE OF THIS SUBROUTINE:
        // This function the differential pressure from the reflevel in a zone To Z, the level of a link

        // METHODOLOGY EMPLOYED:
        // na

        // REFERENCES:
        // na

        // USE STATEMENTS:
        // na

        // Locals
        // SUBROUTINE ARGUMENT DEFINITIONS:
        // for the concentration routine [kg/m3]

        // SUBROUTINE PARAMETER DEFINITIONS:
        // na

        // INTERFACE BLOCK SPECIFICATIONS
        // na

        // DERIVED TYPE DEFINITIONS
        // na

        // SUBROUTINE LOCAL VARIABLE DECLARATIONS:
        Real64 H;        // Start Height of the layer
        Real64 BetaT;    // Temperature gradient of this layer
        Real64 BetaXfct; // Humidity gradient factor of this layer
        Real64 BetaCfct; // Concentration 1 gradient factor of this layer
        Real64 X0;
        Real64 P;
        Real64 Htop;
        Real64 Hbot;
        Real64 Rho0;
        Real64 Rho1;
        Real64 BetaRho;
        static int L(0);
        static int ilayptr(0);

        // FLOW:
        Dp = 0.0;
        Rho0 = Rho;
        X0 = X;
        if (Z > 0.0) {
            // initialize start values
            H = 0.0;
            BetaT = 0.0;
            BetaXfct = 0.0;
            BetaCfct = 0.0;
            BetaRho = 0.0;
            Hbot = 0.0;

            while (H < 0.0) {
                // loop until H>0 ; The start of the layer is above 0
                BetaT = 0.0;
                BetaXfct = 0.0;
                BetaCfct = 0.0;
                L += 9;
                ilayptr = 0;
                if (zone == 0) ilayptr = 9;
                if (L >= ilayptr) {
                    H = Z + 1.0;
                } else {
                    H = 0.0;
                }
            }

            // The link is in this layer also if it is on the top of it.

            while (true) {
                if (H >= Z) {
                    // the link ends in this layer , we reached the final Dp and BetaRho
                    Htop = Z;
                    P = PZ + Dp;
                    if (Htop != Hbot) {
                        Rho0 = AIRDENSITY(Pbz + P, T, X);
                        T += (Htop - Hbot) * BetaT;
                        X += (Htop - Hbot) * BetaXfct * X0;
                        Rho1 = AIRDENSITY(Pbz + P, T, X);
                        BetaRho = (Rho1 - Rho0) / (Htop - Hbot);
                        Dp += psz(Pbz + P, Rho0, BetaRho, Hbot, Htop, G);
                    }
                    RhoDr = AIRDENSITY(Pbz + PZ + Dp, T, X);
                    Rho = AIRDENSITY(Pbz + PZ + Dp, T, X);
                    return;

                } else {
                    // bottom of the layer is below Z  (Z above ref)
                    Htop = H;
                    // P is the pressure up to the start height of the layer we just reached
                    P = PZ + Dp;
                    if (Htop != Hbot) {
                        Rho0 = AIRDENSITY(Pbz + P, T, X);
                        T += (Htop - Hbot) * BetaT;
                        X += (Htop - Hbot) * BetaXfct * X0;
                        Rho1 = AIRDENSITY(Pbz + P, T, X);
                        BetaRho = (Rho1 - Rho0) / (Htop - Hbot);
                        Dp += psz(Pbz + P, Rho0, BetaRho, Hbot, Htop, G);
                    }

                    RhoDr = AIRDENSITY(Pbz + PZ + Dp, T, X);
                    Rho = AIRDENSITY(Pbz + PZ + Dp, T, X);

                    // place current values Hbot and Beta's
                    Hbot = H;
                    BetaT = 0.0;
                    BetaXfct = 0.0;
                    BetaCfct = 0.0;
                    L += 9;
                    ilayptr = 0;
                    if (zone == 0) ilayptr = 9;
                    if (L >= ilayptr) {
                        H = Z + 1.0;
                    } else {
                        H = 0.0;
                    }
                }
            }

        } else {
            // This is the ELSE for negative linkheights Z below the refplane
            H = 0.0;
            BetaT = 0.0;
            BetaXfct = 0.0;
            BetaCfct = 0.0;
            BetaRho = 0.0;
            Htop = 0.0;
            while (H > 0.0) {
                // loop until H<0 ; The start of the layer is below the zone refplane
                L -= 9;
                ilayptr = 0;
                if (zone == 0) ilayptr = 1;
                if (L < ilayptr) {
                    // with H=Z (negative) this loop will exit, no data for interval Z-refplane
                    H = Z;
                    BetaT = 0.0;
                    BetaXfct = 0.0;
                    BetaCfct = 0.0;
                    BetaRho = 0.0;
                } else {
                    H = 0.0;
                    BetaT = 0.0;
                    BetaXfct = 0.0;
                    BetaCfct = 0.0;
                }
            }

            // The link is in this layer also if it is on the bottom of it.
            while (true) {
                if (H <= Z) {
                    Hbot = Z;
                    P = PZ + Dp;
                    if (Htop != Hbot) {
                        Rho1 = AIRDENSITY(Pbz + P, T, X);
                        T += (Hbot - Htop) * BetaT;
                        X += (Hbot - Htop) * BetaXfct * X0;
                        Rho0 = AIRDENSITY(Pbz + P, T, X);
                        BetaRho = (Rho1 - Rho0) / (Htop - Hbot);
                        Dp -= psz(Pbz + P, Rho0, BetaRho, Hbot, Htop, G);
                    }
                    RhoDr = AIRDENSITY(Pbz + PZ + Dp, T, X);
                    Rho = AIRDENSITY(Pbz + PZ + Dp, T, X);
                    return;
                } else {
                    // bottom of the layer is below Z  (Z below ref)
                    Hbot = H;
                    P = PZ + Dp;
                    if (Htop != Hbot) {
                        Rho1 = AIRDENSITY(Pbz + P, T, X);
                        // T,X,C calculated for the lower height
                        T += (Hbot - Htop) * BetaT;
                        X += (Hbot - Htop) * BetaXfct * X0;
                        Rho0 = AIRDENSITY(Pbz + P, T, X);
                        BetaRho = (Rho1 - Rho0) / (Htop - Hbot);
                        Dp -= psz(Pbz + P, Rho0, BetaRho, Hbot, Htop, G);
                    }
                    RhoDr = AIRDENSITY(Pbz + PZ + Dp, T, X);
                    Rho = AIRDENSITY(Pbz + PZ + Dp, T, X);

                    // place current values Hbot and Beta's
                    Htop = H;
                    L -= 9;
                    ilayptr = 0;
                    if (zone == 0) ilayptr = 1;
                    if (L < ilayptr) {
                        H = Z - 1.0;
                        BetaT = 0.0;
                        BetaXfct = 0.0;
                        BetaCfct = 0.0;
                    } else {
                        H = 0.0;
                        BetaT = 0.0;
                        BetaXfct = 0.0;
                        BetaCfct = 0.0;
                    }
                }
                // ENDIF H<Z
            }
        }
    }

    //*****************************************************************************************

} // namespace AirflowNetwork

} // namespace EnergyPlus<|MERGE_RESOLUTION|>--- conflicted
+++ resolved
@@ -114,8 +114,6 @@
 
     static std::string const BlankString;
 
-<<<<<<< HEAD
-=======
     // Common block AFEDAT
     Array1D<Real64> AFECTL;
     Array1D<Real64> AFLOW2;
@@ -150,7 +148,6 @@
     // REAL(r64), ALLOCATABLE, DIMENSION(:) :: AL
     Array1D<Real64> SUMF;
 
->>>>>>> 1f9e6c8e
     // Large opening variables
     Array1D<Real64> DpProf;   // Differential pressure profile for Large Openings [Pa]
     Array1D<Real64> RhoProfF; // Density profile in FROM zone [kg/m3]
@@ -620,15 +617,7 @@
         }
     }
 
-<<<<<<< HEAD
     void Solver::solvzp(int &ITER)  // number of iterations
-=======
-    void SOLVZP(Array1D_int &IK,     // pointer to the top of column/row "K"
-                Array1D<Real64> &AD, // the main diagonal of [A] before and after factoring
-                Array1D<Real64> &AU, // the upper triangle of [A] before and after factoring
-                int &ITER            // number of iterations
-    )
->>>>>>> 1f9e6c8e
     {
 
         // SUBROUTINE INFORMATION:
@@ -659,10 +648,6 @@
         // REAL(r64), INTENT(INOUT) :: AU(IK(NetworkNumOfNodes+1)-1) ! the upper triangle of [A] before and after factoring
 
         // SUBROUTINE PARAMETER DEFINITIONS:
-<<<<<<< HEAD
-        //static ObjexxFCL::gio::Fmt fmtLD("*");
-=======
->>>>>>> 1f9e6c8e
 
         // INTERFACE BLOCK SPECIFICATIONS
         // na
@@ -699,21 +684,14 @@
         Real64 ACC1;
         Array1D<Real64> CCF(NetworkNumOfNodes);
 
-        // Formats
-
-
-        auto &outputFile = std::cout;
+        //auto &outputFile = std::cout;
 
         // FLOW:
         ACC1 = 0.0;
         ACCEL = 0;
         NSYM = 0;
         NNZE = IK(NetworkNumOfNodes + 1) - 1;
-<<<<<<< HEAD
-        //if (LIST >= 2) ObjexxFCL::gio::write(Unit21, fmtLD) << "Initialization" << NetworkNumOfNodes << NetworkNumOfLinks << NNZE;
-=======
-        if (LIST >= 2) print(outputFile, "Initialization{:16}{:16}{:16}\n", NetworkNumOfNodes, NetworkNumOfLinks, NNZE);
->>>>>>> 1f9e6c8e
+        //if (LIST >= 2) print(outputFile, "Initialization{:16}{:16}{:16}\n", NetworkNumOfNodes, NetworkNumOfLinks, NNZE);
         ITER = 0;
 
         for (n = 1; n <= NetworkNumOfNodes; ++n) {
@@ -730,19 +708,11 @@
                 if (AirflowNetworkNodeData(n).NodeTypeNum == 0) PZ(n) = SUMF(n);
             }
             // Data dump.
-<<<<<<< HEAD
-            //if (LIST >= 3) {
-            //    DUMPVD("AD:", AD, NetworkNumOfNodes, Unit21);
-            //    DUMPVD("AU:", AU, NNZE, Unit21);
-            //    DUMPVR("AF:", SUMF, NetworkNumOfNodes, Unit21);
-            //}
-=======
-            if (LIST >= 3) {
-                DUMPVD("AD:", AD, NetworkNumOfNodes, outputFile);
-                DUMPVD("AU:", AU, NNZE, outputFile);
-                DUMPVR("AF:", SUMF, NetworkNumOfNodes, outputFile);
-            }
->>>>>>> 1f9e6c8e
+//            if (LIST >= 3) {
+//                DUMPVD("AD:", AD, NetworkNumOfNodes, outputFile);
+//                DUMPVD("AU:", AU, NNZE, outputFile);
+//                DUMPVR("AF:", SUMF, NetworkNumOfNodes, outputFile);
+//            }
             // Solve linear system for approximate PZ.
 #ifdef SKYLINE_MATRIX_REMOVE_ZERO_COLUMNS
             FACSKY(newAU, AD, newAU, newIK, NetworkNumOfNodes, NSYM);     // noel
@@ -751,38 +721,23 @@
             FACSKY(AU, AD, AU, IK, NetworkNumOfNodes, NSYM);
             SLVSKY(AU, AD, AU, PZ, IK, NetworkNumOfNodes, NSYM);
 #endif
-<<<<<<< HEAD
-            //if (LIST >= 2) DUMPVD("PZ:", PZ, NetworkNumOfNodes, Unit21);
-=======
-            if (LIST >= 2) DUMPVD("PZ:", PZ, NetworkNumOfNodes, outputFile);
->>>>>>> 1f9e6c8e
+            //if (LIST >= 2) DUMPVD("PZ:", PZ, NetworkNumOfNodes, outputFile);
         }
         // Solve nonlinear airflow network equations by modified Newton's method.
 
         while (ITER < AirflowNetworkSimu.MaxIteration) {
             LFLAG = false;
             ++ITER;
-<<<<<<< HEAD
-            //if (LIST >= 2) ObjexxFCL::gio::write(Unit21, fmtLD) << "Begin iteration " << ITER;
-=======
-            if (LIST >= 2) {
-                print(outputFile, "Begin iteration {}\n", ITER);
-            }
->>>>>>> 1f9e6c8e
+//            if (LIST >= 2) {
+//                print(outputFile, "Begin iteration {}\n", ITER);
+//            }
             // Set up the Jacobian matrix.
             solver.filjac(NNZE, LFLAG);
             // Data dump.
-<<<<<<< HEAD
-            //if (LIST >= 3) {
-            //    DUMPVR("SUMF:", SUMF, NetworkNumOfNodes, Unit21);
-            //    DUMPVR("SUMAF:", SUMAF, NetworkNumOfNodes, Unit21);
-            //}
-=======
-            if (LIST >= 3) {
-                DUMPVR("SUMF:", SUMF, NetworkNumOfNodes, outputFile);
-                DUMPVR("SUMAF:", SUMAF, NetworkNumOfNodes, outputFile);
-            }
->>>>>>> 1f9e6c8e
+//            if (LIST >= 3) {
+//                DUMPVR("SUMF:", SUMF, NetworkNumOfNodes, outputFile);
+//                DUMPVR("SUMAF:", SUMAF, NetworkNumOfNodes, outputFile);
+//            }
             // Check convergence.
             CONVG = 1;
             SSUMF = 0.0;
@@ -800,17 +755,10 @@
             if (CONVG == 1 && ITER > 1) return;
             if (ITER >= AirflowNetworkSimu.MaxIteration) break;
             // Data dump.
-<<<<<<< HEAD
-            //if (LIST >= 3) {
-            //    DUMPVD("AD:", AD, NetworkNumOfNodes, Unit21);
-            //    DUMPVD("AU:", AU, NNZE, Unit21);
-            //}
-=======
-            if (LIST >= 3) {
-                DUMPVD("AD:", AD, NetworkNumOfNodes, outputFile);
-                DUMPVD("AU:", AU, NNZE, outputFile);
-            }
->>>>>>> 1f9e6c8e
+//            if (LIST >= 3) {
+//                DUMPVD("AD:", AD, NetworkNumOfNodes, outputFile);
+//                DUMPVD("AU:", AU, NNZE, outputFile);
+//            }
             // Solve AA * CCF = SUMF.
             for (n = 1; n <= NetworkNumOfNodes; ++n) {
                 CCF(n) = SUMF(n);
@@ -849,22 +797,13 @@
                 }
             }
             // Data revision dump.
-<<<<<<< HEAD
-            //if (LIST >= 2) {
-            //    for (n = 1; n <= NetworkNumOfNodes; ++n) {
-            //        if (AirflowNetworkNodeData(n).NodeTypeNum == 0)
-            //            ObjexxFCL::gio::write(Unit21, Format_901) << " Rev:" << n << SUMF(n) << CCF(n) << CEF(n) << PZ(n);
-            //    }
-            //}
-=======
-            if (LIST >= 2) {
-                for (n = 1; n <= NetworkNumOfNodes; ++n) {
-                    if (AirflowNetworkNodeData(n).NodeTypeNum == 0) {
-                        print(outputFile, "Rev: {:5}{:3}{:14.6E} {:8.4F}{:24.14F}", n, SUMF(n), CCF(n), CEF(n), PZ(n));
-                    }
-                }
-            }
->>>>>>> 1f9e6c8e
+//            if (LIST >= 2) {
+//                for (n = 1; n <= NetworkNumOfNodes; ++n) {
+//                    if (AirflowNetworkNodeData(n).NodeTypeNum == 0) {
+//                        print(outputFile, "Rev: {:5}{:3}{:14.6E} {:8.4F}{:24.14F}", n, SUMF(n), CCF(n), CEF(n), PZ(n));
+//                    }
+//                }
+//            }
         }
 
         // Error termination.
@@ -977,14 +916,9 @@
             } else {
                 DP = PZ(n) - PZ(m) + DpL(i, 1) + PW(i);
             }
-<<<<<<< HEAD
             Real64 multiplier = 1.0;
             Real64 control = 1.0;
-            //if (LIST >= 4) ObjexxFCL::gio::write(Unit21, Format_901) << "PS:" << i << n << M << PS(i) << PW(i) << AirflowNetworkLinkSimu(i).DP;
-
-=======
             //if (LIST >= 4) ObjexxFCL::gio::write(outputFile, Format_901) << "PS:" << i << n << M << PS(i) << PW(i) << AirflowNetworkLinkSimu(i).DP;
->>>>>>> 1f9e6c8e
             j = AirflowNetworkLinkageData(i).CompNum;
 
             NF = AirflowNetworkLinkageData(i).element->calculate(LFLAG, DP, i, multiplier, control, properties[n], properties[m], F, DF);
@@ -1106,367 +1040,6 @@
 #endif
     }
 
-<<<<<<< HEAD
-=======
-
-    int AFEFAN(int const JA,               // Component number
-               bool const LFLAG,           // Initialization flag.If = 1, use laminar relationship
-               Real64 const PDROP,         // Total pressure drop across a component (P1 - P2) [Pa]
-               int const i,                // Linkage number
-               const AirProperties &propN, // Node 1 properties
-               const AirProperties &propM, // Node 2 properties
-               std::array<Real64, 2> &F,   // Airflow through the component [kg/s]
-               std::array<Real64, 2> &DF   // Partial derivative:  DF/DP
-    )
-    {
-
-        // SUBROUTINE INFORMATION:
-        //       AUTHOR         George Walton
-        //       DATE WRITTEN   Extracted from AIRNET
-        //       MODIFIED       Lixing Gu, 2/1/04
-        //                      Revised the subroutine to meet E+ needs
-        //       MODIFIED       Lixing Gu, 6/8/05
-        //       RE-ENGINEERED  na
-
-        // PURPOSE OF THIS SUBROUTINE:
-        // This subroutine solves airflow for a detailed fan component -- using standard interface.
-
-        // METHODOLOGY EMPLOYED:
-        // na
-
-        // REFERENCES:
-        // na
-
-        // USE STATEMENTS:
-        // na
-
-        // Locals
-        // SUBROUTINE ARGUMENT DEFINITIONS:
-
-        // SUBROUTINE PARAMETER DEFINITIONS:
-        Real64 const TOL(0.00001);
-
-        // INTERFACE BLOCK SPECIFICATIONS
-        // na
-
-        // DERIVED TYPE DEFINITIONS
-        // na
-
-        // SUBROUTINE LOCAL VARIABLE DECLARATIONS:
-        //     PRISE   - pressure rise (negative of pressure drop) (Pa).
-        int j;
-        int k;
-        int L;
-        Real64 DPDF;
-        Real64 PRISE;
-        Real64 BX;
-        Real64 BY;
-        Real64 CX;
-        Real64 CY;
-        Real64 CCY;
-        Real64 DX;
-        Real64 DY;
-        int CompNum;
-        int NumCur;
-        Real64 FlowCoef;
-        Real64 FlowExpo;
-
-        // Formats
-        //static ObjexxFCL::gio::Fmt Format_901("(A5,I3,5E14.6)");
-
-        // FLOW:
-        CompNum = AirflowNetworkCompData(JA).TypeNum;
-        NumCur = DisSysCompDetFanData(CompNum).n;
-        FlowCoef = DisSysCompDetFanData(CompNum).FlowCoef;
-        FlowExpo = DisSysCompDetFanData(CompNum).FlowExpo;
-
-        if (AFECTL(i) <= 0.0) {
-            // Speed = 0; treat fan as resistance.
-            return GenericCrack(FlowCoef, FlowExpo, LFLAG, PDROP, propN, propM, F, DF);
-        }
-        // Pressure rise at reference fan speed.
-        if (AFECTL(i) >= DisSysCompDetFanData(CompNum).TranRat) {
-            PRISE = -PDROP * (DisSysCompDetFanData(CompNum).RhoAir / propN.density) / pow_2(AFECTL(i));
-        } else {
-            PRISE = -PDROP * (DisSysCompDetFanData(CompNum).RhoAir / propN.density) / (DisSysCompDetFanData(CompNum).TranRat * AFECTL(i));
-        }
-        //if (LIST >= 4) ObjexxFCL::gio::write(outputFile, Format_901) << " fan:" << i << PDROP << PRISE << AFECTL(i) << DisSysCompDetFanData(CompNum).TranRat;
-        if (LFLAG) {
-            // Initialization by linear approximation.
-            F[0] = -DisSysCompDetFanData(CompNum).Qfree * AFECTL(i) * (1.0 - PRISE / DisSysCompDetFanData(CompNum).Pshut);
-            DPDF = -DisSysCompDetFanData(CompNum).Pshut / DisSysCompDetFanData(CompNum).Qfree;
-            //if (LIST >= 4) ObjexxFCL::gio::write(outputFile, Format_901) << " fni:" << JA << DisSysCompDetFanData(CompNum).Qfree << DisSysCompDetFanData(CompNum).Pshut;
-        } else {
-            // Solution of the fan performance curve.
-            // Determine curve fit range.
-            j = 1;
-            k = 5 * (j - 1) + 1;
-            BX = DisSysCompDetFanData(CompNum).Coeff(k);
-            BY = DisSysCompDetFanData(CompNum).Coeff(k + 1) +
-                 BX * (DisSysCompDetFanData(CompNum).Coeff(k + 2) +
-                       BX * (DisSysCompDetFanData(CompNum).Coeff(k + 3) + BX * DisSysCompDetFanData(CompNum).Coeff(k + 4))) -
-                 PRISE;
-            if (BY < 0.0) ShowFatalError("Out of range, too low in an AirflowNetwork detailed Fan");
-
-            while (true) {
-                DX = DisSysCompDetFanData(CompNum).Coeff(k + 5);
-                DY = DisSysCompDetFanData(CompNum).Coeff(k + 1) +
-                     DX * (DisSysCompDetFanData(CompNum).Coeff(k + 2) +
-                           DX * (DisSysCompDetFanData(CompNum).Coeff(k + 3) + DX * DisSysCompDetFanData(CompNum).Coeff(k + 5))) -
-                     PRISE;
-                //if (LIST >= 4) ObjexxFCL::gio::write(outputFile, Format_901) << " fp0:" << j << BX << BY << DX << DY;
-                if (BY * DY <= 0.0) break;
-                ++j;
-                if (j > NumCur) ShowFatalError("Out of range, too high (FAN) in ADS simulation");
-                k += 5;
-                BX = DX;
-                BY = DY;
-            }
-            // Determine reference mass flow rate by false position method.
-            L = 0;
-            CY = 0.0;
-        Label40:;
-            ++L;
-            if (L > 100) ShowFatalError("Too many iterations (FAN) in AirflowNtework simulation");
-            CCY = CY;
-            CX = BX - BY * ((DX - BX) / (DY - BY));
-            CY = DisSysCompDetFanData(CompNum).Coeff(k + 1) +
-                 CX * (DisSysCompDetFanData(CompNum).Coeff(k + 2) +
-                       CX * (DisSysCompDetFanData(CompNum).Coeff(k + 3) + CX * DisSysCompDetFanData(CompNum).Coeff(k + 4))) -
-                 PRISE;
-            if (BY * CY == 0.0) goto Label90;
-            if (BY * CY > 0.0) goto Label60;
-            DX = CX;
-            DY = CY;
-            if (CY * CCY > 0.0) BY *= 0.5;
-            goto Label70;
-        Label60:;
-            BX = CX;
-            BY = CY;
-            if (CY * CCY > 0.0) DY *= 0.5;
-        Label70:;
-            //if (LIST >= 4) ObjexxFCL::gio::write(outputFile, Format_901) << " fpi:" << j << BX << CX << DX << BY << DY;
-            if (DX - BX < TOL * CX) goto Label80;
-            if (DX - BX < TOL) goto Label80;
-            goto Label40;
-        Label80:;
-            CX = 0.5 * (BX + DX);
-        Label90:;
-            F[0] = CX;
-            DPDF = DisSysCompDetFanData(CompNum).Coeff(k + 2) +
-                   CX * (2.0 * DisSysCompDetFanData(CompNum).Coeff(k + 3) + CX * 3.0 * DisSysCompDetFanData(CompNum).Coeff(k + 4));
-        }
-        // Convert to flow at given speed.
-        F[0] *= (propN.density / DisSysCompDetFanData(CompNum).RhoAir) * AFECTL(i);
-        // Set derivative w/r pressure drop (-).
-        if (AFECTL(i) >= DisSysCompDetFanData(CompNum).TranRat) {
-            DF[0] = -AFECTL(i) / DPDF;
-        } else {
-            DF[0] = -1.0 / DPDF;
-        }
-        return 1;
-    }
-
-    // The above subroutine is not used. Leave it for the time being and revise later.
-
-    void AFECPF(int const EP_UNUSED(j),                // Component number
-                bool const LFLAG,                      // Initialization flag.If = 1, use laminar relationship
-                Real64 const PDROP,                    // Total pressure drop across a component (P1 - P2) [Pa]
-                int const i,                           // Linkage number
-                const AirProperties &EP_UNUSED(propN), // Node 1 properties
-                const AirProperties &EP_UNUSED(propM), // Node 2 properties
-                std::array<Real64, 2> &F,              // Airflow through the component [kg/s]
-                std::array<Real64, 2> &DF,             // Partial derivative:  DF/DP
-                int &NF                                // Number of flows, either 1 or 2
-    )
-    {
-
-        // SUBROUTINE INFORMATION:
-        //       AUTHOR         George Walton
-        //       DATE WRITTEN   Extracted from AIRNET
-        //       MODIFIED       Lixing Gu, 2/1/04
-        //                      Revised the subroutine to meet E+ needs
-        //       MODIFIED       Lixing Gu, 6/8/05
-        //       RE-ENGINEERED  na
-
-        // PURPOSE OF THIS SUBROUTINE:
-        // This subroutine solves airflow for a constant power simple fan component -- using standard interface.
-
-        // METHODOLOGY EMPLOYED:
-        // na
-
-        // REFERENCES:
-        // na
-
-        // USE STATEMENTS:
-        // na
-
-        // Locals
-        // SUBROUTINE ARGUMENT DEFINITIONS:
-
-        // SUBROUTINE PARAMETER DEFINITIONS:
-        // na
-
-        // INTERFACE BLOCK SPECIFICATIONS
-        // na
-
-        // DERIVED TYPE DEFINITIONS
-        // na
-
-        // SUBROUTINE LOCAL VARIABLE DECLARATIONS:
-        // na
-
-        // FLOW:
-        NF = 1;
-        if (LFLAG) {
-            F[0] = AFECTL(i);
-            DF[0] = F[0];
-        } else {
-            F[0] = -AFECTL(i) / PDROP;
-            DF[0] = -F[0] / PDROP;
-        }
-    }
-
-    // Leave it for the time being and revise later. Or drop this component ???????????
-
-   
-    int AFEREL(int const j,                // Component number
-               bool const LFLAG,           // Initialization flag.If = 1, use laminar relationship
-               Real64 const PDROP,         // Total pressure drop across a component (P1 - P2) [Pa]
-               int const i,                // Linkage number
-                                           //		int const EP_UNUSED( i ), // Linkage number
-               const AirProperties &propN, // Node 1 properties
-               const AirProperties &propM, // Node 2 properties
-               std::array<Real64, 2> &F,   // Airflow through the component [kg/s]
-               std::array<Real64, 2> &DF   // Partial derivative:  DF/DP
-    )
-    {
-
-        // PURPOSE OF THIS SUBROUTINE:
-        // This subroutine solves airflow for a constant flow rate airflow component -- using standard interface.
-
-        // Using/Aliasing
-        using DataAirLoop::AirLoopAFNInfo;
-        using DataHVACGlobals::VerySmallMassFlow;
-        using DataLoopNode::Node;
-
-        // Locals
-        // SUBROUTINE ARGUMENT DEFINITIONS:
-
-        // SUBROUTINE PARAMETER DEFINITIONS:
-        int const CycFanCycComp(1); // fan cycles with compressor operation
-
-        // INTERFACE BLOCK SPECIFICATIONS
-        // na
-
-        // DERIVED TYPE DEFINITIONS
-        // na
-
-        // SUBROUTINE LOCAL VARIABLE DECLARATIONS:
-        Real64 expn;
-        Real64 Ctl;
-        Real64 coef;
-        Real64 Corr;
-        Real64 VisAve;
-        Real64 Tave;
-        Real64 RhoCor;
-        int CompNum;
-        int OutletNode;
-        Real64 RhozNorm;
-        Real64 VisczNorm;
-        Real64 CDM;
-        Real64 FL;
-        Real64 FT;
-
-        // FLOW:
-        CompNum = AirflowNetworkCompData(j).TypeNum;
-        int AirLoopNum = AirflowNetworkLinkageData(i).AirLoopNum;
-
-        OutletNode = DisSysCompReliefAirData(CompNum).OutletNode;
-        if (Node(OutletNode).MassFlowRate > VerySmallMassFlow) {
-            // Treat the component as an exhaust fan
-            DF[0] = 0.0;
-            if (PressureSetFlag == PressureCtrlRelief) {
-                F[0] = ReliefMassFlowRate;
-            } else {
-                F[0] = Node(OutletNode).MassFlowRate;
-                if (AirLoopAFNInfo(AirLoopNum).LoopFanOperationMode == CycFanCycComp && AirLoopAFNInfo(AirLoopNum).LoopOnOffFanPartLoadRatio > 0.0) {
-                    F[0] = F[0] / AirLoopAFNInfo(AirLoopNum).LoopOnOffFanPartLoadRatio;
-                }
-            }
-            return 1;
-        } else {
-            // Treat the component as a surface crack
-            // Crack standard condition from given inputs
-            Corr = 1.0;
-            RhozNorm = AIRDENSITY(
-                DisSysCompReliefAirData(CompNum).StandardP, DisSysCompReliefAirData(CompNum).StandardT, DisSysCompReliefAirData(CompNum).StandardW);
-            VisczNorm = 1.71432e-5 + 4.828e-8 * DisSysCompReliefAirData(CompNum).StandardT;
-
-            expn = DisSysCompReliefAirData(CompNum).FlowExpo;
-            VisAve = (propN.viscosity + propM.viscosity) / 2.0;
-            Tave = (propN.temperature + propM.temperature) / 2.0;
-            if (PDROP >= 0.0) {
-                coef = DisSysCompReliefAirData(CompNum).FlowCoef / propN.sqrtDensity * Corr;
-            } else {
-                coef = DisSysCompReliefAirData(CompNum).FlowCoef / propM.sqrtDensity * Corr;
-            }
-
-            if (LFLAG) {
-                // Initialization by linear relation.
-                if (PDROP >= 0.0) {
-                    RhoCor = (propN.temperature + KelvinConv) / (Tave + KelvinConv);
-                    Ctl = std::pow(RhozNorm / propN.density / RhoCor, expn - 1.0) * std::pow(VisczNorm / VisAve, 2.0 * expn - 1.0);
-                    DF[0] = coef * propN.density / propN.viscosity * Ctl;
-                } else {
-                    RhoCor = (propM.temperature + KelvinConv) / (Tave + KelvinConv);
-                    Ctl = std::pow(RhozNorm / propM.density / RhoCor, expn - 1.0) * std::pow(VisczNorm / VisAve, 2.0 * expn - 1.0);
-                    DF[0] = coef * propM.density / propM.viscosity * Ctl;
-                }
-                F[0] = -DF[0] * PDROP;
-            } else {
-                // Standard calculation.
-                if (PDROP >= 0.0) {
-                    // Flow in positive direction.
-                    // Laminar flow.
-                    RhoCor = (propN.temperature + KelvinConv) / (Tave + KelvinConv);
-                    Ctl = std::pow(RhozNorm / propN.density / RhoCor, expn - 1.0) * std::pow(VisczNorm / VisAve, 2.0 * expn - 1.0);
-                    CDM = coef * propN.density / propN.viscosity * Ctl;
-                    FL = CDM * PDROP;
-                    // Turbulent flow.
-                    if (expn == 0.5) {
-                        FT = coef * propN.sqrtDensity * std::sqrt(PDROP) * Ctl;
-                    } else {
-                        FT = coef * propN.sqrtDensity * std::pow(PDROP, expn) * Ctl;
-                    }
-                } else {
-                    // Flow in negative direction.
-                    // Laminar flow.
-                    RhoCor = (propM.temperature + KelvinConv) / (Tave + KelvinConv);
-                    Ctl = std::pow(RhozNorm / propM.density / RhoCor, expn - 1.0) * std::pow(VisczNorm / VisAve, 2.0 * expn - 1.0);
-                    CDM = coef * propM.density / propM.viscosity * Ctl;
-                    FL = CDM * PDROP;
-                    // Turbulent flow.
-                    if (expn == 0.5) {
-                        FT = -coef * propM.sqrtDensity * std::sqrt(-PDROP) * Ctl;
-                    } else {
-                        FT = -coef * propM.sqrtDensity * std::pow(-PDROP, expn) * Ctl;
-                    }
-                }
-                // Select laminar or turbulent flow.
-                if (std::abs(FL) <= std::abs(FT)) {
-                    F[0] = FL;
-                    DF[0] = CDM;
-                } else {
-                    F[0] = FT;
-                    DF[0] = FT * expn / PDROP;
-                }
-            }
-        }
-        return 1;
-    }
-
->>>>>>> 1f9e6c8e
     int GenericCrack(Real64 &coef,               // Flow coefficient
                      Real64 const expn,          // Flow exponent
                      bool const LFLAG,           // Initialization flag.If = 1, use laminar relationship
@@ -1576,15 +1149,10 @@
                 }
             }
             // Select laminar or turbulent flow.
-<<<<<<< HEAD
-            //if (LIST >= 4) ObjexxFCL::gio::write(Unit21, Format_901) << " generic crack: " << PDROP << FL << FT;
-=======
-            if (LIST >= 4) {
-                static ObjexxFCL::gio::Fmt Format_901("(A5,6X,4E16.7)");
-                print(std::cout, " generic crack: {:5}      {:16.7E} {16.7E}\n", PDROP, FL, FT);
-            }
-
->>>>>>> 1f9e6c8e
+//            if (LIST >= 4) {
+//                static ObjexxFCL::gio::Fmt Format_901("(A5,6X,4E16.7)");
+//                print(std::cout, " generic crack: {:5}      {:16.7E} {16.7E}\n", PDROP, FL, FT);
+//            }
             if (std::abs(FL) <= std::abs(FT)) {
                 F[0] = FL;
                 DF[0] = CDM;
