// EnergyPlus, Copyright (c) 1996-2020, The Board of Trustees of the University of Illinois,
// The Regents of the University of California, through Lawrence Berkeley National Laboratory
// (subject to receipt of any required approvals from the U.S. Dept. of Energy), Oak Ridge
// National Laboratory, managed by UT-Battelle, Alliance for Sustainable Energy, LLC, and other
// contributors. All rights reserved.
//
// NOTICE: This Software was developed under funding from the U.S. Department of Energy and the
// U.S. Government consequently retains certain rights. As such, the U.S. Government has been
// granted for itself and others acting on its behalf a paid-up, nonexclusive, irrevocable,
// worldwide license in the Software to reproduce, distribute copies to the public, prepare
// derivative works, and perform publicly and display publicly, and to permit others to do so.
//
// Redistribution and use in source and binary forms, with or without modification, are permitted
// provided that the following conditions are met:
//
// (1) Redistributions of source code must retain the above copyright notice, this list of
//     conditions and the following disclaimer.
//
// (2) Redistributions in binary form must reproduce the above copyright notice, this list of
//     conditions and the following disclaimer in the documentation and/or other materials
//     provided with the distribution.
//
// (3) Neither the name of the University of California, Lawrence Berkeley National Laboratory,
//     the University of Illinois, U.S. Dept. of Energy nor the names of its contributors may be
//     used to endorse or promote products derived from this software without specific prior
//     written permission.
//
// (4) Use of EnergyPlus(TM) Name. If Licensee (i) distributes the software in stand-alone form
//     without changes from the version obtained under this License, or (ii) Licensee makes a
//     reference solely to the software portion of its product, Licensee must refer to the
//     software as "EnergyPlus version X" software, where "X" is the version number Licensee
//     obtained under this License and may not use a different name for the software. Except as
//     specifically required in this Section (4), Licensee shall not use in a company name, a
//     product name, in advertising, publicity, or other promotional activities any name, trade
//     name, trademark, logo, or other designation of "EnergyPlus", "E+", "e+" or confusingly
//     similar designation, without the U.S. Department of Energy's prior written consent.
//
// THIS SOFTWARE IS PROVIDED BY THE COPYRIGHT HOLDERS AND CONTRIBUTORS "AS IS" AND ANY EXPRESS OR
// IMPLIED WARRANTIES, INCLUDING, BUT NOT LIMITED TO, THE IMPLIED WARRANTIES OF MERCHANTABILITY
// AND FITNESS FOR A PARTICULAR PURPOSE ARE DISCLAIMED. IN NO EVENT SHALL THE COPYRIGHT OWNER OR
// CONTRIBUTORS BE LIABLE FOR ANY DIRECT, INDIRECT, INCIDENTAL, SPECIAL, EXEMPLARY, OR
// CONSEQUENTIAL DAMAGES (INCLUDING, BUT NOT LIMITED TO, PROCUREMENT OF SUBSTITUTE GOODS OR
// SERVICES; LOSS OF USE, DATA, OR PROFITS; OR BUSINESS INTERRUPTION) HOWEVER CAUSED AND ON ANY
// THEORY OF LIABILITY, WHETHER IN CONTRACT, STRICT LIABILITY, OR TORT (INCLUDING NEGLIGENCE OR
// OTHERWISE) ARISING IN ANY WAY OUT OF THE USE OF THIS SOFTWARE, EVEN IF ADVISED OF THE
// POSSIBILITY OF SUCH DAMAGE.

#ifndef OutputReportTabular_hh_INCLUDED
#define OutputReportTabular_hh_INCLUDED

// C++ Headers
#include <fstream>
#include <string>

// ObjexxFCL Headers
#include <ObjexxFCL/Array1D.hh>
#include <ObjexxFCL/Array1S.hh>
#include <ObjexxFCL/Array2D.hh>
#include <ObjexxFCL/Array2S.hh>
#include <ObjexxFCL/Array3D.hh>
#include <ObjexxFCL/Optional.hh>

// EnergyPlus Headers
#include <EnergyPlus/DataGlobals.hh>
#include <EnergyPlus/EnergyPlus.hh>
#include <EnergyPlus/OutputProcessor.hh>

namespace EnergyPlus {
    // Forward declarations
    struct EnergyPlusData;
<<<<<<< HEAD
    struct ZonePlenumData;
=======
    struct ZoneTempPredictorCorrectorData;
>>>>>>> 97d9ccca

namespace OutputReportTabular {

    // Using/Aliasing

    // Data
    // MODULE PARAMETER DEFINITIONS:

    extern int const MaxHeaderLength;
    extern int const MaxNoteLength;

    extern int const aggTypeSumOrAvg;
    extern int const aggTypeMaximum;
    extern int const aggTypeMinimum;
    extern int const aggTypeValueWhenMaxMin;
    extern int const aggTypeHoursZero;
    extern int const aggTypeHoursNonZero;
    extern int const aggTypeHoursPositive;
    extern int const aggTypeHoursNonPositive;
    extern int const aggTypeHoursNegative;
    extern int const aggTypeHoursNonNegative;
    extern int const aggTypeSumOrAverageHoursShown;
    extern int const aggTypeMaximumDuringHoursShown;
    extern int const aggTypeMinimumDuringHoursShown;

    extern int const tableStyleComma;
    extern int const tableStyleTab;
    extern int const tableStyleFixed;
    extern int const tableStyleHTML;
    extern int const tableStyleXML;

    extern int const unitsStyleNone; // no change to any units
    extern int const unitsStyleJtoKWH;
    extern int const unitsStyleJtoMJ;
    extern int const unitsStyleJtoGJ;
    extern int const unitsStyleInchPound;
    extern int const unitsStyleNotFound;

    extern int const stepTypeZone;
    extern int const stepTypeHVAC;

    extern int const cSensInst;
    extern int const cSensDelay;
    extern int const cSensRA;
    extern int const cLatent;
    extern int const cTotal;
    extern int const cPerc;
    extern int const cArea;
    extern int const cPerArea;

    extern int const rPeople;
    extern int const rLights;
    extern int const rEquip;
    extern int const rRefrig;
    extern int const rWaterUse;
    extern int const rHvacLoss;
    extern int const rPowerGen;
    extern int const rDOAS;
    extern int const rInfil;
    extern int const rZoneVent;
    extern int const rIntZonMix;
    extern int const rRoof;
    extern int const rIntZonCeil;
    extern int const rOtherRoof;
    extern int const rExtWall;
    extern int const rIntZonWall;
    extern int const rGrdWall;
    extern int const rOtherWall;
    extern int const rExtFlr;
    extern int const rIntZonFlr;
    extern int const rGrdFlr;
    extern int const rOtherFlr;
    extern int const rFeneCond;
    extern int const rFeneSolr;
    extern int const rOpqDoor;
    extern int const rGrdTot;

    // BEPS Report Related Variables
    // From Report:Table:Predefined - BEPS
    extern int const numResourceTypes;
    extern int const numSourceTypes;

    // MODULE VARIABLE DECLARATIONS:

    // The Binned table type is different and only references one variable and its structure is very
    // different from the others so it is has its own type.

    // arrays for time binned results

    extern int OutputTableBinnedCount;
    extern int BinResultsTableCount;
    extern int BinResultsIntervalCount;

    extern int const numNamedMonthly;
    // These reports are detailed/named in routine InitializePredefinedMonthlyTitles

    extern int MonthlyInputCount;
    extern int sizeMonthlyInput;
    extern int MonthlyFieldSetInputCount;
    extern int sizeMonthlyFieldSetInput;
    extern int MonthlyTablesCount;
    extern int MonthlyColumnsCount;
    extern Array1D_bool IsMonthGathered; // shown as true for any month used

    extern int TOCEntriesCount;
    extern int TOCEntriesSize;

    extern int UnitConvSize;

    extern bool WriteTabularFiles;

    // Allow up to five output files to be created
    extern int const maxNumStyles;

    // From Report:Table:Style
    extern int unitsStyle; // see list of parameters
    extern int numStyles;
    extern std::ofstream csv_stream;                   // CSV table stream
    extern std::ofstream tab_stream;                   // Tab table stream
    extern std::ofstream fix_stream;                   // Fixed table stream
    extern std::ofstream htm_stream;                   // HTML table stream
    extern std::ofstream xml_stream;                   // XML table stream
    extern Array1D<std::ofstream *> TabularOutputFile; // Table stream array
    extern Array1D_string del;                         // the delimiter to use
    extern Array1D_int TableStyle;                     // see list of parameters

    extern Real64 timeInYear;

    // Flags for predefined tabular reports
    extern bool displayTabularBEPS;
    extern bool displayLEEDSummary;
    extern bool displayTabularCompCosts; // added BTG 5/6/04 for component cost summary
    extern bool displayTabularVeriSum;   // added JG 2006-06-28 for input verification and summary report
    extern bool displayComponentSizing;
    extern bool displaySurfaceShadowing;
    extern bool displayDemandEndUse;
    extern bool displayAdaptiveComfort;
    extern bool displaySourceEnergyEndUseSummary;
    extern bool displayZoneComponentLoadSummary;
    extern bool displayAirLoopComponentLoadSummary;
    extern bool displayFacilityComponentLoadSummary;
    extern bool displayLifeCycleCostReport;
    extern bool displayTariffReport;
    extern bool displayEconomicResultSummary;
    extern bool displayHeatEmissionsSummary;
    extern bool displayEioSummary;

    // BEPS Report Related Variables
    // From Report:Table:Predefined - BEPS
    // arrays that hold the meter numbers that are initialized at get input
    extern Array1D_int meterNumTotalsBEPS;
    extern Array1D_int meterNumTotalsSource;
    extern Array1D_bool fuelfactorsused;
    extern Array1D_bool ffUsed;
    extern Array1D<Real64> SourceFactors;
    extern Array1D_bool ffSchedUsed;
    extern Array1D_int ffSchedIndex;
    extern Array2D_int meterNumEndUseBEPS;
    extern Array3D_int meterNumEndUseSubBEPS;
    // arrays that hold the names of the resource and end uses
    extern Array1D_string resourceTypeNames;
    extern Array1D_string sourceTypeNames;
    extern Array1D_string endUseNames;
    // arrays that hold the actual values for the year
    extern Array1D<Real64> gatherTotalsBEPS;
    extern Array1D<Real64> gatherTotalsBySourceBEPS;
    extern Array1D<Real64> gatherTotalsSource;
    extern Array1D<Real64> gatherTotalsBySource;
    extern Array2D<Real64> gatherEndUseBEPS;
    extern Array2D<Real64> gatherEndUseBySourceBEPS;
    extern Array3D<Real64> gatherEndUseSubBEPS;
    // arrays the hold the demand values
    extern Array1D<Real64> gatherDemandTotal;
    extern Array2D<Real64> gatherDemandEndUse;
    extern Array2D<Real64> gatherDemandIndEndUse;
    extern Array3D<Real64> gatherDemandEndUseSub;
    extern Array3D<Real64> gatherDemandIndEndUseSub;
    extern Array1D_int gatherDemandTimeStamp;
    // to keep track of hours for the BEPS report gathering
    extern Real64 gatherElapsedTimeBEPS;
    // for normalization of results
    extern Real64 buildingGrossFloorArea;
    extern Real64 buildingConditionedFloorArea;
    // keep track if schedules are used in fuel factors
    extern bool fuelFactorSchedulesUsed;
    // for electic load components on BEPS report
    extern int meterNumPowerFuelFireGen;
    extern Real64 gatherPowerFuelFireGen;
    extern int meterNumPowerPV;
    extern Real64 gatherPowerPV;
    extern int meterNumPowerWind;
    extern Real64 gatherPowerWind;
    extern Real64 OverallNetEnergyFromStorage;
    extern int meterNumPowerHTGeothermal;
    extern Real64 gatherPowerHTGeothermal;
    extern int meterNumElecProduced;
    extern Real64 gatherElecProduced;
    extern int meterNumElecPurchased;
    extern Real64 gatherElecPurchased;
    extern int meterNumElecSurplusSold;
    extern Real64 gatherElecSurplusSold;
    extern int meterNumElecStorage;
    extern Real64 gatherElecStorage;
    extern int meterNumPowerConversion;
    extern Real64 gatherPowerConversion;
    // for on site thermal source components on BEPS report
    extern int meterNumWaterHeatRecovery;
    extern Real64 gatherWaterHeatRecovery;
    extern int meterNumAirHeatRecoveryCool;
    extern Real64 gatherAirHeatRecoveryCool;
    extern int meterNumAirHeatRecoveryHeat;
    extern Real64 gatherAirHeatRecoveryHeat;
    extern int meterNumHeatHTGeothermal;
    extern Real64 gatherHeatHTGeothermal;
    extern int meterNumHeatSolarWater;
    extern Real64 gatherHeatSolarWater;
    extern int meterNumHeatSolarAir;
    extern Real64 gatherHeatSolarAir;
    // for on site water components on BEPS report
    extern int meterNumRainWater;
    extern Real64 gatherRainWater;
    extern int meterNumCondensate;
    extern Real64 gatherCondensate;
    extern int meterNumGroundwater;
    extern Real64 gatherWellwater;
    extern int meterNumMains;
    extern Real64 gatherMains;
    extern int meterNumWaterEndUseTotal;
    extern Real64 gatherWaterEndUseTotal;
    // for source energy conversion factors on BEPS report
    extern Real64 sourceFactorElectric;
    extern Real64 sourceFactorNaturalGas;
    extern Real64 efficiencyDistrictCooling;
    extern Real64 efficiencyDistrictHeating;
    extern Real64 sourceFactorSteam;
    extern Real64 sourceFactorGasoline;
    extern Real64 sourceFactorDiesel;
    extern Real64 sourceFactorCoal;
    extern Real64 sourceFactorFuelOil1;
    extern Real64 sourceFactorFuelOil2;
    extern Real64 sourceFactorPropane;
    extern Real64 sourceFactorOtherFuel1;
    extern Real64 sourceFactorOtherFuel2;

    extern Array1D_int td;
    //(1)   Current year
    //(2)   Current month
    //(3)   Current day
    //(4)   Time difference with respect to UTC in minutes (0-59)
    //(5)   Hour of the day (0-23)
    //(6)   Minutes (0-59)
    //(7)   Seconds (0-59)
    //(8)   Milliseconds (0-999)

    // Design day name storage
    extern Array1D_string DesignDayName;
    extern int DesignDayCount;

    // arrays related to pulse and load component reporting
    extern Array2D_int radiantPulseTimestep;
    extern Array2D<Real64> radiantPulseReceived;
    extern Array3D<Real64> loadConvectedNormal;
    extern Array3D<Real64> loadConvectedWithPulse;
    extern Array3D<Real64> netSurfRadSeq;
    extern Array2D<Real64> decayCurveCool;
    extern Array2D<Real64> decayCurveHeat;
    extern Array3D<Real64> ITABSFseq; // used for determining the radiant fraction on each surface
    extern Array3D<Real64> TMULTseq;  // used for determining the radiant fraction on each surface

    extern Array3D<Real64> peopleInstantSeq;
    extern Array3D<Real64> peopleLatentSeq;
    extern Array3D<Real64> peopleRadSeq;
    extern Array3D<Real64> peopleDelaySeq;

    extern Array3D<Real64> lightInstantSeq;
    extern Array3D<Real64> lightRetAirSeq;
    extern Array3D<Real64> lightLWRadSeq; // long wave thermal radiation
    extern Array3D<Real64> lightSWRadSeq; // short wave visible radiation
    extern Array3D<Real64> lightDelaySeq;

    extern Array3D<Real64> equipInstantSeq;
    extern Array3D<Real64> equipLatentSeq;
    extern Array3D<Real64> equipRadSeq;
    extern Array3D<Real64> equipDelaySeq;

    extern Array3D<Real64> refrigInstantSeq;
    extern Array3D<Real64> refrigRetAirSeq;
    extern Array3D<Real64> refrigLatentSeq;

    extern Array3D<Real64> waterUseInstantSeq;
    extern Array3D<Real64> waterUseLatentSeq;

    extern Array3D<Real64> hvacLossInstantSeq;
    extern Array3D<Real64> hvacLossRadSeq;
    extern Array3D<Real64> hvacLossDelaySeq;

    extern Array3D<Real64> powerGenInstantSeq;
    extern Array3D<Real64> powerGenRadSeq;
    extern Array3D<Real64> powerGenDelaySeq;

    extern Array3D<Real64> infilInstantSeq;
    extern Array3D<Real64> infilLatentSeq;

    extern Array3D<Real64> zoneVentInstantSeq;
    extern Array3D<Real64> zoneVentLatentSeq;

    extern Array3D<Real64> interZoneMixInstantSeq;
    extern Array3D<Real64> interZoneMixLatentSeq;

    extern Array3D<Real64> feneCondInstantSeq;
    // REAL(r64), DIMENSION(:,:,:),ALLOCATABLE,PUBLIC  :: feneSolarInstantSeq
    extern Array3D<Real64> feneSolarRadSeq;
    extern Array3D<Real64> feneSolarDelaySeq;

    extern Array3D<Real64> surfDelaySeq;

    extern int maxUniqueKeyCount;

    // for the XML report must keep track fo the active sub-table name and report set by other routines
    extern std::string activeSubTableName;
    extern std::string activeReportNameNoSpace;
    extern std::string activeReportName;
    extern std::string activeForName;
    extern std::string prevReportName;

    // LineTypes for reading the stat file
    enum class StatLineType {
        Initialized, // used as a dummy placeholder
        StatisticsLine,
        LocationLine,
        LatLongLine,
        ElevationLine,
        StdPressureLine,
        DataSourceLine,
        WMOStationLine,
        DesignConditionsLine,
        heatingConditionsLine,
        coolingConditionsLine,
        stdHDDLine,
        stdCDDLine,
        maxDryBulbLine,
        minDryBulbLine,
        maxDewPointLine,
        minDewPointLine,
        wthHDDLine,
        wthCDDLine,
        KoppenLine,
        KoppenDes1Line,
        KoppenDes2Line,
        AshStdLine,
        AshStdDes1Line,
        AshStdDes2Line,
        AshStdDes3Line,
    };

    // Types

    struct OutputTableBinnedType
    {
        // Members
        std::string keyValue;   // the key value (usually an asterisk to indicate all variables
        std::string varOrMeter; // the name of the variable or meter
        Real64 intervalStart;   // The lowest value for the intervals being binned into.
        Real64 intervalSize;    // The size of the bins starting with Interval start.
        int intervalCount;      // The number of bins used. The number of hours below the start of
        // the lowest bin and above the value of the last bin are also shown.
        int resIndex; // result index - pointer to BinResults array
        int numTables;
        int typeOfVar;                     // 0=not found, 1=integer, 2=real, 3=meter
        OutputProcessor::StoreType avgSum; // Variable  is Averaged=1 or Summed=2
        OutputProcessor::TimeStepType stepType;                      // Variable time step is Zone=1 or HVAC=2
        OutputProcessor::Unit units;       // the units enumeration
        std::string ScheduleName;          // the name of the schedule
        int scheduleIndex;                 // index to the schedule specified - if no schedule use zero

        // Default Constructor
        OutputTableBinnedType()
            : intervalStart(0.0), intervalSize(0.0), intervalCount(0), resIndex(0), numTables(0), typeOfVar(0),
              avgSum(OutputProcessor::StoreType::Averaged), stepType(OutputProcessor::TimeStepType::TimeStepZone), scheduleIndex(0)
        {
        }
    };

    struct BinResultsType
    {
        // Members
        Array1D<Real64> mnth; // monthly bins
        Array1D<Real64> hrly; // hourly bins

        // Default Constructor
        BinResultsType() : mnth(12, 0.0), hrly(24, 0.0)
        {
        }
    };

    struct BinObjVarIDType
    {
        // Members
        std::string namesOfObj; // name of the object
        int varMeterNum;        // variable or meter number

        // Default Constructor
        BinObjVarIDType() : varMeterNum(0)
        {
        }
    };

    struct BinStatisticsType
    {
        // Members
        Real64 sum;     // sum of the variable
        Real64 sum2;    // sum of the variable squared
        int n;          // number of items in sum
        Real64 minimum; // minimum value
        Real64 maximum; // maximum value

        // Default Constructor
        BinStatisticsType() : sum(0.0), sum2(0.0), n(0), minimum(0.0), maximum(0.0)
        {
        }
    };

    struct NamedMonthlyType
    {
        // Members
        std::string title; // report title
        bool show;         // if report should be shown

        // Default Constructor
        NamedMonthlyType() : show(false)
        {
        }
    };

    struct MonthlyInputType
    {
        // Members
        std::string name;  // identifier
        int numFieldSet;   // number of monthly field sets
        int firstFieldSet; // pointer to the first field set
        int numTables;     // number of tables
        int firstTable;    // pointer to the first table
        int showDigits;    // the number of digits to be shown

        // Default Constructor
        MonthlyInputType() : numFieldSet(0), firstFieldSet(0), numTables(0), firstTable(0), showDigits(0)
        {
        }
    };

    struct MonthlyFieldSetInputType
    {
        // Members
        std::string variMeter;                // the name of the variable or meter
        std::string colHead;                  // the column header to use instead of the variable name (only for predefined)
        int aggregate;                        // the type of aggregation for the variable (see aggType parameters)
        OutputProcessor::Unit varUnits;       // Units enumeration
        std::string variMeterUpper;           // the name of the variable or meter uppercased
        int typeOfVar;                        // 0=not found, 1=integer, 2=real, 3=meter
        int keyCount;                         // noel
        OutputProcessor::StoreType varAvgSum; // Variable  is Averaged=1 or Summed=2
        OutputProcessor::TimeStepType varStepType;                      // Variable time step is Zone=1 or HVAC=2
        Array1D_string NamesOfKeys;           // keyNames !noel
        Array1D_int IndexesForKeyVar;         // keyVarIndexes !noel

        // Default Constructor
        MonthlyFieldSetInputType()
            : aggregate(0), varUnits(OutputProcessor::Unit::None), typeOfVar(0), keyCount(0), varAvgSum(OutputProcessor::StoreType::Averaged),
              varStepType(OutputProcessor::TimeStepType::TimeStepZone)
        {
        }
    };

    struct MonthlyTablesType
    {
        // Members
        std::string keyValue; // the key value - the object names that result in the variable
        int firstColumn;      // pointer to the monthly column array for the first item
        int numColumns;       // number of columns for the table

        // Default Constructor
        MonthlyTablesType() : firstColumn(0), numColumns(0)
        {
        }
    };

    struct MonthlyColumnsType
    {
        // Members
        std::string varName;               // name of variable
        std::string colHead;               // column header (not used for user defined monthly)
        int varNum;                        // variable or meter number
        int typeOfVar;                     // 0=not found, 1=integer, 2=real, 3=meter
        OutputProcessor::StoreType avgSum; // Variable  is Averaged=1 or Summed=2
        OutputProcessor::TimeStepType stepType;                      // Variable time step is Zone=1 or HVAC=2
        OutputProcessor::Unit units;       // the units string, may be blank
        int aggType;                       // index to the type of aggregation (see list of parameters)
        Array1D<Real64> reslt;             // monthly results
        Array1D<Real64> duration;          // the time during which results are summed for use in averages
        Array1D_int timeStamp;             // encoded timestamp of max or min
        Real64 aggForStep;                 // holds the aggregation for the HVAC time steps when smaller than
        // the zone timestep

        // Default Constructor
        MonthlyColumnsType()
            : varNum(0), typeOfVar(0), avgSum(OutputProcessor::StoreType::Averaged), stepType(OutputProcessor::TimeStepType::TimeStepZone), units(OutputProcessor::Unit::None), aggType(0),
              reslt(12, 0.0), duration(12, 0.0), timeStamp(12, 0), aggForStep(0.0)
        {
        }
    };

    struct TOCEntriesType
    {
        // Members
        std::string reportName;  // the name of the individual report
        std::string sectionName; // the name of the section containing individual reports
        bool isWritten;          // flag if the entry has been written to TOC

        // Default Constructor
        TOCEntriesType() : isWritten(false)
        {
        }
    };

    struct UnitConvType
    {
        // Members
        std::string siName; // the name abbreviation or symbol of the SI units
        std::string ipName; // the name abbreviation or symbol of the IP units
        Real64 mult;        // the multiplier used to convert from SI to IP in IP = (SI * mult) + offset
        Real64 offset;      // the offset used to convert from SI to IP in IP = (SI * mult) + offset
        std::string hint;   // the string used when multiple SI units match
        bool several;       // several different options for the SI unit to be converted into IP
        bool is_default;    // if part of a set of "several" this should be used as default

        // Default Constructor
        UnitConvType() : mult(1.0), offset(0.0), several(false), is_default(false)
        {
        }
    };

    struct CompLoadTablesType
    {
        // members
        int desDayNum;             // design day number
        int timeStepMax;           // times step of the day that the maximum occurs
        Array2D<Real64> cells;     // main component table results (column, row)
        Array2D_bool cellUsed;     // flag if the cell is used for the table of results (column, row)
        std::string peakDateHrMin; // string containing peak timestamp
        Real64 outsideDryBulb;     // outside dry bulb temperature at peak
        Real64 outsideWetBulb;     // outside wet bulb temperature at peak
        Real64 outsideHumRatio;    // outside humidity ratio at peak
        Real64 zoneDryBulb;        // zone dry bulb temperature at peak
        Real64 zoneRelHum;         // zone relative humidity at peak
        Real64 zoneHumRatio;       // zone humidity ratio at peak

        Real64 supAirTemp;     // supply air temperature
        Real64 mixAirTemp;     // mixed air temperature
        Real64 mainFanAirFlow; // main fan air flow
        Real64 outsideAirFlow; // outside air flow
        Real64 designPeakLoad; // design peak load
        Real64 diffDesignPeak; // difference between Design and Peak Load

        Real64 peakDesSensLoad;    // peak design sensible load
        Real64 estInstDelSensLoad; // estimated instant plus delayed sensible load
        Real64 diffPeakEst;        // difference between the peak design sensible load and the estimated instant plus delayed sensible load
        Array1D_int zoneIndices;   // the zone numbers covered by the report

        Real64 outsideAirRatio;   // outside Air
        Real64 floorArea;         // floor area
        Real64 airflowPerFlrArea; // airflow per floor area
        Real64 airflowPerTotCap;  // airflow per total capacity
        Real64 areaPerTotCap;     // area per total capacity
        Real64 totCapPerArea;     // total capacity per area
        Real64 chlPumpPerFlow;    // chiller pump power per flow
        Real64 cndPumpPerFlow;    // condenser pump power per flow
        Real64 numPeople;         // number of people

        // default constructor
        CompLoadTablesType()
            : desDayNum(0), timeStepMax(0), outsideDryBulb(0.), outsideWetBulb(0.), outsideHumRatio(0.), zoneDryBulb(0.), zoneRelHum(0.),
              supAirTemp(0.), mixAirTemp(0.), mainFanAirFlow(0.), outsideAirFlow(0.), designPeakLoad(0.), diffDesignPeak(0.), peakDesSensLoad(0.),
              estInstDelSensLoad(0.), diffPeakEst(0.), outsideAirRatio(0.), floorArea(0.), airflowPerFlrArea(0.), airflowPerTotCap(0.),
              areaPerTotCap(0.), totCapPerArea(0.), chlPumpPerFlow(0.), cndPumpPerFlow(0.), numPeople(0.)

        {
        }
    };

    struct ZompComponentAreasType
    {
        // members
        Real64 floor;
        Real64 roof;
        Real64 ceiling;
        Real64 extWall;
        Real64 intZoneWall;
        Real64 grndCntWall;
        Real64 extFloor;
        Real64 intZoneFloor;
        Real64 grndCntFloor;
        Real64 fenestration;
        Real64 door;

        // default constructor
        ZompComponentAreasType()
            : floor(0.), roof(0.), ceiling(0.), extWall(0.), intZoneWall(0.), grndCntWall(0.), extFloor(0.), intZoneFloor(0.), grndCntFloor(0.),
              fenestration(0.), door(0.)
        {
        }
    };

    // Object Data
    extern Array1D<OutputTableBinnedType> OutputTableBinned;
    extern Array2D<BinResultsType> BinResults;      // table number, number of intervals
    extern Array1D<BinResultsType> BinResultsBelow; // time below the lowest defined bin
    extern Array1D<BinResultsType> BinResultsAbove; // time above the highest defined bin
    extern Array1D<BinObjVarIDType> BinObjVarID;
    extern Array1D<BinStatisticsType> BinStatistics;
    extern Array1D<NamedMonthlyType> namedMonthly; // for predefined monthly report titles
    extern Array1D<MonthlyFieldSetInputType> MonthlyFieldSetInput;
    extern Array1D<MonthlyInputType> MonthlyInput;
    extern Array1D<MonthlyTablesType> MonthlyTables;
    extern Array1D<MonthlyColumnsType> MonthlyColumns;
    extern Array1D<TOCEntriesType> TOCEntries;
    extern Array1D<UnitConvType> UnitConv;

    // Functions
    void clear_state();

    void UpdateTabularReports(EnergyPlusData &state, OutputProcessor::TimeStepType t_timeStepType); // What kind of data to update (Zone, HVAC)

    //======================================================================================================================
    //======================================================================================================================

    //    GET INPUT ROUTINES

    //======================================================================================================================
    //======================================================================================================================

    void GetInputTabularMonthly();

    int AddMonthlyReport(std::string const &inReportName, int const inNumDigitsShown);

    void AddMonthlyFieldSetInput(int const inMonthReport, std::string const &inVariMeter, std::string const &inColHead, int const inAggregate);

    void InitializeTabularMonthly();

    bool isInvalidAggregationOrder();

    void GetInputTabularTimeBins();

    bool warningAboutKeyNotFound(int foundIndex, int inObjIndex, std::string const &moduleName);

    void GetInputTabularStyle(OutputFiles &outputFiles);

    int SetUnitsStyleFromString(std::string const &unitStringIn);

    void GetInputOutputTableSummaryReports();

    bool isCompLoadRepReq();

    bool hasSizingPeriodsDays();

    void InitializePredefinedMonthlyTitles();

    void CreatePredefinedMonthlyReports();

    void GetInputFuelAndPollutionFactors();

    //======================================================================================================================
    //======================================================================================================================

    //    OTHER INITIALIZATION ROUTINES

    //======================================================================================================================
    //======================================================================================================================

    void OpenOutputTabularFile();

    void CloseOutputTabularFile();

    void WriteTableOfContents();

    //======================================================================================================================
    //======================================================================================================================

    //    GATHER DATA EACH TIME STEP ROUTINES

    //======================================================================================================================
    //======================================================================================================================

    void GatherBinResultsForTimestep(OutputProcessor::TimeStepType t_timeStepType); // What kind of data to update (Zone, HVAC)

    void GatherMonthlyResultsForTimestep(OutputProcessor::TimeStepType t_timeStepType); // What kind of data to update (Zone, HVAC)

    void GatherBEPSResultsForTimestep(OutputProcessor::TimeStepType t_timeStepType); // What kind of data to update (Zone, HVAC)

    void GatherSourceEnergyEndUseResultsForTimestep(OutputProcessor::TimeStepType t_timeStepType); // What kind of data to update (Zone, HVAC)

    void GatherPeakDemandForTimestep(OutputProcessor::TimeStepType t_timeStepType); // What kind of data to update (Zone, HVAC)

    void GatherHeatGainReport(OutputProcessor::TimeStepType t_timeStepType); // What kind of data to update (Zone, HVAC)

    void GatherHeatEmissionReport(EnergyPlusData &state, OutputProcessor::TimeStepType t_timeStepType);

    void CalcHeatEmissionReport(EnergyPlusData &state);

    //======================================================================================================================
    //======================================================================================================================

    //    WRITE OUTPUT FILE ROUTINES

    //======================================================================================================================
    //======================================================================================================================

    void WriteTabularReports(EnergyPlusData &state);

    void parseStatLine(const std::string & lineIn, StatLineType &lineType, bool & desConditionlinepassed, bool & heatingDesignlinepassed, bool & coolingDesignlinepassed, bool & isKoppen);

    void FillWeatherPredefinedEntries();

    std::string GetColumnUsingTabs(std::string const &inString, // Input String
                                   int const colNum             // Column number
    );

    void FillRemainingPredefinedEntries(EnergyPlusData &state);

    void WriteMonthlyTables();

    void WriteTimeBinTables();

    void WriteBEPSTable(ZoneTempPredictorCorrectorData &dataZoneTempPredictorCorrector);

    std::string ResourceWarningMessage(std::string resource);

    Real64 WaterConversionFunct(Real64 WaterTotal, Real64 ConversionFactor);

    void WriteSourceEnergyEndUseSummary();

    void WriteDemandEndUseSummary();

    void WriteCompCostTable();

    void WriteVeriSumTable(OutputFiles &outputFiles);

    void WriteAdaptiveComfortTable();

    void WriteHeatEmissionTable();

    void WritePredefinedTables();

    void WriteComponentSizing();

    void WriteSurfaceShadowing();

    void WriteEioTables(OutputFiles &outputFiles);

    int unitsFromHeading(std::string &heading);

    std::vector<std::string> splitCommaString(std::string const &inputString);

    void AddTOCLoadComponentTableSummaries();

    void AllocateLoadComponentArrays();

    void DeallocateLoadComponentArrays();

    void ComputeLoadComponentDecayCurve(OutputFiles &outputFiles);

    void GatherComponentLoadsSurface();

    void GatherComponentLoadsHVAC();

    void WriteLoadComponentSummaryTables();

    void GetDelaySequences(int const &desDaySelected,
                           bool const &isCooling,
                           int const &zoneIndex,
                           Array1D<Real64> &peopleDelaySeq,
                           Array1D<Real64> &equipDelaySeq,
                           Array1D<Real64> &hvacLossDelaySeq,
                           Array1D<Real64> &powerGenDelaySeq,
                           Array1D<Real64> &lightDelaySeq,
                           Array1D<Real64> &feneSolarDelaySeq,
                           Array3D<Real64> &feneCondInstantSeq,
                           Array2D<Real64> &surfDelaySeq);

    Real64 MovingAvgAtMaxTime(Array1S<Real64> const &dataSeq, int const &numTimeSteps, int const &maxTimeStep);

    void ComputeTableBodyUsingMovingAvg(Array2D<Real64> &resultCells,
                                        Array2D_bool &resultCellsUsed,
                                        int const &desDaySelected,
                                        int const &timeOfMax,
                                        int const &zoneIndex,
                                        Array1D<Real64> const &peopleDelaySeq,
                                        Array1D<Real64> const &equipDelaySeq,
                                        Array1D<Real64> const &hvacLossDelaySeq,
                                        Array1D<Real64> const &powerGenDelaySeq,
                                        Array1D<Real64> const &lightDelaySeq,
                                        Array1D<Real64> const &feneSolarDelaySeq,
                                        Array3D<Real64> const &feneCondInstantSeqLoc,
                                        Array2D<Real64> const &surfDelaySeq);

    void CollectPeakZoneConditions(
        CompLoadTablesType &compLoad, int const &desDaySelected, int const &timeOfMax, int const &zoneIndex, bool const &isCooling);

    void ComputeEngineeringChecks(CompLoadTablesType &compLoad);

    void GetZoneComponentAreas(Array1D<ZompComponentAreasType> &areas);

    void AddAreaColumnForZone(int const &zoneNum, Array1D<ZompComponentAreasType> const &compAreas, CompLoadTablesType &compLoadTotal);

    void CombineLoadCompResults(CompLoadTablesType &compLoadTotal, CompLoadTablesType const &compLoadPartial, Real64 const &multiplier);

    void AddTotalRowsForLoadSummary(CompLoadTablesType &compLoadTotal);

    void ComputePeakDifference(CompLoadTablesType &compLoad);

    void LoadSummaryUnitConversion(CompLoadTablesType &compLoadTotal);

    void CreateListOfZonesForAirLoop(CompLoadTablesType &compLoad, Array1D_int const &zoneToAirLoop, int const &curAirLoop);

    void OutputCompLoadSummary(int const &kind, // zone=1, airloop=2, facility=3
                               CompLoadTablesType const &compLoadCool,
                               CompLoadTablesType const &compLoadHeat,
                               int const &zoneOrAirLoopIndex);

    void WriteReportHeaders(std::string const &reportName, std::string const &objectName, OutputProcessor::StoreType const averageOrSum);

    void WriteSubtitle(std::string const &subtitle);

    void WriteTextLine(std::string const &lineOfText, Optional_bool_const isBold = _);

    void WriteTable(Array2S_string const body, // row,column
                    const Array1D_string &rowLabels,
                    const Array1D_string &columnLabels,
                    Array1D_int &widthColumn,
                    Optional_bool_const transposeXML = _,
                    Optional_string_const footnoteText = _);

    std::string MakeAnchorName(std::string const &reportString, std::string const &objectString);

    std::string InsertCurrencySymbol(std::string const &inString, // Input String
                                     bool const isHTML            // True if an HTML string
    );

    std::string ConvertToElementTag(std::string const &inString); // Input String

    std::string ConvertUnicodeToUTF8(unsigned long const codepoint);

    std::string ConvertToEscaped(std::string const &inString); // Input String

    void DetermineBuildingFloorArea();

    /* Tables with Subcategories in particular have a blank for rowHead for display in the HTML output.
     * This routine will fill up the blanks for output to Sql in particular */
    void FillRowHead(Array1D_string & rowHead);

    //======================================================================================================================
    //======================================================================================================================

    //    ROUTINES TO RESET GATHERED VALUES TO ZERO

    //======================================================================================================================
    //======================================================================================================================

    void ResetTabularReports();

    void ResetMonthlyGathering();

    void ResetBinGathering();

    void ResetBEPSGathering();

    void ResetSourceEnergyEndUseGathering();

    void ResetPeakDemandGathering();

    void ResetHeatGainGathering();

    void ResetRemainingPredefinedEntries();

    void ResetAdaptiveComfort();

    //======================================================================================================================
    //======================================================================================================================

    //    ROUTINES RELATED TO IF VALUE IS IN A RANGE

    //======================================================================================================================
    //======================================================================================================================

    bool isInTriangle(
        Real64 const qx, Real64 const qy, Real64 const x1, Real64 const y1, Real64 const x2, Real64 const y2, Real64 const x3, Real64 const y3);

    bool isInQuadrilateral(Real64 const qx,
                           Real64 const qy,
                           Real64 const ax,
                           Real64 const ay,
                           Real64 const bx,
                           Real64 const by,
                           Real64 const cx,
                           Real64 const cy,
                           Real64 const dx,
                           Real64 const dy);

    //======================================================================================================================
    //======================================================================================================================

    //    SUPPORT ROUTINES

    //======================================================================================================================
    //======================================================================================================================

    std::string RealToStr(Real64 const RealIn, int const numDigits);

    Real64 StrToReal(std::string const &stringIn);

    std::string DateToString(int const codedDate); // word containing encoded month, day, hour, minute

    bool isNumber(std::string const &s);

    int digitsAferDecimal(std::string s);

    void AddTOCEntry(std::string const &nameSection, std::string const &nameReport);

    void SetupUnitConversions();

    std::string GetUnitSubString(std::string const &inString); // Input String

    void LookupSItoIP(std::string const &stringInWithSI, int &unitConvIndex, std::string &stringOutWithIP);

    void LookupJtokWH(std::string const &stringInWithJ, int &unitConvIndex, std::string &stringOutWithKWH);

    Real64 ConvertIP(int const unitConvIndex, Real64 const SIvalue);

    Real64 ConvertIPdelta(int const unitConvIndex, Real64 const SIvalue);

    void GetUnitConversion(int const unitConvIndex, Real64 &multiplier, Real64 &offset, std::string &IPunit);

    Real64 getSpecificUnitMultiplier(std::string const &SIunit, std::string const &IPunit);

    Real64 getSpecificUnitDivider(std::string const &SIunit, std::string const &IPunit);

    Real64 getSpecificUnitIndex(std::string const &SIunit, std::string const &IPunit);

} // namespace OutputReportTabular

} // namespace EnergyPlus

#endif<|MERGE_RESOLUTION|>--- conflicted
+++ resolved
@@ -68,11 +68,7 @@
 namespace EnergyPlus {
     // Forward declarations
     struct EnergyPlusData;
-<<<<<<< HEAD
-    struct ZonePlenumData;
-=======
     struct ZoneTempPredictorCorrectorData;
->>>>>>> 97d9ccca
 
 namespace OutputReportTabular {
 
